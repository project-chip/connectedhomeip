// This IDL was generated automatically by ZAP.
// It is for view/code review purposes only.

struct ApplicationStruct {
    int16u catalogVendorID = 0;
    char_string applicationID = 1;
}

struct LabelStruct {
    char_string<16> label = 0;
    char_string<16> value = 1;
}

/** Attributes and commands for putting a device into Identification mode (e.g. flashing a light). */
server cluster Identify = 3 {
  enum EffectIdentifierEnum : ENUM8 {
    kBlink = 0;
    kBreathe = 1;
    kOkay = 2;
    kChannelChange = 11;
    kFinishEffect = 254;
    kStopEffect = 255;
  }

  enum EffectVariantEnum : ENUM8 {
    kDefault = 0;
  }

  enum IdentifyTypeEnum : ENUM8 {
    kNone = 0;
    kLightOutput = 1;
    kVisibleIndicator = 2;
    kAudibleBeep = 3;
    kDisplay = 4;
    kActuator = 5;
  }

  attribute int16u identifyTime = 0;
  readonly attribute IdentifyTypeEnum identifyType = 1;
  readonly attribute command_id generatedCommandList[] = 65528;
  readonly attribute command_id acceptedCommandList[] = 65529;
  readonly attribute event_id eventList[] = 65530;
  readonly attribute attrib_id attributeList[] = 65531;
  readonly attribute bitmap32 featureMap = 65532;
  readonly attribute int16u clusterRevision = 65533;

  request struct IdentifyRequest {
    INT16U identifyTime = 0;
  }

  request struct TriggerEffectRequest {
    EffectIdentifierEnum effectIdentifier = 0;
    EffectVariantEnum effectVariant = 1;
  }

  command access(invoke: manage) Identify(IdentifyRequest): DefaultSuccess = 0;
  command access(invoke: manage) TriggerEffect(TriggerEffectRequest): DefaultSuccess = 64;
}

/** Attributes and commands for group configuration and manipulation. */
server cluster Groups = 4 {
  bitmap Feature : BITMAP32 {
    kGroupNames = 0x1;
  }

  bitmap NameSupportBitmap : BITMAP8 {
    kGroupNames = 0x80;
  }

  readonly attribute NameSupportBitmap nameSupport = 0;
  readonly attribute command_id generatedCommandList[] = 65528;
  readonly attribute command_id acceptedCommandList[] = 65529;
  readonly attribute event_id eventList[] = 65530;
  readonly attribute attrib_id attributeList[] = 65531;
  readonly attribute bitmap32 featureMap = 65532;
  readonly attribute int16u clusterRevision = 65533;

  request struct AddGroupRequest {
    group_id groupID = 0;
    CHAR_STRING groupName = 1;
  }

  request struct ViewGroupRequest {
    group_id groupID = 0;
  }

  request struct GetGroupMembershipRequest {
    group_id groupList[] = 0;
  }

  request struct RemoveGroupRequest {
    group_id groupID = 0;
  }

  request struct AddGroupIfIdentifyingRequest {
    group_id groupID = 0;
    CHAR_STRING groupName = 1;
  }

  response struct AddGroupResponse = 0 {
    ENUM8 status = 0;
    group_id groupID = 1;
  }

  response struct ViewGroupResponse = 1 {
    ENUM8 status = 0;
    group_id groupID = 1;
    CHAR_STRING groupName = 2;
  }

  response struct GetGroupMembershipResponse = 2 {
    nullable INT8U capacity = 0;
    group_id groupList[] = 1;
  }

  response struct RemoveGroupResponse = 3 {
    ENUM8 status = 0;
    group_id groupID = 1;
  }

  fabric command access(invoke: manage) AddGroup(AddGroupRequest): AddGroupResponse = 0;
  fabric command ViewGroup(ViewGroupRequest): ViewGroupResponse = 1;
  fabric command GetGroupMembership(GetGroupMembershipRequest): GetGroupMembershipResponse = 2;
  fabric command access(invoke: manage) RemoveGroup(RemoveGroupRequest): RemoveGroupResponse = 3;
  fabric command access(invoke: manage) RemoveAllGroups(): DefaultSuccess = 4;
  fabric command access(invoke: manage) AddGroupIfIdentifying(AddGroupIfIdentifyingRequest): DefaultSuccess = 5;
}

/** Attributes and commands for scene configuration and manipulation. */
server cluster Scenes = 5 {
  bitmap Feature : BITMAP32 {
    kSceneNames = 0x1;
  }

  bitmap ScenesCopyMode : BITMAP8 {
    kCopyAllScenes = 0x1;
  }

  struct AttributeValuePair {
    optional attrib_id attributeID = 0;
    int32u attributeValue = 1;
  }

  struct ExtensionFieldSet {
    cluster_id clusterID = 0;
    AttributeValuePair attributeValueList[] = 1;
  }

  readonly attribute int8u sceneCount = 0;
  readonly attribute int8u currentScene = 1;
  readonly attribute group_id currentGroup = 2;
  readonly attribute boolean sceneValid = 3;
  readonly attribute bitmap8 nameSupport = 4;
  readonly attribute nullable node_id lastConfiguredBy = 5;
  readonly attribute int16u sceneTableSize = 6;
  readonly attribute int8u remainingCapacity = 7;
  readonly attribute command_id generatedCommandList[] = 65528;
  readonly attribute command_id acceptedCommandList[] = 65529;
  readonly attribute event_id eventList[] = 65530;
  readonly attribute attrib_id attributeList[] = 65531;
  readonly attribute bitmap32 featureMap = 65532;
  readonly attribute int16u clusterRevision = 65533;

  request struct AddSceneRequest {
    group_id groupID = 0;
    INT8U sceneID = 1;
    INT16U transitionTime = 2;
    CHAR_STRING sceneName = 3;
    ExtensionFieldSet extensionFieldSets[] = 4;
  }

  request struct ViewSceneRequest {
    group_id groupID = 0;
    INT8U sceneID = 1;
  }

  request struct RemoveSceneRequest {
    group_id groupID = 0;
    INT8U sceneID = 1;
  }

  request struct RemoveAllScenesRequest {
    group_id groupID = 0;
  }

  request struct StoreSceneRequest {
    group_id groupID = 0;
    INT8U sceneID = 1;
  }

  request struct RecallSceneRequest {
    group_id groupID = 0;
    INT8U sceneID = 1;
    optional nullable INT16U transitionTime = 2;
  }

  request struct GetSceneMembershipRequest {
    group_id groupID = 0;
  }

  response struct AddSceneResponse = 0 {
    status status = 0;
    group_id groupID = 1;
    INT8U sceneID = 2;
  }

  response struct ViewSceneResponse = 1 {
    status status = 0;
    group_id groupID = 1;
    INT8U sceneID = 2;
    optional INT16U transitionTime = 3;
    optional CHAR_STRING sceneName = 4;
    optional ExtensionFieldSet extensionFieldSets[] = 5;
  }

  response struct RemoveSceneResponse = 2 {
    status status = 0;
    group_id groupID = 1;
    INT8U sceneID = 2;
  }

  response struct RemoveAllScenesResponse = 3 {
    status status = 0;
    group_id groupID = 1;
  }

  response struct StoreSceneResponse = 4 {
    status status = 0;
    group_id groupID = 1;
    INT8U sceneID = 2;
  }

  response struct GetSceneMembershipResponse = 6 {
    status status = 0;
    nullable INT8U capacity = 1;
    group_id groupID = 2;
    optional INT8U sceneList[] = 3;
  }

  fabric command access(invoke: manage) AddScene(AddSceneRequest): AddSceneResponse = 0;
  fabric command ViewScene(ViewSceneRequest): ViewSceneResponse = 1;
  fabric command access(invoke: manage) RemoveScene(RemoveSceneRequest): RemoveSceneResponse = 2;
  fabric command access(invoke: manage) RemoveAllScenes(RemoveAllScenesRequest): RemoveAllScenesResponse = 3;
  fabric command access(invoke: manage) StoreScene(StoreSceneRequest): StoreSceneResponse = 4;
  fabric command RecallScene(RecallSceneRequest): DefaultSuccess = 5;
  fabric command GetSceneMembership(GetSceneMembershipRequest): GetSceneMembershipResponse = 6;
}

/** Attributes and commands for switching devices between 'On' and 'Off' states. */
client cluster OnOff = 6 {
  enum OnOffDelayedAllOffEffectVariant : ENUM8 {
    kFadeToOffIn0p8Seconds = 0;
    kNoFade = 1;
    k50PercentDimDownIn0p8SecondsThenFadeToOffIn12Seconds = 2;
  }

  enum OnOffDyingLightEffectVariant : ENUM8 {
    k20PercenterDimUpIn0p5SecondsThenFadeToOffIn1Second = 0;
  }

  enum OnOffEffectIdentifier : ENUM8 {
    kDelayedAllOff = 0;
    kDyingLight = 1;
  }

  enum OnOffStartUpOnOff : ENUM8 {
    kOff = 0;
    kOn = 1;
    kTogglePreviousOnOff = 2;
  }

  bitmap Feature : BITMAP32 {
    kLighting = 0x1;
  }

  bitmap OnOffControl : BITMAP8 {
    kAcceptOnlyWhenOn = 0x1;
  }

  readonly attribute boolean onOff = 0;
  readonly attribute optional boolean globalSceneControl = 16384;
  attribute optional int16u onTime = 16385;
  attribute optional int16u offWaitTime = 16386;
  attribute access(write: manage) optional nullable OnOffStartUpOnOff startUpOnOff = 16387;
  readonly attribute command_id generatedCommandList[] = 65528;
  readonly attribute command_id acceptedCommandList[] = 65529;
  readonly attribute event_id eventList[] = 65530;
  readonly attribute attrib_id attributeList[] = 65531;
  readonly attribute bitmap32 featureMap = 65532;
  readonly attribute int16u clusterRevision = 65533;

  request struct OffWithEffectRequest {
    OnOffEffectIdentifier effectIdentifier = 0;
    int8u effectVariant = 1;
  }

  request struct OnWithTimedOffRequest {
    OnOffControl onOffControl = 0;
    int16u onTime = 1;
    int16u offWaitTime = 2;
  }

  /** On receipt of this command, a device SHALL enter its ‘Off’ state. This state is device dependent, but it is recommended that it is used for power off or similar functions. On receipt of the Off command, the OnTime attribute SHALL be set to 0. */
  command Off(): DefaultSuccess = 0;
  /** On receipt of this command, a device SHALL enter its ‘On’ state. This state is device dependent, but it is recommended that it is used for power on or similar functions. On receipt of the On command, if the value of the OnTime attribute is equal to 0, the device SHALL set the OffWaitTime attribute to 0. */
  command On(): DefaultSuccess = 1;
  /** On receipt of this command, if a device is in its ‘Off’ state it SHALL enter its ‘On’ state. Otherwise, if it is in its ‘On’ state it SHALL enter its ‘Off’ state. On receipt of the Toggle command, if the value of the OnOff attribute is equal to FALSE and if the value of the OnTime attribute is equal to 0, the device SHALL set the OffWaitTime attribute to 0. If the value of the OnOff attribute is equal to TRUE, the OnTime attribute SHALL be set to 0. */
  command Toggle(): DefaultSuccess = 2;
  /** The OffWithEffect command allows devices to be turned off using enhanced ways of fading. */
  command OffWithEffect(OffWithEffectRequest): DefaultSuccess = 64;
  /** The OnWithRecallGlobalScene command allows the recall of the settings when the device was turned off. */
  command OnWithRecallGlobalScene(): DefaultSuccess = 65;
  /** The OnWithTimedOff command allows devices to be turned on for a specific duration with a guarded off duration so that SHOULD the device be subsequently switched off, further OnWithTimedOff commands, received during this time, are prevented from turning the devices back on. */
  command OnWithTimedOff(OnWithTimedOffRequest): DefaultSuccess = 66;
}

/** Attributes and commands for switching devices between 'On' and 'Off' states. */
server cluster OnOff = 6 {
  enum OnOffDelayedAllOffEffectVariant : ENUM8 {
    kFadeToOffIn0p8Seconds = 0;
    kNoFade = 1;
    k50PercentDimDownIn0p8SecondsThenFadeToOffIn12Seconds = 2;
  }

  enum OnOffDyingLightEffectVariant : ENUM8 {
    k20PercenterDimUpIn0p5SecondsThenFadeToOffIn1Second = 0;
  }

  enum OnOffEffectIdentifier : ENUM8 {
    kDelayedAllOff = 0;
    kDyingLight = 1;
  }

  enum OnOffStartUpOnOff : ENUM8 {
    kOff = 0;
    kOn = 1;
    kTogglePreviousOnOff = 2;
  }

  bitmap Feature : BITMAP32 {
    kLighting = 0x1;
  }

  bitmap OnOffControl : BITMAP8 {
    kAcceptOnlyWhenOn = 0x1;
  }

  readonly attribute boolean onOff = 0;
  readonly attribute boolean globalSceneControl = 16384;
  attribute int16u onTime = 16385;
  attribute int16u offWaitTime = 16386;
  attribute access(write: manage) nullable OnOffStartUpOnOff startUpOnOff = 16387;
  readonly attribute command_id generatedCommandList[] = 65528;
  readonly attribute command_id acceptedCommandList[] = 65529;
  readonly attribute event_id eventList[] = 65530;
  readonly attribute attrib_id attributeList[] = 65531;
  readonly attribute bitmap32 featureMap = 65532;
  readonly attribute int16u clusterRevision = 65533;

  request struct OffWithEffectRequest {
    OnOffEffectIdentifier effectIdentifier = 0;
    int8u effectVariant = 1;
  }

  request struct OnWithTimedOffRequest {
    OnOffControl onOffControl = 0;
    int16u onTime = 1;
    int16u offWaitTime = 2;
  }

  command Off(): DefaultSuccess = 0;
  command On(): DefaultSuccess = 1;
  command Toggle(): DefaultSuccess = 2;
  command OffWithEffect(OffWithEffectRequest): DefaultSuccess = 64;
  command OnWithRecallGlobalScene(): DefaultSuccess = 65;
  command OnWithTimedOff(OnWithTimedOffRequest): DefaultSuccess = 66;
}

/** Attributes and commands for configuring On/Off switching devices. */
server cluster OnOffSwitchConfiguration = 7 {
  readonly attribute enum8 switchType = 0;
  attribute enum8 switchActions = 16;
  readonly attribute command_id generatedCommandList[] = 65528;
  readonly attribute command_id acceptedCommandList[] = 65529;
  readonly attribute event_id eventList[] = 65530;
  readonly attribute attrib_id attributeList[] = 65531;
  readonly attribute bitmap32 featureMap = 65532;
  readonly attribute int16u clusterRevision = 65533;
}

/** Attributes and commands for controlling devices that can be set to a level between fully 'On' and fully 'Off.' */
server cluster LevelControl = 8 {
  enum MoveMode : ENUM8 {
    kUp = 0;
    kDown = 1;
  }

  enum StepMode : ENUM8 {
    kUp = 0;
    kDown = 1;
  }

  bitmap Feature : BITMAP32 {
    kOnOff = 0x1;
    kLighting = 0x2;
    kFrequency = 0x4;
  }

  bitmap LevelControlOptions : BITMAP8 {
    kExecuteIfOff = 0x1;
    kCoupleColorTempToLevel = 0x2;
  }

  readonly attribute nullable int8u currentLevel = 0;
  readonly attribute int16u remainingTime = 1;
  readonly attribute int8u minLevel = 2;
  readonly attribute int8u maxLevel = 3;
  readonly attribute int16u currentFrequency = 4;
  readonly attribute int16u minFrequency = 5;
  readonly attribute int16u maxFrequency = 6;
  attribute LevelControlOptions options = 15;
  attribute int16u onOffTransitionTime = 16;
  attribute nullable int8u onLevel = 17;
  attribute nullable int16u onTransitionTime = 18;
  attribute nullable int16u offTransitionTime = 19;
  attribute nullable int8u defaultMoveRate = 20;
  attribute access(write: manage) nullable int8u startUpCurrentLevel = 16384;
  readonly attribute command_id generatedCommandList[] = 65528;
  readonly attribute command_id acceptedCommandList[] = 65529;
  readonly attribute event_id eventList[] = 65530;
  readonly attribute attrib_id attributeList[] = 65531;
  readonly attribute bitmap32 featureMap = 65532;
  readonly attribute int16u clusterRevision = 65533;

  request struct MoveToLevelRequest {
    INT8U level = 0;
    nullable INT16U transitionTime = 1;
    LevelControlOptions optionsMask = 2;
    LevelControlOptions optionsOverride = 3;
  }

  request struct MoveRequest {
    MoveMode moveMode = 0;
    nullable INT8U rate = 1;
    LevelControlOptions optionsMask = 2;
    LevelControlOptions optionsOverride = 3;
  }

  request struct StepRequest {
    StepMode stepMode = 0;
    INT8U stepSize = 1;
    nullable INT16U transitionTime = 2;
    LevelControlOptions optionsMask = 3;
    LevelControlOptions optionsOverride = 4;
  }

  request struct StopRequest {
    LevelControlOptions optionsMask = 0;
    LevelControlOptions optionsOverride = 1;
  }

  request struct MoveToLevelWithOnOffRequest {
    INT8U level = 0;
    nullable INT16U transitionTime = 1;
    LevelControlOptions optionsMask = 2;
    LevelControlOptions optionsOverride = 3;
  }

  request struct MoveWithOnOffRequest {
    MoveMode moveMode = 0;
    nullable INT8U rate = 1;
    LevelControlOptions optionsMask = 2;
    LevelControlOptions optionsOverride = 3;
  }

  request struct StepWithOnOffRequest {
    StepMode stepMode = 0;
    INT8U stepSize = 1;
    nullable INT16U transitionTime = 2;
    LevelControlOptions optionsMask = 3;
    LevelControlOptions optionsOverride = 4;
  }

  request struct StopWithOnOffRequest {
    LevelControlOptions optionsMask = 0;
    LevelControlOptions optionsOverride = 1;
  }

  command MoveToLevel(MoveToLevelRequest): DefaultSuccess = 0;
  command Move(MoveRequest): DefaultSuccess = 1;
  command Step(StepRequest): DefaultSuccess = 2;
  command Stop(StopRequest): DefaultSuccess = 3;
  command MoveToLevelWithOnOff(MoveToLevelWithOnOffRequest): DefaultSuccess = 4;
  command MoveWithOnOff(MoveWithOnOffRequest): DefaultSuccess = 5;
  command StepWithOnOff(StepWithOnOffRequest): DefaultSuccess = 6;
  command StopWithOnOff(StopWithOnOffRequest): DefaultSuccess = 7;
}

/** An interface for reading the value of a binary measurement and accessing various characteristics of that measurement. */
server cluster BinaryInputBasic = 15 {
  attribute boolean outOfService = 81;
  attribute boolean presentValue = 85;
  readonly attribute bitmap8 statusFlags = 111;
  readonly attribute command_id generatedCommandList[] = 65528;
  readonly attribute command_id acceptedCommandList[] = 65529;
  readonly attribute event_id eventList[] = 65530;
  readonly attribute attrib_id attributeList[] = 65531;
  readonly attribute bitmap32 featureMap = 65532;
  readonly attribute int16u clusterRevision = 65533;
}

/** The Descriptor Cluster is meant to replace the support from the Zigbee Device Object (ZDO) for describing a node, its endpoints and clusters. */
server cluster Descriptor = 29 {
  struct DeviceTypeStruct {
    devtype_id deviceType = 0;
    int16u revision = 1;
  }

  readonly attribute DeviceTypeStruct deviceTypeList[] = 0;
  readonly attribute CLUSTER_ID serverList[] = 1;
  readonly attribute CLUSTER_ID clientList[] = 2;
  readonly attribute ENDPOINT_NO partsList[] = 3;
  readonly attribute command_id generatedCommandList[] = 65528;
  readonly attribute command_id acceptedCommandList[] = 65529;
  readonly attribute event_id eventList[] = 65530;
  readonly attribute attrib_id attributeList[] = 65531;
  readonly attribute bitmap32 featureMap = 65532;
  readonly attribute int16u clusterRevision = 65533;
}

/** The Binding Cluster is meant to replace the support from the Zigbee Device Object (ZDO) for supporting the binding table. */
server cluster Binding = 30 {
  fabric_scoped struct TargetStruct {
    optional node_id node = 1;
    optional group_id group = 2;
    optional endpoint_no endpoint = 3;
    optional cluster_id cluster = 4;
    fabric_idx fabricIndex = 254;
  }

  attribute TargetStruct binding[] = 0;
  readonly attribute command_id generatedCommandList[] = 65528;
  readonly attribute command_id acceptedCommandList[] = 65529;
  readonly attribute event_id eventList[] = 65530;
  readonly attribute attrib_id attributeList[] = 65531;
  readonly attribute bitmap32 featureMap = 65532;
  readonly attribute int16u clusterRevision = 65533;
}

/** The Access Control Cluster exposes a data model view of a
      Node's Access Control List (ACL), which codifies the rules used to manage
      and enforce Access Control for the Node's endpoints and their associated
      cluster instances. */
server cluster AccessControl = 31 {
  enum AccessControlEntryAuthModeEnum : ENUM8 {
    kPase = 1;
    kCase = 2;
    kGroup = 3;
  }

  enum AccessControlEntryPrivilegeEnum : ENUM8 {
    kView = 1;
    kProxyView = 2;
    kOperate = 3;
    kManage = 4;
    kAdminister = 5;
  }

  enum ChangeTypeEnum : ENUM8 {
    kChanged = 0;
    kAdded = 1;
    kRemoved = 2;
  }

  struct AccessControlTargetStruct {
    nullable cluster_id cluster = 0;
    nullable endpoint_no endpoint = 1;
    nullable devtype_id deviceType = 2;
  }

  fabric_scoped struct AccessControlEntryStruct {
    fabric_sensitive AccessControlEntryPrivilegeEnum privilege = 1;
    fabric_sensitive AccessControlEntryAuthModeEnum authMode = 2;
    nullable fabric_sensitive int64u subjects[] = 3;
    nullable fabric_sensitive AccessControlTargetStruct targets[] = 4;
    fabric_idx fabricIndex = 254;
  }

  fabric_scoped struct AccessControlExtensionStruct {
    fabric_sensitive octet_string<128> data = 1;
    fabric_idx fabricIndex = 254;
  }

  fabric_sensitive info event access(read: administer) AccessControlEntryChanged = 0 {
    nullable node_id adminNodeID = 1;
    nullable INT16U adminPasscodeID = 2;
    ChangeTypeEnum changeType = 3;
    nullable AccessControlEntryStruct latestValue = 4;
    fabric_idx fabricIndex = 254;
  }

  fabric_sensitive info event access(read: administer) AccessControlExtensionChanged = 1 {
    nullable node_id adminNodeID = 1;
    nullable INT16U adminPasscodeID = 2;
    ChangeTypeEnum changeType = 3;
    nullable AccessControlExtensionStruct latestValue = 4;
    fabric_idx fabricIndex = 254;
  }

  attribute access(read: administer, write: administer) AccessControlEntryStruct acl[] = 0;
  attribute access(read: administer, write: administer) AccessControlExtensionStruct extension[] = 1;
  readonly attribute int16u subjectsPerAccessControlEntry = 2;
  readonly attribute int16u targetsPerAccessControlEntry = 3;
  readonly attribute int16u accessControlEntriesPerFabric = 4;
  readonly attribute command_id generatedCommandList[] = 65528;
  readonly attribute command_id acceptedCommandList[] = 65529;
  readonly attribute event_id eventList[] = 65530;
  readonly attribute attrib_id attributeList[] = 65531;
  readonly attribute bitmap32 featureMap = 65532;
  readonly attribute int16u clusterRevision = 65533;
}

/** This cluster provides a standardized way for a Node (typically a Bridge, but could be any Node) to expose action information. */
server cluster Actions = 37 {
  enum ActionErrorEnum : ENUM8 {
    kUnknown = 0;
    kInterrupted = 1;
  }

  enum ActionStateEnum : ENUM8 {
    kInactive = 0;
    kActive = 1;
    kPaused = 2;
    kDisabled = 3;
  }

  enum ActionTypeEnum : ENUM8 {
    kOther = 0;
    kScene = 1;
    kSequence = 2;
    kAutomation = 3;
    kException = 4;
    kNotification = 5;
    kAlarm = 6;
  }

  enum EndpointListTypeEnum : ENUM8 {
    kOther = 0;
    kRoom = 1;
    kZone = 2;
  }

  bitmap CommandBits : BITMAP16 {
    kInstantAction = 0x1;
    kInstantActionWithTransition = 0x2;
    kStartAction = 0x4;
    kStartActionWithDuration = 0x8;
    kStopAction = 0x10;
    kPauseAction = 0x20;
    kPauseActionWithDuration = 0x40;
    kResumeAction = 0x80;
    kEnableAction = 0x100;
    kEnableActionWithDuration = 0x200;
    kDisableAction = 0x400;
    kDisableActionWithDuration = 0x800;
  }

  struct ActionStruct {
    int16u actionID = 0;
    char_string<32> name = 1;
    ActionTypeEnum type = 2;
    int16u endpointListID = 3;
    CommandBits supportedCommands = 4;
    ActionStateEnum state = 5;
  }

  struct EndpointListStruct {
    int16u endpointListID = 0;
    char_string<32> name = 1;
    EndpointListTypeEnum type = 2;
    endpoint_no endpoints[] = 3;
  }

  info event StateChanged = 0 {
    INT16U actionID = 0;
    INT32U invokeID = 1;
    ActionStateEnum newState = 2;
  }

  info event ActionFailed = 1 {
    INT16U actionID = 0;
    INT32U invokeID = 1;
    ActionStateEnum newState = 2;
    ActionErrorEnum error = 3;
  }

  readonly attribute ActionStruct actionList[] = 0;
  readonly attribute EndpointListStruct endpointLists[] = 1;
  readonly attribute long_char_string<512> setupURL = 2;
  readonly attribute command_id generatedCommandList[] = 65528;
  readonly attribute command_id acceptedCommandList[] = 65529;
  readonly attribute event_id eventList[] = 65530;
  readonly attribute attrib_id attributeList[] = 65531;
  readonly attribute bitmap32 featureMap = 65532;
  readonly attribute int16u clusterRevision = 65533;
}

/** This cluster provides attributes and events for determining basic information about Nodes, which supports both
      Commissioning and operational determination of Node characteristics, such as Vendor ID, Product ID and serial number,
      which apply to the whole Node. Also allows setting user device information such as location. */
server cluster BasicInformation = 40 {
  enum ColorEnum : ENUM8 {
    kBlack = 0;
    kNavy = 1;
    kGreen = 2;
    kTeal = 3;
    kMaroon = 4;
    kPurple = 5;
    kOlive = 6;
    kGray = 7;
    kBlue = 8;
    kLime = 9;
    kAqua = 10;
    kRed = 11;
    kFuchsia = 12;
    kYellow = 13;
    kWhite = 14;
    kNickel = 15;
    kChrome = 16;
    kBrass = 17;
    kCopper = 18;
    kSilver = 19;
    kGold = 20;
  }

  enum ProductFinishEnum : ENUM8 {
    kOther = 0;
    kMatte = 1;
    kSatin = 2;
    kPolished = 3;
    kRugged = 4;
    kFabric = 5;
  }

  struct CapabilityMinimaStruct {
    int16u caseSessionsPerFabric = 0;
    int16u subscriptionsPerFabric = 1;
  }

  struct ProductAppearanceStruct {
    ProductFinishEnum finish = 0;
    nullable ColorEnum primaryColor = 1;
  }

  critical event StartUp = 0 {
    INT32U softwareVersion = 0;
  }

  critical event ShutDown = 1 {
  }

  info event Leave = 2 {
    fabric_idx fabricIndex = 0;
  }

  info event ReachableChanged = 3 {
    boolean reachableNewValue = 0;
  }

  readonly attribute int16u dataModelRevision = 0;
  readonly attribute char_string<32> vendorName = 1;
  readonly attribute vendor_id vendorID = 2;
  readonly attribute char_string<32> productName = 3;
  readonly attribute int16u productID = 4;
  attribute access(write: manage) char_string<32> nodeLabel = 5;
  attribute access(write: administer) char_string<2> location = 6;
  readonly attribute int16u hardwareVersion = 7;
  readonly attribute char_string<64> hardwareVersionString = 8;
  readonly attribute int32u softwareVersion = 9;
  readonly attribute char_string<64> softwareVersionString = 10;
  readonly attribute char_string<16> manufacturingDate = 11;
  readonly attribute char_string<32> partNumber = 12;
  readonly attribute long_char_string<256> productURL = 13;
  readonly attribute char_string<64> productLabel = 14;
  readonly attribute char_string<32> serialNumber = 15;
  attribute access(write: manage) boolean localConfigDisabled = 16;
  readonly attribute char_string<32> uniqueID = 18;
  readonly attribute CapabilityMinimaStruct capabilityMinima = 19;
  readonly attribute ProductAppearanceStruct productAppearance = 20;
  readonly attribute command_id generatedCommandList[] = 65528;
  readonly attribute command_id acceptedCommandList[] = 65529;
  readonly attribute event_id eventList[] = 65530;
  readonly attribute attrib_id attributeList[] = 65531;
  readonly attribute bitmap32 featureMap = 65532;
  readonly attribute int16u clusterRevision = 65533;
}

/** Provides an interface for providing OTA software updates */
client cluster OtaSoftwareUpdateProvider = 41 {
  enum OTAApplyUpdateAction : ENUM8 {
    kProceed = 0;
    kAwaitNextAction = 1;
    kDiscontinue = 2;
  }

  enum OTADownloadProtocol : ENUM8 {
    kBDXSynchronous = 0;
    kBDXAsynchronous = 1;
    kHttps = 2;
    kVendorSpecific = 3;
  }

  enum OTAQueryStatus : ENUM8 {
    kUpdateAvailable = 0;
    kBusy = 1;
    kNotAvailable = 2;
    kDownloadProtocolNotSupported = 3;
  }

  readonly attribute command_id generatedCommandList[] = 65528;
  readonly attribute command_id acceptedCommandList[] = 65529;
  readonly attribute event_id eventList[] = 65530;
  readonly attribute attrib_id attributeList[] = 65531;
  readonly attribute bitmap32 featureMap = 65532;
  readonly attribute int16u clusterRevision = 65533;

  request struct QueryImageRequest {
    vendor_id vendorID = 0;
    INT16U productID = 1;
    INT32U softwareVersion = 2;
    OTADownloadProtocol protocolsSupported[] = 3;
    optional INT16U hardwareVersion = 4;
    optional CHAR_STRING<2> location = 5;
    optional BOOLEAN requestorCanConsent = 6;
    optional OCTET_STRING<512> metadataForProvider = 7;
  }

  response struct QueryImageResponse = 1 {
    OTAQueryStatus status = 0;
    optional INT32U delayedActionTime = 1;
    optional CHAR_STRING<256> imageURI = 2;
    optional INT32U softwareVersion = 3;
    optional CHAR_STRING<64> softwareVersionString = 4;
    optional OCTET_STRING<32> updateToken = 5;
    optional BOOLEAN userConsentNeeded = 6;
    optional OCTET_STRING<512> metadataForRequestor = 7;
  }

  request struct ApplyUpdateRequestRequest {
    OCTET_STRING<32> updateToken = 0;
    INT32U newVersion = 1;
  }

  response struct ApplyUpdateResponse = 3 {
    OTAApplyUpdateAction action = 0;
    INT32U delayedActionTime = 1;
  }

  request struct NotifyUpdateAppliedRequest {
    OCTET_STRING<32> updateToken = 0;
    INT32U softwareVersion = 1;
  }

  /** Determine availability of a new Software Image */
  command QueryImage(QueryImageRequest): QueryImageResponse = 0;
  /** Determine next action to take for a downloaded Software Image */
  command ApplyUpdateRequest(ApplyUpdateRequestRequest): ApplyUpdateResponse = 2;
  /** Notify OTA Provider that an update was applied */
  command NotifyUpdateApplied(NotifyUpdateAppliedRequest): DefaultSuccess = 4;
}

/** Provides an interface for downloading and applying OTA software updates */
server cluster OtaSoftwareUpdateRequestor = 42 {
  enum OTAAnnouncementReason : ENUM8 {
    kSimpleAnnouncement = 0;
    kUpdateAvailable = 1;
    kUrgentUpdateAvailable = 2;
  }

  enum OTAChangeReasonEnum : ENUM8 {
    kUnknown = 0;
    kSuccess = 1;
    kFailure = 2;
    kTimeOut = 3;
    kDelayByProvider = 4;
  }

  enum OTAUpdateStateEnum : ENUM8 {
    kUnknown = 0;
    kIdle = 1;
    kQuerying = 2;
    kDelayedOnQuery = 3;
    kDownloading = 4;
    kApplying = 5;
    kDelayedOnApply = 6;
    kRollingBack = 7;
    kDelayedOnUserConsent = 8;
  }

  fabric_scoped struct ProviderLocation {
    node_id providerNodeID = 1;
    endpoint_no endpoint = 2;
    fabric_idx fabricIndex = 254;
  }

  info event StateTransition = 0 {
    OTAUpdateStateEnum previousState = 0;
    OTAUpdateStateEnum newState = 1;
    OTAChangeReasonEnum reason = 2;
    nullable INT32U targetSoftwareVersion = 3;
  }

  critical event VersionApplied = 1 {
    INT32U softwareVersion = 0;
    INT16U productID = 1;
  }

  info event DownloadError = 2 {
    INT32U softwareVersion = 0;
    INT64U bytesDownloaded = 1;
    nullable INT8U progressPercent = 2;
    nullable INT64S platformCode = 3;
  }

  attribute ProviderLocation defaultOTAProviders[] = 0;
  readonly attribute boolean updatePossible = 1;
  readonly attribute OTAUpdateStateEnum updateState = 2;
  readonly attribute nullable int8u updateStateProgress = 3;
  readonly attribute command_id generatedCommandList[] = 65528;
  readonly attribute command_id acceptedCommandList[] = 65529;
  readonly attribute event_id eventList[] = 65530;
  readonly attribute attrib_id attributeList[] = 65531;
  readonly attribute bitmap32 featureMap = 65532;
  readonly attribute int16u clusterRevision = 65533;

  request struct AnnounceOTAProviderRequest {
    node_id providerNodeID = 0;
    vendor_id vendorID = 1;
    OTAAnnouncementReason announcementReason = 2;
    optional OCTET_STRING<512> metadataForNode = 3;
    endpoint_no endpoint = 4;
  }

  command AnnounceOTAProvider(AnnounceOTAProviderRequest): DefaultSuccess = 0;
}

/** Nodes should be expected to be deployed to any and all regions of the world. These global regions
      may have differing common languages, units of measurements, and numerical formatting
      standards. As such, Nodes that visually or audibly convey information need a mechanism by which
      they can be configured to use a user’s preferred language, units, etc */
server cluster LocalizationConfiguration = 43 {
  attribute char_string<35> activeLocale = 0;
  readonly attribute CHAR_STRING supportedLocales[] = 1;
  readonly attribute command_id generatedCommandList[] = 65528;
  readonly attribute command_id acceptedCommandList[] = 65529;
  readonly attribute event_id eventList[] = 65530;
  readonly attribute attrib_id attributeList[] = 65531;
  readonly attribute bitmap32 featureMap = 65532;
  readonly attribute int16u clusterRevision = 65533;
}

/** Nodes should be expected to be deployed to any and all regions of the world. These global regions
      may have differing preferences for how dates and times are conveyed. As such, Nodes that visually
      or audibly convey time information need a mechanism by which they can be configured to use a
      user’s preferred format. */
server cluster TimeFormatLocalization = 44 {
  enum CalendarTypeEnum : ENUM8 {
    kBuddhist = 0;
    kChinese = 1;
    kCoptic = 2;
    kEthiopian = 3;
    kGregorian = 4;
    kHebrew = 5;
    kIndian = 6;
    kIslamic = 7;
    kJapanese = 8;
    kKorean = 9;
    kPersian = 10;
    kTaiwanese = 11;
  }

  enum HourFormatEnum : ENUM8 {
    k12hr = 0;
    k24hr = 1;
  }

  attribute HourFormatEnum hourFormat = 0;
  attribute CalendarTypeEnum activeCalendarType = 1;
  readonly attribute CalendarTypeEnum supportedCalendarTypes[] = 2;
  readonly attribute command_id generatedCommandList[] = 65528;
  readonly attribute command_id acceptedCommandList[] = 65529;
  readonly attribute event_id eventList[] = 65530;
  readonly attribute attrib_id attributeList[] = 65531;
  readonly attribute bitmap32 featureMap = 65532;
  readonly attribute int16u clusterRevision = 65533;
}

/** Nodes should be expected to be deployed to any and all regions of the world. These global regions
      may have differing preferences for the units in which values are conveyed in communication to a
      user. As such, Nodes that visually or audibly convey measurable values to the user need a
      mechanism by which they can be configured to use a user’s preferred unit. */
server cluster UnitLocalization = 45 {
  enum TempUnitEnum : ENUM8 {
    kFahrenheit = 0;
    kCelsius = 1;
    kKelvin = 2;
  }

  bitmap Feature : BITMAP32 {
    kTemperatureUnit = 0x1;
  }

  attribute TempUnitEnum temperatureUnit = 0;
  readonly attribute command_id generatedCommandList[] = 65528;
  readonly attribute command_id acceptedCommandList[] = 65529;
  readonly attribute event_id eventList[] = 65530;
  readonly attribute attrib_id attributeList[] = 65531;
  readonly attribute bitmap32 featureMap = 65532;
  readonly attribute int16u clusterRevision = 65533;
}

/** This cluster is used to describe the configuration and capabilities of a Device's power system. */
server cluster PowerSourceConfiguration = 46 {
  readonly attribute INT8U sources[] = 0;
  readonly attribute command_id generatedCommandList[] = 65528;
  readonly attribute command_id acceptedCommandList[] = 65529;
  readonly attribute event_id eventList[] = 65530;
  readonly attribute attrib_id attributeList[] = 65531;
  readonly attribute bitmap32 featureMap = 65532;
  readonly attribute int16u clusterRevision = 65533;
}

/** This cluster is used to describe the configuration and capabilities of a physical power source that provides power to the Node. */
server cluster PowerSource = 47 {
  enum BatApprovedChemistryEnum : ENUM16 {
    kUnspecified = 0;
    kAlkaline = 1;
    kLithiumCarbonFluoride = 2;
    kLithiumChromiumOxide = 3;
    kLithiumCopperOxide = 4;
    kLithiumIronDisulfide = 5;
    kLithiumManganeseDioxide = 6;
    kLithiumThionylChloride = 7;
    kMagnesium = 8;
    kMercuryOxide = 9;
    kNickelOxyhydride = 10;
    kSilverOxide = 11;
    kZincAir = 12;
    kZincCarbon = 13;
    kZincChloride = 14;
    kZincManganeseDioxide = 15;
    kLeadAcid = 16;
    kLithiumCobaltOxide = 17;
    kLithiumIon = 18;
    kLithiumIonPolymer = 19;
    kLithiumIronPhosphate = 20;
    kLithiumSulfur = 21;
    kLithiumTitanate = 22;
    kNickelCadmium = 23;
    kNickelHydrogen = 24;
    kNickelIron = 25;
    kNickelMetalHydride = 26;
    kNickelZinc = 27;
    kSilverZinc = 28;
    kSodiumIon = 29;
    kSodiumSulfur = 30;
    kZincBromide = 31;
    kZincCerium = 32;
  }

  enum BatChargeFaultEnum : ENUM8 {
    kUnspecified = 0;
    kAmbientTooHot = 1;
    kAmbientTooCold = 2;
    kBatteryTooHot = 3;
    kBatteryTooCold = 4;
    kBatteryAbsent = 5;
    kBatteryOverVoltage = 6;
    kBatteryUnderVoltage = 7;
    kChargerOverVoltage = 8;
    kChargerUnderVoltage = 9;
    kSafetyTimeout = 10;
  }

  enum BatChargeLevelEnum : ENUM8 {
    kOk = 0;
    kWarning = 1;
    kCritical = 2;
  }

  enum BatChargeStateEnum : ENUM8 {
    kUnknown = 0;
    kIsCharging = 1;
    kIsAtFullCharge = 2;
    kIsNotCharging = 3;
  }

  enum BatCommonDesignationEnum : ENUM16 {
    kUnspecified = 0;
    kAaa = 1;
    kAa = 2;
    kC = 3;
    kD = 4;
    k4v5 = 5;
    k6v0 = 6;
    k9v0 = 7;
    k12aa = 8;
    kAaaa = 9;
    kA = 10;
    kB = 11;
    kF = 12;
    kN = 13;
    kNo6 = 14;
    kSubC = 15;
    kA23 = 16;
    kA27 = 17;
    kBa5800 = 18;
    kDuplex = 19;
    k4sr44 = 20;
    k523 = 21;
    k531 = 22;
    k15v0 = 23;
    k22v5 = 24;
    k30v0 = 25;
    k45v0 = 26;
    k67v5 = 27;
    kJ = 28;
    kCr123a = 29;
    kCr2 = 30;
    k2cr5 = 31;
    kCrP2 = 32;
    kCrV3 = 33;
    kSr41 = 34;
    kSr43 = 35;
    kSr44 = 36;
    kSr45 = 37;
    kSr48 = 38;
    kSr54 = 39;
    kSr55 = 40;
    kSr57 = 41;
    kSr58 = 42;
    kSr59 = 43;
    kSr60 = 44;
    kSr63 = 45;
    kSr64 = 46;
    kSr65 = 47;
    kSr66 = 48;
    kSr67 = 49;
    kSr68 = 50;
    kSr69 = 51;
    kSr516 = 52;
    kSr731 = 53;
    kSr712 = 54;
    kLr932 = 55;
    kA5 = 56;
    kA10 = 57;
    kA13 = 58;
    kA312 = 59;
    kA675 = 60;
    kAc41e = 61;
    k10180 = 62;
    k10280 = 63;
    k10440 = 64;
    k14250 = 65;
    k14430 = 66;
    k14500 = 67;
    k14650 = 68;
    k15270 = 69;
    k16340 = 70;
    kRcr123a = 71;
    k17500 = 72;
    k17670 = 73;
    k18350 = 74;
    k18500 = 75;
    k18650 = 76;
    k19670 = 77;
    k25500 = 78;
    k26650 = 79;
    k32600 = 80;
  }

  enum BatFaultEnum : ENUM8 {
    kUnspecified = 0;
    kOverTemp = 1;
    kUnderTemp = 2;
  }

  enum BatReplaceabilityEnum : ENUM8 {
    kUnspecified = 0;
    kNotReplaceable = 1;
    kUserReplaceable = 2;
    kFactoryReplaceable = 3;
  }

  enum PowerSourceStatusEnum : ENUM8 {
    kUnspecified = 0;
    kActive = 1;
    kStandby = 2;
    kUnavailable = 3;
  }

  enum WiredCurrentTypeEnum : ENUM8 {
    kAc = 0;
    kDc = 1;
  }

  enum WiredFaultEnum : ENUM8 {
    kUnspecified = 0;
    kOverVoltage = 1;
    kUnderVoltage = 2;
  }

  bitmap Feature : BITMAP32 {
    kWired = 0x1;
    kBattery = 0x2;
    kRechargeable = 0x4;
    kReplaceable = 0x8;
  }

  struct BatChargeFaultChangeType {
    BatChargeFaultEnum current[] = 0;
    BatChargeFaultEnum previous[] = 1;
  }

  struct BatFaultChangeType {
    BatFaultEnum current[] = 0;
    BatFaultEnum previous[] = 1;
  }

  struct WiredFaultChangeType {
    WiredFaultEnum current[] = 0;
    WiredFaultEnum previous[] = 1;
  }

  info event WiredFaultChange = 0 {
    WiredFaultEnum current[] = 0;
    WiredFaultEnum previous[] = 1;
  }

  info event BatFaultChange = 1 {
    BatFaultEnum current[] = 0;
    BatFaultEnum previous[] = 1;
  }

  info event BatChargeFaultChange = 2 {
    BatChargeFaultEnum current[] = 0;
    BatChargeFaultEnum previous[] = 1;
  }

  readonly attribute PowerSourceStatusEnum status = 0;
  readonly attribute int8u order = 1;
  readonly attribute char_string<60> description = 2;
  readonly attribute BatChargeLevelEnum batChargeLevel = 14;
  readonly attribute boolean batReplacementNeeded = 15;
  readonly attribute BatReplaceabilityEnum batReplaceability = 16;
  readonly attribute command_id generatedCommandList[] = 65528;
  readonly attribute command_id acceptedCommandList[] = 65529;
  readonly attribute event_id eventList[] = 65530;
  readonly attribute attrib_id attributeList[] = 65531;
  readonly attribute bitmap32 featureMap = 65532;
  readonly attribute int16u clusterRevision = 65533;
}

/** This cluster is used to manage global aspects of the Commissioning flow. */
server cluster GeneralCommissioning = 48 {
  enum CommissioningErrorEnum : ENUM8 {
    kOk = 0;
    kValueOutsideRange = 1;
    kInvalidAuthentication = 2;
    kNoFailSafe = 3;
    kBusyWithOtherAdmin = 4;
  }

  enum RegulatoryLocationTypeEnum : ENUM8 {
    kIndoor = 0;
    kOutdoor = 1;
    kIndoorOutdoor = 2;
  }

  struct BasicCommissioningInfo {
    int16u failSafeExpiryLengthSeconds = 0;
    int16u maxCumulativeFailsafeSeconds = 1;
  }

  attribute access(write: administer) int64u breadcrumb = 0;
  readonly attribute BasicCommissioningInfo basicCommissioningInfo = 1;
  readonly attribute RegulatoryLocationTypeEnum regulatoryConfig = 2;
  readonly attribute RegulatoryLocationTypeEnum locationCapability = 3;
  readonly attribute boolean supportsConcurrentConnection = 4;
  readonly attribute command_id generatedCommandList[] = 65528;
  readonly attribute command_id acceptedCommandList[] = 65529;
  readonly attribute event_id eventList[] = 65530;
  readonly attribute attrib_id attributeList[] = 65531;
  readonly attribute bitmap32 featureMap = 65532;
  readonly attribute int16u clusterRevision = 65533;

  request struct ArmFailSafeRequest {
    INT16U expiryLengthSeconds = 0;
    INT64U breadcrumb = 1;
  }

  request struct SetRegulatoryConfigRequest {
    RegulatoryLocationTypeEnum newRegulatoryConfig = 0;
    CHAR_STRING countryCode = 1;
    INT64U breadcrumb = 2;
  }

  response struct ArmFailSafeResponse = 1 {
    CommissioningErrorEnum errorCode = 0;
    CHAR_STRING debugText = 1;
  }

  response struct SetRegulatoryConfigResponse = 3 {
    CommissioningErrorEnum errorCode = 0;
    CHAR_STRING debugText = 1;
  }

  response struct CommissioningCompleteResponse = 5 {
    CommissioningErrorEnum errorCode = 0;
    CHAR_STRING debugText = 1;
  }

  command access(invoke: administer) ArmFailSafe(ArmFailSafeRequest): ArmFailSafeResponse = 0;
  command access(invoke: administer) SetRegulatoryConfig(SetRegulatoryConfigRequest): SetRegulatoryConfigResponse = 2;
  fabric command access(invoke: administer) CommissioningComplete(): CommissioningCompleteResponse = 4;
}

/** Functionality to configure, enable, disable network credentials and access on a Matter device. */
server cluster NetworkCommissioning = 49 {
  enum NetworkCommissioningStatus : ENUM8 {
    kSuccess = 0;
    kOutOfRange = 1;
    kBoundsExceeded = 2;
    kNetworkIDNotFound = 3;
    kDuplicateNetworkID = 4;
    kNetworkNotFound = 5;
    kRegulatoryError = 6;
    kAuthFailure = 7;
    kUnsupportedSecurity = 8;
    kOtherConnectionFailure = 9;
    kIPV6Failed = 10;
    kIPBindFailed = 11;
    kUnknownError = 12;
  }

  enum WiFiBand : ENUM8 {
    k2g4 = 0;
    k3g65 = 1;
    k5g = 2;
    k6g = 3;
    k60g = 4;
    k1g = 5;
  }

  bitmap Feature : BITMAP32 {
    kWiFiNetworkInterface = 0x1;
    kThreadNetworkInterface = 0x2;
    kEthernetNetworkInterface = 0x4;
  }

  bitmap WiFiSecurity : BITMAP8 {
    kUnencrypted = 0x1;
    kWep = 0x2;
    kWpaPersonal = 0x4;
    kWpa2Personal = 0x8;
    kWpa3Personal = 0x10;
  }

  struct NetworkInfo {
    octet_string<32> networkID = 0;
    boolean connected = 1;
  }

  struct ThreadInterfaceScanResult {
    int16u panId = 0;
    int64u extendedPanId = 1;
    char_string<16> networkName = 2;
    int16u channel = 3;
    int8u version = 4;
    octet_string<8> extendedAddress = 5;
    int8s rssi = 6;
    int8u lqi = 7;
  }

  struct WiFiInterfaceScanResult {
    WiFiSecurity security = 0;
    octet_string<32> ssid = 1;
    octet_string<6> bssid = 2;
    int16u channel = 3;
    WiFiBand wiFiBand = 4;
    int8s rssi = 5;
  }

  readonly attribute access(read: administer) int8u maxNetworks = 0;
  readonly attribute access(read: administer) NetworkInfo networks[] = 1;
  readonly attribute int8u scanMaxTimeSeconds = 2;
  readonly attribute int8u connectMaxTimeSeconds = 3;
  attribute access(write: administer) boolean interfaceEnabled = 4;
  readonly attribute access(read: administer) nullable NetworkCommissioningStatus lastNetworkingStatus = 5;
  readonly attribute access(read: administer) nullable octet_string<32> lastNetworkID = 6;
  readonly attribute access(read: administer) nullable int32s lastConnectErrorValue = 7;
  readonly attribute command_id generatedCommandList[] = 65528;
  readonly attribute command_id acceptedCommandList[] = 65529;
  readonly attribute event_id eventList[] = 65530;
  readonly attribute attrib_id attributeList[] = 65531;
  readonly attribute bitmap32 featureMap = 65532;
  readonly attribute int16u clusterRevision = 65533;

  request struct ScanNetworksRequest {
    optional nullable OCTET_STRING<32> ssid = 0;
    optional INT64U breadcrumb = 1;
  }

  request struct AddOrUpdateWiFiNetworkRequest {
    OCTET_STRING<32> ssid = 0;
    OCTET_STRING<64> credentials = 1;
    optional INT64U breadcrumb = 2;
  }

  request struct AddOrUpdateThreadNetworkRequest {
    OCTET_STRING<254> operationalDataset = 0;
    optional INT64U breadcrumb = 1;
  }

  request struct RemoveNetworkRequest {
    OCTET_STRING<32> networkID = 0;
    optional INT64U breadcrumb = 1;
  }

  request struct ConnectNetworkRequest {
    OCTET_STRING<32> networkID = 0;
    optional INT64U breadcrumb = 1;
  }

  request struct ReorderNetworkRequest {
    OCTET_STRING<32> networkID = 0;
    INT8U networkIndex = 1;
    optional INT64U breadcrumb = 2;
  }

  response struct ScanNetworksResponse = 1 {
    NetworkCommissioningStatus networkingStatus = 0;
    optional CHAR_STRING debugText = 1;
    optional WiFiInterfaceScanResult wiFiScanResults[] = 2;
    optional ThreadInterfaceScanResult threadScanResults[] = 3;
  }

  response struct NetworkConfigResponse = 5 {
    NetworkCommissioningStatus networkingStatus = 0;
    optional CHAR_STRING<512> debugText = 1;
    optional INT8U networkIndex = 2;
  }

  response struct ConnectNetworkResponse = 7 {
    NetworkCommissioningStatus networkingStatus = 0;
    optional CHAR_STRING debugText = 1;
    nullable INT32S errorValue = 2;
  }

  command access(invoke: administer) ScanNetworks(ScanNetworksRequest): ScanNetworksResponse = 0;
  command access(invoke: administer) AddOrUpdateWiFiNetwork(AddOrUpdateWiFiNetworkRequest): NetworkConfigResponse = 2;
  command access(invoke: administer) AddOrUpdateThreadNetwork(AddOrUpdateThreadNetworkRequest): NetworkConfigResponse = 3;
  command access(invoke: administer) RemoveNetwork(RemoveNetworkRequest): NetworkConfigResponse = 4;
  command access(invoke: administer) ConnectNetwork(ConnectNetworkRequest): ConnectNetworkResponse = 6;
  command access(invoke: administer) ReorderNetwork(ReorderNetworkRequest): NetworkConfigResponse = 8;
}

/** The cluster provides commands for retrieving unstructured diagnostic logs from a Node that may be used to aid in diagnostics. */
server cluster DiagnosticLogs = 50 {
  enum IntentEnum : ENUM8 {
    kEndUserSupport = 0;
    kNetworkDiag = 1;
    kCrashLogs = 2;
  }

  enum StatusEnum : ENUM8 {
    kSuccess = 0;
    kExhausted = 1;
    kNoLogs = 2;
    kBusy = 3;
    kDenied = 4;
  }

  enum TransferProtocolEnum : ENUM8 {
    kResponsePayload = 0;
    kBdx = 1;
  }

  readonly attribute command_id generatedCommandList[] = 65528;
  readonly attribute command_id acceptedCommandList[] = 65529;
  readonly attribute event_id eventList[] = 65530;
  readonly attribute attrib_id attributeList[] = 65531;
  readonly attribute bitmap32 featureMap = 65532;
  readonly attribute int16u clusterRevision = 65533;

  request struct RetrieveLogsRequestRequest {
    IntentEnum intent = 0;
    TransferProtocolEnum requestedProtocol = 1;
    optional CHAR_STRING<32> transferFileDesignator = 2;
  }

  command RetrieveLogsRequest(RetrieveLogsRequestRequest): RetrieveLogsResponse = 0;
}

/** The General Diagnostics Cluster, along with other diagnostics clusters, provide a means to acquire standardized diagnostics metrics that MAY be used by a Node to assist a user or Administrative Node in diagnosing potential problems. */
server cluster GeneralDiagnostics = 51 {
  enum BootReasonEnum : ENUM8 {
    kUnspecified = 0;
    kPowerOnReboot = 1;
    kBrownOutReset = 2;
    kSoftwareWatchdogReset = 3;
    kHardwareWatchdogReset = 4;
    kSoftwareUpdateCompleted = 5;
    kSoftwareReset = 6;
  }

  enum HardwareFaultEnum : ENUM8 {
    kUnspecified = 0;
    kRadio = 1;
    kSensor = 2;
    kResettableOverTemp = 3;
    kNonResettableOverTemp = 4;
    kPowerSource = 5;
    kVisualDisplayFault = 6;
    kAudioOutputFault = 7;
    kUserInterfaceFault = 8;
    kNonVolatileMemoryError = 9;
    kTamperDetected = 10;
  }

  enum InterfaceTypeEnum : ENUM8 {
    kUnspecified = 0;
    kWiFi = 1;
    kEthernet = 2;
    kCellular = 3;
    kThread = 4;
  }

  enum NetworkFaultEnum : ENUM8 {
    kUnspecified = 0;
    kHardwareFailure = 1;
    kNetworkJammed = 2;
    kConnectionFailed = 3;
  }

  enum RadioFaultEnum : ENUM8 {
    kUnspecified = 0;
    kWiFiFault = 1;
    kCellularFault = 2;
    kThreadFault = 3;
    kNFCFault = 4;
    kBLEFault = 5;
    kEthernetFault = 6;
  }

  struct NetworkInterface {
    char_string<32> name = 0;
    boolean isOperational = 1;
    nullable boolean offPremiseServicesReachableIPv4 = 2;
    nullable boolean offPremiseServicesReachableIPv6 = 3;
    octet_string<8> hardwareAddress = 4;
    octet_string IPv4Addresses[] = 5;
    octet_string IPv6Addresses[] = 6;
    InterfaceTypeEnum type = 7;
  }

  critical event HardwareFaultChange = 0 {
    HardwareFaultEnum current[] = 0;
    HardwareFaultEnum previous[] = 1;
  }

  critical event RadioFaultChange = 1 {
    RadioFaultEnum current[] = 0;
    RadioFaultEnum previous[] = 1;
  }

  critical event NetworkFaultChange = 2 {
    NetworkFaultEnum current[] = 0;
    NetworkFaultEnum previous[] = 1;
  }

  critical event BootReason = 3 {
    BootReasonEnum bootReason = 0;
  }

  readonly attribute NetworkInterface networkInterfaces[] = 0;
  readonly attribute int16u rebootCount = 1;
  readonly attribute int64u upTime = 2;
  readonly attribute int32u totalOperationalHours = 3;
  readonly attribute BootReasonEnum bootReason = 4;
  readonly attribute HardwareFaultEnum activeHardwareFaults[] = 5;
  readonly attribute RadioFaultEnum activeRadioFaults[] = 6;
  readonly attribute NetworkFaultEnum activeNetworkFaults[] = 7;
  readonly attribute boolean testEventTriggersEnabled = 8;
  readonly attribute command_id generatedCommandList[] = 65528;
  readonly attribute command_id acceptedCommandList[] = 65529;
  readonly attribute event_id eventList[] = 65530;
  readonly attribute attrib_id attributeList[] = 65531;
  readonly attribute bitmap32 featureMap = 65532;
  readonly attribute int16u clusterRevision = 65533;

  request struct TestEventTriggerRequest {
    OCTET_STRING<16> enableKey = 0;
    INT64U eventTrigger = 1;
  }

  command access(invoke: manage) TestEventTrigger(TestEventTriggerRequest): DefaultSuccess = 0;
}

/** The Software Diagnostics Cluster provides a means to acquire standardized diagnostics metrics that MAY be used by a Node to assist a user or Administrative Node in diagnosing potential problems. */
server cluster SoftwareDiagnostics = 52 {
  bitmap Feature : BITMAP32 {
    kWaterMarks = 0x1;
  }

  struct ThreadMetricsStruct {
    int64u id = 0;
    optional char_string<8> name = 1;
    optional int32u stackFreeCurrent = 2;
    optional int32u stackFreeMinimum = 3;
    optional int32u stackSize = 4;
  }

  info event SoftwareFault = 0 {
    INT64U id = 0;
    optional CHAR_STRING name = 1;
    optional OCTET_STRING faultRecording = 2;
  }

  readonly attribute ThreadMetricsStruct threadMetrics[] = 0;
  readonly attribute int64u currentHeapFree = 1;
  readonly attribute int64u currentHeapUsed = 2;
  readonly attribute int64u currentHeapHighWatermark = 3;
  readonly attribute command_id generatedCommandList[] = 65528;
  readonly attribute command_id acceptedCommandList[] = 65529;
  readonly attribute event_id eventList[] = 65530;
  readonly attribute attrib_id attributeList[] = 65531;
  readonly attribute bitmap32 featureMap = 65532;
  readonly attribute int16u clusterRevision = 65533;

  command ResetWatermarks(): DefaultSuccess = 0;
}

/** The Thread Network Diagnostics Cluster provides a means to acquire standardized diagnostics metrics that MAY be used by a Node to assist a user or Administrative Node in diagnosing potential problems */
server cluster ThreadNetworkDiagnostics = 53 {
  enum ConnectionStatusEnum : ENUM8 {
    kConnected = 0;
    kNotConnected = 1;
  }

  enum NetworkFault : ENUM8 {
    kUnspecified = 0;
    kLinkDown = 1;
    kHardwareFailure = 2;
    kNetworkJammed = 3;
  }

  enum RoutingRole : ENUM8 {
    kUnspecified = 0;
    kUnassigned = 1;
    kSleepyEndDevice = 2;
    kEndDevice = 3;
    kReed = 4;
    kRouter = 5;
    kLeader = 6;
  }

  bitmap Feature : BITMAP32 {
    kPacketCounts = 0x1;
    kErrorCounts = 0x2;
    kMLECounts = 0x4;
    kMACCounts = 0x8;
  }

  struct NeighborTable {
    int64u extAddress = 0;
    int32u age = 1;
    int16u rloc16 = 2;
    int32u linkFrameCounter = 3;
    int32u mleFrameCounter = 4;
    int8u lqi = 5;
    nullable int8s averageRssi = 6;
    nullable int8s lastRssi = 7;
    int8u frameErrorRate = 8;
    int8u messageErrorRate = 9;
    boolean rxOnWhenIdle = 10;
    boolean fullThreadDevice = 11;
    boolean fullNetworkData = 12;
    boolean isChild = 13;
  }

  struct OperationalDatasetComponents {
    boolean activeTimestampPresent = 0;
    boolean pendingTimestampPresent = 1;
    boolean masterKeyPresent = 2;
    boolean networkNamePresent = 3;
    boolean extendedPanIdPresent = 4;
    boolean meshLocalPrefixPresent = 5;
    boolean delayPresent = 6;
    boolean panIdPresent = 7;
    boolean channelPresent = 8;
    boolean pskcPresent = 9;
    boolean securityPolicyPresent = 10;
    boolean channelMaskPresent = 11;
  }

  struct RouteTable {
    int64u extAddress = 0;
    int16u rloc16 = 1;
    int8u routerId = 2;
    int8u nextHop = 3;
    int8u pathCost = 4;
    int8u LQIIn = 5;
    int8u LQIOut = 6;
    int8u age = 7;
    boolean allocated = 8;
    boolean linkEstablished = 9;
  }

  struct SecurityPolicy {
    int16u rotationTime = 0;
    int16u flags = 1;
  }

  info event ConnectionStatus = 0 {
    ConnectionStatusEnum connectionStatus = 0;
  }

  info event NetworkFaultChange = 1 {
    NetworkFault current[] = 0;
    NetworkFault previous[] = 1;
  }

  readonly attribute nullable int16u channel = 0;
  readonly attribute nullable RoutingRole routingRole = 1;
  readonly attribute nullable char_string<16> networkName = 2;
  readonly attribute nullable int16u panId = 3;
  readonly attribute nullable int64u extendedPanId = 4;
  readonly attribute nullable octet_string<17> meshLocalPrefix = 5;
  readonly attribute int64u overrunCount = 6;
  readonly attribute NeighborTable neighborTable[] = 7;
  readonly attribute RouteTable routeTable[] = 8;
  readonly attribute nullable int32u partitionId = 9;
  readonly attribute nullable int8u weighting = 10;
  readonly attribute nullable int8u dataVersion = 11;
  readonly attribute nullable int8u stableDataVersion = 12;
  readonly attribute nullable int8u leaderRouterId = 13;
  readonly attribute int16u detachedRoleCount = 14;
  readonly attribute int16u childRoleCount = 15;
  readonly attribute int16u routerRoleCount = 16;
  readonly attribute int16u leaderRoleCount = 17;
  readonly attribute int16u attachAttemptCount = 18;
  readonly attribute int16u partitionIdChangeCount = 19;
  readonly attribute int16u betterPartitionAttachAttemptCount = 20;
  readonly attribute int16u parentChangeCount = 21;
  readonly attribute int32u txTotalCount = 22;
  readonly attribute int32u txUnicastCount = 23;
  readonly attribute int32u txBroadcastCount = 24;
  readonly attribute int32u txAckRequestedCount = 25;
  readonly attribute int32u txAckedCount = 26;
  readonly attribute int32u txNoAckRequestedCount = 27;
  readonly attribute int32u txDataCount = 28;
  readonly attribute int32u txDataPollCount = 29;
  readonly attribute int32u txBeaconCount = 30;
  readonly attribute int32u txBeaconRequestCount = 31;
  readonly attribute int32u txOtherCount = 32;
  readonly attribute int32u txRetryCount = 33;
  readonly attribute int32u txDirectMaxRetryExpiryCount = 34;
  readonly attribute int32u txIndirectMaxRetryExpiryCount = 35;
  readonly attribute int32u txErrCcaCount = 36;
  readonly attribute int32u txErrAbortCount = 37;
  readonly attribute int32u txErrBusyChannelCount = 38;
  readonly attribute int32u rxTotalCount = 39;
  readonly attribute int32u rxUnicastCount = 40;
  readonly attribute int32u rxBroadcastCount = 41;
  readonly attribute int32u rxDataCount = 42;
  readonly attribute int32u rxDataPollCount = 43;
  readonly attribute int32u rxBeaconCount = 44;
  readonly attribute int32u rxBeaconRequestCount = 45;
  readonly attribute int32u rxOtherCount = 46;
  readonly attribute int32u rxAddressFilteredCount = 47;
  readonly attribute int32u rxDestAddrFilteredCount = 48;
  readonly attribute int32u rxDuplicatedCount = 49;
  readonly attribute int32u rxErrNoFrameCount = 50;
  readonly attribute int32u rxErrUnknownNeighborCount = 51;
  readonly attribute int32u rxErrInvalidSrcAddrCount = 52;
  readonly attribute int32u rxErrSecCount = 53;
  readonly attribute int32u rxErrFcsCount = 54;
  readonly attribute int32u rxErrOtherCount = 55;
  readonly attribute nullable int64u activeTimestamp = 56;
  readonly attribute nullable int64u pendingTimestamp = 57;
  readonly attribute nullable int32u delay = 58;
  readonly attribute nullable SecurityPolicy securityPolicy = 59;
  readonly attribute nullable octet_string<4> channelPage0Mask = 60;
  readonly attribute nullable OperationalDatasetComponents operationalDatasetComponents = 61;
  readonly attribute NetworkFault activeNetworkFaultsList[] = 62;
  readonly attribute command_id generatedCommandList[] = 65528;
  readonly attribute command_id acceptedCommandList[] = 65529;
  readonly attribute event_id eventList[] = 65530;
  readonly attribute attrib_id attributeList[] = 65531;
  readonly attribute bitmap32 featureMap = 65532;
  readonly attribute int16u clusterRevision = 65533;

  command ResetCounts(): DefaultSuccess = 0;
}

/** The Wi-Fi Network Diagnostics Cluster provides a means to acquire standardized diagnostics metrics that MAY be used by a Node to assist a user or Administrative Node in diagnosing potential problems. */
server cluster WiFiNetworkDiagnostics = 54 {
  enum AssociationFailureCauseEnum : ENUM8 {
    kUnknown = 0;
    kAssociationFailed = 1;
    kAuthenticationFailed = 2;
    kSsidNotFound = 3;
  }

  enum ConnectionStatusEnum : ENUM8 {
    kConnected = 0;
    kNotConnected = 1;
  }

  enum SecurityTypeEnum : ENUM8 {
    kUnspecified = 0;
    kNone = 1;
    kWep = 2;
    kWpa = 3;
    kWpa2 = 4;
    kWpa3 = 5;
  }

  enum WiFiVersionEnum : ENUM8 {
    kA = 0;
    kB = 1;
    kG = 2;
    kN = 3;
    kAc = 4;
    kAx = 5;
    kAh = 6;
  }

  bitmap Feature : BITMAP32 {
    kPacketCounts = 0x1;
    kErrorCounts = 0x2;
  }

  info event Disconnection = 0 {
    INT16U reasonCode = 0;
  }

  info event AssociationFailure = 1 {
    AssociationFailureCauseEnum associationFailure = 0;
    INT16U status = 1;
  }

  info event ConnectionStatus = 2 {
    ConnectionStatusEnum connectionStatus = 0;
  }

  readonly attribute nullable octet_string<6> bssid = 0;
  readonly attribute nullable SecurityTypeEnum securityType = 1;
  readonly attribute nullable WiFiVersionEnum wiFiVersion = 2;
  readonly attribute nullable int16u channelNumber = 3;
  readonly attribute nullable int8s rssi = 4;
  readonly attribute nullable int32u beaconLostCount = 5;
  readonly attribute nullable int32u beaconRxCount = 6;
  readonly attribute nullable int32u packetMulticastRxCount = 7;
  readonly attribute nullable int32u packetMulticastTxCount = 8;
  readonly attribute nullable int32u packetUnicastRxCount = 9;
  readonly attribute nullable int32u packetUnicastTxCount = 10;
  readonly attribute nullable int64u currentMaxRate = 11;
  readonly attribute nullable int64u overrunCount = 12;
  readonly attribute command_id generatedCommandList[] = 65528;
  readonly attribute command_id acceptedCommandList[] = 65529;
  readonly attribute event_id eventList[] = 65530;
  readonly attribute attrib_id attributeList[] = 65531;
  readonly attribute bitmap32 featureMap = 65532;
  readonly attribute int16u clusterRevision = 65533;

  command ResetCounts(): DefaultSuccess = 0;
}

/** The Ethernet Network Diagnostics Cluster provides a means to acquire standardized diagnostics metrics that MAY be used by a Node to assist a user or Administrative Node in diagnosing potential problems. */
server cluster EthernetNetworkDiagnostics = 55 {
  enum PHYRateEnum : ENUM8 {
    kRate10M = 0;
    kRate100M = 1;
    kRate1G = 2;
    kRate25g = 3;
    kRate5G = 4;
    kRate10G = 5;
    kRate40G = 6;
    kRate100G = 7;
    kRate200G = 8;
    kRate400G = 9;
  }

  bitmap Feature : BITMAP32 {
    kPacketCounts = 0x1;
    kErrorCounts = 0x2;
  }

  readonly attribute nullable PHYRateEnum PHYRate = 0;
  readonly attribute nullable boolean fullDuplex = 1;
  readonly attribute int64u packetRxCount = 2;
  readonly attribute int64u packetTxCount = 3;
  readonly attribute int64u txErrCount = 4;
  readonly attribute int64u collisionCount = 5;
  readonly attribute int64u overrunCount = 6;
  readonly attribute nullable boolean carrierDetect = 7;
  readonly attribute int64u timeSinceReset = 8;
  readonly attribute command_id generatedCommandList[] = 65528;
  readonly attribute command_id acceptedCommandList[] = 65529;
  readonly attribute event_id eventList[] = 65530;
  readonly attribute attrib_id attributeList[] = 65531;
  readonly attribute bitmap32 featureMap = 65532;
  readonly attribute int16u clusterRevision = 65533;

  command ResetCounts(): DefaultSuccess = 0;
}

/** This cluster exposes interactions with a switch device, for the purpose of using those interactions by other devices.
Two types of switch devices are supported: latching switch (e.g. rocker switch) and momentary switch (e.g. push button), distinguished with their feature flags.
Interactions with the switch device are exposed as attributes (for the latching switch) and as events (for both types of switches). An interested party MAY subscribe to these attributes/events and thus be informed of the interactions, and can perform actions based on this, for example by sending commands to perform an action such as controlling a light or a window shade. */
server cluster Switch = 59 {
  bitmap Feature : BITMAP32 {
    kLatchingSwitch = 0x1;
    kMomentarySwitch = 0x2;
    kMomentarySwitchRelease = 0x4;
    kMomentarySwitchLongPress = 0x8;
    kMomentarySwitchMultiPress = 0x10;
  }

  info event SwitchLatched = 0 {
    INT8U newPosition = 0;
  }

  info event InitialPress = 1 {
    INT8U newPosition = 0;
  }

  info event LongPress = 2 {
    INT8U newPosition = 0;
  }

  info event ShortRelease = 3 {
    INT8U previousPosition = 0;
  }

  info event LongRelease = 4 {
    INT8U previousPosition = 0;
  }

  info event MultiPressOngoing = 5 {
    INT8U newPosition = 0;
    INT8U currentNumberOfPressesCounted = 1;
  }

  info event MultiPressComplete = 6 {
    INT8U previousPosition = 0;
    INT8U totalNumberOfPressesCounted = 1;
  }

  readonly attribute int8u numberOfPositions = 0;
  readonly attribute int8u currentPosition = 1;
  readonly attribute int8u multiPressMax = 2;
  readonly attribute command_id generatedCommandList[] = 65528;
  readonly attribute command_id acceptedCommandList[] = 65529;
  readonly attribute event_id eventList[] = 65530;
  readonly attribute attrib_id attributeList[] = 65531;
  readonly attribute bitmap32 featureMap = 65532;
  readonly attribute int16u clusterRevision = 65533;
}

/** Commands to trigger a Node to allow a new Administrator to commission it. */
server cluster AdministratorCommissioning = 60 {
  enum CommissioningWindowStatusEnum : ENUM8 {
    kWindowNotOpen = 0;
    kEnhancedWindowOpen = 1;
    kBasicWindowOpen = 2;
  }

  enum StatusCode : ENUM8 {
    kBusy = 2;
    kPAKEParameterError = 3;
    kWindowNotOpen = 4;
  }

  readonly attribute CommissioningWindowStatusEnum windowStatus = 0;
  readonly attribute nullable fabric_idx adminFabricIndex = 1;
  readonly attribute nullable int16u adminVendorId = 2;
  readonly attribute command_id generatedCommandList[] = 65528;
  readonly attribute command_id acceptedCommandList[] = 65529;
  readonly attribute event_id eventList[] = 65530;
  readonly attribute attrib_id attributeList[] = 65531;
  readonly attribute bitmap32 featureMap = 65532;
  readonly attribute int16u clusterRevision = 65533;

  request struct OpenCommissioningWindowRequest {
    INT16U commissioningTimeout = 0;
    OCTET_STRING PAKEPasscodeVerifier = 1;
    INT16U discriminator = 2;
    INT32U iterations = 3;
    OCTET_STRING salt = 4;
  }

  request struct OpenBasicCommissioningWindowRequest {
    INT16U commissioningTimeout = 0;
  }

  timed command access(invoke: administer) OpenCommissioningWindow(OpenCommissioningWindowRequest): DefaultSuccess = 0;
  timed command access(invoke: administer) OpenBasicCommissioningWindow(OpenBasicCommissioningWindowRequest): DefaultSuccess = 1;
  timed command access(invoke: administer) RevokeCommissioning(): DefaultSuccess = 2;
}

/** This cluster is used to add or remove Operational Credentials on a Commissionee or Node, as well as manage the associated Fabrics. */
server cluster OperationalCredentials = 62 {
  enum CertificateChainTypeEnum : ENUM8 {
    kDACCertificate = 1;
    kPAICertificate = 2;
  }

  enum NodeOperationalCertStatusEnum : ENUM8 {
    kOk = 0;
    kInvalidPublicKey = 1;
    kInvalidNodeOpId = 2;
    kInvalidNOC = 3;
    kMissingCsr = 4;
    kTableFull = 5;
    kInvalidAdminSubject = 6;
    kFabricConflict = 9;
    kLabelConflict = 10;
    kInvalidFabricIndex = 11;
  }

  fabric_scoped struct FabricDescriptorStruct {
    octet_string<65> rootPublicKey = 1;
    vendor_id vendorID = 2;
    fabric_id fabricID = 3;
    node_id nodeID = 4;
    char_string<32> label = 5;
    fabric_idx fabricIndex = 254;
  }

  fabric_scoped struct NOCStruct {
    fabric_sensitive octet_string noc = 1;
    nullable fabric_sensitive octet_string icac = 2;
    fabric_idx fabricIndex = 254;
  }

  readonly attribute access(read: administer) NOCStruct NOCs[] = 0;
  readonly attribute FabricDescriptorStruct fabrics[] = 1;
  readonly attribute int8u supportedFabrics = 2;
  readonly attribute int8u commissionedFabrics = 3;
  readonly attribute OCTET_STRING trustedRootCertificates[] = 4;
  readonly attribute int8u currentFabricIndex = 5;
  readonly attribute command_id generatedCommandList[] = 65528;
  readonly attribute command_id acceptedCommandList[] = 65529;
  readonly attribute event_id eventList[] = 65530;
  readonly attribute attrib_id attributeList[] = 65531;
  readonly attribute bitmap32 featureMap = 65532;
  readonly attribute int16u clusterRevision = 65533;

  request struct AttestationRequestRequest {
    OCTET_STRING attestationNonce = 0;
  }

  request struct CertificateChainRequestRequest {
    CertificateChainTypeEnum certificateType = 0;
  }

  request struct CSRRequestRequest {
    OCTET_STRING CSRNonce = 0;
    optional boolean isForUpdateNOC = 1;
  }

  request struct AddNOCRequest {
    OCTET_STRING NOCValue = 0;
    optional OCTET_STRING ICACValue = 1;
    OCTET_STRING IPKValue = 2;
    Int64u caseAdminSubject = 3;
    VENDOR_ID adminVendorId = 4;
  }

  request struct UpdateNOCRequest {
    OCTET_STRING NOCValue = 0;
    optional OCTET_STRING ICACValue = 1;
  }

  request struct UpdateFabricLabelRequest {
    CHAR_STRING<32> label = 0;
  }

  request struct RemoveFabricRequest {
    fabric_idx fabricIndex = 0;
  }

  request struct AddTrustedRootCertificateRequest {
    OCTET_STRING rootCACertificate = 0;
  }

  response struct AttestationResponse = 1 {
    OCTET_STRING attestationElements = 0;
    OCTET_STRING attestationSignature = 1;
  }

  response struct CertificateChainResponse = 3 {
    OCTET_STRING certificate = 0;
  }

  response struct CSRResponse = 5 {
    OCTET_STRING NOCSRElements = 0;
    OCTET_STRING attestationSignature = 1;
  }

  response struct NOCResponse = 8 {
    NodeOperationalCertStatusEnum statusCode = 0;
    optional fabric_idx fabricIndex = 1;
    optional CHAR_STRING debugText = 2;
  }

  command access(invoke: administer) AttestationRequest(AttestationRequestRequest): AttestationResponse = 0;
  command access(invoke: administer) CertificateChainRequest(CertificateChainRequestRequest): CertificateChainResponse = 2;
  command access(invoke: administer) CSRRequest(CSRRequestRequest): CSRResponse = 4;
  command access(invoke: administer) AddNOC(AddNOCRequest): NOCResponse = 6;
  fabric command access(invoke: administer) UpdateNOC(UpdateNOCRequest): NOCResponse = 7;
  fabric command access(invoke: administer) UpdateFabricLabel(UpdateFabricLabelRequest): NOCResponse = 9;
  command access(invoke: administer) RemoveFabric(RemoveFabricRequest): NOCResponse = 10;
  command access(invoke: administer) AddTrustedRootCertificate(AddTrustedRootCertificateRequest): DefaultSuccess = 11;
}

/** The Group Key Management Cluster is the mechanism by which group keys are managed. */
server cluster GroupKeyManagement = 63 {
  enum GroupKeySecurityPolicyEnum : ENUM8 {
    kTrustFirst = 0;
    kCacheAndSync = 1;
  }

  fabric_scoped struct GroupInfoMapStruct {
    group_id groupId = 1;
    endpoint_no endpoints[] = 2;
    optional char_string<16> groupName = 3;
    fabric_idx fabricIndex = 254;
  }

  fabric_scoped struct GroupKeyMapStruct {
    group_id groupId = 1;
    int16u groupKeySetID = 2;
    fabric_idx fabricIndex = 254;
  }

  struct GroupKeySetStruct {
    int16u groupKeySetID = 0;
    GroupKeySecurityPolicyEnum groupKeySecurityPolicy = 1;
    nullable octet_string<16> epochKey0 = 2;
    nullable epoch_us epochStartTime0 = 3;
    nullable octet_string<16> epochKey1 = 4;
    nullable epoch_us epochStartTime1 = 5;
    nullable octet_string<16> epochKey2 = 6;
    nullable epoch_us epochStartTime2 = 7;
  }

  attribute access(write: manage) GroupKeyMapStruct groupKeyMap[] = 0;
  readonly attribute GroupInfoMapStruct groupTable[] = 1;
  readonly attribute int16u maxGroupsPerFabric = 2;
  readonly attribute int16u maxGroupKeysPerFabric = 3;
  readonly attribute command_id generatedCommandList[] = 65528;
  readonly attribute command_id acceptedCommandList[] = 65529;
  readonly attribute event_id eventList[] = 65530;
  readonly attribute attrib_id attributeList[] = 65531;
  readonly attribute bitmap32 featureMap = 65532;
  readonly attribute int16u clusterRevision = 65533;

  request struct KeySetWriteRequest {
    GroupKeySetStruct groupKeySet = 0;
  }

  request struct KeySetReadRequest {
    INT16U groupKeySetID = 0;
  }

  request struct KeySetRemoveRequest {
    INT16U groupKeySetID = 0;
  }

  request struct KeySetReadAllIndicesRequest {
    INT16U groupKeySetIDs[] = 0;
  }

  response struct KeySetReadResponse = 2 {
    GroupKeySetStruct groupKeySet = 0;
  }

  response struct KeySetReadAllIndicesResponse = 5 {
    INT16U groupKeySetIDs[] = 0;
  }

  fabric command access(invoke: administer) KeySetWrite(KeySetWriteRequest): DefaultSuccess = 0;
  fabric command access(invoke: administer) KeySetRead(KeySetReadRequest): KeySetReadResponse = 1;
  fabric command access(invoke: administer) KeySetRemove(KeySetRemoveRequest): DefaultSuccess = 3;
  fabric command access(invoke: administer) KeySetReadAllIndices(KeySetReadAllIndicesRequest): KeySetReadAllIndicesResponse = 4;
}

/** The Fixed Label Cluster provides a feature for the device to tag an endpoint with zero or more read only
labels. */
server cluster FixedLabel = 64 {
  struct LabelStruct {
    char_string<16> label = 0;
    char_string<16> value = 1;
  }

  readonly attribute LabelStruct labelList[] = 0;
  readonly attribute command_id generatedCommandList[] = 65528;
  readonly attribute command_id acceptedCommandList[] = 65529;
  readonly attribute event_id eventList[] = 65530;
  readonly attribute attrib_id attributeList[] = 65531;
  readonly attribute bitmap32 featureMap = 65532;
  readonly attribute int16u clusterRevision = 65533;
}

/** The User Label Cluster provides a feature to tag an endpoint with zero or more labels. */
server cluster UserLabel = 65 {
  struct LabelStruct {
    char_string<16> label = 0;
    char_string<16> value = 1;
  }

  attribute access(write: manage) LabelStruct labelList[] = 0;
  readonly attribute command_id generatedCommandList[] = 65528;
  readonly attribute command_id acceptedCommandList[] = 65529;
  readonly attribute event_id eventList[] = 65530;
  readonly attribute attrib_id attributeList[] = 65531;
  readonly attribute bitmap32 featureMap = 65532;
  readonly attribute int16u clusterRevision = 65533;
}

/** This cluster provides an interface to a boolean state called StateValue. */
server cluster BooleanState = 69 {
  info event StateChange = 0 {
    boolean stateValue = 0;
  }

  readonly attribute boolean stateValue = 0;
  readonly attribute command_id generatedCommandList[] = 65528;
  readonly attribute command_id acceptedCommandList[] = 65529;
  readonly attribute event_id eventList[] = 65530;
  readonly attribute attrib_id attributeList[] = 65531;
  readonly attribute bitmap32 featureMap = 65532;
  readonly attribute int16u clusterRevision = 65533;
}

/** Allows servers to ensure that listed clients are notified when a server is available for communication. */
server cluster IcdManagement = 70 {
  bitmap Feature : BITMAP32 {
    kCheckInProtocolSupport = 0x1;
  }

  fabric_scoped struct MonitoringRegistrationStruct {
    fabric_sensitive node_id checkInNodeID = 1;
    fabric_sensitive int64u monitoredSubject = 2;
    fabric_sensitive octet_string<16> key = 3;
    fabric_idx fabricIndex = 254;
  }

  readonly attribute int32u idleModeInterval = 0;
  readonly attribute int32u activeModeInterval = 1;
  readonly attribute int16u activeModeThreshold = 2;
  readonly attribute access(read: administer) MonitoringRegistrationStruct registeredClients[] = 3;
  readonly attribute access(read: administer) int32u ICDCounter = 4;
  readonly attribute int16u clientsSupportedPerFabric = 5;
  readonly attribute command_id generatedCommandList[] = 65528;
  readonly attribute command_id acceptedCommandList[] = 65529;
  readonly attribute event_id eventList[] = 65530;
  readonly attribute attrib_id attributeList[] = 65531;
  readonly attribute bitmap32 featureMap = 65532;
  readonly attribute int16u clusterRevision = 65533;

  request struct RegisterClientRequest {
    node_id checkInNodeID = 0;
    INT64U monitoredSubject = 1;
    OCTET_STRING<16> key = 2;
    optional OCTET_STRING<16> verificationKey = 3;
  }

  request struct UnregisterClientRequest {
    node_id checkInNodeID = 0;
    optional OCTET_STRING<16> key = 1;
  }

  response struct RegisterClientResponse = 1 {
    INT32U ICDCounter = 0;
  }

  fabric command access(invoke: manage) RegisterClient(RegisterClientRequest): RegisterClientResponse = 0;
  fabric command access(invoke: manage) UnregisterClient(UnregisterClientRequest): DefaultSuccess = 2;
  command access(invoke: manage) StayActiveRequest(): DefaultSuccess = 3;
}

/** Attributes and commands for selecting a mode from a list of supported options. */
server cluster ModeSelect = 80 {
  bitmap Feature : BITMAP32 {
    kDeponoff = 0x1;
  }

  struct SemanticTagStruct {
    vendor_id mfgCode = 0;
    enum16 value = 1;
  }

  struct ModeOptionStruct {
    char_string<64> label = 0;
    int8u mode = 1;
    SemanticTagStruct semanticTags[] = 2;
  }

  readonly attribute char_string<32> description = 0;
  readonly attribute nullable enum16 standardNamespace = 1;
  readonly attribute ModeOptionStruct supportedModes[] = 2;
  readonly attribute int8u currentMode = 3;
  attribute nullable int8u startUpMode = 4;
  attribute nullable int8u onMode = 5;
  readonly attribute int8u manufacturerExtension = 4293984257;
  readonly attribute command_id generatedCommandList[] = 65528;
  readonly attribute command_id acceptedCommandList[] = 65529;
  readonly attribute event_id eventList[] = 65530;
  readonly attribute attrib_id attributeList[] = 65531;
  readonly attribute bitmap32 featureMap = 65532;
  readonly attribute int16u clusterRevision = 65533;

  request struct ChangeToModeRequest {
    INT8U newMode = 0;
  }

  command ChangeToMode(ChangeToModeRequest): DefaultSuccess = 0;
}

<<<<<<< HEAD
/** Attributes and commands for monitoring HEPA filters in a device */
server cluster HepaFilterMonitoring = 113 {
  enum ChangeIndicationEnum : ENUM8 {
    kOk = 0;
    kWarning = 1;
    kCritical = 2;
  }

  enum DegradationDirectionEnum : ENUM8 {
    kUp = 0;
    kDown = 1;
  }

  bitmap Feature : BITMAP32 {
    kCondition = 0x1;
    kWarning = 0x2;
  }

  readonly attribute percent condition = 0;
  readonly attribute DegradationDirectionEnum degradationDirection = 1;
  readonly attribute ChangeIndicationEnum changeIndication = 2;
  readonly attribute boolean inPlaceIndicator = 3;
  readonly attribute command_id generatedCommandList[] = 65528;
  readonly attribute command_id acceptedCommandList[] = 65529;
  readonly attribute event_id eventList[] = 65530;
  readonly attribute attrib_id attributeList[] = 65531;
  readonly attribute bitmap32 featureMap = 65532;
  readonly attribute int16u clusterRevision = 65533;
}

/** Attributes and commands for monitoring activated carbon filters in a device */
server cluster ActivatedCarbonFilterMonitoring = 114 {
  enum ChangeIndicationEnum : ENUM8 {
    kOk = 0;
    kWarning = 1;
    kCritical = 2;
  }

  enum DegradationDirectionEnum : ENUM8 {
    kUp = 0;
    kDown = 1;
  }

  bitmap Feature : BITMAP32 {
    kCondition = 0x1;
    kWarning = 0x2;
  }

  readonly attribute percent condition = 0;
  readonly attribute DegradationDirectionEnum degradationDirection = 1;
  readonly attribute ChangeIndicationEnum changeIndication = 2;
  readonly attribute boolean inPlaceIndicator = 3;
  readonly attribute command_id generatedCommandList[] = 65528;
  readonly attribute command_id acceptedCommandList[] = 65529;
  readonly attribute event_id eventList[] = 65530;
  readonly attribute attrib_id attributeList[] = 65531;
  readonly attribute bitmap32 featureMap = 65532;
  readonly attribute int16u clusterRevision = 65533;
}

/** Attributes and commands for monitoring ceramic filters in a device */
server cluster CeramicFilterMonitoring = 115 {
  enum ChangeIndicationEnum : ENUM8 {
    kOk = 0;
    kWarning = 1;
    kCritical = 2;
  }

  enum DegradationDirectionEnum : ENUM8 {
    kUp = 0;
    kDown = 1;
  }

  bitmap Feature : BITMAP32 {
    kCondition = 0x1;
    kWarning = 0x2;
  }

  readonly attribute percent condition = 0;
  readonly attribute DegradationDirectionEnum degradationDirection = 1;
  readonly attribute ChangeIndicationEnum changeIndication = 2;
  readonly attribute boolean inPlaceIndicator = 3;
  readonly attribute command_id generatedCommandList[] = 65528;
  readonly attribute command_id acceptedCommandList[] = 65529;
  readonly attribute event_id eventList[] = 65530;
  readonly attribute attrib_id attributeList[] = 65531;
  readonly attribute bitmap32 featureMap = 65532;
  readonly attribute int16u clusterRevision = 65533;
}

/** Attributes and commands for monitoring electrostatic filters in a device */
server cluster ElectrostaticFilterMonitoring = 116 {
  enum ChangeIndicationEnum : ENUM8 {
    kOk = 0;
    kWarning = 1;
    kCritical = 2;
  }

  enum DegradationDirectionEnum : ENUM8 {
    kUp = 0;
    kDown = 1;
  }

  bitmap Feature : BITMAP32 {
    kCondition = 0x1;
    kWarning = 0x2;
  }

  readonly attribute percent condition = 0;
  readonly attribute DegradationDirectionEnum degradationDirection = 1;
  readonly attribute ChangeIndicationEnum changeIndication = 2;
  readonly attribute boolean inPlaceIndicator = 3;
  readonly attribute command_id generatedCommandList[] = 65528;
  readonly attribute command_id acceptedCommandList[] = 65529;
  readonly attribute event_id eventList[] = 65530;
  readonly attribute attrib_id attributeList[] = 65531;
  readonly attribute bitmap32 featureMap = 65532;
  readonly attribute int16u clusterRevision = 65533;
}

/** Attributes and commands for monitoring UV filters in a device */
server cluster UvFilterMonitoring = 117 {
  enum ChangeIndicationEnum : ENUM8 {
    kOk = 0;
    kWarning = 1;
    kCritical = 2;
  }

  enum DegradationDirectionEnum : ENUM8 {
    kUp = 0;
    kDown = 1;
  }

  bitmap Feature : BITMAP32 {
    kCondition = 0x1;
    kWarning = 0x2;
  }

  readonly attribute percent condition = 0;
  readonly attribute DegradationDirectionEnum degradationDirection = 1;
  readonly attribute ChangeIndicationEnum changeIndication = 2;
  readonly attribute boolean inPlaceIndicator = 3;
  readonly attribute command_id generatedCommandList[] = 65528;
  readonly attribute command_id acceptedCommandList[] = 65529;
  readonly attribute event_id eventList[] = 65530;
  readonly attribute attrib_id attributeList[] = 65531;
  readonly attribute bitmap32 featureMap = 65532;
  readonly attribute int16u clusterRevision = 65533;
}

/** Attributes and commands for monitoring ionizing filters in a device */
server cluster IonizingFilterMonitoring = 118 {
  enum ChangeIndicationEnum : ENUM8 {
    kOk = 0;
    kWarning = 1;
    kCritical = 2;
  }

  enum DegradationDirectionEnum : ENUM8 {
    kUp = 0;
    kDown = 1;
  }

  bitmap Feature : BITMAP32 {
    kCondition = 0x1;
    kWarning = 0x2;
  }

  readonly attribute percent condition = 0;
  readonly attribute DegradationDirectionEnum degradationDirection = 1;
  readonly attribute ChangeIndicationEnum changeIndication = 2;
  readonly attribute boolean inPlaceIndicator = 3;
  readonly attribute command_id generatedCommandList[] = 65528;
  readonly attribute command_id acceptedCommandList[] = 65529;
  readonly attribute event_id eventList[] = 65530;
  readonly attribute attrib_id attributeList[] = 65531;
  readonly attribute bitmap32 featureMap = 65532;
  readonly attribute int16u clusterRevision = 65533;
}

/** Attributes and commands for monitoring zeolite filters in a device */
server cluster ZeoliteFilterMonitoring = 119 {
  enum ChangeIndicationEnum : ENUM8 {
    kOk = 0;
    kWarning = 1;
    kCritical = 2;
  }

  enum DegradationDirectionEnum : ENUM8 {
    kUp = 0;
    kDown = 1;
  }

  bitmap Feature : BITMAP32 {
    kCondition = 0x1;
    kWarning = 0x2;
  }

  readonly attribute percent condition = 0;
  readonly attribute DegradationDirectionEnum degradationDirection = 1;
  readonly attribute ChangeIndicationEnum changeIndication = 2;
  readonly attribute boolean inPlaceIndicator = 3;
  readonly attribute command_id generatedCommandList[] = 65528;
  readonly attribute command_id acceptedCommandList[] = 65529;
  readonly attribute event_id eventList[] = 65530;
  readonly attribute attrib_id attributeList[] = 65531;
  readonly attribute bitmap32 featureMap = 65532;
  readonly attribute int16u clusterRevision = 65533;
}

/** Attributes and commands for monitoring ozone filters in a device */
server cluster OzoneFilterMonitoring = 120 {
  enum ChangeIndicationEnum : ENUM8 {
    kOk = 0;
    kWarning = 1;
    kCritical = 2;
  }

  enum DegradationDirectionEnum : ENUM8 {
    kUp = 0;
    kDown = 1;
  }

  bitmap Feature : BITMAP32 {
    kCondition = 0x1;
    kWarning = 0x2;
  }

  readonly attribute percent condition = 0;
  readonly attribute DegradationDirectionEnum degradationDirection = 1;
  readonly attribute ChangeIndicationEnum changeIndication = 2;
  readonly attribute boolean inPlaceIndicator = 3;
  readonly attribute command_id generatedCommandList[] = 65528;
  readonly attribute command_id acceptedCommandList[] = 65529;
  readonly attribute event_id eventList[] = 65530;
  readonly attribute attrib_id attributeList[] = 65531;
  readonly attribute bitmap32 featureMap = 65532;
  readonly attribute int16u clusterRevision = 65533;
}

/** Attributes and commands for monitoring water tanks in a device */
server cluster WaterTankMonitoring = 121 {
  enum ChangeIndicationEnum : ENUM8 {
    kOk = 0;
    kWarning = 1;
    kCritical = 2;
  }

  enum DegradationDirectionEnum : ENUM8 {
    kUp = 0;
    kDown = 1;
  }

  bitmap Feature : BITMAP32 {
    kCondition = 0x1;
    kWarning = 0x2;
  }

  readonly attribute percent condition = 0;
  readonly attribute DegradationDirectionEnum degradationDirection = 1;
  readonly attribute ChangeIndicationEnum changeIndication = 2;
  readonly attribute boolean inPlaceIndicator = 3;
  readonly attribute command_id generatedCommandList[] = 65528;
  readonly attribute command_id acceptedCommandList[] = 65529;
  readonly attribute event_id eventList[] = 65530;
  readonly attribute attrib_id attributeList[] = 65531;
  readonly attribute bitmap32 featureMap = 65532;
  readonly attribute int16u clusterRevision = 65533;
}

/** Attributes and commands for monitoring fuel tanks in a device */
server cluster FuelTankMonitoring = 122 {
  enum ChangeIndicationEnum : ENUM8 {
    kOk = 0;
    kWarning = 1;
    kCritical = 2;
  }

  enum DegradationDirectionEnum : ENUM8 {
    kUp = 0;
    kDown = 1;
  }

  bitmap Feature : BITMAP32 {
    kCondition = 0x1;
    kWarning = 0x2;
  }

  readonly attribute percent condition = 0;
  readonly attribute DegradationDirectionEnum degradationDirection = 1;
  readonly attribute ChangeIndicationEnum changeIndication = 2;
  readonly attribute boolean inPlaceIndicator = 3;
  readonly attribute command_id generatedCommandList[] = 65528;
  readonly attribute command_id acceptedCommandList[] = 65529;
  readonly attribute event_id eventList[] = 65530;
  readonly attribute attrib_id attributeList[] = 65531;
  readonly attribute bitmap32 featureMap = 65532;
  readonly attribute int16u clusterRevision = 65533;
}

/** Attributes and commands for monitoring ink cartridges in a device */
server cluster InkCartridgeMonitoring = 123 {
  enum ChangeIndicationEnum : ENUM8 {
    kOk = 0;
    kWarning = 1;
    kCritical = 2;
  }

  enum DegradationDirectionEnum : ENUM8 {
    kUp = 0;
    kDown = 1;
  }

  bitmap Feature : BITMAP32 {
    kCondition = 0x1;
    kWarning = 0x2;
  }

  readonly attribute percent condition = 0;
  readonly attribute DegradationDirectionEnum degradationDirection = 1;
  readonly attribute ChangeIndicationEnum changeIndication = 2;
  readonly attribute boolean inPlaceIndicator = 3;
  readonly attribute command_id generatedCommandList[] = 65528;
  readonly attribute command_id acceptedCommandList[] = 65529;
  readonly attribute event_id eventList[] = 65530;
  readonly attribute attrib_id attributeList[] = 65531;
  readonly attribute bitmap32 featureMap = 65532;
  readonly attribute int16u clusterRevision = 65533;
}

/** Attributes and commands for monitoring toner cartridges in a device */
server cluster TonerCartridgeMonitoring = 124 {
  enum ChangeIndicationEnum : ENUM8 {
    kOk = 0;
    kWarning = 1;
    kCritical = 2;
  }

  enum DegradationDirectionEnum : ENUM8 {
    kUp = 0;
    kDown = 1;
  }

  bitmap Feature : BITMAP32 {
    kCondition = 0x1;
    kWarning = 0x2;
  }

  readonly attribute percent condition = 0;
  readonly attribute DegradationDirectionEnum degradationDirection = 1;
  readonly attribute ChangeIndicationEnum changeIndication = 2;
  readonly attribute boolean inPlaceIndicator = 3;
=======
/** Attributes for reporting air quality classification */
server cluster AirQuality = 91 {
  enum AirQualityEnum : ENUM8 {
    kUnknown = 0;
    kGood = 1;
    kFair = 2;
    kModerate = 3;
    kPoor = 4;
    kVeryPoor = 5;
    kExtremelyPoor = 6;
  }

  bitmap Feature : BITMAP32 {
    kFair = 0x1;
    kModerate = 0x2;
    kVeryPoor = 0x4;
    kExtremelyPoor = 0x8;
  }

  readonly attribute AirQualityEnum airQuality = 0;
>>>>>>> 22de5a04
  readonly attribute command_id generatedCommandList[] = 65528;
  readonly attribute command_id acceptedCommandList[] = 65529;
  readonly attribute event_id eventList[] = 65530;
  readonly attribute attrib_id attributeList[] = 65531;
  readonly attribute bitmap32 featureMap = 65532;
  readonly attribute int16u clusterRevision = 65533;
}

/** An interface to a generic way to secure a door */
server cluster DoorLock = 257 {
  enum AlarmCodeEnum : ENUM8 {
    kLockJammed = 0;
    kLockFactoryReset = 1;
    kLockRadioPowerCycled = 3;
    kWrongCodeEntryLimit = 4;
    kFrontEsceutcheonRemoved = 5;
    kDoorForcedOpen = 6;
    kDoorAjar = 7;
    kForcedUser = 8;
  }

  enum CredentialRuleEnum : ENUM8 {
    kSingle = 0;
    kDual = 1;
    kTri = 2;
  }

  enum CredentialTypeEnum : ENUM8 {
    kProgrammingPIN = 0;
    kPin = 1;
    kRfid = 2;
    kFingerprint = 3;
    kFingerVein = 4;
    kFace = 5;
  }

  enum DataOperationTypeEnum : ENUM8 {
    kAdd = 0;
    kClear = 1;
    kModify = 2;
  }

  enum DlLockState : ENUM8 {
    kNotFullyLocked = 0;
    kLocked = 1;
    kUnlocked = 2;
    kUnlatched = 3;
  }

  enum DlLockType : ENUM8 {
    kDeadBolt = 0;
    kMagnetic = 1;
    kOther = 2;
    kMortise = 3;
    kRim = 4;
    kLatchBolt = 5;
    kCylindricalLock = 6;
    kTubularLock = 7;
    kInterconnectedLock = 8;
    kDeadLatch = 9;
    kDoorFurniture = 10;
    kEurocylinder = 11;
  }

  enum DlStatus : ENUM8 {
    kSuccess = 0;
    kFailure = 1;
    kDuplicate = 2;
    kOccupied = 3;
    kInvalidField = 133;
    kResourceExhausted = 137;
    kNotFound = 139;
  }

  enum DoorLockOperationEventCode : ENUM8 {
    kUnknownOrMfgSpecific = 0;
    kLock = 1;
    kUnlock = 2;
    kLockInvalidPinOrId = 3;
    kLockInvalidSchedule = 4;
    kUnlockInvalidPinOrId = 5;
    kUnlockInvalidSchedule = 6;
    kOneTouchLock = 7;
    kKeyLock = 8;
    kKeyUnlock = 9;
    kAutoLock = 10;
    kScheduleLock = 11;
    kScheduleUnlock = 12;
    kManualLock = 13;
    kManualUnlock = 14;
  }

  enum DoorLockProgrammingEventCode : ENUM8 {
    kUnknownOrMfgSpecific = 0;
    kMasterCodeChanged = 1;
    kPinAdded = 2;
    kPinDeleted = 3;
    kPinChanged = 4;
    kIdAdded = 5;
    kIdDeleted = 6;
  }

  enum DoorLockSetPinOrIdStatus : ENUM8 {
    kSuccess = 0;
    kGeneralFailure = 1;
    kMemoryFull = 2;
    kDuplicateCodeError = 3;
  }

  enum DoorLockUserStatus : ENUM8 {
    kAvailable = 0;
    kOccupiedEnabled = 1;
    kOccupiedDisabled = 3;
    kNotSupported = 255;
  }

  enum DoorLockUserType : ENUM8 {
    kUnrestricted = 0;
    kYearDayScheduleUser = 1;
    kWeekDayScheduleUser = 2;
    kMasterUser = 3;
    kNonAccessUser = 4;
    kNotSupported = 255;
  }

  enum DoorStateEnum : ENUM8 {
    kDoorOpen = 0;
    kDoorClosed = 1;
    kDoorJammed = 2;
    kDoorForcedOpen = 3;
    kDoorUnspecifiedError = 4;
    kDoorAjar = 5;
  }

  enum LockDataTypeEnum : ENUM8 {
    kUnspecified = 0;
    kProgrammingCode = 1;
    kUserIndex = 2;
    kWeekDaySchedule = 3;
    kYearDaySchedule = 4;
    kHolidaySchedule = 5;
    kPin = 6;
    kRfid = 7;
    kFingerprint = 8;
    kFingerVein = 9;
    kFace = 10;
  }

  enum LockOperationTypeEnum : ENUM8 {
    kLock = 0;
    kUnlock = 1;
    kNonAccessUserEvent = 2;
    kForcedUserEvent = 3;
    kUnlatch = 4;
  }

  enum OperatingModeEnum : ENUM8 {
    kNormal = 0;
    kVacation = 1;
    kPrivacy = 2;
    kNoRemoteLockUnlock = 3;
    kPassage = 4;
  }

  enum OperationErrorEnum : ENUM8 {
    kUnspecified = 0;
    kInvalidCredential = 1;
    kDisabledUserDenied = 2;
    kRestricted = 3;
    kInsufficientBattery = 4;
  }

  enum OperationSourceEnum : ENUM8 {
    kUnspecified = 0;
    kManual = 1;
    kProprietaryRemote = 2;
    kKeypad = 3;
    kAuto = 4;
    kButton = 5;
    kSchedule = 6;
    kRemote = 7;
    kRfid = 8;
    kBiometric = 9;
  }

  enum UserStatusEnum : ENUM8 {
    kAvailable = 0;
    kOccupiedEnabled = 1;
    kOccupiedDisabled = 3;
  }

  enum UserTypeEnum : ENUM8 {
    kUnrestrictedUser = 0;
    kYearDayScheduleUser = 1;
    kWeekDayScheduleUser = 2;
    kProgrammingUser = 3;
    kNonAccessUser = 4;
    kForcedUser = 5;
    kDisposableUser = 6;
    kExpiringUser = 7;
    kScheduleRestrictedUser = 8;
    kRemoteOnlyUser = 9;
  }

  bitmap DaysMaskMap : BITMAP8 {
    kSunday = 0x1;
    kMonday = 0x2;
    kTuesday = 0x4;
    kWednesday = 0x8;
    kThursday = 0x10;
    kFriday = 0x20;
    kSaturday = 0x40;
  }

  bitmap DlCredentialRuleMask : BITMAP8 {
    kSingle = 0x1;
    kDual = 0x2;
    kTri = 0x4;
  }

  bitmap DlCredentialRulesSupport : BITMAP8 {
    kSingle = 0x1;
    kDual = 0x2;
    kTri = 0x4;
  }

  bitmap DlDefaultConfigurationRegister : BITMAP16 {
    kEnableLocalProgrammingEnabled = 0x1;
    kKeypadInterfaceDefaultAccessEnabled = 0x2;
    kRemoteInterfaceDefaultAccessIsEnabled = 0x4;
    kSoundEnabled = 0x20;
    kAutoRelockTimeSet = 0x40;
    kLEDSettingsSet = 0x80;
  }

  bitmap DlKeypadOperationEventMask : BITMAP16 {
    kUnknown = 0x1;
    kLock = 0x2;
    kUnlock = 0x4;
    kLockInvalidPIN = 0x8;
    kLockInvalidSchedule = 0x10;
    kUnlockInvalidCode = 0x20;
    kUnlockInvalidSchedule = 0x40;
    kNonAccessUserOpEvent = 0x80;
  }

  bitmap DlKeypadProgrammingEventMask : BITMAP16 {
    kUnknown = 0x1;
    kProgrammingPINChanged = 0x2;
    kPINAdded = 0x4;
    kPINCleared = 0x8;
    kPINChanged = 0x10;
  }

  bitmap DlLocalProgrammingFeatures : BITMAP8 {
    kAddUsersCredentialsSchedulesLocally = 0x1;
    kModifyUsersCredentialsSchedulesLocally = 0x2;
    kClearUsersCredentialsSchedulesLocally = 0x4;
    kAdjustLockSettingsLocally = 0x8;
  }

  bitmap DlManualOperationEventMask : BITMAP16 {
    kUnknown = 0x1;
    kThumbturnLock = 0x2;
    kThumbturnUnlock = 0x4;
    kOneTouchLock = 0x8;
    kKeyLock = 0x10;
    kKeyUnlock = 0x20;
    kAutoLock = 0x40;
    kScheduleLock = 0x80;
    kScheduleUnlock = 0x100;
    kManualLock = 0x200;
    kManualUnlock = 0x400;
  }

  bitmap DlRFIDOperationEventMask : BITMAP16 {
    kUnknown = 0x1;
    kLock = 0x2;
    kUnlock = 0x4;
    kLockInvalidRFID = 0x8;
    kLockInvalidSchedule = 0x10;
    kUnlockInvalidRFID = 0x20;
    kUnlockInvalidSchedule = 0x40;
  }

  bitmap DlRFIDProgrammingEventMask : BITMAP16 {
    kUnknown = 0x1;
    kRFIDCodeAdded = 0x20;
    kRFIDCodeCleared = 0x40;
  }

  bitmap DlRemoteOperationEventMask : BITMAP16 {
    kUnknown = 0x1;
    kLock = 0x2;
    kUnlock = 0x4;
    kLockInvalidCode = 0x8;
    kLockInvalidSchedule = 0x10;
    kUnlockInvalidCode = 0x20;
    kUnlockInvalidSchedule = 0x40;
  }

  bitmap DlRemoteProgrammingEventMask : BITMAP16 {
    kUnknown = 0x1;
    kProgrammingPINChanged = 0x2;
    kPINAdded = 0x4;
    kPINCleared = 0x8;
    kPINChanged = 0x10;
    kRFIDCodeAdded = 0x20;
    kRFIDCodeCleared = 0x40;
  }

  bitmap DlSupportedOperatingModes : BITMAP16 {
    kNormal = 0x1;
    kVacation = 0x2;
    kPrivacy = 0x4;
    kNoRemoteLockUnlock = 0x8;
    kPassage = 0x10;
  }

  bitmap DoorLockDayOfWeek : BITMAP8 {
    kSunday = 0x1;
    kMonday = 0x2;
    kTuesday = 0x4;
    kWednesday = 0x8;
    kThursday = 0x10;
    kFriday = 0x20;
    kSaturday = 0x40;
  }

  bitmap Feature : BITMAP32 {
    kPinCredential = 0x1;
    kRfidCredential = 0x2;
    kFingerCredentials = 0x4;
    kLogging = 0x8;
    kWeekDayAccessSchedules = 0x10;
    kDoorPositionSensor = 0x20;
    kFaceCredentials = 0x40;
    kCredentialsOverTheAirAccess = 0x80;
    kUser = 0x100;
    kNotification = 0x200;
    kYearDayAccessSchedules = 0x400;
    kHolidaySchedules = 0x800;
    kUnbolt = 0x1000;
  }

  struct CredentialStruct {
    CredentialTypeEnum credentialType = 0;
    int16u credentialIndex = 1;
  }

  critical event DoorLockAlarm = 0 {
    AlarmCodeEnum alarmCode = 0;
  }

  critical event DoorStateChange = 1 {
    DoorStateEnum doorState = 0;
  }

  critical event LockOperation = 2 {
    LockOperationTypeEnum lockOperationType = 0;
    OperationSourceEnum operationSource = 1;
    nullable INT16U userIndex = 2;
    nullable fabric_idx fabricIndex = 3;
    nullable NODE_ID sourceNode = 4;
    optional nullable CredentialStruct credentials[] = 5;
  }

  critical event LockOperationError = 3 {
    LockOperationTypeEnum lockOperationType = 0;
    OperationSourceEnum operationSource = 1;
    OperationErrorEnum operationError = 2;
    nullable INT16U userIndex = 3;
    nullable fabric_idx fabricIndex = 4;
    nullable NODE_ID sourceNode = 5;
    optional nullable CredentialStruct credentials[] = 6;
  }

  info event LockUserChange = 4 {
    LockDataTypeEnum lockDataType = 0;
    DataOperationTypeEnum dataOperationType = 1;
    OperationSourceEnum operationSource = 2;
    nullable INT16U userIndex = 3;
    nullable fabric_idx fabricIndex = 4;
    nullable NODE_ID sourceNode = 5;
    nullable INT16U dataIndex = 6;
  }

  readonly attribute nullable DlLockState lockState = 0;
  readonly attribute DlLockType lockType = 1;
  readonly attribute boolean actuatorEnabled = 2;
  readonly attribute nullable DoorStateEnum doorState = 3;
  attribute access(write: manage) int32u doorOpenEvents = 4;
  attribute access(write: manage) int32u doorClosedEvents = 5;
  attribute access(write: manage) int16u openPeriod = 6;
  readonly attribute int16u numberOfTotalUsersSupported = 17;
  readonly attribute int16u numberOfPINUsersSupported = 18;
  readonly attribute int16u numberOfRFIDUsersSupported = 19;
  readonly attribute int8u numberOfWeekDaySchedulesSupportedPerUser = 20;
  readonly attribute int8u numberOfYearDaySchedulesSupportedPerUser = 21;
  readonly attribute int8u numberOfHolidaySchedulesSupported = 22;
  readonly attribute int8u maxPINCodeLength = 23;
  readonly attribute int8u minPINCodeLength = 24;
  readonly attribute int8u maxRFIDCodeLength = 25;
  readonly attribute int8u minRFIDCodeLength = 26;
  readonly attribute DlCredentialRuleMask credentialRulesSupport = 27;
  readonly attribute int8u numberOfCredentialsSupportedPerUser = 28;
  attribute access(write: manage) char_string<3> language = 33;
  attribute access(write: manage) int32u autoRelockTime = 35;
  attribute access(write: manage) int8u soundVolume = 36;
  attribute access(write: manage) OperatingModeEnum operatingMode = 37;
  readonly attribute DlSupportedOperatingModes supportedOperatingModes = 38;
  readonly attribute DlDefaultConfigurationRegister defaultConfigurationRegister = 39;
  attribute access(write: manage) boolean enableOneTouchLocking = 41;
  attribute access(write: manage) boolean enableInsideStatusLED = 42;
  attribute access(write: manage) boolean enablePrivacyModeButton = 43;
  attribute access(write: administer) int8u wrongCodeEntryLimit = 48;
  attribute access(write: administer) int8u userCodeTemporaryDisableTime = 49;
  attribute access(write: administer) boolean requirePINforRemoteOperation = 51;
  readonly attribute command_id generatedCommandList[] = 65528;
  readonly attribute command_id acceptedCommandList[] = 65529;
  readonly attribute event_id eventList[] = 65530;
  readonly attribute attrib_id attributeList[] = 65531;
  readonly attribute bitmap32 featureMap = 65532;
  readonly attribute int16u clusterRevision = 65533;

  request struct LockDoorRequest {
    optional OCTET_STRING PINCode = 0;
  }

  request struct UnlockDoorRequest {
    optional OCTET_STRING PINCode = 0;
  }

  request struct UnlockWithTimeoutRequest {
    INT16U timeout = 0;
    optional OCTET_STRING PINCode = 1;
  }

  request struct SetWeekDayScheduleRequest {
    INT8U weekDayIndex = 0;
    INT16U userIndex = 1;
    DaysMaskMap daysMask = 2;
    INT8U startHour = 3;
    INT8U startMinute = 4;
    INT8U endHour = 5;
    INT8U endMinute = 6;
  }

  request struct GetWeekDayScheduleRequest {
    INT8U weekDayIndex = 0;
    INT16U userIndex = 1;
  }

  request struct ClearWeekDayScheduleRequest {
    INT8U weekDayIndex = 0;
    INT16U userIndex = 1;
  }

  request struct SetYearDayScheduleRequest {
    INT8U yearDayIndex = 0;
    INT16U userIndex = 1;
    epoch_s localStartTime = 2;
    epoch_s localEndTime = 3;
  }

  request struct GetYearDayScheduleRequest {
    INT8U yearDayIndex = 0;
    INT16U userIndex = 1;
  }

  request struct SetUserRequest {
    DataOperationTypeEnum operationType = 0;
    INT16U userIndex = 1;
    nullable CHAR_STRING userName = 2;
    nullable INT32U userUniqueID = 3;
    nullable UserStatusEnum userStatus = 4;
    nullable UserTypeEnum userType = 5;
    nullable CredentialRuleEnum credentialRule = 6;
  }

  request struct GetUserRequest {
    INT16U userIndex = 0;
  }

  request struct ClearUserRequest {
    INT16U userIndex = 0;
  }

  request struct SetCredentialRequest {
    DataOperationTypeEnum operationType = 0;
    CredentialStruct credential = 1;
    LONG_OCTET_STRING credentialData = 2;
    nullable INT16U userIndex = 3;
    nullable UserStatusEnum userStatus = 4;
    nullable UserTypeEnum userType = 5;
  }

  request struct GetCredentialStatusRequest {
    CredentialStruct credential = 0;
  }

  request struct ClearCredentialRequest {
    nullable CredentialStruct credential = 0;
  }

  response struct GetUserResponse = 28 {
    INT16U userIndex = 0;
    nullable CHAR_STRING userName = 1;
    nullable INT32U userUniqueID = 2;
    nullable UserStatusEnum userStatus = 3;
    nullable UserTypeEnum userType = 4;
    nullable CredentialRuleEnum credentialRule = 5;
    nullable CredentialStruct credentials[] = 6;
    nullable fabric_idx creatorFabricIndex = 7;
    nullable fabric_idx lastModifiedFabricIndex = 8;
    nullable INT16U nextUserIndex = 9;
  }

  response struct SetCredentialResponse = 35 {
    DlStatus status = 0;
    nullable INT16U userIndex = 1;
    nullable INT16U nextCredentialIndex = 2;
  }

  response struct GetCredentialStatusResponse = 37 {
    boolean credentialExists = 0;
    nullable INT16U userIndex = 1;
    nullable fabric_idx creatorFabricIndex = 2;
    nullable fabric_idx lastModifiedFabricIndex = 3;
    nullable INT16U nextCredentialIndex = 4;
  }

  timed command LockDoor(LockDoorRequest): DefaultSuccess = 0;
  timed command UnlockDoor(UnlockDoorRequest): DefaultSuccess = 1;
  timed command UnlockWithTimeout(UnlockWithTimeoutRequest): DefaultSuccess = 3;
  command access(invoke: administer) SetWeekDaySchedule(SetWeekDayScheduleRequest): DefaultSuccess = 11;
  command access(invoke: administer) GetWeekDaySchedule(GetWeekDayScheduleRequest): GetWeekDayScheduleResponse = 12;
  command access(invoke: administer) ClearWeekDaySchedule(ClearWeekDayScheduleRequest): DefaultSuccess = 13;
  command access(invoke: administer) SetYearDaySchedule(SetYearDayScheduleRequest): DefaultSuccess = 14;
  command access(invoke: administer) GetYearDaySchedule(GetYearDayScheduleRequest): GetYearDayScheduleResponse = 15;
  timed command access(invoke: administer) SetUser(SetUserRequest): DefaultSuccess = 26;
  command access(invoke: administer) GetUser(GetUserRequest): GetUserResponse = 27;
  timed command access(invoke: administer) ClearUser(ClearUserRequest): DefaultSuccess = 29;
  timed command access(invoke: administer) SetCredential(SetCredentialRequest): SetCredentialResponse = 34;
  command access(invoke: administer) GetCredentialStatus(GetCredentialStatusRequest): GetCredentialStatusResponse = 36;
  timed command access(invoke: administer) ClearCredential(ClearCredentialRequest): DefaultSuccess = 38;
}

/** Provides an interface for controlling and adjusting automatic window coverings. */
server cluster WindowCovering = 258 {
  enum EndProductType : ENUM8 {
    kRollerShade = 0;
    kRomanShade = 1;
    kBalloonShade = 2;
    kWovenWood = 3;
    kPleatedShade = 4;
    kCellularShade = 5;
    kLayeredShade = 6;
    kLayeredShade2D = 7;
    kSheerShade = 8;
    kTiltOnlyInteriorBlind = 9;
    kInteriorBlind = 10;
    kVerticalBlindStripCurtain = 11;
    kInteriorVenetianBlind = 12;
    kExteriorVenetianBlind = 13;
    kLateralLeftCurtain = 14;
    kLateralRightCurtain = 15;
    kCentralCurtain = 16;
    kRollerShutter = 17;
    kExteriorVerticalScreen = 18;
    kAwningTerracePatio = 19;
    kAwningVerticalScreen = 20;
    kTiltOnlyPergola = 21;
    kSwingingShutter = 22;
    kSlidingShutter = 23;
    kUnknown = 255;
  }

  enum Type : ENUM8 {
    kRollerShade = 0;
    kRollerShade2Motor = 1;
    kRollerShadeExterior = 2;
    kRollerShadeExterior2Motor = 3;
    kDrapery = 4;
    kAwning = 5;
    kShutter = 6;
    kTiltBlindTiltOnly = 7;
    kTiltBlindLiftAndTilt = 8;
    kProjectorScreen = 9;
    kUnknown = 255;
  }

  bitmap ConfigStatus : BITMAP8 {
    kOperational = 0x1;
    kOnlineReserved = 0x2;
    kLiftMovementReversed = 0x4;
    kLiftPositionAware = 0x8;
    kTiltPositionAware = 0x10;
    kLiftEncoderControlled = 0x20;
    kTiltEncoderControlled = 0x40;
  }

  bitmap Feature : BITMAP32 {
    kLift = 0x1;
    kTilt = 0x2;
    kPositionAwareLift = 0x4;
    kAbsolutePosition = 0x8;
    kPositionAwareTilt = 0x10;
  }

  bitmap Mode : BITMAP8 {
    kMotorDirectionReversed = 0x1;
    kCalibrationMode = 0x2;
    kMaintenanceMode = 0x4;
    kLedFeedback = 0x8;
  }

  bitmap OperationalStatus : BITMAP8 {
    kGlobal = 0x3;
    kLift = 0xC;
    kTilt = 0x30;
  }

  bitmap SafetyStatus : BITMAP16 {
    kRemoteLockout = 0x1;
    kTamperDetection = 0x2;
    kFailedCommunication = 0x4;
    kPositionFailure = 0x8;
    kThermalProtection = 0x10;
    kObstacleDetected = 0x20;
    kPower = 0x40;
    kStopInput = 0x80;
    kMotorJammed = 0x100;
    kHardwareFailure = 0x200;
    kManualOperation = 0x400;
    kProtection = 0x800;
  }

  readonly attribute Type type = 0;
  readonly attribute int16u physicalClosedLimitLift = 1;
  readonly attribute int16u physicalClosedLimitTilt = 2;
  readonly attribute nullable int16u currentPositionLift = 3;
  readonly attribute nullable int16u currentPositionTilt = 4;
  readonly attribute int16u numberOfActuationsLift = 5;
  readonly attribute int16u numberOfActuationsTilt = 6;
  readonly attribute ConfigStatus configStatus = 7;
  readonly attribute nullable Percent currentPositionLiftPercentage = 8;
  readonly attribute nullable Percent currentPositionTiltPercentage = 9;
  readonly attribute OperationalStatus operationalStatus = 10;
  readonly attribute nullable Percent100ths targetPositionLiftPercent100ths = 11;
  readonly attribute nullable Percent100ths targetPositionTiltPercent100ths = 12;
  readonly attribute EndProductType endProductType = 13;
  readonly attribute nullable Percent100ths currentPositionLiftPercent100ths = 14;
  readonly attribute nullable Percent100ths currentPositionTiltPercent100ths = 15;
  readonly attribute int16u installedOpenLimitLift = 16;
  readonly attribute int16u installedClosedLimitLift = 17;
  readonly attribute int16u installedOpenLimitTilt = 18;
  readonly attribute int16u installedClosedLimitTilt = 19;
  attribute access(write: manage) Mode mode = 23;
  readonly attribute SafetyStatus safetyStatus = 26;
  readonly attribute command_id generatedCommandList[] = 65528;
  readonly attribute command_id acceptedCommandList[] = 65529;
  readonly attribute event_id eventList[] = 65530;
  readonly attribute attrib_id attributeList[] = 65531;
  readonly attribute bitmap32 featureMap = 65532;
  readonly attribute int16u clusterRevision = 65533;

  request struct GoToLiftValueRequest {
    INT16U liftValue = 0;
  }

  request struct GoToLiftPercentageRequest {
    Percent100ths liftPercent100thsValue = 0;
  }

  request struct GoToTiltValueRequest {
    INT16U tiltValue = 0;
  }

  request struct GoToTiltPercentageRequest {
    Percent100ths tiltPercent100thsValue = 0;
  }

  command UpOrOpen(): DefaultSuccess = 0;
  command DownOrClose(): DefaultSuccess = 1;
  command StopMotion(): DefaultSuccess = 2;
  command GoToLiftValue(GoToLiftValueRequest): DefaultSuccess = 4;
  command GoToLiftPercentage(GoToLiftPercentageRequest): DefaultSuccess = 5;
  command GoToTiltValue(GoToTiltValueRequest): DefaultSuccess = 7;
  command GoToTiltPercentage(GoToTiltPercentageRequest): DefaultSuccess = 8;
}

/** This cluster provides control of a barrier (garage door). */
server cluster BarrierControl = 259 {
  readonly attribute enum8 barrierMovingState = 1;
  readonly attribute bitmap16 barrierSafetyStatus = 2;
  readonly attribute bitmap8 barrierCapabilities = 3;
  readonly attribute int8u barrierPosition = 10;
  readonly attribute command_id generatedCommandList[] = 65528;
  readonly attribute command_id acceptedCommandList[] = 65529;
  readonly attribute event_id eventList[] = 65530;
  readonly attribute attrib_id attributeList[] = 65531;
  readonly attribute bitmap32 featureMap = 65532;
  readonly attribute int16u clusterRevision = 65533;

  request struct BarrierControlGoToPercentRequest {
    INT8U percentOpen = 0;
  }

  command BarrierControlGoToPercent(BarrierControlGoToPercentRequest): DefaultSuccess = 0;
  command BarrierControlStop(): DefaultSuccess = 1;
}

/** An interface for configuring and controlling pumps. */
server cluster PumpConfigurationAndControl = 512 {
  enum ControlModeEnum : ENUM8 {
    kConstantSpeed = 0;
    kConstantPressure = 1;
    kProportionalPressure = 2;
    kConstantFlow = 3;
    kConstantTemperature = 5;
    kAutomatic = 7;
  }

  enum OperationModeEnum : ENUM8 {
    kNormal = 0;
    kMinimum = 1;
    kMaximum = 2;
    kLocal = 3;
  }

  bitmap Feature : BITMAP32 {
    kConstantPressure = 0x1;
    kCompensatedPressure = 0x2;
    kConstantFlow = 0x4;
    kConstantSpeed = 0x8;
    kConstantTemperature = 0x10;
    kAutomatic = 0x20;
    kLocalOperation = 0x40;
  }

  bitmap PumpStatusBitmap : BITMAP16 {
    kDeviceFault = 0x1;
    kSupplyfault = 0x2;
    kSpeedLow = 0x4;
    kSpeedHigh = 0x8;
    kLocalOverride = 0x10;
    kRunning = 0x20;
    kRemotePressure = 0x40;
    kRemoteFlow = 0x80;
    kRemoteTemperature = 0x100;
  }

  info event SupplyVoltageLow = 0 {
  }

  info event SupplyVoltageHigh = 1 {
  }

  info event PowerMissingPhase = 2 {
  }

  info event SystemPressureLow = 3 {
  }

  info event SystemPressureHigh = 4 {
  }

  critical event DryRunning = 5 {
  }

  info event MotorTemperatureHigh = 6 {
  }

  critical event PumpMotorFatalFailure = 7 {
  }

  info event ElectronicTemperatureHigh = 8 {
  }

  critical event PumpBlocked = 9 {
  }

  info event SensorFailure = 10 {
  }

  info event ElectronicNonFatalFailure = 11 {
  }

  critical event ElectronicFatalFailure = 12 {
  }

  info event GeneralFault = 13 {
  }

  info event Leakage = 14 {
  }

  info event AirDetection = 15 {
  }

  info event TurbineOperation = 16 {
  }

  readonly attribute nullable int16s maxPressure = 0;
  readonly attribute nullable int16u maxSpeed = 1;
  readonly attribute nullable int16u maxFlow = 2;
  readonly attribute nullable int16s minConstPressure = 3;
  readonly attribute nullable int16s maxConstPressure = 4;
  readonly attribute nullable int16s minCompPressure = 5;
  readonly attribute nullable int16s maxCompPressure = 6;
  readonly attribute nullable int16u minConstSpeed = 7;
  readonly attribute nullable int16u maxConstSpeed = 8;
  readonly attribute nullable int16u minConstFlow = 9;
  readonly attribute nullable int16u maxConstFlow = 10;
  readonly attribute nullable int16s minConstTemp = 11;
  readonly attribute nullable int16s maxConstTemp = 12;
  readonly attribute PumpStatusBitmap pumpStatus = 16;
  readonly attribute OperationModeEnum effectiveOperationMode = 17;
  readonly attribute ControlModeEnum effectiveControlMode = 18;
  readonly attribute nullable int16s capacity = 19;
  readonly attribute nullable int16u speed = 20;
  attribute access(write: manage) nullable int24u lifetimeRunningHours = 21;
  readonly attribute nullable int24u power = 22;
  attribute access(write: manage) nullable int32u lifetimeEnergyConsumed = 23;
  attribute access(write: manage) OperationModeEnum operationMode = 32;
  attribute access(write: manage) ControlModeEnum controlMode = 33;
  readonly attribute command_id generatedCommandList[] = 65528;
  readonly attribute command_id acceptedCommandList[] = 65529;
  readonly attribute event_id eventList[] = 65530;
  readonly attribute attrib_id attributeList[] = 65531;
  readonly attribute bitmap32 featureMap = 65532;
  readonly attribute int16u clusterRevision = 65533;
}

/** An interface for configuring and controlling the functionality of a thermostat. */
server cluster Thermostat = 513 {
  enum SetpointAdjustMode : ENUM8 {
    kHeat = 0;
    kCool = 1;
    kBoth = 2;
  }

  enum ThermostatControlSequence : ENUM8 {
    kCoolingOnly = 0;
    kCoolingWithReheat = 1;
    kHeatingOnly = 2;
    kHeatingWithReheat = 3;
    kCoolingAndHeating = 4;
    kCoolingAndHeatingWithReheat = 5;
  }

  enum ThermostatRunningMode : ENUM8 {
    kOff = 0;
    kCool = 3;
    kHeat = 4;
  }

  enum ThermostatSystemMode : ENUM8 {
    kOff = 0;
    kAuto = 1;
    kCool = 3;
    kHeat = 4;
    kEmergencyHeat = 5;
    kPrecooling = 6;
    kFanOnly = 7;
    kDry = 8;
    kSleep = 9;
  }

  bitmap DayOfWeek : BITMAP8 {
    kSunday = 0x1;
    kMonday = 0x2;
    kTuesday = 0x4;
    kWednesday = 0x8;
    kThursday = 0x10;
    kFriday = 0x20;
    kSaturday = 0x40;
    kAway = 0x80;
  }

  bitmap Feature : BITMAP32 {
    kHeating = 0x1;
    kCooling = 0x2;
    kOccupancy = 0x4;
    kScheduleConfiguration = 0x8;
    kSetback = 0x10;
    kAutoMode = 0x20;
    kLocalTemperatureNotExposed = 0x40;
  }

  bitmap ModeForSequence : BITMAP8 {
    kHeatSetpointPresent = 0x1;
    kCoolSetpointPresent = 0x2;
  }

  struct ThermostatScheduleTransition {
    int16u transitionTime = 0;
    nullable int16s heatSetpoint = 1;
    nullable int16s coolSetpoint = 2;
  }

  readonly attribute nullable int16s localTemperature = 0;
  readonly attribute int16s absMinHeatSetpointLimit = 3;
  readonly attribute int16s absMaxHeatSetpointLimit = 4;
  readonly attribute int16s absMinCoolSetpointLimit = 5;
  readonly attribute int16s absMaxCoolSetpointLimit = 6;
  attribute int16s occupiedCoolingSetpoint = 17;
  attribute int16s occupiedHeatingSetpoint = 18;
  attribute access(write: manage) int16s minHeatSetpointLimit = 21;
  attribute access(write: manage) int16s maxHeatSetpointLimit = 22;
  attribute access(write: manage) int16s minCoolSetpointLimit = 23;
  attribute access(write: manage) int16s maxCoolSetpointLimit = 24;
  attribute access(write: manage) int8s minSetpointDeadBand = 25;
  attribute access(write: manage) ThermostatControlSequence controlSequenceOfOperation = 27;
  attribute access(write: manage) enum8 systemMode = 28;
  readonly attribute command_id generatedCommandList[] = 65528;
  readonly attribute command_id acceptedCommandList[] = 65529;
  readonly attribute event_id eventList[] = 65530;
  readonly attribute attrib_id attributeList[] = 65531;
  readonly attribute bitmap32 featureMap = 65532;
  readonly attribute int16u clusterRevision = 65533;

  request struct SetpointRaiseLowerRequest {
    SetpointAdjustMode mode = 0;
    INT8S amount = 1;
  }

  command SetpointRaiseLower(SetpointRaiseLowerRequest): DefaultSuccess = 0;
}

/** An interface for controlling a fan in a heating/cooling system. */
server cluster FanControl = 514 {
  enum FanModeSequenceType : ENUM8 {
    kOffLowMedHigh = 0;
    kOffLowHigh = 1;
    kOffLowMedHighAuto = 2;
    kOffLowHighAuto = 3;
    kOffOnAuto = 4;
    kOffOn = 5;
  }

  enum FanModeType : ENUM8 {
    kOff = 0;
    kLow = 1;
    kMedium = 2;
    kHigh = 3;
    kOn = 4;
    kAuto = 5;
    kSmart = 6;
  }

  bitmap Feature : BITMAP32 {
    kMultiSpeed = 0x1;
    kAuto = 0x2;
    kRocking = 0x4;
    kWind = 0x8;
  }

  bitmap RockSupportMask : BITMAP8 {
    kRockLeftRight = 0x1;
    kRockUpDown = 0x2;
    kRockRound = 0x4;
  }

  bitmap WindSettingMask : BITMAP8 {
    kSleepWind = 0x1;
    kNaturalWind = 0x2;
  }

  bitmap WindSupportMask : BITMAP8 {
    kSleepWind = 0x1;
    kNaturalWind = 0x2;
  }

  attribute FanModeType fanMode = 0;
  attribute FanModeSequenceType fanModeSequence = 1;
  attribute nullable int8u percentSetting = 2;
  readonly attribute int8u percentCurrent = 3;
  readonly attribute int8u speedMax = 4;
  attribute nullable int8u speedSetting = 5;
  readonly attribute int8u speedCurrent = 6;
  readonly attribute bitmap8 rockSupport = 7;
  attribute bitmap8 rockSetting = 8;
  readonly attribute bitmap8 windSupport = 9;
  attribute bitmap8 windSetting = 10;
  readonly attribute command_id generatedCommandList[] = 65528;
  readonly attribute command_id acceptedCommandList[] = 65529;
  readonly attribute event_id eventList[] = 65530;
  readonly attribute attrib_id attributeList[] = 65531;
  readonly attribute bitmap32 featureMap = 65532;
  readonly attribute int16u clusterRevision = 65533;
}

/** An interface for configuring the user interface of a thermostat (which may be remote from the thermostat). */
server cluster ThermostatUserInterfaceConfiguration = 516 {
  attribute enum8 temperatureDisplayMode = 0;
  attribute access(write: manage) enum8 keypadLockout = 1;
  attribute access(write: manage) enum8 scheduleProgrammingVisibility = 2;
  readonly attribute command_id generatedCommandList[] = 65528;
  readonly attribute command_id acceptedCommandList[] = 65529;
  readonly attribute event_id eventList[] = 65530;
  readonly attribute attrib_id attributeList[] = 65531;
  readonly attribute bitmap32 featureMap = 65532;
  readonly attribute int16u clusterRevision = 65533;
}

/** Attributes and commands for controlling the color properties of a color-capable light. */
server cluster ColorControl = 768 {
  enum ColorLoopAction : ENUM8 {
    kDeactivate = 0;
    kActivateFromColorLoopStartEnhancedHue = 1;
    kActivateFromEnhancedCurrentHue = 2;
  }

  enum ColorLoopDirection : ENUM8 {
    kDecrementHue = 0;
    kIncrementHue = 1;
  }

  enum ColorMode : ENUM8 {
    kCurrentHueAndCurrentSaturation = 0;
    kCurrentXAndCurrentY = 1;
    kColorTemperature = 2;
  }

  enum HueDirection : ENUM8 {
    kShortestDistance = 0;
    kLongestDistance = 1;
    kUp = 2;
    kDown = 3;
  }

  enum HueMoveMode : ENUM8 {
    kStop = 0;
    kUp = 1;
    kDown = 3;
  }

  enum HueStepMode : ENUM8 {
    kUp = 1;
    kDown = 3;
  }

  enum SaturationMoveMode : ENUM8 {
    kStop = 0;
    kUp = 1;
    kDown = 3;
  }

  enum SaturationStepMode : ENUM8 {
    kUp = 1;
    kDown = 3;
  }

  bitmap ColorCapabilities : BITMAP16 {
    kHueSaturationSupported = 0x1;
    kEnhancedHueSupported = 0x2;
    kColorLoopSupported = 0x4;
    kXYAttributesSupported = 0x8;
    kColorTemperatureSupported = 0x10;
  }

  bitmap ColorLoopUpdateFlags : BITMAP8 {
    kUpdateAction = 0x1;
    kUpdateDirection = 0x2;
    kUpdateTime = 0x4;
    kUpdateStartHue = 0x8;
  }

  bitmap Feature : BITMAP32 {
    kHueAndSaturation = 0x1;
    kEnhancedHue = 0x2;
    kColorLoop = 0x4;
    kXy = 0x8;
    kColorTemperature = 0x10;
  }

  readonly attribute int8u currentHue = 0;
  readonly attribute int8u currentSaturation = 1;
  readonly attribute int16u remainingTime = 2;
  readonly attribute int16u currentX = 3;
  readonly attribute int16u currentY = 4;
  readonly attribute enum8 driftCompensation = 5;
  readonly attribute char_string<254> compensationText = 6;
  readonly attribute int16u colorTemperatureMireds = 7;
  readonly attribute enum8 colorMode = 8;
  attribute bitmap8 options = 15;
  readonly attribute nullable int8u numberOfPrimaries = 16;
  readonly attribute int16u primary1X = 17;
  readonly attribute int16u primary1Y = 18;
  readonly attribute nullable int8u primary1Intensity = 19;
  readonly attribute int16u primary2X = 21;
  readonly attribute int16u primary2Y = 22;
  readonly attribute nullable int8u primary2Intensity = 23;
  readonly attribute int16u primary3X = 25;
  readonly attribute int16u primary3Y = 26;
  readonly attribute nullable int8u primary3Intensity = 27;
  readonly attribute int16u primary4X = 32;
  readonly attribute int16u primary4Y = 33;
  readonly attribute nullable int8u primary4Intensity = 34;
  readonly attribute int16u primary5X = 36;
  readonly attribute int16u primary5Y = 37;
  readonly attribute nullable int8u primary5Intensity = 38;
  readonly attribute int16u primary6X = 40;
  readonly attribute int16u primary6Y = 41;
  readonly attribute nullable int8u primary6Intensity = 42;
  attribute access(write: manage) int16u whitePointX = 48;
  attribute access(write: manage) int16u whitePointY = 49;
  attribute access(write: manage) int16u colorPointRX = 50;
  attribute access(write: manage) int16u colorPointRY = 51;
  attribute access(write: manage) nullable int8u colorPointRIntensity = 52;
  attribute access(write: manage) int16u colorPointGX = 54;
  attribute access(write: manage) int16u colorPointGY = 55;
  attribute access(write: manage) nullable int8u colorPointGIntensity = 56;
  attribute access(write: manage) int16u colorPointBX = 58;
  attribute access(write: manage) int16u colorPointBY = 59;
  attribute access(write: manage) nullable int8u colorPointBIntensity = 60;
  readonly attribute int16u enhancedCurrentHue = 16384;
  readonly attribute enum8 enhancedColorMode = 16385;
  readonly attribute int8u colorLoopActive = 16386;
  readonly attribute int8u colorLoopDirection = 16387;
  readonly attribute int16u colorLoopTime = 16388;
  readonly attribute int16u colorLoopStartEnhancedHue = 16389;
  readonly attribute int16u colorLoopStoredEnhancedHue = 16390;
  readonly attribute bitmap16 colorCapabilities = 16394;
  readonly attribute int16u colorTempPhysicalMinMireds = 16395;
  readonly attribute int16u colorTempPhysicalMaxMireds = 16396;
  readonly attribute int16u coupleColorTempToLevelMinMireds = 16397;
  attribute access(write: manage) nullable int16u startUpColorTemperatureMireds = 16400;
  readonly attribute command_id generatedCommandList[] = 65528;
  readonly attribute command_id acceptedCommandList[] = 65529;
  readonly attribute event_id eventList[] = 65530;
  readonly attribute attrib_id attributeList[] = 65531;
  readonly attribute bitmap32 featureMap = 65532;
  readonly attribute int16u clusterRevision = 65533;

  request struct MoveToHueRequest {
    INT8U hue = 0;
    HueDirection direction = 1;
    INT16U transitionTime = 2;
    BITMAP8 optionsMask = 3;
    BITMAP8 optionsOverride = 4;
  }

  request struct MoveHueRequest {
    HueMoveMode moveMode = 0;
    INT8U rate = 1;
    BITMAP8 optionsMask = 2;
    BITMAP8 optionsOverride = 3;
  }

  request struct StepHueRequest {
    HueStepMode stepMode = 0;
    INT8U stepSize = 1;
    INT8U transitionTime = 2;
    BITMAP8 optionsMask = 3;
    BITMAP8 optionsOverride = 4;
  }

  request struct MoveToSaturationRequest {
    INT8U saturation = 0;
    INT16U transitionTime = 1;
    BITMAP8 optionsMask = 2;
    BITMAP8 optionsOverride = 3;
  }

  request struct MoveSaturationRequest {
    SaturationMoveMode moveMode = 0;
    INT8U rate = 1;
    BITMAP8 optionsMask = 2;
    BITMAP8 optionsOverride = 3;
  }

  request struct StepSaturationRequest {
    SaturationStepMode stepMode = 0;
    INT8U stepSize = 1;
    INT8U transitionTime = 2;
    BITMAP8 optionsMask = 3;
    BITMAP8 optionsOverride = 4;
  }

  request struct MoveToHueAndSaturationRequest {
    INT8U hue = 0;
    INT8U saturation = 1;
    INT16U transitionTime = 2;
    BITMAP8 optionsMask = 3;
    BITMAP8 optionsOverride = 4;
  }

  request struct MoveToColorRequest {
    INT16U colorX = 0;
    INT16U colorY = 1;
    INT16U transitionTime = 2;
    BITMAP8 optionsMask = 3;
    BITMAP8 optionsOverride = 4;
  }

  request struct MoveColorRequest {
    INT16S rateX = 0;
    INT16S rateY = 1;
    BITMAP8 optionsMask = 2;
    BITMAP8 optionsOverride = 3;
  }

  request struct StepColorRequest {
    INT16S stepX = 0;
    INT16S stepY = 1;
    INT16U transitionTime = 2;
    BITMAP8 optionsMask = 3;
    BITMAP8 optionsOverride = 4;
  }

  request struct MoveToColorTemperatureRequest {
    INT16U colorTemperatureMireds = 0;
    INT16U transitionTime = 1;
    BITMAP8 optionsMask = 2;
    BITMAP8 optionsOverride = 3;
  }

  request struct EnhancedMoveToHueRequest {
    INT16U enhancedHue = 0;
    HueDirection direction = 1;
    INT16U transitionTime = 2;
    BITMAP8 optionsMask = 3;
    BITMAP8 optionsOverride = 4;
  }

  request struct EnhancedMoveHueRequest {
    HueMoveMode moveMode = 0;
    INT16U rate = 1;
    BITMAP8 optionsMask = 2;
    BITMAP8 optionsOverride = 3;
  }

  request struct EnhancedStepHueRequest {
    HueStepMode stepMode = 0;
    INT16U stepSize = 1;
    INT16U transitionTime = 2;
    BITMAP8 optionsMask = 3;
    BITMAP8 optionsOverride = 4;
  }

  request struct EnhancedMoveToHueAndSaturationRequest {
    INT16U enhancedHue = 0;
    INT8U saturation = 1;
    INT16U transitionTime = 2;
    BITMAP8 optionsMask = 3;
    BITMAP8 optionsOverride = 4;
  }

  request struct ColorLoopSetRequest {
    ColorLoopUpdateFlags updateFlags = 0;
    ColorLoopAction action = 1;
    ColorLoopDirection direction = 2;
    INT16U time = 3;
    INT16U startHue = 4;
    BITMAP8 optionsMask = 5;
    BITMAP8 optionsOverride = 6;
  }

  request struct StopMoveStepRequest {
    BITMAP8 optionsMask = 0;
    BITMAP8 optionsOverride = 1;
  }

  request struct MoveColorTemperatureRequest {
    HueMoveMode moveMode = 0;
    INT16U rate = 1;
    INT16U colorTemperatureMinimumMireds = 2;
    INT16U colorTemperatureMaximumMireds = 3;
    BITMAP8 optionsMask = 4;
    BITMAP8 optionsOverride = 5;
  }

  request struct StepColorTemperatureRequest {
    HueStepMode stepMode = 0;
    INT16U stepSize = 1;
    INT16U transitionTime = 2;
    INT16U colorTemperatureMinimumMireds = 3;
    INT16U colorTemperatureMaximumMireds = 4;
    BITMAP8 optionsMask = 5;
    BITMAP8 optionsOverride = 6;
  }

  command MoveToHue(MoveToHueRequest): DefaultSuccess = 0;
  command MoveHue(MoveHueRequest): DefaultSuccess = 1;
  command StepHue(StepHueRequest): DefaultSuccess = 2;
  command MoveToSaturation(MoveToSaturationRequest): DefaultSuccess = 3;
  command MoveSaturation(MoveSaturationRequest): DefaultSuccess = 4;
  command StepSaturation(StepSaturationRequest): DefaultSuccess = 5;
  command MoveToHueAndSaturation(MoveToHueAndSaturationRequest): DefaultSuccess = 6;
  command MoveToColor(MoveToColorRequest): DefaultSuccess = 7;
  command MoveColor(MoveColorRequest): DefaultSuccess = 8;
  command StepColor(StepColorRequest): DefaultSuccess = 9;
  command MoveToColorTemperature(MoveToColorTemperatureRequest): DefaultSuccess = 10;
  command EnhancedMoveToHue(EnhancedMoveToHueRequest): DefaultSuccess = 64;
  command EnhancedMoveHue(EnhancedMoveHueRequest): DefaultSuccess = 65;
  command EnhancedStepHue(EnhancedStepHueRequest): DefaultSuccess = 66;
  command EnhancedMoveToHueAndSaturation(EnhancedMoveToHueAndSaturationRequest): DefaultSuccess = 67;
  command ColorLoopSet(ColorLoopSetRequest): DefaultSuccess = 68;
  command StopMoveStep(StopMoveStepRequest): DefaultSuccess = 71;
  command MoveColorTemperature(MoveColorTemperatureRequest): DefaultSuccess = 75;
  command StepColorTemperature(StepColorTemperatureRequest): DefaultSuccess = 76;
}

/** Attributes and commands for configuring a lighting ballast. */
server cluster BallastConfiguration = 769 {
  readonly attribute int8u physicalMinLevel = 0;
  readonly attribute int8u physicalMaxLevel = 1;
  readonly attribute bitmap8 ballastStatus = 2;
  attribute int8u minLevel = 16;
  attribute int8u maxLevel = 17;
  attribute nullable int8u intrinsicBallastFactor = 20;
  attribute nullable int8u ballastFactorAdjustment = 21;
  readonly attribute int8u lampQuantity = 32;
  attribute char_string<16> lampType = 48;
  attribute char_string<16> lampManufacturer = 49;
  attribute nullable int24u lampRatedHours = 50;
  attribute nullable int24u lampBurnHours = 51;
  attribute bitmap8 lampAlarmMode = 52;
  attribute nullable int24u lampBurnHoursTripPoint = 53;
  readonly attribute command_id generatedCommandList[] = 65528;
  readonly attribute command_id acceptedCommandList[] = 65529;
  readonly attribute event_id eventList[] = 65530;
  readonly attribute attrib_id attributeList[] = 65531;
  readonly attribute bitmap32 featureMap = 65532;
  readonly attribute int16u clusterRevision = 65533;
}

/** Attributes and commands for configuring the measurement of illuminance, and reporting illuminance measurements. */
server cluster IlluminanceMeasurement = 1024 {
  enum LightSensorType : ENUM8 {
    kPhotodiode = 0;
    kCmos = 1;
  }

  readonly attribute nullable int16u measuredValue = 0;
  readonly attribute nullable int16u minMeasuredValue = 1;
  readonly attribute nullable int16u maxMeasuredValue = 2;
  readonly attribute int16u tolerance = 3;
  readonly attribute nullable enum8 lightSensorType = 4;
  readonly attribute command_id generatedCommandList[] = 65528;
  readonly attribute command_id acceptedCommandList[] = 65529;
  readonly attribute event_id eventList[] = 65530;
  readonly attribute attrib_id attributeList[] = 65531;
  readonly attribute bitmap32 featureMap = 65532;
  readonly attribute int16u clusterRevision = 65533;
}

/** Attributes and commands for configuring the measurement of temperature, and reporting temperature measurements. */
server cluster TemperatureMeasurement = 1026 {
  readonly attribute nullable int16s measuredValue = 0;
  readonly attribute nullable int16s minMeasuredValue = 1;
  readonly attribute nullable int16s maxMeasuredValue = 2;
  readonly attribute int16u tolerance = 3;
  readonly attribute command_id generatedCommandList[] = 65528;
  readonly attribute command_id acceptedCommandList[] = 65529;
  readonly attribute event_id eventList[] = 65530;
  readonly attribute attrib_id attributeList[] = 65531;
  readonly attribute bitmap32 featureMap = 65532;
  readonly attribute int16u clusterRevision = 65533;
}

/** Attributes and commands for configuring the measurement of pressure, and reporting pressure measurements. */
server cluster PressureMeasurement = 1027 {
  bitmap Feature : BITMAP32 {
    kExtended = 0x1;
  }

  readonly attribute nullable int16s measuredValue = 0;
  readonly attribute nullable int16s minMeasuredValue = 1;
  readonly attribute nullable int16s maxMeasuredValue = 2;
  readonly attribute command_id generatedCommandList[] = 65528;
  readonly attribute command_id acceptedCommandList[] = 65529;
  readonly attribute event_id eventList[] = 65530;
  readonly attribute attrib_id attributeList[] = 65531;
  readonly attribute bitmap32 featureMap = 65532;
  readonly attribute int16u clusterRevision = 65533;
}

/** Attributes and commands for configuring the measurement of flow, and reporting flow measurements. */
server cluster FlowMeasurement = 1028 {
  readonly attribute nullable int16u measuredValue = 0;
  readonly attribute nullable int16u minMeasuredValue = 1;
  readonly attribute nullable int16u maxMeasuredValue = 2;
  readonly attribute int16u tolerance = 3;
  readonly attribute command_id generatedCommandList[] = 65528;
  readonly attribute command_id acceptedCommandList[] = 65529;
  readonly attribute event_id eventList[] = 65530;
  readonly attribute attrib_id attributeList[] = 65531;
  readonly attribute bitmap32 featureMap = 65532;
  readonly attribute int16u clusterRevision = 65533;
}

/** Attributes and commands for configuring the measurement of relative humidity, and reporting relative humidity measurements. */
server cluster RelativeHumidityMeasurement = 1029 {
  readonly attribute nullable int16u measuredValue = 0;
  readonly attribute nullable int16u minMeasuredValue = 1;
  readonly attribute nullable int16u maxMeasuredValue = 2;
  readonly attribute int16u tolerance = 3;
  readonly attribute command_id generatedCommandList[] = 65528;
  readonly attribute command_id acceptedCommandList[] = 65529;
  readonly attribute event_id eventList[] = 65530;
  readonly attribute attrib_id attributeList[] = 65531;
  readonly attribute bitmap32 featureMap = 65532;
  readonly attribute int16u clusterRevision = 65533;
}

/** Attributes and commands for configuring occupancy sensing, and reporting occupancy status. */
server cluster OccupancySensing = 1030 {
  enum OccupancySensorTypeEnum : ENUM8 {
    kPir = 0;
    kUltrasonic = 1;
    kPIRAndUltrasonic = 2;
    kPhysicalContact = 3;
  }

  bitmap OccupancyBitmap : BITMAP8 {
    kOccupied = 0x1;
  }

  bitmap OccupancySensorTypeBitmap : BITMAP8 {
    kPir = 0x1;
    kUltrasonic = 0x2;
    kPhysicalContact = 0x4;
  }

  readonly attribute OccupancyBitmap occupancy = 0;
  readonly attribute OccupancySensorTypeEnum occupancySensorType = 1;
  readonly attribute OccupancySensorTypeBitmap occupancySensorTypeBitmap = 2;
  readonly attribute command_id generatedCommandList[] = 65528;
  readonly attribute command_id acceptedCommandList[] = 65529;
  readonly attribute event_id eventList[] = 65530;
  readonly attribute attrib_id attributeList[] = 65531;
  readonly attribute bitmap32 featureMap = 65532;
  readonly attribute int16u clusterRevision = 65533;
}

/** This cluster provides an interface for managing low power mode on a device that supports the Wake On LAN protocol. */
server cluster WakeOnLan = 1283 {
  readonly attribute char_string<32> MACAddress = 0;
  readonly attribute command_id generatedCommandList[] = 65528;
  readonly attribute command_id acceptedCommandList[] = 65529;
  readonly attribute event_id eventList[] = 65530;
  readonly attribute attrib_id attributeList[] = 65531;
  readonly attribute bitmap32 featureMap = 65532;
  readonly attribute int16u clusterRevision = 65533;
}

/** This cluster provides an interface for controlling the current Channel on a device. */
server cluster Channel = 1284 {
  enum ChannelStatusEnum : ENUM8 {
    kSuccess = 0;
    kMultipleMatches = 1;
    kNoMatches = 2;
  }

  enum LineupInfoTypeEnum : ENUM8 {
    kMso = 0;
  }

  bitmap Feature : BITMAP32 {
    kChannelList = 0x1;
    kLineupInfo = 0x2;
  }

  struct ChannelInfoStruct {
    int16u majorNumber = 0;
    int16u minorNumber = 1;
    optional char_string name = 2;
    optional char_string callSign = 3;
    optional char_string affiliateCallSign = 4;
  }

  struct LineupInfoStruct {
    char_string operatorName = 0;
    optional char_string lineupName = 1;
    optional char_string postalCode = 2;
    LineupInfoTypeEnum lineupInfoType = 3;
  }

  readonly attribute ChannelInfoStruct channelList[] = 0;
  readonly attribute command_id generatedCommandList[] = 65528;
  readonly attribute command_id acceptedCommandList[] = 65529;
  readonly attribute event_id eventList[] = 65530;
  readonly attribute attrib_id attributeList[] = 65531;
  readonly attribute bitmap32 featureMap = 65532;
  readonly attribute int16u clusterRevision = 65533;
}

/** This cluster provides an interface for UX navigation within a set of targets on a device or endpoint. */
server cluster TargetNavigator = 1285 {
  enum TargetNavigatorStatusEnum : ENUM8 {
    kSuccess = 0;
    kTargetNotFound = 1;
    kNotAllowed = 2;
  }

  struct TargetInfoStruct {
    int8u identifier = 0;
    char_string<32> name = 1;
  }

  readonly attribute TargetInfoStruct targetList[] = 0;
  readonly attribute int8u currentTarget = 1;
  readonly attribute command_id generatedCommandList[] = 65528;
  readonly attribute command_id acceptedCommandList[] = 65529;
  readonly attribute event_id eventList[] = 65530;
  readonly attribute attrib_id attributeList[] = 65531;
  readonly attribute bitmap32 featureMap = 65532;
  readonly attribute int16u clusterRevision = 65533;

  request struct NavigateTargetRequest {
    INT8U target = 0;
    optional CHAR_STRING data = 1;
  }

  response struct NavigateTargetResponse = 1 {
    TargetNavigatorStatusEnum status = 0;
    optional CHAR_STRING data = 1;
  }

  command NavigateTarget(NavigateTargetRequest): NavigateTargetResponse = 0;
}

/** This cluster provides an interface for controlling Media Playback (PLAY, PAUSE, etc) on a media device such as a TV or Speaker. */
server cluster MediaPlayback = 1286 {
  enum MediaPlaybackStatusEnum : ENUM8 {
    kSuccess = 0;
    kInvalidStateForCommand = 1;
    kNotAllowed = 2;
    kNotActive = 3;
    kSpeedOutOfRange = 4;
    kSeekOutOfRange = 5;
  }

  enum PlaybackStateEnum : ENUM8 {
    kPlaying = 0;
    kPaused = 1;
    kNotPlaying = 2;
    kBuffering = 3;
  }

  bitmap Feature : BITMAP32 {
    kAdvancedSeek = 0x1;
    kVariableSpeed = 0x2;
  }

  struct PlaybackPositionStruct {
    epoch_us updatedAt = 0;
    nullable int64u position = 1;
  }

  readonly attribute PlaybackStateEnum currentState = 0;
  readonly attribute nullable epoch_us startTime = 1;
  readonly attribute nullable int64u duration = 2;
  readonly attribute single playbackSpeed = 4;
  readonly attribute nullable int64u seekRangeEnd = 5;
  readonly attribute nullable int64u seekRangeStart = 6;
  readonly attribute command_id generatedCommandList[] = 65528;
  readonly attribute command_id acceptedCommandList[] = 65529;
  readonly attribute event_id eventList[] = 65530;
  readonly attribute attrib_id attributeList[] = 65531;
  readonly attribute bitmap32 featureMap = 65532;
  readonly attribute int16u clusterRevision = 65533;
}

/** This cluster provides an interface for controlling the Input Selector on a media device such as a TV. */
server cluster MediaInput = 1287 {
  enum InputTypeEnum : ENUM8 {
    kInternal = 0;
    kAux = 1;
    kCoax = 2;
    kComposite = 3;
    kHdmi = 4;
    kInput = 5;
    kLine = 6;
    kOptical = 7;
    kVideo = 8;
    kScart = 9;
    kUsb = 10;
    kOther = 11;
  }

  bitmap Feature : BITMAP32 {
    kNameUpdates = 0x1;
  }

  struct InputInfoStruct {
    int8u index = 0;
    InputTypeEnum inputType = 1;
    char_string<32> name = 2;
    char_string<32> description = 3;
  }

  readonly attribute InputInfoStruct inputList[] = 0;
  readonly attribute int8u currentInput = 1;
  readonly attribute command_id generatedCommandList[] = 65528;
  readonly attribute command_id acceptedCommandList[] = 65529;
  readonly attribute event_id eventList[] = 65530;
  readonly attribute attrib_id attributeList[] = 65531;
  readonly attribute bitmap32 featureMap = 65532;
  readonly attribute int16u clusterRevision = 65533;

  request struct SelectInputRequest {
    INT8U index = 0;
  }

  request struct RenameInputRequest {
    INT8U index = 0;
    CHAR_STRING name = 1;
  }

  command SelectInput(SelectInputRequest): DefaultSuccess = 0;
  command ShowInputStatus(): DefaultSuccess = 1;
  command HideInputStatus(): DefaultSuccess = 2;
  command RenameInput(RenameInputRequest): DefaultSuccess = 3;
}

/** This cluster provides an interface for managing low power mode on a device. */
server cluster LowPower = 1288 {
  readonly attribute command_id generatedCommandList[] = 65528;
  readonly attribute command_id acceptedCommandList[] = 65529;
  readonly attribute event_id eventList[] = 65530;
  readonly attribute attrib_id attributeList[] = 65531;
  readonly attribute bitmap32 featureMap = 65532;
  readonly attribute int16u clusterRevision = 65533;

  command Sleep(): DefaultSuccess = 0;
}

/** This cluster provides an interface for controlling a device like a TV using action commands such as UP, DOWN, and SELECT. */
server cluster KeypadInput = 1289 {
  enum CecKeyCode : ENUM8 {
    kSelect = 0;
    kUp = 1;
    kDown = 2;
    kLeft = 3;
    kRight = 4;
    kRightUp = 5;
    kRightDown = 6;
    kLeftUp = 7;
    kLeftDown = 8;
    kRootMenu = 9;
    kSetupMenu = 10;
    kContentsMenu = 11;
    kFavoriteMenu = 12;
    kExit = 13;
    kMediaTopMenu = 16;
    kMediaContextSensitiveMenu = 17;
    kNumberEntryMode = 29;
    kNumber11 = 30;
    kNumber12 = 31;
    kNumber0OrNumber10 = 32;
    kNumbers1 = 33;
    kNumbers2 = 34;
    kNumbers3 = 35;
    kNumbers4 = 36;
    kNumbers5 = 37;
    kNumbers6 = 38;
    kNumbers7 = 39;
    kNumbers8 = 40;
    kNumbers9 = 41;
    kDot = 42;
    kEnter = 43;
    kClear = 44;
    kNextFavorite = 47;
    kChannelUp = 48;
    kChannelDown = 49;
    kPreviousChannel = 50;
    kSoundSelect = 51;
    kInputSelect = 52;
    kDisplayInformation = 53;
    kHelp = 54;
    kPageUp = 55;
    kPageDown = 56;
    kPower = 64;
    kVolumeUp = 65;
    kVolumeDown = 66;
    kMute = 67;
    kPlay = 68;
    kStop = 69;
    kPause = 70;
    kRecord = 71;
    kRewind = 72;
    kFastForward = 73;
    kEject = 74;
    kForward = 75;
    kBackward = 76;
    kStopRecord = 77;
    kPauseRecord = 78;
    kReserved = 79;
    kAngle = 80;
    kSubPicture = 81;
    kVideoOnDemand = 82;
    kElectronicProgramGuide = 83;
    kTimerProgramming = 84;
    kInitialConfiguration = 85;
    kSelectBroadcastType = 86;
    kSelectSoundPresentation = 87;
    kPlayFunction = 96;
    kPausePlayFunction = 97;
    kRecordFunction = 98;
    kPauseRecordFunction = 99;
    kStopFunction = 100;
    kMuteFunction = 101;
    kRestoreVolumeFunction = 102;
    kTuneFunction = 103;
    kSelectMediaFunction = 104;
    kSelectAvInputFunction = 105;
    kSelectAudioInputFunction = 106;
    kPowerToggleFunction = 107;
    kPowerOffFunction = 108;
    kPowerOnFunction = 109;
    kF1Blue = 113;
    kF2Red = 114;
    kF3Green = 115;
    kF4Yellow = 116;
    kF5 = 117;
    kData = 118;
  }

  enum KeypadInputStatusEnum : ENUM8 {
    kSuccess = 0;
    kUnsupportedKey = 1;
    kInvalidKeyInCurrentState = 2;
  }

  bitmap Feature : BITMAP32 {
    kNavigationKeyCodes = 0x1;
    kLocationKeys = 0x2;
    kNumberKeys = 0x4;
  }

  readonly attribute command_id generatedCommandList[] = 65528;
  readonly attribute command_id acceptedCommandList[] = 65529;
  readonly attribute event_id eventList[] = 65530;
  readonly attribute attrib_id attributeList[] = 65531;
  readonly attribute bitmap32 featureMap = 65532;
  readonly attribute int16u clusterRevision = 65533;

  request struct SendKeyRequest {
    CecKeyCode keyCode = 0;
  }

  response struct SendKeyResponse = 1 {
    KeypadInputStatusEnum status = 0;
  }

  command SendKey(SendKeyRequest): SendKeyResponse = 0;
}

/** This cluster provides an interface for launching content on a media player device such as a TV or Speaker. */
server cluster ContentLauncher = 1290 {
  enum ContentLaunchStatusEnum : ENUM8 {
    kSuccess = 0;
    kUrlNotAvailable = 1;
    kAuthFailed = 2;
  }

  enum MetricTypeEnum : ENUM8 {
    kPixels = 0;
    kPercentage = 1;
  }

  enum ParameterEnum : ENUM8 {
    kActor = 0;
    kChannel = 1;
    kCharacter = 2;
    kDirector = 3;
    kEvent = 4;
    kFranchise = 5;
    kGenre = 6;
    kLeague = 7;
    kPopularity = 8;
    kProvider = 9;
    kSport = 10;
    kSportsTeam = 11;
    kType = 12;
    kVideo = 13;
  }

  bitmap Feature : BITMAP32 {
    kContentSearch = 0x1;
    kURLPlayback = 0x2;
  }

  bitmap SupportedStreamingProtocol : BITMAP32 {
    kDash = 0x1;
    kHls = 0x2;
  }

  struct DimensionStruct {
    double width = 0;
    double height = 1;
    MetricTypeEnum metric = 2;
  }

  struct AdditionalInfoStruct {
    char_string name = 0;
    char_string value = 1;
  }

  struct ParameterStruct {
    ParameterEnum type = 0;
    char_string value = 1;
    optional AdditionalInfoStruct externalIDList[] = 2;
  }

  struct ContentSearchStruct {
    ParameterStruct parameterList[] = 0;
  }

  struct StyleInformationStruct {
    optional char_string imageURL = 0;
    optional char_string color = 1;
    optional DimensionStruct size = 2;
  }

  struct BrandingInformationStruct {
    char_string providerName = 0;
    optional StyleInformationStruct background = 1;
    optional StyleInformationStruct logo = 2;
    optional StyleInformationStruct progressBar = 3;
    optional StyleInformationStruct splash = 4;
    optional StyleInformationStruct waterMark = 5;
  }

  readonly attribute CHAR_STRING acceptHeader[] = 0;
  attribute bitmap32 supportedStreamingProtocols = 1;
  readonly attribute command_id generatedCommandList[] = 65528;
  readonly attribute command_id acceptedCommandList[] = 65529;
  readonly attribute event_id eventList[] = 65530;
  readonly attribute attrib_id attributeList[] = 65531;
  readonly attribute bitmap32 featureMap = 65532;
  readonly attribute int16u clusterRevision = 65533;
}

/** This cluster provides an interface for controlling the Output on a media device such as a TV. */
server cluster AudioOutput = 1291 {
  enum OutputTypeEnum : ENUM8 {
    kHdmi = 0;
    kBt = 1;
    kOptical = 2;
    kHeadphone = 3;
    kInternal = 4;
    kOther = 5;
  }

  bitmap Feature : BITMAP32 {
    kNameUpdates = 0x1;
  }

  struct OutputInfoStruct {
    int8u index = 0;
    OutputTypeEnum outputType = 1;
    char_string<32> name = 2;
  }

  readonly attribute OutputInfoStruct outputList[] = 0;
  readonly attribute int8u currentOutput = 1;
  readonly attribute command_id generatedCommandList[] = 65528;
  readonly attribute command_id acceptedCommandList[] = 65529;
  readonly attribute event_id eventList[] = 65530;
  readonly attribute attrib_id attributeList[] = 65531;
  readonly attribute bitmap32 featureMap = 65532;
  readonly attribute int16u clusterRevision = 65533;
}

/** This cluster provides an interface for launching content on a media player device such as a TV or Speaker. */
server cluster ApplicationLauncher = 1292 {
  enum ApplicationLauncherStatusEnum : ENUM8 {
    kSuccess = 0;
    kAppNotAvailable = 1;
    kSystemBusy = 2;
  }

  bitmap Feature : BITMAP32 {
    kApplicationPlatform = 0x1;
  }

  struct ApplicationStruct {
    int16u catalogVendorID = 0;
    char_string applicationID = 1;
  }

  struct ApplicationEPStruct {
    ApplicationStruct application = 0;
    optional endpoint_no endpoint = 1;
  }

  readonly attribute INT16U catalogList[] = 0;
  readonly attribute command_id generatedCommandList[] = 65528;
  readonly attribute command_id acceptedCommandList[] = 65529;
  readonly attribute event_id eventList[] = 65530;
  readonly attribute attrib_id attributeList[] = 65531;
  readonly attribute bitmap32 featureMap = 65532;
  readonly attribute int16u clusterRevision = 65533;
}

/** This cluster provides information about an application running on a TV or media player device which is represented as an endpoint. */
server cluster ApplicationBasic = 1293 {
  enum ApplicationStatusEnum : ENUM8 {
    kStopped = 0;
    kActiveVisibleFocus = 1;
    kActiveHidden = 2;
    kActiveVisibleNotFocus = 3;
  }

  struct ApplicationStruct {
    int16u catalogVendorID = 0;
    char_string applicationID = 1;
  }

  readonly attribute char_string<32> vendorName = 0;
  readonly attribute vendor_id vendorID = 1;
  readonly attribute char_string<32> applicationName = 2;
  readonly attribute int16u productID = 3;
  readonly attribute ApplicationStatusEnum status = 5;
  readonly attribute char_string<32> applicationVersion = 6;
  readonly attribute vendor_id allowedVendorList[] = 7;
  readonly attribute command_id generatedCommandList[] = 65528;
  readonly attribute command_id acceptedCommandList[] = 65529;
  readonly attribute event_id eventList[] = 65530;
  readonly attribute attrib_id attributeList[] = 65531;
  readonly attribute bitmap32 featureMap = 65532;
  readonly attribute int16u clusterRevision = 65533;
}

/** This cluster provides commands that facilitate user account login on a Content App or a node. For example, a Content App running on a Video Player device, which is represented as an endpoint (see [TV Architecture]), can use this cluster to help make the user account on the Content App match the user account on the Client. */
server cluster AccountLogin = 1294 {
  readonly attribute command_id generatedCommandList[] = 65528;
  readonly attribute command_id acceptedCommandList[] = 65529;
  readonly attribute event_id eventList[] = 65530;
  readonly attribute attrib_id attributeList[] = 65531;
  readonly attribute bitmap32 featureMap = 65532;
  readonly attribute int16u clusterRevision = 65533;
}

/** Attributes related to the electrical properties of a device. This cluster is used by power outlets and other devices that need to provide instantaneous data as opposed to metrology data which should be retrieved from the metering cluster.. */
server cluster ElectricalMeasurement = 2820 {
  readonly attribute bitmap32 measurementType = 0;
  readonly attribute int32s totalActivePower = 772;
  readonly attribute int16u rmsVoltage = 1285;
  readonly attribute int16u rmsVoltageMin = 1286;
  readonly attribute int16u rmsVoltageMax = 1287;
  readonly attribute int16u rmsCurrent = 1288;
  readonly attribute int16u rmsCurrentMin = 1289;
  readonly attribute int16u rmsCurrentMax = 1290;
  readonly attribute int16s activePower = 1291;
  readonly attribute int16s activePowerMin = 1292;
  readonly attribute int16s activePowerMax = 1293;
  readonly attribute command_id generatedCommandList[] = 65528;
  readonly attribute command_id acceptedCommandList[] = 65529;
  readonly attribute event_id eventList[] = 65530;
  readonly attribute attrib_id attributeList[] = 65531;
  readonly attribute bitmap32 featureMap = 65532;
  readonly attribute int16u clusterRevision = 65533;
}

/** The Test Cluster is meant to validate the generated code */
server cluster UnitTesting = 4294048773 {
  enum SimpleEnum : ENUM8 {
    kUnspecified = 0;
    kValueA = 1;
    kValueB = 2;
    kValueC = 3;
  }

  bitmap Bitmap16MaskMap : BITMAP16 {
    kMaskVal1 = 0x1;
    kMaskVal2 = 0x2;
    kMaskVal3 = 0x4;
    kMaskVal4 = 0x4000;
  }

  bitmap Bitmap32MaskMap : BITMAP32 {
    kMaskVal1 = 0x1;
    kMaskVal2 = 0x2;
    kMaskVal3 = 0x4;
    kMaskVal4 = 0x40000000;
  }

  bitmap Bitmap64MaskMap : BITMAP64 {
    kMaskVal1 = 0x1;
    kMaskVal2 = 0x2;
    kMaskVal3 = 0x4;
    kMaskVal4 = 0x4000000000000000;
  }

  bitmap Bitmap8MaskMap : BITMAP8 {
    kMaskVal1 = 0x1;
    kMaskVal2 = 0x2;
    kMaskVal3 = 0x4;
    kMaskVal4 = 0x40;
  }

  bitmap SimpleBitmap : BITMAP8 {
    kValueA = 0x1;
    kValueB = 0x2;
    kValueC = 0x4;
  }

  struct SimpleStruct {
    int8u a = 0;
    boolean b = 1;
    SimpleEnum c = 2;
    octet_string d = 3;
    char_string e = 4;
    SimpleBitmap f = 5;
    single g = 6;
    double h = 7;
  }

  fabric_scoped struct TestFabricScoped {
    fabric_sensitive int8u fabricSensitiveInt8u = 1;
    optional fabric_sensitive int8u optionalFabricSensitiveInt8u = 2;
    nullable fabric_sensitive int8u nullableFabricSensitiveInt8u = 3;
    optional nullable fabric_sensitive int8u nullableOptionalFabricSensitiveInt8u = 4;
    fabric_sensitive char_string fabricSensitiveCharString = 5;
    fabric_sensitive SimpleStruct fabricSensitiveStruct = 6;
    fabric_sensitive int8u fabricSensitiveInt8uList[] = 7;
    fabric_idx fabricIndex = 254;
  }

  struct NullablesAndOptionalsStruct {
    nullable int16u nullableInt = 0;
    optional int16u optionalInt = 1;
    optional nullable int16u nullableOptionalInt = 2;
    nullable char_string nullableString = 3;
    optional char_string optionalString = 4;
    optional nullable char_string nullableOptionalString = 5;
    nullable SimpleStruct nullableStruct = 6;
    optional SimpleStruct optionalStruct = 7;
    optional nullable SimpleStruct nullableOptionalStruct = 8;
    nullable SimpleEnum nullableList[] = 9;
    optional SimpleEnum optionalList[] = 10;
    optional nullable SimpleEnum nullableOptionalList[] = 11;
  }

  struct NestedStruct {
    int8u a = 0;
    boolean b = 1;
    SimpleStruct c = 2;
  }

  struct NestedStructList {
    int8u a = 0;
    boolean b = 1;
    SimpleStruct c = 2;
    SimpleStruct d[] = 3;
    int32u e[] = 4;
    octet_string f[] = 5;
    int8u g[] = 6;
  }

  struct DoubleNestedStructList {
    NestedStructList a[] = 0;
  }

  struct TestListStructOctet {
    int64u member1 = 0;
    octet_string<32> member2 = 1;
  }

  info event TestEvent = 1 {
    INT8U arg1 = 1;
    SimpleEnum arg2 = 2;
    BOOLEAN arg3 = 3;
    SimpleStruct arg4 = 4;
    SimpleStruct arg5[] = 5;
    SimpleEnum arg6[] = 6;
  }

  fabric_sensitive info event TestFabricScopedEvent = 2 {
    fabric_idx fabricIndex = 254;
  }

  attribute boolean boolean = 0;
  attribute Bitmap8MaskMap bitmap8 = 1;
  attribute Bitmap16MaskMap bitmap16 = 2;
  attribute Bitmap32MaskMap bitmap32 = 3;
  attribute Bitmap64MaskMap bitmap64 = 4;
  attribute int8u int8u = 5;
  attribute int16u int16u = 6;
  attribute int24u int24u = 7;
  attribute int32u int32u = 8;
  attribute int40u int40u = 9;
  attribute int48u int48u = 10;
  attribute int56u int56u = 11;
  attribute int64u int64u = 12;
  attribute int8s int8s = 13;
  attribute int16s int16s = 14;
  attribute int24s int24s = 15;
  attribute int32s int32s = 16;
  attribute int40s int40s = 17;
  attribute int48s int48s = 18;
  attribute int56s int56s = 19;
  attribute int64s int64s = 20;
  attribute enum8 enum8 = 21;
  attribute enum16 enum16 = 22;
  attribute single floatSingle = 23;
  attribute double floatDouble = 24;
  attribute octet_string<10> octetString = 25;
  attribute INT8U listInt8u[] = 26;
  attribute OCTET_STRING listOctetString[] = 27;
  attribute TestListStructOctet listStructOctetString[] = 28;
  attribute long_octet_string<1000> longOctetString = 29;
  attribute char_string<10> charString = 30;
  attribute long_char_string<1000> longCharString = 31;
  attribute epoch_us epochUs = 32;
  attribute epoch_s epochS = 33;
  attribute vendor_id vendorId = 34;
  attribute NullablesAndOptionalsStruct listNullablesAndOptionalsStruct[] = 35;
  attribute SimpleEnum enumAttr = 36;
  attribute SimpleStruct structAttr = 37;
  attribute int8u rangeRestrictedInt8u = 38;
  attribute int8s rangeRestrictedInt8s = 39;
  attribute int16u rangeRestrictedInt16u = 40;
  attribute int16s rangeRestrictedInt16s = 41;
  attribute LONG_OCTET_STRING listLongOctetString[] = 42;
  attribute TestFabricScoped listFabricScoped[] = 43;
  timedwrite attribute boolean timedWriteBoolean = 48;
  attribute boolean generalErrorBoolean = 49;
  attribute boolean clusterErrorBoolean = 50;
  attribute nullable boolean nullableBoolean = 16384;
  attribute nullable Bitmap8MaskMap nullableBitmap8 = 16385;
  attribute nullable Bitmap16MaskMap nullableBitmap16 = 16386;
  attribute nullable Bitmap32MaskMap nullableBitmap32 = 16387;
  attribute nullable Bitmap64MaskMap nullableBitmap64 = 16388;
  attribute nullable int8u nullableInt8u = 16389;
  attribute nullable int16u nullableInt16u = 16390;
  attribute nullable int24u nullableInt24u = 16391;
  attribute nullable int32u nullableInt32u = 16392;
  attribute nullable int40u nullableInt40u = 16393;
  attribute nullable int48u nullableInt48u = 16394;
  attribute nullable int56u nullableInt56u = 16395;
  attribute nullable int64u nullableInt64u = 16396;
  attribute nullable int8s nullableInt8s = 16397;
  attribute nullable int16s nullableInt16s = 16398;
  attribute nullable int24s nullableInt24s = 16399;
  attribute nullable int32s nullableInt32s = 16400;
  attribute nullable int40s nullableInt40s = 16401;
  attribute nullable int48s nullableInt48s = 16402;
  attribute nullable int56s nullableInt56s = 16403;
  attribute nullable int64s nullableInt64s = 16404;
  attribute nullable enum8 nullableEnum8 = 16405;
  attribute nullable enum16 nullableEnum16 = 16406;
  attribute nullable single nullableFloatSingle = 16407;
  attribute nullable double nullableFloatDouble = 16408;
  attribute nullable octet_string<10> nullableOctetString = 16409;
  attribute nullable char_string<10> nullableCharString = 16414;
  attribute nullable SimpleEnum nullableEnumAttr = 16420;
  attribute nullable SimpleStruct nullableStruct = 16421;
  attribute nullable int8u nullableRangeRestrictedInt8u = 16422;
  attribute nullable int8s nullableRangeRestrictedInt8s = 16423;
  attribute nullable int16u nullableRangeRestrictedInt16u = 16424;
  attribute nullable int16s nullableRangeRestrictedInt16s = 16425;
  attribute int8u writeOnlyInt8u = 16426;
  readonly attribute command_id generatedCommandList[] = 65528;
  readonly attribute command_id acceptedCommandList[] = 65529;
  readonly attribute event_id eventList[] = 65530;
  readonly attribute attrib_id attributeList[] = 65531;
  readonly attribute bitmap32 featureMap = 65532;
  readonly attribute int16u clusterRevision = 65533;

  request struct TestAddArgumentsRequest {
    INT8U arg1 = 0;
    INT8U arg2 = 1;
  }

  request struct TestStructArgumentRequestRequest {
    SimpleStruct arg1 = 0;
  }

  request struct TestNestedStructArgumentRequestRequest {
    NestedStruct arg1 = 0;
  }

  request struct TestListStructArgumentRequestRequest {
    SimpleStruct arg1[] = 0;
  }

  request struct TestListInt8UArgumentRequestRequest {
    INT8U arg1[] = 0;
  }

  request struct TestNestedStructListArgumentRequestRequest {
    NestedStructList arg1 = 0;
  }

  request struct TestListNestedStructListArgumentRequestRequest {
    NestedStructList arg1[] = 0;
  }

  request struct TestListInt8UReverseRequestRequest {
    INT8U arg1[] = 0;
  }

  request struct TestEnumsRequestRequest {
    vendor_id arg1 = 0;
    SimpleEnum arg2 = 1;
  }

  request struct TestNullableOptionalRequestRequest {
    optional nullable INT8U arg1 = 0;
  }

  request struct SimpleStructEchoRequestRequest {
    SimpleStruct arg1 = 0;
  }

  request struct TestSimpleOptionalArgumentRequestRequest {
    optional BOOLEAN arg1 = 0;
  }

  request struct TestEmitTestEventRequestRequest {
    INT8U arg1 = 0;
    SimpleEnum arg2 = 1;
    BOOLEAN arg3 = 2;
  }

  request struct TestEmitTestFabricScopedEventRequestRequest {
    INT8U arg1 = 0;
  }

  response struct TestSpecificResponse = 0 {
    INT8U returnValue = 0;
  }

  response struct TestAddArgumentsResponse = 1 {
    INT8U returnValue = 0;
  }

  response struct TestListInt8UReverseResponse = 4 {
    INT8U arg1[] = 0;
  }

  response struct TestEnumsResponse = 5 {
    vendor_id arg1 = 0;
    SimpleEnum arg2 = 1;
  }

  response struct TestNullableOptionalResponse = 6 {
    BOOLEAN wasPresent = 0;
    optional BOOLEAN wasNull = 1;
    optional INT8U value = 2;
    optional nullable INT8U originalValue = 3;
  }

  response struct SimpleStructResponse = 9 {
    SimpleStruct arg1 = 0;
  }

  response struct TestEmitTestEventResponse = 10 {
    INT64U value = 0;
  }

  response struct TestEmitTestFabricScopedEventResponse = 11 {
    INT64U value = 0;
  }

  command Test(): DefaultSuccess = 0;
  command TestNotHandled(): DefaultSuccess = 1;
  command TestSpecific(): TestSpecificResponse = 2;
  command TestAddArguments(TestAddArgumentsRequest): TestAddArgumentsResponse = 4;
  command TestStructArgumentRequest(TestStructArgumentRequestRequest): BooleanResponse = 7;
  command TestNestedStructArgumentRequest(TestNestedStructArgumentRequestRequest): BooleanResponse = 8;
  command TestListStructArgumentRequest(TestListStructArgumentRequestRequest): BooleanResponse = 9;
  command TestListInt8UArgumentRequest(TestListInt8UArgumentRequestRequest): BooleanResponse = 10;
  command TestNestedStructListArgumentRequest(TestNestedStructListArgumentRequestRequest): BooleanResponse = 11;
  command TestListNestedStructListArgumentRequest(TestListNestedStructListArgumentRequestRequest): BooleanResponse = 12;
  command TestListInt8UReverseRequest(TestListInt8UReverseRequestRequest): TestListInt8UReverseResponse = 13;
  command TestEnumsRequest(TestEnumsRequestRequest): TestEnumsResponse = 14;
  command TestNullableOptionalRequest(TestNullableOptionalRequestRequest): TestNullableOptionalResponse = 15;
  command SimpleStructEchoRequest(SimpleStructEchoRequestRequest): SimpleStructResponse = 17;
  timed command TimedInvokeRequest(): DefaultSuccess = 18;
  command TestSimpleOptionalArgumentRequest(TestSimpleOptionalArgumentRequestRequest): DefaultSuccess = 19;
  command TestEmitTestEventRequest(TestEmitTestEventRequestRequest): TestEmitTestEventResponse = 20;
  command TestEmitTestFabricScopedEventRequest(TestEmitTestFabricScopedEventRequestRequest): TestEmitTestFabricScopedEventResponse = 21;
}

/** The Fault Injection Cluster provide a means for a test harness to configure faults(for example triggering a fault in the system). */
server cluster FaultInjection = 4294048774 {
  enum FaultType : ENUM8 {
    kUnspecified = 0;
    kSystemFault = 1;
    kInetFault = 2;
    kChipFault = 3;
    kCertFault = 4;
  }

  readonly attribute command_id generatedCommandList[] = 65528;
  readonly attribute command_id acceptedCommandList[] = 65529;
  readonly attribute event_id eventList[] = 65530;
  readonly attribute attrib_id attributeList[] = 65531;
  readonly attribute bitmap32 featureMap = 65532;
  readonly attribute int16u clusterRevision = 65533;

  request struct FailAtFaultRequest {
    FaultType type = 0;
    INT32U id = 1;
    INT32U numCallsToSkip = 2;
    INT32U numCallsToFail = 3;
    BOOLEAN takeMutex = 4;
  }

  request struct FailRandomlyAtFaultRequest {
    FaultType type = 0;
    INT32U id = 1;
    INT8U percentage = 2;
  }

  command access(invoke: manage) FailAtFault(FailAtFaultRequest): DefaultSuccess = 0;
  command access(invoke: manage) FailRandomlyAtFault(FailRandomlyAtFaultRequest): DefaultSuccess = 1;
}

endpoint 0 {
  device type rootdevice = 22, version 1;
  binding cluster OtaSoftwareUpdateProvider;

  server cluster Identify {
    ram      attribute identifyTime default = 0x0000;
    ram      attribute identifyType default = 0x0;
    ram      attribute featureMap default = 0;
    ram      attribute clusterRevision default = 4;
  }

  server cluster Groups {
    ram      attribute nameSupport;
    ram      attribute featureMap default = 0;
    ram      attribute clusterRevision default = 4;
  }

  server cluster Descriptor {
    callback attribute deviceTypeList;
    callback attribute serverList;
    callback attribute clientList;
    callback attribute partsList;
    ram      attribute featureMap default = 0;
    callback attribute clusterRevision default = 1;
  }

  server cluster Binding {
    callback attribute binding;
    ram      attribute featureMap default = 0;
    ram      attribute clusterRevision default = 1;
  }

  server cluster AccessControl {
    emits event AccessControlEntryChanged;
    emits event AccessControlExtensionChanged;
    callback attribute acl;
    callback attribute extension;
    callback attribute subjectsPerAccessControlEntry default = 4;
    callback attribute targetsPerAccessControlEntry default = 3;
    callback attribute accessControlEntriesPerFabric default = 4;
    ram      attribute featureMap default = 0;
    callback attribute clusterRevision default = 1;
  }

  server cluster BasicInformation {
    emits event StartUp;
    emits event ShutDown;
    emits event Leave;
    callback attribute dataModelRevision default = 10;
    callback attribute vendorName;
    callback attribute vendorID;
    callback attribute productName;
    callback attribute productID;
    persist  attribute nodeLabel;
    callback attribute location default = "XX";
    callback attribute hardwareVersion default = 0;
    callback attribute hardwareVersionString;
    callback attribute softwareVersion default = 0;
    callback attribute softwareVersionString;
    callback attribute manufacturingDate default = "20210614123456ZZ";
    callback attribute partNumber;
    callback attribute productURL;
    callback attribute productLabel;
    callback attribute serialNumber;
    persist  attribute localConfigDisabled default = 0;
    callback attribute uniqueID;
    callback attribute capabilityMinima;
    callback attribute productAppearance;
    ram      attribute featureMap default = 0;
    ram      attribute clusterRevision default = 2;
  }

  server cluster OtaSoftwareUpdateRequestor {
    emits event StateTransition;
    emits event VersionApplied;
    emits event DownloadError;
    callback attribute defaultOTAProviders default = 0;
    ram      attribute updatePossible default = 1;
    ram      attribute updateState default = 0;
    ram      attribute updateStateProgress default = 0;
    ram      attribute featureMap default = 0;
    ram      attribute clusterRevision default = 1;
  }

  server cluster LocalizationConfiguration {
    persist  attribute activeLocale default = "en-US";
    callback attribute supportedLocales;
    ram      attribute featureMap default = 0;
    ram      attribute clusterRevision default = 1;
  }

  server cluster TimeFormatLocalization {
    persist  attribute hourFormat default = 0;
    persist  attribute activeCalendarType default = 0;
    callback attribute supportedCalendarTypes;
    callback attribute generatedCommandList;
    callback attribute acceptedCommandList;
    callback attribute attributeList;
    ram      attribute featureMap default = 0;
    ram      attribute clusterRevision default = 1;
  }

  server cluster UnitLocalization {
    persist  attribute temperatureUnit default = 0;
    ram      attribute featureMap default = 0x1;
    ram      attribute clusterRevision default = 1;
  }

  server cluster PowerSourceConfiguration {
    callback attribute sources;
    ram      attribute featureMap default = 0;
    ram      attribute clusterRevision default = 1;
  }

  server cluster PowerSource {
    ram      attribute status default = 0;
    ram      attribute order default = 3;
    ram      attribute description default = "B1";
    ram      attribute batChargeLevel default = 0;
    ram      attribute batReplacementNeeded;
    ram      attribute batReplaceability;
    ram      attribute featureMap default = 2;
    ram      attribute clusterRevision default = 1;
  }

  server cluster GeneralCommissioning {
    ram      attribute breadcrumb default = 0x0000000000000000;
    callback attribute basicCommissioningInfo;
    callback attribute regulatoryConfig default = 0;
    callback attribute locationCapability default = 0;
    callback attribute supportsConcurrentConnection default = 1;
    ram      attribute featureMap default = 0;
    ram      attribute clusterRevision default = 1;
  }

  server cluster NetworkCommissioning {
    ram      attribute maxNetworks;
    callback attribute networks;
    ram      attribute scanMaxTimeSeconds;
    ram      attribute connectMaxTimeSeconds;
    ram      attribute interfaceEnabled;
    ram      attribute lastNetworkingStatus;
    ram      attribute lastNetworkID;
    ram      attribute lastConnectErrorValue;
    ram      attribute featureMap default = 2;
    ram      attribute clusterRevision default = 1;
  }

  server cluster DiagnosticLogs {
    ram      attribute featureMap default = 0;
    ram      attribute clusterRevision default = 1;
  }

  server cluster GeneralDiagnostics {
    emits event HardwareFaultChange;
    emits event RadioFaultChange;
    emits event NetworkFaultChange;
    emits event BootReason;
    callback attribute networkInterfaces;
    callback attribute rebootCount default = 0x0000;
    callback attribute upTime default = 0x0000000000000000;
    callback attribute totalOperationalHours default = 0x00000000;
    callback attribute bootReason;
    callback attribute activeHardwareFaults;
    callback attribute activeRadioFaults;
    callback attribute activeNetworkFaults;
    callback attribute testEventTriggersEnabled;
    callback attribute generatedCommandList;
    callback attribute acceptedCommandList;
    callback attribute attributeList;
    ram      attribute featureMap default = 0;
    ram      attribute clusterRevision default = 1;
  }

  server cluster SoftwareDiagnostics {
    emits event SoftwareFault;
    callback attribute threadMetrics;
    callback attribute currentHeapFree default = 0x0000000000000000;
    callback attribute currentHeapUsed default = 0x0000000000000000;
    callback attribute currentHeapHighWatermark default = 0x0000000000000000;
    ram      attribute featureMap default = 1;
    ram      attribute clusterRevision default = 1;
  }

  server cluster ThreadNetworkDiagnostics {
    callback attribute channel;
    callback attribute routingRole;
    callback attribute networkName default = "0";
    callback attribute panId default = 0x0000;
    callback attribute extendedPanId default = 0x0000000000000000;
    callback attribute meshLocalPrefix;
    callback attribute overrunCount default = 0x0000000000000000;
    callback attribute neighborTable;
    callback attribute routeTable;
    callback attribute partitionId;
    callback attribute weighting;
    callback attribute dataVersion;
    callback attribute stableDataVersion;
    callback attribute leaderRouterId;
    callback attribute detachedRoleCount default = 0x0000;
    callback attribute childRoleCount default = 0x0000;
    callback attribute routerRoleCount default = 0x0000;
    callback attribute leaderRoleCount default = 0x0000;
    callback attribute attachAttemptCount default = 0x0000;
    callback attribute partitionIdChangeCount default = 0x0000;
    callback attribute betterPartitionAttachAttemptCount default = 0x0000;
    callback attribute parentChangeCount default = 0x0000;
    callback attribute txTotalCount default = 0x0000;
    callback attribute txUnicastCount default = 0x0000;
    callback attribute txBroadcastCount default = 0x0000;
    callback attribute txAckRequestedCount default = 0x0000;
    callback attribute txAckedCount default = 0x0000;
    callback attribute txNoAckRequestedCount default = 0x0000;
    callback attribute txDataCount default = 0x0000;
    callback attribute txDataPollCount default = 0x0000;
    callback attribute txBeaconCount default = 0x0000;
    callback attribute txBeaconRequestCount default = 0x0000;
    callback attribute txOtherCount default = 0x0000;
    callback attribute txRetryCount default = 0x0000;
    callback attribute txDirectMaxRetryExpiryCount default = 0x0000;
    callback attribute txIndirectMaxRetryExpiryCount default = 0x0000;
    callback attribute txErrCcaCount default = 0x0000;
    callback attribute txErrAbortCount default = 0x0000;
    callback attribute txErrBusyChannelCount default = 0x0000;
    callback attribute rxTotalCount default = 0x0000;
    callback attribute rxUnicastCount default = 0x0000;
    callback attribute rxBroadcastCount default = 0x0000;
    callback attribute rxDataCount default = 0x0000;
    callback attribute rxDataPollCount default = 0x0000;
    callback attribute rxBeaconCount default = 0x0000;
    callback attribute rxBeaconRequestCount default = 0x0000;
    callback attribute rxOtherCount default = 0x0000;
    callback attribute rxAddressFilteredCount default = 0x0000;
    callback attribute rxDestAddrFilteredCount default = 0x0000;
    callback attribute rxDuplicatedCount default = 0x0000;
    callback attribute rxErrNoFrameCount default = 0x0000;
    callback attribute rxErrUnknownNeighborCount default = 0x0000;
    callback attribute rxErrInvalidSrcAddrCount default = 0x0000;
    callback attribute rxErrSecCount default = 0x0000;
    callback attribute rxErrFcsCount default = 0x0000;
    callback attribute rxErrOtherCount default = 0x0000;
    callback attribute activeTimestamp default = 0x0000000000000000;
    callback attribute pendingTimestamp default = 0x0000000000000000;
    callback attribute delay default = 0x0000;
    callback attribute securityPolicy;
    callback attribute channelPage0Mask default = "0x0000";
    callback attribute operationalDatasetComponents;
    callback attribute activeNetworkFaultsList;
    ram      attribute featureMap default = 0x000F;
    ram      attribute clusterRevision default = 1;
  }

  server cluster WiFiNetworkDiagnostics {
    emits event Disconnection;
    emits event AssociationFailure;
    emits event ConnectionStatus;
    callback attribute bssid;
    callback attribute securityType;
    callback attribute wiFiVersion;
    callback attribute channelNumber default = 0x0000;
    callback attribute rssi default = 0x00;
    callback attribute beaconLostCount default = 0x00000000;
    callback attribute beaconRxCount default = 0x00000000;
    callback attribute packetMulticastRxCount default = 0x00000000;
    callback attribute packetMulticastTxCount default = 0x00000000;
    callback attribute packetUnicastRxCount default = 0x00000000;
    callback attribute packetUnicastTxCount default = 0x00000000;
    callback attribute currentMaxRate default = 0x0000000000000000;
    callback attribute overrunCount default = 0x0000000000000000;
    ram      attribute featureMap default = 3;
    ram      attribute clusterRevision default = 1;
  }

  server cluster EthernetNetworkDiagnostics {
    callback attribute PHYRate;
    callback attribute fullDuplex default = 0x00;
    callback attribute packetRxCount default = 0x0000000000000000;
    callback attribute packetTxCount default = 0x0000000000000000;
    callback attribute txErrCount default = 0x0000000000000000;
    callback attribute collisionCount default = 0x0000000000000000;
    callback attribute overrunCount default = 0x0000000000000000;
    callback attribute carrierDetect default = 0x00;
    callback attribute timeSinceReset default = 0x0000000000000000;
    ram      attribute featureMap default = 3;
    ram      attribute clusterRevision default = 1;
  }

  server cluster AdministratorCommissioning {
    callback attribute windowStatus default = 0;
    callback attribute adminFabricIndex default = 1;
    callback attribute adminVendorId default = 0;
    ram      attribute featureMap default = 0;
    ram      attribute clusterRevision default = 1;
  }

  server cluster OperationalCredentials {
    callback attribute NOCs;
    callback attribute fabrics;
    callback attribute supportedFabrics;
    callback attribute commissionedFabrics;
    callback attribute trustedRootCertificates;
    callback attribute currentFabricIndex;
    ram      attribute featureMap default = 0;
    ram      attribute clusterRevision default = 1;
  }

  server cluster GroupKeyManagement {
    callback attribute groupKeyMap;
    callback attribute groupTable;
    callback attribute maxGroupsPerFabric;
    callback attribute maxGroupKeysPerFabric;
    ram      attribute featureMap default = 0;
    ram      attribute clusterRevision default = 1;
  }

  server cluster FixedLabel {
    callback attribute labelList;
    ram      attribute featureMap default = 0;
    ram      attribute clusterRevision default = 1;
  }

  server cluster UserLabel {
    callback attribute labelList;
    ram      attribute featureMap default = 0;
    ram      attribute clusterRevision default = 1;
  }

  server cluster IcdManagement {
    ram      attribute idleModeInterval default = 500;
    ram      attribute activeModeInterval default = 300;
    ram      attribute activeModeThreshold default = 300;
    callback attribute registeredClients;
    ram      attribute ICDCounter default = 0;
    ram      attribute clientsSupportedPerFabric default = 1;
    callback attribute generatedCommandList;
    callback attribute acceptedCommandList;
    callback attribute eventList;
    callback attribute attributeList;
    ram      attribute featureMap default = 1;
    ram      attribute clusterRevision default = 1;
  }

  server cluster RelativeHumidityMeasurement {
    ram      attribute measuredValue;
    ram      attribute minMeasuredValue default = 0;
    ram      attribute maxMeasuredValue default = 0x2710;
    ram      attribute featureMap default = 0;
    ram      attribute clusterRevision default = 3;
  }

  server cluster FaultInjection {
    callback attribute generatedCommandList;
    callback attribute acceptedCommandList;
    callback attribute attributeList;
    ram      attribute featureMap default = 0;
    ram      attribute clusterRevision default = 1;
  }
}
endpoint 1 {
  device type onofflight = 256, version 1;
  binding cluster OnOff;

  server cluster Identify {
    ram      attribute identifyTime default = 0x0000;
    ram      attribute identifyType default = 0x0;
    ram      attribute featureMap default = 0;
    ram      attribute clusterRevision default = 4;
  }

  server cluster Groups {
    ram      attribute nameSupport;
    ram      attribute featureMap default = 0;
    ram      attribute clusterRevision default = 4;
  }

  server cluster Scenes {
    ram      attribute sceneCount default = 0x00;
    ram      attribute currentScene default = 0x00;
    ram      attribute currentGroup default = 0x0000;
    ram      attribute sceneValid default = 0x00;
    ram      attribute nameSupport;
    ram      attribute lastConfiguredBy;
    ram      attribute sceneTableSize;
    ram      attribute remainingCapacity;
    ram      attribute featureMap default = 0;
    ram      attribute clusterRevision default = 4;
  }

  server cluster OnOff {
    persist  attribute onOff default = 0x00;
    ram      attribute globalSceneControl default = 0x01;
    ram      attribute onTime default = 0x0000;
    ram      attribute offWaitTime default = 0x0000;
    persist  attribute startUpOnOff default = 0xFF;
    ram      attribute featureMap default = 0x0001;
    ram      attribute clusterRevision default = 4;
  }

  server cluster OnOffSwitchConfiguration {
    ram      attribute switchType;
    ram      attribute switchActions default = 0x00;
    ram      attribute featureMap default = 0;
    ram      attribute clusterRevision default = 1;
  }

  server cluster LevelControl {
    persist  attribute currentLevel default = 0xFE;
    ram      attribute remainingTime default = 0x0000;
    ram      attribute minLevel default = 0x01;
    ram      attribute maxLevel default = 0xFE;
    ram      attribute currentFrequency default = 0x0000;
    ram      attribute minFrequency default = 0x0000;
    ram      attribute maxFrequency default = 0x0000;
    ram      attribute options default = 0x00;
    ram      attribute onOffTransitionTime default = 0x0000;
    ram      attribute onLevel default = 0xFF;
    ram      attribute onTransitionTime;
    ram      attribute offTransitionTime;
    ram      attribute defaultMoveRate default = 50;
    persist  attribute startUpCurrentLevel default = 255;
    ram      attribute featureMap default = 3;
    ram      attribute clusterRevision default = 5;
  }

  server cluster BinaryInputBasic {
    ram      attribute outOfService default = 0x00;
    ram      attribute presentValue;
    ram      attribute statusFlags default = 0x00;
    ram      attribute featureMap default = 0;
    ram      attribute clusterRevision default = 1;
  }

  server cluster Descriptor {
    callback attribute deviceTypeList;
    callback attribute serverList;
    callback attribute clientList;
    callback attribute partsList;
    ram      attribute featureMap default = 0;
    callback attribute clusterRevision default = 1;
  }

  server cluster Binding {
    callback attribute binding;
    ram      attribute featureMap default = 0;
    ram      attribute clusterRevision default = 1;
  }

  server cluster Actions {
    callback attribute actionList;
    callback attribute endpointLists;
    callback attribute setupURL;
    ram      attribute featureMap default = 0;
    callback attribute clusterRevision default = 1;
  }

  server cluster PowerSource {
    emits event BatFaultChange;
    ram      attribute status default = 0;
    ram      attribute order default = 2;
    ram      attribute description default = "B2";
    ram      attribute batChargeLevel default = 0;
    ram      attribute batReplacementNeeded;
    ram      attribute batReplaceability;
    ram      attribute featureMap default = 2;
    ram      attribute clusterRevision default = 1;
  }

  server cluster Switch {
    emits event SwitchLatched;
    ram      attribute numberOfPositions default = 2;
    ram      attribute currentPosition;
    ram      attribute multiPressMax default = 2;
    ram      attribute featureMap default = 1;
    ram      attribute clusterRevision default = 1;
  }

  server cluster FixedLabel {
    callback attribute labelList;
    ram      attribute featureMap default = 0;
    ram      attribute clusterRevision default = 1;
  }

  server cluster UserLabel {
    callback attribute labelList;
    ram      attribute featureMap default = 0;
    ram      attribute clusterRevision default = 1;
  }

  server cluster BooleanState {
    ram      attribute stateValue default = 0;
    ram      attribute featureMap default = 0;
    ram      attribute clusterRevision default = 1;
  }

  server cluster ModeSelect {
    ram      attribute description default = "Coffee";
    ram      attribute standardNamespace default = 0;
    callback attribute supportedModes default = 0;
    persist  attribute currentMode default = 0;
    persist  attribute startUpMode default = 0;
    persist  attribute onMode default = 255;
    callback attribute generatedCommandList;
    callback attribute acceptedCommandList;
    callback attribute attributeList;
    ram      attribute featureMap default = 1;
    ram      attribute clusterRevision default = 1;
    ram      attribute manufacturerExtension default = 255;
  }

<<<<<<< HEAD
  server cluster HepaFilterMonitoring {
    ram      attribute condition;
    ram      attribute degradationDirection;
    ram      attribute changeIndication default = 0;
    ram      attribute inPlaceIndicator;
=======
  server cluster AirQuality {
    ram      attribute airQuality default = 0;
>>>>>>> 22de5a04
    callback attribute generatedCommandList;
    callback attribute acceptedCommandList;
    callback attribute eventList;
    callback attribute attributeList;
<<<<<<< HEAD
    ram      attribute featureMap default = 3;
    ram      attribute clusterRevision default = 1;
  }

  server cluster ActivatedCarbonFilterMonitoring {
    ram      attribute condition;
    ram      attribute degradationDirection;
    ram      attribute changeIndication default = 0;
    ram      attribute inPlaceIndicator;
    callback attribute generatedCommandList;
    callback attribute acceptedCommandList;
    callback attribute eventList;
    callback attribute attributeList;
    ram      attribute featureMap default = 3;
    ram      attribute clusterRevision default = 1;
  }

  server cluster CeramicFilterMonitoring {
    ram      attribute condition;
    ram      attribute degradationDirection;
    ram      attribute changeIndication default = 0;
    ram      attribute inPlaceIndicator;
    callback attribute generatedCommandList;
    callback attribute acceptedCommandList;
    callback attribute eventList;
    callback attribute attributeList;
    ram      attribute featureMap default = 3;
    ram      attribute clusterRevision default = 1;
  }

  server cluster ElectrostaticFilterMonitoring {
    ram      attribute condition;
    ram      attribute degradationDirection;
    ram      attribute changeIndication default = 0;
    ram      attribute inPlaceIndicator;
    callback attribute generatedCommandList;
    callback attribute acceptedCommandList;
    callback attribute eventList;
    callback attribute attributeList;
    ram      attribute featureMap default = 3;
    ram      attribute clusterRevision default = 1;
  }

  server cluster UvFilterMonitoring {
    ram      attribute condition;
    ram      attribute degradationDirection;
    ram      attribute changeIndication default = 0;
    ram      attribute inPlaceIndicator;
    callback attribute generatedCommandList;
    callback attribute acceptedCommandList;
    callback attribute eventList;
    callback attribute attributeList;
    ram      attribute featureMap default = 3;
    ram      attribute clusterRevision default = 1;
  }

  server cluster IonizingFilterMonitoring {
    ram      attribute condition;
    ram      attribute degradationDirection;
    ram      attribute changeIndication default = 0;
    ram      attribute inPlaceIndicator;
    callback attribute generatedCommandList;
    callback attribute acceptedCommandList;
    callback attribute eventList;
    callback attribute attributeList;
    ram      attribute featureMap default = 3;
    ram      attribute clusterRevision default = 1;
  }

  server cluster ZeoliteFilterMonitoring {
    ram      attribute condition;
    ram      attribute degradationDirection;
    ram      attribute changeIndication default = 0;
    ram      attribute inPlaceIndicator;
    callback attribute generatedCommandList;
    callback attribute acceptedCommandList;
    callback attribute eventList;
    callback attribute attributeList;
    ram      attribute featureMap default = 3;
    ram      attribute clusterRevision default = 1;
  }

  server cluster OzoneFilterMonitoring {
    ram      attribute condition;
    ram      attribute degradationDirection;
    ram      attribute changeIndication default = 0;
    ram      attribute inPlaceIndicator;
    callback attribute generatedCommandList;
    callback attribute acceptedCommandList;
    callback attribute eventList;
    callback attribute attributeList;
    ram      attribute featureMap default = 3;
    ram      attribute clusterRevision default = 1;
  }

  server cluster WaterTankMonitoring {
    ram      attribute condition;
    ram      attribute degradationDirection;
    ram      attribute changeIndication default = 0;
    ram      attribute inPlaceIndicator;
    callback attribute generatedCommandList;
    callback attribute acceptedCommandList;
    callback attribute eventList;
    callback attribute attributeList;
    ram      attribute featureMap default = 3;
    ram      attribute clusterRevision default = 1;
  }

  server cluster FuelTankMonitoring {
    ram      attribute condition;
    ram      attribute degradationDirection;
    ram      attribute changeIndication default = 0;
    ram      attribute inPlaceIndicator;
    callback attribute generatedCommandList;
    callback attribute acceptedCommandList;
    callback attribute eventList;
    callback attribute attributeList;
    ram      attribute featureMap default = 3;
    ram      attribute clusterRevision default = 1;
  }

  server cluster InkCartridgeMonitoring {
    ram      attribute condition;
    ram      attribute degradationDirection;
    ram      attribute changeIndication default = 0;
    ram      attribute inPlaceIndicator;
    callback attribute generatedCommandList;
    callback attribute acceptedCommandList;
    callback attribute eventList;
    callback attribute attributeList;
    ram      attribute featureMap default = 3;
    ram      attribute clusterRevision default = 1;
  }

  server cluster TonerCartridgeMonitoring {
    ram      attribute condition;
    ram      attribute degradationDirection;
    ram      attribute changeIndication default = 0;
    ram      attribute inPlaceIndicator;
    callback attribute generatedCommandList;
    callback attribute acceptedCommandList;
    callback attribute eventList;
    callback attribute attributeList;
    ram      attribute featureMap default = 3;
=======
    ram      attribute featureMap default = 15;
>>>>>>> 22de5a04
    ram      attribute clusterRevision default = 1;
  }

  server cluster DoorLock {
    emits event DoorLockAlarm;
    emits event LockOperation;
    emits event LockOperationError;
    emits event LockUserChange;
    ram      attribute lockState default = 2;
    ram      attribute lockType;
    ram      attribute actuatorEnabled;
    ram      attribute doorState;
    ram      attribute doorOpenEvents;
    ram      attribute doorClosedEvents;
    ram      attribute openPeriod;
    ram      attribute numberOfTotalUsersSupported default = 10;
    ram      attribute numberOfPINUsersSupported default = 10;
    ram      attribute numberOfRFIDUsersSupported default = 10;
    ram      attribute numberOfWeekDaySchedulesSupportedPerUser default = 10;
    ram      attribute numberOfYearDaySchedulesSupportedPerUser default = 10;
    ram      attribute numberOfHolidaySchedulesSupported default = 0;
    ram      attribute maxPINCodeLength default = 6;
    ram      attribute minPINCodeLength default = 6;
    ram      attribute maxRFIDCodeLength default = 20;
    ram      attribute minRFIDCodeLength default = 10;
    ram      attribute credentialRulesSupport default = 1;
    ram      attribute numberOfCredentialsSupportedPerUser default = 5;
    ram      attribute language default = "en";
    ram      attribute autoRelockTime default = 60;
    ram      attribute soundVolume default = 0x00;
    ram      attribute operatingMode default = 0x00;
    ram      attribute supportedOperatingModes default = 0xFFF6;
    ram      attribute defaultConfigurationRegister default = 0;
    ram      attribute enableOneTouchLocking default = 0x00;
    ram      attribute enableInsideStatusLED default = 0;
    ram      attribute enablePrivacyModeButton default = 0x00;
    ram      attribute wrongCodeEntryLimit default = 3;
    ram      attribute userCodeTemporaryDisableTime default = 10;
    ram      attribute requirePINforRemoteOperation default = 0;
    ram      attribute featureMap default = 0xD13;
    ram      attribute clusterRevision default = 6;
  }

  server cluster WindowCovering {
    ram      attribute type default = 0x08;
    ram      attribute physicalClosedLimitLift default = 0xFFFF;
    ram      attribute physicalClosedLimitTilt default = 0xFFFF;
    persist  attribute currentPositionLift default = 0x7FFF;
    persist  attribute currentPositionTilt default = 0x7FFF;
    persist  attribute numberOfActuationsLift default = 0x0000;
    persist  attribute numberOfActuationsTilt default = 0x0000;
    persist  attribute configStatus default = 0x03;
    persist  attribute currentPositionLiftPercentage default = 50;
    persist  attribute currentPositionTiltPercentage default = 50;
    ram      attribute operationalStatus default = 0x00;
    ram      attribute targetPositionLiftPercent100ths default = 5000;
    ram      attribute targetPositionTiltPercent100ths default = 5000;
    ram      attribute endProductType default = 0x00;
    persist  attribute currentPositionLiftPercent100ths default = 5000;
    persist  attribute currentPositionTiltPercent100ths default = 5000;
    persist  attribute installedOpenLimitLift default = 0x0000;
    persist  attribute installedClosedLimitLift default = 0xFFFF;
    persist  attribute installedOpenLimitTilt default = 0x0000;
    persist  attribute installedClosedLimitTilt default = 0xFFFF;
    persist  attribute mode default = 0x00;
    ram      attribute safetyStatus default = 0x00;
    callback attribute generatedCommandList;
    callback attribute acceptedCommandList;
    callback attribute attributeList;
    ram      attribute featureMap default = 0x17;
    ram      attribute clusterRevision default = 5;
  }

  server cluster BarrierControl {
    ram      attribute barrierMovingState;
    ram      attribute barrierSafetyStatus;
    ram      attribute barrierCapabilities;
    ram      attribute barrierPosition;
    ram      attribute featureMap default = 0;
    ram      attribute clusterRevision default = 1;
  }

  server cluster PumpConfigurationAndControl {
    ram      attribute maxPressure;
    ram      attribute maxSpeed;
    ram      attribute maxFlow;
    ram      attribute minConstPressure;
    ram      attribute maxConstPressure;
    ram      attribute minCompPressure;
    ram      attribute maxCompPressure;
    ram      attribute minConstSpeed;
    ram      attribute maxConstSpeed;
    ram      attribute minConstFlow;
    ram      attribute maxConstFlow;
    ram      attribute minConstTemp;
    ram      attribute maxConstTemp;
    ram      attribute pumpStatus;
    ram      attribute effectiveOperationMode;
    ram      attribute effectiveControlMode;
    ram      attribute capacity;
    ram      attribute speed;
    ram      attribute lifetimeRunningHours default = 0x000000;
    ram      attribute power;
    ram      attribute lifetimeEnergyConsumed default = 0x00000000;
    ram      attribute operationMode default = 0x00;
    ram      attribute controlMode default = 0x00;
    ram      attribute featureMap default = 0x1F;
    ram      attribute clusterRevision default = 4;
  }

  server cluster Thermostat {
    ram      attribute localTemperature;
    ram      attribute absMinHeatSetpointLimit default = 0x02BC;
    ram      attribute absMaxHeatSetpointLimit default = 0x0BB8;
    ram      attribute absMinCoolSetpointLimit default = 0x0640;
    ram      attribute absMaxCoolSetpointLimit default = 0x0C80;
    ram      attribute occupiedCoolingSetpoint default = 0x0A28;
    ram      attribute occupiedHeatingSetpoint default = 0x07D0;
    ram      attribute minHeatSetpointLimit default = 0x02BC;
    ram      attribute maxHeatSetpointLimit default = 0x0BB8;
    ram      attribute minCoolSetpointLimit default = 0x0640;
    ram      attribute maxCoolSetpointLimit default = 0x0C80;
    ram      attribute minSetpointDeadBand default = 0x19;
    ram      attribute controlSequenceOfOperation default = 0x04;
    ram      attribute systemMode default = 0x01;
    callback attribute generatedCommandList;
    callback attribute acceptedCommandList;
    callback attribute attributeList;
    ram      attribute featureMap default = 0x0023;
    ram      attribute clusterRevision default = 5;
  }

  server cluster FanControl {
    ram      attribute fanMode default = 0x00;
    ram      attribute fanModeSequence default = 0x02;
    ram      attribute percentSetting default = 0x00;
    ram      attribute percentCurrent default = 0x00;
    ram      attribute speedMax default = 100;
    ram      attribute speedSetting default = 0x00;
    ram      attribute speedCurrent default = 0x00;
    ram      attribute rockSupport default = 0x00;
    ram      attribute rockSetting default = 0x00;
    ram      attribute windSupport default = 0x00;
    ram      attribute windSetting default = 0x00;
    ram      attribute featureMap default = 0x0F;
    ram      attribute clusterRevision default = 2;
  }

  server cluster ThermostatUserInterfaceConfiguration {
    ram      attribute temperatureDisplayMode default = 0x00;
    ram      attribute keypadLockout default = 0x00;
    ram      attribute scheduleProgrammingVisibility;
    ram      attribute featureMap default = 0;
    ram      attribute clusterRevision default = 2;
  }

  server cluster ColorControl {
    persist  attribute currentHue default = 0x00;
    persist  attribute currentSaturation default = 0x00;
    ram      attribute remainingTime default = 0x0000;
    persist  attribute currentX default = 0x616B;
    persist  attribute currentY default = 0x607D;
    ram      attribute driftCompensation;
    ram      attribute compensationText;
    persist  attribute colorTemperatureMireds default = 0x00FA;
    ram      attribute colorMode default = 0x01;
    ram      attribute options default = 0x00;
    ram      attribute numberOfPrimaries;
    ram      attribute primary1X;
    ram      attribute primary1Y;
    ram      attribute primary1Intensity;
    ram      attribute primary2X;
    ram      attribute primary2Y;
    ram      attribute primary2Intensity;
    ram      attribute primary3X;
    ram      attribute primary3Y;
    ram      attribute primary3Intensity;
    ram      attribute primary4X;
    ram      attribute primary4Y;
    ram      attribute primary4Intensity;
    ram      attribute primary5X;
    ram      attribute primary5Y;
    ram      attribute primary5Intensity;
    ram      attribute primary6X;
    ram      attribute primary6Y;
    ram      attribute primary6Intensity;
    ram      attribute whitePointX;
    ram      attribute whitePointY;
    ram      attribute colorPointRX;
    ram      attribute colorPointRY;
    ram      attribute colorPointRIntensity;
    ram      attribute colorPointGX;
    ram      attribute colorPointGY;
    ram      attribute colorPointGIntensity;
    ram      attribute colorPointBX;
    ram      attribute colorPointBY;
    ram      attribute colorPointBIntensity;
    persist  attribute enhancedCurrentHue default = 0x0000;
    persist  attribute enhancedColorMode default = 0x01;
    persist  attribute colorLoopActive default = 0x00;
    persist  attribute colorLoopDirection default = 0x00;
    persist  attribute colorLoopTime default = 0x0019;
    ram      attribute colorLoopStartEnhancedHue default = 0x2300;
    ram      attribute colorLoopStoredEnhancedHue default = 0x0000;
    ram      attribute colorCapabilities default = 0x1F;
    ram      attribute colorTempPhysicalMinMireds default = 0x0000;
    ram      attribute colorTempPhysicalMaxMireds default = 0xFEFF;
    ram      attribute coupleColorTempToLevelMinMireds;
    persist  attribute startUpColorTemperatureMireds;
    ram      attribute featureMap default = 0x1F;
    ram      attribute clusterRevision default = 5;
  }

  server cluster BallastConfiguration {
    ram      attribute physicalMinLevel default = 0x01;
    ram      attribute physicalMaxLevel default = 0xFE;
    ram      attribute ballastStatus default = 0x00;
    ram      attribute minLevel default = 0x01;
    ram      attribute maxLevel default = 0xFE;
    ram      attribute intrinsicBallastFactor;
    ram      attribute ballastFactorAdjustment default = 0xFF;
    ram      attribute lampQuantity;
    ram      attribute lampType;
    ram      attribute lampManufacturer;
    ram      attribute lampRatedHours default = 0xFFFFFF;
    ram      attribute lampBurnHours default = 0x000000;
    ram      attribute lampAlarmMode default = 0x00;
    ram      attribute lampBurnHoursTripPoint default = 0xFFFFFF;
    callback attribute generatedCommandList;
    callback attribute acceptedCommandList;
    callback attribute attributeList;
    ram      attribute featureMap default = 0;
    ram      attribute clusterRevision default = 4;
  }

  server cluster IlluminanceMeasurement {
    ram      attribute measuredValue default = 0x0000;
    ram      attribute minMeasuredValue default = 0x01;
    ram      attribute maxMeasuredValue default = 0xFFFE;
    ram      attribute tolerance;
    ram      attribute lightSensorType default = 0xFF;
    ram      attribute featureMap default = 0;
    ram      attribute clusterRevision default = 3;
  }

  server cluster TemperatureMeasurement {
    ram      attribute measuredValue default = 0x8000;
    ram      attribute minMeasuredValue default = 0x8000;
    ram      attribute maxMeasuredValue default = 0x8000;
    ram      attribute tolerance;
    ram      attribute featureMap default = 0;
    ram      attribute clusterRevision default = 4;
  }

  server cluster PressureMeasurement {
    ram      attribute measuredValue default = 0x0000;
    ram      attribute minMeasuredValue;
    ram      attribute maxMeasuredValue;
    ram      attribute featureMap default = 0;
    ram      attribute clusterRevision default = 3;
  }

  server cluster FlowMeasurement {
    ram      attribute measuredValue;
    ram      attribute minMeasuredValue;
    ram      attribute maxMeasuredValue;
    ram      attribute tolerance default = 0;
    ram      attribute featureMap default = 0;
    ram      attribute clusterRevision default = 3;
  }

  server cluster RelativeHumidityMeasurement {
    ram      attribute measuredValue;
    ram      attribute minMeasuredValue default = 0;
    ram      attribute maxMeasuredValue default = 0x2710;
    ram      attribute tolerance;
    ram      attribute featureMap default = 0;
    ram      attribute clusterRevision default = 3;
  }

  server cluster OccupancySensing {
    ram      attribute occupancy;
    ram      attribute occupancySensorType;
    ram      attribute occupancySensorTypeBitmap;
    ram      attribute featureMap default = 0;
    ram      attribute clusterRevision default = 3;
  }

  server cluster WakeOnLan {
    ram      attribute MACAddress;
    ram      attribute featureMap default = 0;
    ram      attribute clusterRevision default = 1;
  }

  server cluster Channel {
    callback attribute channelList;
    ram      attribute featureMap default = 0;
    ram      attribute clusterRevision default = 1;
  }

  server cluster TargetNavigator {
    callback attribute targetList;
    ram      attribute currentTarget default = 0x00;
    ram      attribute featureMap default = 0;
    ram      attribute clusterRevision default = 1;
  }

  server cluster MediaPlayback {
    ram      attribute currentState default = 0x00;
    ram      attribute startTime default = 0xFF;
    ram      attribute duration;
    ram      attribute playbackSpeed;
    ram      attribute seekRangeEnd;
    ram      attribute seekRangeStart;
    ram      attribute featureMap default = 0;
    ram      attribute clusterRevision default = 1;
  }

  server cluster MediaInput {
    callback attribute inputList;
    ram      attribute currentInput default = 0x00;
    ram      attribute featureMap default = 0;
    ram      attribute clusterRevision default = 1;
  }

  server cluster LowPower {
    ram      attribute featureMap default = 0;
    ram      attribute clusterRevision default = 1;
  }

  server cluster KeypadInput {
    ram      attribute featureMap default = 0;
    ram      attribute clusterRevision default = 1;
  }

  server cluster ContentLauncher {
    callback attribute acceptHeader;
    ram      attribute supportedStreamingProtocols;
    ram      attribute featureMap default = 0;
    ram      attribute clusterRevision default = 1;
  }

  server cluster AudioOutput {
    callback attribute outputList;
    ram      attribute currentOutput default = 0x00;
    ram      attribute featureMap default = 0;
    ram      attribute clusterRevision default = 1;
  }

  server cluster ApplicationLauncher {
    callback attribute catalogList;
    ram      attribute featureMap default = 0;
    ram      attribute clusterRevision default = 1;
  }

  server cluster ApplicationBasic {
    ram      attribute vendorName;
    ram      attribute vendorID;
    ram      attribute applicationName;
    ram      attribute productID;
    ram      attribute status;
    ram      attribute applicationVersion;
    callback attribute allowedVendorList;
    ram      attribute featureMap default = 0;
    ram      attribute clusterRevision default = 1;
  }

  server cluster AccountLogin {
    ram      attribute featureMap default = 0;
    ram      attribute clusterRevision default = 1;
  }

  server cluster ElectricalMeasurement {
    ram      attribute measurementType default = 0x000000;
    ram      attribute totalActivePower default = 0x000000;
    ram      attribute rmsVoltage default = 0xffff;
    ram      attribute rmsVoltageMin default = 0x8000;
    ram      attribute rmsVoltageMax default = 0x8000;
    ram      attribute rmsCurrent default = 0xffff;
    ram      attribute rmsCurrentMin default = 0xffff;
    ram      attribute rmsCurrentMax default = 0xffff;
    ram      attribute activePower default = 0xffff;
    ram      attribute activePowerMin default = 0xffff;
    ram      attribute activePowerMax default = 0xffff;
    ram      attribute featureMap default = 0;
    ram      attribute clusterRevision default = 3;
  }

  server cluster UnitTesting {
    emits event TestEvent;
    emits event TestFabricScopedEvent;
    ram      attribute boolean default = false;
    ram      attribute bitmap8 default = 0;
    ram      attribute bitmap16 default = 0;
    ram      attribute bitmap32 default = 0;
    ram      attribute bitmap64 default = 0;
    ram      attribute int8u default = 0;
    ram      attribute int16u default = 0;
    ram      attribute int24u default = 0;
    ram      attribute int32u default = 0;
    ram      attribute int40u default = 0;
    ram      attribute int48u default = 0;
    ram      attribute int56u default = 0;
    ram      attribute int64u default = 0;
    ram      attribute int8s default = 0;
    ram      attribute int16s default = 0;
    ram      attribute int24s default = 0;
    ram      attribute int32s default = 0;
    ram      attribute int40s default = 0;
    ram      attribute int48s default = 0;
    ram      attribute int56s default = 0;
    ram      attribute int64s default = 0;
    ram      attribute enum8 default = 0;
    ram      attribute enum16 default = 0;
    ram      attribute floatSingle default = 0;
    ram      attribute floatDouble default = 0;
    ram      attribute octetString;
    callback attribute listInt8u;
    callback attribute listOctetString;
    callback attribute listStructOctetString;
    ram      attribute longOctetString;
    ram      attribute charString;
    ram      attribute longCharString;
    ram      attribute epochUs;
    ram      attribute epochS;
    ram      attribute vendorId;
    callback attribute listNullablesAndOptionalsStruct;
    ram      attribute enumAttr;
    callback attribute structAttr;
    ram      attribute rangeRestrictedInt8u default = 70;
    ram      attribute rangeRestrictedInt8s default = -20;
    ram      attribute rangeRestrictedInt16u default = 200;
    ram      attribute rangeRestrictedInt16s default = -100;
    callback attribute listLongOctetString;
    callback attribute listFabricScoped;
    ram      attribute timedWriteBoolean;
    callback attribute generalErrorBoolean;
    callback attribute clusterErrorBoolean;
    ram      attribute nullableBoolean default = false;
    ram      attribute nullableBitmap8 default = 0;
    ram      attribute nullableBitmap16 default = 0;
    ram      attribute nullableBitmap32 default = 0;
    ram      attribute nullableBitmap64 default = 0;
    ram      attribute nullableInt8u default = 0;
    ram      attribute nullableInt16u default = 0;
    ram      attribute nullableInt24u default = 0;
    ram      attribute nullableInt32u default = 0;
    ram      attribute nullableInt40u default = 0;
    ram      attribute nullableInt48u default = 0;
    ram      attribute nullableInt56u default = 0;
    ram      attribute nullableInt64u default = 0;
    ram      attribute nullableInt8s default = 0;
    ram      attribute nullableInt16s default = 0;
    ram      attribute nullableInt24s default = 0;
    ram      attribute nullableInt32s default = 0;
    ram      attribute nullableInt40s default = 0;
    ram      attribute nullableInt48s default = 0;
    ram      attribute nullableInt56s default = 0;
    ram      attribute nullableInt64s default = 0;
    ram      attribute nullableEnum8 default = 0;
    ram      attribute nullableEnum16 default = 0;
    ram      attribute nullableFloatSingle default = 0;
    ram      attribute nullableFloatDouble default = 0;
    ram      attribute nullableOctetString;
    ram      attribute nullableCharString;
    ram      attribute nullableEnumAttr;
    callback attribute nullableStruct;
    ram      attribute nullableRangeRestrictedInt8u default = 70;
    ram      attribute nullableRangeRestrictedInt8s default = -20;
    ram      attribute nullableRangeRestrictedInt16u default = 200;
    ram      attribute nullableRangeRestrictedInt16s default = -100;
    callback attribute writeOnlyInt8u default = 0;
    ram      attribute featureMap default = 0;
    ram      attribute clusterRevision default = 1;
  }
}
endpoint 2 {
  device type onofflight = 256, version 1;

  server cluster Groups {
    ram      attribute nameSupport;
    ram      attribute featureMap default = 0;
    ram      attribute clusterRevision default = 4;
  }

  server cluster OnOff {
    ram      attribute onOff default = 0x00;
    ram      attribute globalSceneControl default = 1;
    ram      attribute onTime default = 0;
    ram      attribute offWaitTime default = 0;
    ram      attribute startUpOnOff;
    ram      attribute featureMap default = 0x0000;
    ram      attribute clusterRevision default = 4;
  }

  server cluster Descriptor {
    callback attribute deviceTypeList;
    callback attribute serverList;
    callback attribute clientList;
    callback attribute partsList;
    ram      attribute featureMap default = 0;
    callback attribute clusterRevision default = 1;
  }

  server cluster PowerSource {
    ram      attribute status default = 0;
    ram      attribute order default = 1;
    ram      attribute description default = "B3";
    ram      attribute batChargeLevel default = 0;
    ram      attribute batReplacementNeeded;
    ram      attribute batReplaceability;
    ram      attribute featureMap default = 2;
    ram      attribute clusterRevision default = 1;
  }

  server cluster OccupancySensing {
    ram      attribute occupancy;
    ram      attribute occupancySensorType;
    ram      attribute occupancySensorTypeBitmap;
    ram      attribute featureMap default = 0;
    ram      attribute clusterRevision default = 3;
  }
}
endpoint 65534 {
  device type anonymousEndpointType = 61442, version 1;

  server cluster NetworkCommissioning {
    callback attribute maxNetworks;
    callback attribute networks;
    callback attribute scanMaxTimeSeconds;
    callback attribute connectMaxTimeSeconds;
    callback attribute interfaceEnabled;
    callback attribute lastNetworkingStatus;
    callback attribute lastNetworkID;
    callback attribute lastConnectErrorValue;
    callback attribute featureMap default = 0;
    callback attribute clusterRevision default = 1;
  }
}

<|MERGE_RESOLUTION|>--- conflicted
+++ resolved
@@ -2332,360 +2332,6 @@
   command ChangeToMode(ChangeToModeRequest): DefaultSuccess = 0;
 }
 
-<<<<<<< HEAD
-/** Attributes and commands for monitoring HEPA filters in a device */
-server cluster HepaFilterMonitoring = 113 {
-  enum ChangeIndicationEnum : ENUM8 {
-    kOk = 0;
-    kWarning = 1;
-    kCritical = 2;
-  }
-
-  enum DegradationDirectionEnum : ENUM8 {
-    kUp = 0;
-    kDown = 1;
-  }
-
-  bitmap Feature : BITMAP32 {
-    kCondition = 0x1;
-    kWarning = 0x2;
-  }
-
-  readonly attribute percent condition = 0;
-  readonly attribute DegradationDirectionEnum degradationDirection = 1;
-  readonly attribute ChangeIndicationEnum changeIndication = 2;
-  readonly attribute boolean inPlaceIndicator = 3;
-  readonly attribute command_id generatedCommandList[] = 65528;
-  readonly attribute command_id acceptedCommandList[] = 65529;
-  readonly attribute event_id eventList[] = 65530;
-  readonly attribute attrib_id attributeList[] = 65531;
-  readonly attribute bitmap32 featureMap = 65532;
-  readonly attribute int16u clusterRevision = 65533;
-}
-
-/** Attributes and commands for monitoring activated carbon filters in a device */
-server cluster ActivatedCarbonFilterMonitoring = 114 {
-  enum ChangeIndicationEnum : ENUM8 {
-    kOk = 0;
-    kWarning = 1;
-    kCritical = 2;
-  }
-
-  enum DegradationDirectionEnum : ENUM8 {
-    kUp = 0;
-    kDown = 1;
-  }
-
-  bitmap Feature : BITMAP32 {
-    kCondition = 0x1;
-    kWarning = 0x2;
-  }
-
-  readonly attribute percent condition = 0;
-  readonly attribute DegradationDirectionEnum degradationDirection = 1;
-  readonly attribute ChangeIndicationEnum changeIndication = 2;
-  readonly attribute boolean inPlaceIndicator = 3;
-  readonly attribute command_id generatedCommandList[] = 65528;
-  readonly attribute command_id acceptedCommandList[] = 65529;
-  readonly attribute event_id eventList[] = 65530;
-  readonly attribute attrib_id attributeList[] = 65531;
-  readonly attribute bitmap32 featureMap = 65532;
-  readonly attribute int16u clusterRevision = 65533;
-}
-
-/** Attributes and commands for monitoring ceramic filters in a device */
-server cluster CeramicFilterMonitoring = 115 {
-  enum ChangeIndicationEnum : ENUM8 {
-    kOk = 0;
-    kWarning = 1;
-    kCritical = 2;
-  }
-
-  enum DegradationDirectionEnum : ENUM8 {
-    kUp = 0;
-    kDown = 1;
-  }
-
-  bitmap Feature : BITMAP32 {
-    kCondition = 0x1;
-    kWarning = 0x2;
-  }
-
-  readonly attribute percent condition = 0;
-  readonly attribute DegradationDirectionEnum degradationDirection = 1;
-  readonly attribute ChangeIndicationEnum changeIndication = 2;
-  readonly attribute boolean inPlaceIndicator = 3;
-  readonly attribute command_id generatedCommandList[] = 65528;
-  readonly attribute command_id acceptedCommandList[] = 65529;
-  readonly attribute event_id eventList[] = 65530;
-  readonly attribute attrib_id attributeList[] = 65531;
-  readonly attribute bitmap32 featureMap = 65532;
-  readonly attribute int16u clusterRevision = 65533;
-}
-
-/** Attributes and commands for monitoring electrostatic filters in a device */
-server cluster ElectrostaticFilterMonitoring = 116 {
-  enum ChangeIndicationEnum : ENUM8 {
-    kOk = 0;
-    kWarning = 1;
-    kCritical = 2;
-  }
-
-  enum DegradationDirectionEnum : ENUM8 {
-    kUp = 0;
-    kDown = 1;
-  }
-
-  bitmap Feature : BITMAP32 {
-    kCondition = 0x1;
-    kWarning = 0x2;
-  }
-
-  readonly attribute percent condition = 0;
-  readonly attribute DegradationDirectionEnum degradationDirection = 1;
-  readonly attribute ChangeIndicationEnum changeIndication = 2;
-  readonly attribute boolean inPlaceIndicator = 3;
-  readonly attribute command_id generatedCommandList[] = 65528;
-  readonly attribute command_id acceptedCommandList[] = 65529;
-  readonly attribute event_id eventList[] = 65530;
-  readonly attribute attrib_id attributeList[] = 65531;
-  readonly attribute bitmap32 featureMap = 65532;
-  readonly attribute int16u clusterRevision = 65533;
-}
-
-/** Attributes and commands for monitoring UV filters in a device */
-server cluster UvFilterMonitoring = 117 {
-  enum ChangeIndicationEnum : ENUM8 {
-    kOk = 0;
-    kWarning = 1;
-    kCritical = 2;
-  }
-
-  enum DegradationDirectionEnum : ENUM8 {
-    kUp = 0;
-    kDown = 1;
-  }
-
-  bitmap Feature : BITMAP32 {
-    kCondition = 0x1;
-    kWarning = 0x2;
-  }
-
-  readonly attribute percent condition = 0;
-  readonly attribute DegradationDirectionEnum degradationDirection = 1;
-  readonly attribute ChangeIndicationEnum changeIndication = 2;
-  readonly attribute boolean inPlaceIndicator = 3;
-  readonly attribute command_id generatedCommandList[] = 65528;
-  readonly attribute command_id acceptedCommandList[] = 65529;
-  readonly attribute event_id eventList[] = 65530;
-  readonly attribute attrib_id attributeList[] = 65531;
-  readonly attribute bitmap32 featureMap = 65532;
-  readonly attribute int16u clusterRevision = 65533;
-}
-
-/** Attributes and commands for monitoring ionizing filters in a device */
-server cluster IonizingFilterMonitoring = 118 {
-  enum ChangeIndicationEnum : ENUM8 {
-    kOk = 0;
-    kWarning = 1;
-    kCritical = 2;
-  }
-
-  enum DegradationDirectionEnum : ENUM8 {
-    kUp = 0;
-    kDown = 1;
-  }
-
-  bitmap Feature : BITMAP32 {
-    kCondition = 0x1;
-    kWarning = 0x2;
-  }
-
-  readonly attribute percent condition = 0;
-  readonly attribute DegradationDirectionEnum degradationDirection = 1;
-  readonly attribute ChangeIndicationEnum changeIndication = 2;
-  readonly attribute boolean inPlaceIndicator = 3;
-  readonly attribute command_id generatedCommandList[] = 65528;
-  readonly attribute command_id acceptedCommandList[] = 65529;
-  readonly attribute event_id eventList[] = 65530;
-  readonly attribute attrib_id attributeList[] = 65531;
-  readonly attribute bitmap32 featureMap = 65532;
-  readonly attribute int16u clusterRevision = 65533;
-}
-
-/** Attributes and commands for monitoring zeolite filters in a device */
-server cluster ZeoliteFilterMonitoring = 119 {
-  enum ChangeIndicationEnum : ENUM8 {
-    kOk = 0;
-    kWarning = 1;
-    kCritical = 2;
-  }
-
-  enum DegradationDirectionEnum : ENUM8 {
-    kUp = 0;
-    kDown = 1;
-  }
-
-  bitmap Feature : BITMAP32 {
-    kCondition = 0x1;
-    kWarning = 0x2;
-  }
-
-  readonly attribute percent condition = 0;
-  readonly attribute DegradationDirectionEnum degradationDirection = 1;
-  readonly attribute ChangeIndicationEnum changeIndication = 2;
-  readonly attribute boolean inPlaceIndicator = 3;
-  readonly attribute command_id generatedCommandList[] = 65528;
-  readonly attribute command_id acceptedCommandList[] = 65529;
-  readonly attribute event_id eventList[] = 65530;
-  readonly attribute attrib_id attributeList[] = 65531;
-  readonly attribute bitmap32 featureMap = 65532;
-  readonly attribute int16u clusterRevision = 65533;
-}
-
-/** Attributes and commands for monitoring ozone filters in a device */
-server cluster OzoneFilterMonitoring = 120 {
-  enum ChangeIndicationEnum : ENUM8 {
-    kOk = 0;
-    kWarning = 1;
-    kCritical = 2;
-  }
-
-  enum DegradationDirectionEnum : ENUM8 {
-    kUp = 0;
-    kDown = 1;
-  }
-
-  bitmap Feature : BITMAP32 {
-    kCondition = 0x1;
-    kWarning = 0x2;
-  }
-
-  readonly attribute percent condition = 0;
-  readonly attribute DegradationDirectionEnum degradationDirection = 1;
-  readonly attribute ChangeIndicationEnum changeIndication = 2;
-  readonly attribute boolean inPlaceIndicator = 3;
-  readonly attribute command_id generatedCommandList[] = 65528;
-  readonly attribute command_id acceptedCommandList[] = 65529;
-  readonly attribute event_id eventList[] = 65530;
-  readonly attribute attrib_id attributeList[] = 65531;
-  readonly attribute bitmap32 featureMap = 65532;
-  readonly attribute int16u clusterRevision = 65533;
-}
-
-/** Attributes and commands for monitoring water tanks in a device */
-server cluster WaterTankMonitoring = 121 {
-  enum ChangeIndicationEnum : ENUM8 {
-    kOk = 0;
-    kWarning = 1;
-    kCritical = 2;
-  }
-
-  enum DegradationDirectionEnum : ENUM8 {
-    kUp = 0;
-    kDown = 1;
-  }
-
-  bitmap Feature : BITMAP32 {
-    kCondition = 0x1;
-    kWarning = 0x2;
-  }
-
-  readonly attribute percent condition = 0;
-  readonly attribute DegradationDirectionEnum degradationDirection = 1;
-  readonly attribute ChangeIndicationEnum changeIndication = 2;
-  readonly attribute boolean inPlaceIndicator = 3;
-  readonly attribute command_id generatedCommandList[] = 65528;
-  readonly attribute command_id acceptedCommandList[] = 65529;
-  readonly attribute event_id eventList[] = 65530;
-  readonly attribute attrib_id attributeList[] = 65531;
-  readonly attribute bitmap32 featureMap = 65532;
-  readonly attribute int16u clusterRevision = 65533;
-}
-
-/** Attributes and commands for monitoring fuel tanks in a device */
-server cluster FuelTankMonitoring = 122 {
-  enum ChangeIndicationEnum : ENUM8 {
-    kOk = 0;
-    kWarning = 1;
-    kCritical = 2;
-  }
-
-  enum DegradationDirectionEnum : ENUM8 {
-    kUp = 0;
-    kDown = 1;
-  }
-
-  bitmap Feature : BITMAP32 {
-    kCondition = 0x1;
-    kWarning = 0x2;
-  }
-
-  readonly attribute percent condition = 0;
-  readonly attribute DegradationDirectionEnum degradationDirection = 1;
-  readonly attribute ChangeIndicationEnum changeIndication = 2;
-  readonly attribute boolean inPlaceIndicator = 3;
-  readonly attribute command_id generatedCommandList[] = 65528;
-  readonly attribute command_id acceptedCommandList[] = 65529;
-  readonly attribute event_id eventList[] = 65530;
-  readonly attribute attrib_id attributeList[] = 65531;
-  readonly attribute bitmap32 featureMap = 65532;
-  readonly attribute int16u clusterRevision = 65533;
-}
-
-/** Attributes and commands for monitoring ink cartridges in a device */
-server cluster InkCartridgeMonitoring = 123 {
-  enum ChangeIndicationEnum : ENUM8 {
-    kOk = 0;
-    kWarning = 1;
-    kCritical = 2;
-  }
-
-  enum DegradationDirectionEnum : ENUM8 {
-    kUp = 0;
-    kDown = 1;
-  }
-
-  bitmap Feature : BITMAP32 {
-    kCondition = 0x1;
-    kWarning = 0x2;
-  }
-
-  readonly attribute percent condition = 0;
-  readonly attribute DegradationDirectionEnum degradationDirection = 1;
-  readonly attribute ChangeIndicationEnum changeIndication = 2;
-  readonly attribute boolean inPlaceIndicator = 3;
-  readonly attribute command_id generatedCommandList[] = 65528;
-  readonly attribute command_id acceptedCommandList[] = 65529;
-  readonly attribute event_id eventList[] = 65530;
-  readonly attribute attrib_id attributeList[] = 65531;
-  readonly attribute bitmap32 featureMap = 65532;
-  readonly attribute int16u clusterRevision = 65533;
-}
-
-/** Attributes and commands for monitoring toner cartridges in a device */
-server cluster TonerCartridgeMonitoring = 124 {
-  enum ChangeIndicationEnum : ENUM8 {
-    kOk = 0;
-    kWarning = 1;
-    kCritical = 2;
-  }
-
-  enum DegradationDirectionEnum : ENUM8 {
-    kUp = 0;
-    kDown = 1;
-  }
-
-  bitmap Feature : BITMAP32 {
-    kCondition = 0x1;
-    kWarning = 0x2;
-  }
-
-  readonly attribute percent condition = 0;
-  readonly attribute DegradationDirectionEnum degradationDirection = 1;
-  readonly attribute ChangeIndicationEnum changeIndication = 2;
-  readonly attribute boolean inPlaceIndicator = 3;
-=======
 /** Attributes for reporting air quality classification */
 server cluster AirQuality = 91 {
   enum AirQualityEnum : ENUM8 {
@@ -2706,7 +2352,366 @@
   }
 
   readonly attribute AirQualityEnum airQuality = 0;
->>>>>>> 22de5a04
+  readonly attribute command_id generatedCommandList[] = 65528;
+  readonly attribute command_id acceptedCommandList[] = 65529;
+  readonly attribute event_id eventList[] = 65530;
+  readonly attribute attrib_id attributeList[] = 65531;
+  readonly attribute bitmap32 featureMap = 65532;
+  readonly attribute int16u clusterRevision = 65533;
+}
+
+/** Attributes and commands for monitoring HEPA filters in a device */
+server cluster HepaFilterMonitoring = 113 {
+  enum ChangeIndicationEnum : ENUM8 {
+    kOk = 0;
+    kWarning = 1;
+    kCritical = 2;
+  }
+
+  enum DegradationDirectionEnum : ENUM8 {
+    kUp = 0;
+    kDown = 1;
+  }
+
+  bitmap Feature : BITMAP32 {
+    kCondition = 0x1;
+    kWarning = 0x2;
+  }
+
+  readonly attribute percent condition = 0;
+  readonly attribute DegradationDirectionEnum degradationDirection = 1;
+  readonly attribute ChangeIndicationEnum changeIndication = 2;
+  readonly attribute boolean inPlaceIndicator = 3;
+  readonly attribute command_id generatedCommandList[] = 65528;
+  readonly attribute command_id acceptedCommandList[] = 65529;
+  readonly attribute event_id eventList[] = 65530;
+  readonly attribute attrib_id attributeList[] = 65531;
+  readonly attribute bitmap32 featureMap = 65532;
+  readonly attribute int16u clusterRevision = 65533;
+}
+
+/** Attributes and commands for monitoring activated carbon filters in a device */
+server cluster ActivatedCarbonFilterMonitoring = 114 {
+  enum ChangeIndicationEnum : ENUM8 {
+    kOk = 0;
+    kWarning = 1;
+    kCritical = 2;
+  }
+
+  enum DegradationDirectionEnum : ENUM8 {
+    kUp = 0;
+    kDown = 1;
+  }
+
+  bitmap Feature : BITMAP32 {
+    kCondition = 0x1;
+    kWarning = 0x2;
+  }
+
+  readonly attribute percent condition = 0;
+  readonly attribute DegradationDirectionEnum degradationDirection = 1;
+  readonly attribute ChangeIndicationEnum changeIndication = 2;
+  readonly attribute boolean inPlaceIndicator = 3;
+  readonly attribute command_id generatedCommandList[] = 65528;
+  readonly attribute command_id acceptedCommandList[] = 65529;
+  readonly attribute event_id eventList[] = 65530;
+  readonly attribute attrib_id attributeList[] = 65531;
+  readonly attribute bitmap32 featureMap = 65532;
+  readonly attribute int16u clusterRevision = 65533;
+}
+
+/** Attributes and commands for monitoring ceramic filters in a device */
+server cluster CeramicFilterMonitoring = 115 {
+  enum ChangeIndicationEnum : ENUM8 {
+    kOk = 0;
+    kWarning = 1;
+    kCritical = 2;
+  }
+
+  enum DegradationDirectionEnum : ENUM8 {
+    kUp = 0;
+    kDown = 1;
+  }
+
+  bitmap Feature : BITMAP32 {
+    kCondition = 0x1;
+    kWarning = 0x2;
+  }
+
+  readonly attribute percent condition = 0;
+  readonly attribute DegradationDirectionEnum degradationDirection = 1;
+  readonly attribute ChangeIndicationEnum changeIndication = 2;
+  readonly attribute boolean inPlaceIndicator = 3;
+  readonly attribute command_id generatedCommandList[] = 65528;
+  readonly attribute command_id acceptedCommandList[] = 65529;
+  readonly attribute event_id eventList[] = 65530;
+  readonly attribute attrib_id attributeList[] = 65531;
+  readonly attribute bitmap32 featureMap = 65532;
+  readonly attribute int16u clusterRevision = 65533;
+}
+
+/** Attributes and commands for monitoring electrostatic filters in a device */
+server cluster ElectrostaticFilterMonitoring = 116 {
+  enum ChangeIndicationEnum : ENUM8 {
+    kOk = 0;
+    kWarning = 1;
+    kCritical = 2;
+  }
+
+  enum DegradationDirectionEnum : ENUM8 {
+    kUp = 0;
+    kDown = 1;
+  }
+
+  bitmap Feature : BITMAP32 {
+    kCondition = 0x1;
+    kWarning = 0x2;
+  }
+
+  readonly attribute percent condition = 0;
+  readonly attribute DegradationDirectionEnum degradationDirection = 1;
+  readonly attribute ChangeIndicationEnum changeIndication = 2;
+  readonly attribute boolean inPlaceIndicator = 3;
+  readonly attribute command_id generatedCommandList[] = 65528;
+  readonly attribute command_id acceptedCommandList[] = 65529;
+  readonly attribute event_id eventList[] = 65530;
+  readonly attribute attrib_id attributeList[] = 65531;
+  readonly attribute bitmap32 featureMap = 65532;
+  readonly attribute int16u clusterRevision = 65533;
+}
+
+/** Attributes and commands for monitoring UV filters in a device */
+server cluster UvFilterMonitoring = 117 {
+  enum ChangeIndicationEnum : ENUM8 {
+    kOk = 0;
+    kWarning = 1;
+    kCritical = 2;
+  }
+
+  enum DegradationDirectionEnum : ENUM8 {
+    kUp = 0;
+    kDown = 1;
+  }
+
+  bitmap Feature : BITMAP32 {
+    kCondition = 0x1;
+    kWarning = 0x2;
+  }
+
+  readonly attribute percent condition = 0;
+  readonly attribute DegradationDirectionEnum degradationDirection = 1;
+  readonly attribute ChangeIndicationEnum changeIndication = 2;
+  readonly attribute boolean inPlaceIndicator = 3;
+  readonly attribute command_id generatedCommandList[] = 65528;
+  readonly attribute command_id acceptedCommandList[] = 65529;
+  readonly attribute event_id eventList[] = 65530;
+  readonly attribute attrib_id attributeList[] = 65531;
+  readonly attribute bitmap32 featureMap = 65532;
+  readonly attribute int16u clusterRevision = 65533;
+}
+
+/** Attributes and commands for monitoring ionizing filters in a device */
+server cluster IonizingFilterMonitoring = 118 {
+  enum ChangeIndicationEnum : ENUM8 {
+    kOk = 0;
+    kWarning = 1;
+    kCritical = 2;
+  }
+
+  enum DegradationDirectionEnum : ENUM8 {
+    kUp = 0;
+    kDown = 1;
+  }
+
+  bitmap Feature : BITMAP32 {
+    kCondition = 0x1;
+    kWarning = 0x2;
+  }
+
+  readonly attribute percent condition = 0;
+  readonly attribute DegradationDirectionEnum degradationDirection = 1;
+  readonly attribute ChangeIndicationEnum changeIndication = 2;
+  readonly attribute boolean inPlaceIndicator = 3;
+  readonly attribute command_id generatedCommandList[] = 65528;
+  readonly attribute command_id acceptedCommandList[] = 65529;
+  readonly attribute event_id eventList[] = 65530;
+  readonly attribute attrib_id attributeList[] = 65531;
+  readonly attribute bitmap32 featureMap = 65532;
+  readonly attribute int16u clusterRevision = 65533;
+}
+
+/** Attributes and commands for monitoring zeolite filters in a device */
+server cluster ZeoliteFilterMonitoring = 119 {
+  enum ChangeIndicationEnum : ENUM8 {
+    kOk = 0;
+    kWarning = 1;
+    kCritical = 2;
+  }
+
+  enum DegradationDirectionEnum : ENUM8 {
+    kUp = 0;
+    kDown = 1;
+  }
+
+  bitmap Feature : BITMAP32 {
+    kCondition = 0x1;
+    kWarning = 0x2;
+  }
+
+  readonly attribute percent condition = 0;
+  readonly attribute DegradationDirectionEnum degradationDirection = 1;
+  readonly attribute ChangeIndicationEnum changeIndication = 2;
+  readonly attribute boolean inPlaceIndicator = 3;
+  readonly attribute command_id generatedCommandList[] = 65528;
+  readonly attribute command_id acceptedCommandList[] = 65529;
+  readonly attribute event_id eventList[] = 65530;
+  readonly attribute attrib_id attributeList[] = 65531;
+  readonly attribute bitmap32 featureMap = 65532;
+  readonly attribute int16u clusterRevision = 65533;
+}
+
+/** Attributes and commands for monitoring ozone filters in a device */
+server cluster OzoneFilterMonitoring = 120 {
+  enum ChangeIndicationEnum : ENUM8 {
+    kOk = 0;
+    kWarning = 1;
+    kCritical = 2;
+  }
+
+  enum DegradationDirectionEnum : ENUM8 {
+    kUp = 0;
+    kDown = 1;
+  }
+
+  bitmap Feature : BITMAP32 {
+    kCondition = 0x1;
+    kWarning = 0x2;
+  }
+
+  readonly attribute percent condition = 0;
+  readonly attribute DegradationDirectionEnum degradationDirection = 1;
+  readonly attribute ChangeIndicationEnum changeIndication = 2;
+  readonly attribute boolean inPlaceIndicator = 3;
+  readonly attribute command_id generatedCommandList[] = 65528;
+  readonly attribute command_id acceptedCommandList[] = 65529;
+  readonly attribute event_id eventList[] = 65530;
+  readonly attribute attrib_id attributeList[] = 65531;
+  readonly attribute bitmap32 featureMap = 65532;
+  readonly attribute int16u clusterRevision = 65533;
+}
+
+/** Attributes and commands for monitoring water tanks in a device */
+server cluster WaterTankMonitoring = 121 {
+  enum ChangeIndicationEnum : ENUM8 {
+    kOk = 0;
+    kWarning = 1;
+    kCritical = 2;
+  }
+
+  enum DegradationDirectionEnum : ENUM8 {
+    kUp = 0;
+    kDown = 1;
+  }
+
+  bitmap Feature : BITMAP32 {
+    kCondition = 0x1;
+    kWarning = 0x2;
+  }
+
+  readonly attribute percent condition = 0;
+  readonly attribute DegradationDirectionEnum degradationDirection = 1;
+  readonly attribute ChangeIndicationEnum changeIndication = 2;
+  readonly attribute boolean inPlaceIndicator = 3;
+  readonly attribute command_id generatedCommandList[] = 65528;
+  readonly attribute command_id acceptedCommandList[] = 65529;
+  readonly attribute event_id eventList[] = 65530;
+  readonly attribute attrib_id attributeList[] = 65531;
+  readonly attribute bitmap32 featureMap = 65532;
+  readonly attribute int16u clusterRevision = 65533;
+}
+
+/** Attributes and commands for monitoring fuel tanks in a device */
+server cluster FuelTankMonitoring = 122 {
+  enum ChangeIndicationEnum : ENUM8 {
+    kOk = 0;
+    kWarning = 1;
+    kCritical = 2;
+  }
+
+  enum DegradationDirectionEnum : ENUM8 {
+    kUp = 0;
+    kDown = 1;
+  }
+
+  bitmap Feature : BITMAP32 {
+    kCondition = 0x1;
+    kWarning = 0x2;
+  }
+
+  readonly attribute percent condition = 0;
+  readonly attribute DegradationDirectionEnum degradationDirection = 1;
+  readonly attribute ChangeIndicationEnum changeIndication = 2;
+  readonly attribute boolean inPlaceIndicator = 3;
+  readonly attribute command_id generatedCommandList[] = 65528;
+  readonly attribute command_id acceptedCommandList[] = 65529;
+  readonly attribute event_id eventList[] = 65530;
+  readonly attribute attrib_id attributeList[] = 65531;
+  readonly attribute bitmap32 featureMap = 65532;
+  readonly attribute int16u clusterRevision = 65533;
+}
+
+/** Attributes and commands for monitoring ink cartridges in a device */
+server cluster InkCartridgeMonitoring = 123 {
+  enum ChangeIndicationEnum : ENUM8 {
+    kOk = 0;
+    kWarning = 1;
+    kCritical = 2;
+  }
+
+  enum DegradationDirectionEnum : ENUM8 {
+    kUp = 0;
+    kDown = 1;
+  }
+
+  bitmap Feature : BITMAP32 {
+    kCondition = 0x1;
+    kWarning = 0x2;
+  }
+
+  readonly attribute percent condition = 0;
+  readonly attribute DegradationDirectionEnum degradationDirection = 1;
+  readonly attribute ChangeIndicationEnum changeIndication = 2;
+  readonly attribute boolean inPlaceIndicator = 3;
+  readonly attribute command_id generatedCommandList[] = 65528;
+  readonly attribute command_id acceptedCommandList[] = 65529;
+  readonly attribute event_id eventList[] = 65530;
+  readonly attribute attrib_id attributeList[] = 65531;
+  readonly attribute bitmap32 featureMap = 65532;
+  readonly attribute int16u clusterRevision = 65533;
+}
+
+/** Attributes and commands for monitoring toner cartridges in a device */
+server cluster TonerCartridgeMonitoring = 124 {
+  enum ChangeIndicationEnum : ENUM8 {
+    kOk = 0;
+    kWarning = 1;
+    kCritical = 2;
+  }
+
+  enum DegradationDirectionEnum : ENUM8 {
+    kUp = 0;
+    kDown = 1;
+  }
+
+  bitmap Feature : BITMAP32 {
+    kCondition = 0x1;
+    kWarning = 0x2;
+  }
+
+  readonly attribute percent condition = 0;
+  readonly attribute DegradationDirectionEnum degradationDirection = 1;
+  readonly attribute ChangeIndicationEnum changeIndication = 2;
+  readonly attribute boolean inPlaceIndicator = 3;
   readonly attribute command_id generatedCommandList[] = 65528;
   readonly attribute command_id acceptedCommandList[] = 65529;
   readonly attribute event_id eventList[] = 65530;
@@ -5534,21 +5539,25 @@
     ram      attribute manufacturerExtension default = 255;
   }
 
-<<<<<<< HEAD
+  server cluster AirQuality {
+    ram      attribute airQuality default = 0;
+    callback attribute generatedCommandList;
+    callback attribute acceptedCommandList;
+    callback attribute eventList;
+    callback attribute attributeList;
+    ram      attribute featureMap default = 15;
+    ram      attribute clusterRevision default = 1;
+  }
+
   server cluster HepaFilterMonitoring {
     ram      attribute condition;
     ram      attribute degradationDirection;
     ram      attribute changeIndication default = 0;
     ram      attribute inPlaceIndicator;
-=======
-  server cluster AirQuality {
-    ram      attribute airQuality default = 0;
->>>>>>> 22de5a04
     callback attribute generatedCommandList;
     callback attribute acceptedCommandList;
     callback attribute eventList;
     callback attribute attributeList;
-<<<<<<< HEAD
     ram      attribute featureMap default = 3;
     ram      attribute clusterRevision default = 1;
   }
@@ -5693,9 +5702,6 @@
     callback attribute eventList;
     callback attribute attributeList;
     ram      attribute featureMap default = 3;
-=======
-    ram      attribute featureMap default = 15;
->>>>>>> 22de5a04
     ram      attribute clusterRevision default = 1;
   }
 
