// This IDL was generated automatically by ZAP.
// It is for view/code review purposes only.

struct ModeTagStruct {
    optional vendor_id mfgCode = 0;
    enum16 value = 1;
}

struct ModeOptionStruct {
    char_string<64> label = 0;
    int8u mode = 1;
    ModeTagStruct modeTags[] = 2;
}

struct ApplicationStruct {
    int16u catalogVendorID = 0;
    char_string applicationID = 1;
}

struct ErrorStateStruct {
    enum8 errorStateID = 0;
    optional char_string<64> errorStateLabel = 1;
    optional char_string<64> errorStateDetails = 2;
}

struct LabelStruct {
    char_string<16> label = 0;
    char_string<16> value = 1;
}

struct OperationalStateStruct {
    enum8 operationalStateID = 0;
    optional char_string<64> operationalStateLabel = 1;
}

/** Attributes and commands for putting a device into Identification mode (e.g. flashing a light). */
server cluster Identify = 3 {
  enum EffectIdentifierEnum : ENUM8 {
    kBlink = 0;
    kBreathe = 1;
    kOkay = 2;
    kChannelChange = 11;
    kFinishEffect = 254;
    kStopEffect = 255;
  }

  enum EffectVariantEnum : ENUM8 {
    kDefault = 0;
  }

  enum IdentifyTypeEnum : ENUM8 {
    kNone = 0;
    kLightOutput = 1;
    kVisibleIndicator = 2;
    kAudibleBeep = 3;
    kDisplay = 4;
    kActuator = 5;
  }

  attribute int16u identifyTime = 0;
  readonly attribute IdentifyTypeEnum identifyType = 1;
  readonly attribute command_id generatedCommandList[] = 65528;
  readonly attribute command_id acceptedCommandList[] = 65529;
  readonly attribute event_id eventList[] = 65530;
  readonly attribute attrib_id attributeList[] = 65531;
  readonly attribute bitmap32 featureMap = 65532;
  readonly attribute int16u clusterRevision = 65533;

  request struct IdentifyRequest {
    INT16U identifyTime = 0;
  }

  request struct TriggerEffectRequest {
    EffectIdentifierEnum effectIdentifier = 0;
    EffectVariantEnum effectVariant = 1;
  }

  command access(invoke: manage) Identify(IdentifyRequest): DefaultSuccess = 0;
  command access(invoke: manage) TriggerEffect(TriggerEffectRequest): DefaultSuccess = 64;
}

/** Attributes and commands for group configuration and manipulation. */
server cluster Groups = 4 {
  bitmap Feature : BITMAP32 {
    kGroupNames = 0x1;
  }

  bitmap NameSupportBitmap : BITMAP8 {
    kGroupNames = 0x80;
  }

  readonly attribute NameSupportBitmap nameSupport = 0;
  readonly attribute command_id generatedCommandList[] = 65528;
  readonly attribute command_id acceptedCommandList[] = 65529;
  readonly attribute event_id eventList[] = 65530;
  readonly attribute attrib_id attributeList[] = 65531;
  readonly attribute bitmap32 featureMap = 65532;
  readonly attribute int16u clusterRevision = 65533;

  request struct AddGroupRequest {
    group_id groupID = 0;
    CHAR_STRING groupName = 1;
  }

  request struct ViewGroupRequest {
    group_id groupID = 0;
  }

  request struct GetGroupMembershipRequest {
    group_id groupList[] = 0;
  }

  request struct RemoveGroupRequest {
    group_id groupID = 0;
  }

  request struct AddGroupIfIdentifyingRequest {
    group_id groupID = 0;
    CHAR_STRING groupName = 1;
  }

  response struct AddGroupResponse = 0 {
    ENUM8 status = 0;
    group_id groupID = 1;
  }

  response struct ViewGroupResponse = 1 {
    ENUM8 status = 0;
    group_id groupID = 1;
    CHAR_STRING groupName = 2;
  }

  response struct GetGroupMembershipResponse = 2 {
    nullable INT8U capacity = 0;
    group_id groupList[] = 1;
  }

  response struct RemoveGroupResponse = 3 {
    ENUM8 status = 0;
    group_id groupID = 1;
  }

  fabric command access(invoke: manage) AddGroup(AddGroupRequest): AddGroupResponse = 0;
  fabric command ViewGroup(ViewGroupRequest): ViewGroupResponse = 1;
  fabric command GetGroupMembership(GetGroupMembershipRequest): GetGroupMembershipResponse = 2;
  fabric command access(invoke: manage) RemoveGroup(RemoveGroupRequest): RemoveGroupResponse = 3;
  fabric command access(invoke: manage) RemoveAllGroups(): DefaultSuccess = 4;
  fabric command access(invoke: manage) AddGroupIfIdentifying(AddGroupIfIdentifyingRequest): DefaultSuccess = 5;
}

/** Attributes and commands for scene configuration and manipulation. */
server cluster Scenes = 5 {
  bitmap Feature : BITMAP32 {
    kSceneNames = 0x1;
  }

  bitmap ScenesCopyMode : BITMAP8 {
    kCopyAllScenes = 0x1;
  }

  struct AttributeValuePair {
    attrib_id attributeID = 0;
    int32u attributeValue = 1;
  }

  struct ExtensionFieldSet {
    cluster_id clusterID = 0;
    AttributeValuePair attributeValueList[] = 1;
  }

  readonly attribute int8u sceneCount = 0;
  readonly attribute int8u currentScene = 1;
  readonly attribute group_id currentGroup = 2;
  readonly attribute boolean sceneValid = 3;
  readonly attribute bitmap8 nameSupport = 4;
  readonly attribute nullable node_id lastConfiguredBy = 5;
  readonly attribute int16u sceneTableSize = 6;
  readonly attribute int8u remainingCapacity = 7;
  readonly attribute command_id generatedCommandList[] = 65528;
  readonly attribute command_id acceptedCommandList[] = 65529;
  readonly attribute event_id eventList[] = 65530;
  readonly attribute attrib_id attributeList[] = 65531;
  readonly attribute bitmap32 featureMap = 65532;
  readonly attribute int16u clusterRevision = 65533;

  request struct AddSceneRequest {
    group_id groupID = 0;
    INT8U sceneID = 1;
    INT16U transitionTime = 2;
    CHAR_STRING sceneName = 3;
    ExtensionFieldSet extensionFieldSets[] = 4;
  }

  request struct ViewSceneRequest {
    group_id groupID = 0;
    INT8U sceneID = 1;
  }

  request struct RemoveSceneRequest {
    group_id groupID = 0;
    INT8U sceneID = 1;
  }

  request struct RemoveAllScenesRequest {
    group_id groupID = 0;
  }

  request struct StoreSceneRequest {
    group_id groupID = 0;
    INT8U sceneID = 1;
  }

  request struct RecallSceneRequest {
    group_id groupID = 0;
    INT8U sceneID = 1;
    optional nullable INT16U transitionTime = 2;
  }

  request struct GetSceneMembershipRequest {
    group_id groupID = 0;
  }

  response struct AddSceneResponse = 0 {
    status status = 0;
    group_id groupID = 1;
    INT8U sceneID = 2;
  }

  response struct ViewSceneResponse = 1 {
    status status = 0;
    group_id groupID = 1;
    INT8U sceneID = 2;
    optional INT16U transitionTime = 3;
    optional CHAR_STRING sceneName = 4;
    optional ExtensionFieldSet extensionFieldSets[] = 5;
  }

  response struct RemoveSceneResponse = 2 {
    status status = 0;
    group_id groupID = 1;
    INT8U sceneID = 2;
  }

  response struct RemoveAllScenesResponse = 3 {
    status status = 0;
    group_id groupID = 1;
  }

  response struct StoreSceneResponse = 4 {
    status status = 0;
    group_id groupID = 1;
    INT8U sceneID = 2;
  }

  response struct GetSceneMembershipResponse = 6 {
    status status = 0;
    nullable INT8U capacity = 1;
    group_id groupID = 2;
    optional INT8U sceneList[] = 3;
  }

  fabric command access(invoke: manage) AddScene(AddSceneRequest): AddSceneResponse = 0;
  fabric command ViewScene(ViewSceneRequest): ViewSceneResponse = 1;
  fabric command access(invoke: manage) RemoveScene(RemoveSceneRequest): RemoveSceneResponse = 2;
  fabric command access(invoke: manage) RemoveAllScenes(RemoveAllScenesRequest): RemoveAllScenesResponse = 3;
  fabric command access(invoke: manage) StoreScene(StoreSceneRequest): StoreSceneResponse = 4;
  fabric command RecallScene(RecallSceneRequest): DefaultSuccess = 5;
  fabric command GetSceneMembership(GetSceneMembershipRequest): GetSceneMembershipResponse = 6;
}

/** Attributes and commands for switching devices between 'On' and 'Off' states. */
client cluster OnOff = 6 {
  enum OnOffDelayedAllOffEffectVariant : ENUM8 {
    kFadeToOffIn0p8Seconds = 0;
    kNoFade = 1;
    k50PercentDimDownIn0p8SecondsThenFadeToOffIn12Seconds = 2;
  }

  enum OnOffDyingLightEffectVariant : ENUM8 {
    k20PercenterDimUpIn0p5SecondsThenFadeToOffIn1Second = 0;
  }

  enum OnOffEffectIdentifier : ENUM8 {
    kDelayedAllOff = 0;
    kDyingLight = 1;
  }

  enum OnOffStartUpOnOff : ENUM8 {
    kOff = 0;
    kOn = 1;
    kTogglePreviousOnOff = 2;
  }

  bitmap Feature : BITMAP32 {
    kLighting = 0x1;
    kDeadFront = 0x2;
  }

  bitmap OnOffControl : BITMAP8 {
    kAcceptOnlyWhenOn = 0x1;
  }

  readonly attribute boolean onOff = 0;
  readonly attribute optional boolean globalSceneControl = 16384;
  attribute optional int16u onTime = 16385;
  attribute optional int16u offWaitTime = 16386;
  attribute access(write: manage) optional nullable OnOffStartUpOnOff startUpOnOff = 16387;
  readonly attribute command_id generatedCommandList[] = 65528;
  readonly attribute command_id acceptedCommandList[] = 65529;
  readonly attribute event_id eventList[] = 65530;
  readonly attribute attrib_id attributeList[] = 65531;
  readonly attribute bitmap32 featureMap = 65532;
  readonly attribute int16u clusterRevision = 65533;

  request struct OffWithEffectRequest {
    OnOffEffectIdentifier effectIdentifier = 0;
    int8u effectVariant = 1;
  }

  request struct OnWithTimedOffRequest {
    OnOffControl onOffControl = 0;
    int16u onTime = 1;
    int16u offWaitTime = 2;
  }

  /** On receipt of this command, a device SHALL enter its ‘Off’ state. This state is device dependent, but it is recommended that it is used for power off or similar functions. On receipt of the Off command, the OnTime attribute SHALL be set to 0. */
  command Off(): DefaultSuccess = 0;
  /** On receipt of this command, a device SHALL enter its ‘On’ state. This state is device dependent, but it is recommended that it is used for power on or similar functions. On receipt of the On command, if the value of the OnTime attribute is equal to 0, the device SHALL set the OffWaitTime attribute to 0. */
  command On(): DefaultSuccess = 1;
  /** On receipt of this command, if a device is in its ‘Off’ state it SHALL enter its ‘On’ state. Otherwise, if it is in its ‘On’ state it SHALL enter its ‘Off’ state. On receipt of the Toggle command, if the value of the OnOff attribute is equal to FALSE and if the value of the OnTime attribute is equal to 0, the device SHALL set the OffWaitTime attribute to 0. If the value of the OnOff attribute is equal to TRUE, the OnTime attribute SHALL be set to 0. */
  command Toggle(): DefaultSuccess = 2;
  /** The OffWithEffect command allows devices to be turned off using enhanced ways of fading. */
  command OffWithEffect(OffWithEffectRequest): DefaultSuccess = 64;
  /** The OnWithRecallGlobalScene command allows the recall of the settings when the device was turned off. */
  command OnWithRecallGlobalScene(): DefaultSuccess = 65;
  /** The OnWithTimedOff command allows devices to be turned on for a specific duration with a guarded off duration so that SHOULD the device be subsequently switched off, further OnWithTimedOff commands, received during this time, are prevented from turning the devices back on. */
  command OnWithTimedOff(OnWithTimedOffRequest): DefaultSuccess = 66;
}

/** Attributes and commands for switching devices between 'On' and 'Off' states. */
server cluster OnOff = 6 {
  enum OnOffDelayedAllOffEffectVariant : ENUM8 {
    kFadeToOffIn0p8Seconds = 0;
    kNoFade = 1;
    k50PercentDimDownIn0p8SecondsThenFadeToOffIn12Seconds = 2;
  }

  enum OnOffDyingLightEffectVariant : ENUM8 {
    k20PercenterDimUpIn0p5SecondsThenFadeToOffIn1Second = 0;
  }

  enum OnOffEffectIdentifier : ENUM8 {
    kDelayedAllOff = 0;
    kDyingLight = 1;
  }

  enum OnOffStartUpOnOff : ENUM8 {
    kOff = 0;
    kOn = 1;
    kTogglePreviousOnOff = 2;
  }

  bitmap Feature : BITMAP32 {
    kLighting = 0x1;
    kDeadFront = 0x2;
  }

  bitmap OnOffControl : BITMAP8 {
    kAcceptOnlyWhenOn = 0x1;
  }

  readonly attribute boolean onOff = 0;
  readonly attribute boolean globalSceneControl = 16384;
  attribute int16u onTime = 16385;
  attribute int16u offWaitTime = 16386;
  attribute access(write: manage) nullable OnOffStartUpOnOff startUpOnOff = 16387;
  readonly attribute command_id generatedCommandList[] = 65528;
  readonly attribute command_id acceptedCommandList[] = 65529;
  readonly attribute event_id eventList[] = 65530;
  readonly attribute attrib_id attributeList[] = 65531;
  readonly attribute bitmap32 featureMap = 65532;
  readonly attribute int16u clusterRevision = 65533;

  request struct OffWithEffectRequest {
    OnOffEffectIdentifier effectIdentifier = 0;
    int8u effectVariant = 1;
  }

  request struct OnWithTimedOffRequest {
    OnOffControl onOffControl = 0;
    int16u onTime = 1;
    int16u offWaitTime = 2;
  }

  command Off(): DefaultSuccess = 0;
  command On(): DefaultSuccess = 1;
  command Toggle(): DefaultSuccess = 2;
  command OffWithEffect(OffWithEffectRequest): DefaultSuccess = 64;
  command OnWithRecallGlobalScene(): DefaultSuccess = 65;
  command OnWithTimedOff(OnWithTimedOffRequest): DefaultSuccess = 66;
}

/** Attributes and commands for configuring On/Off switching devices. */
server cluster OnOffSwitchConfiguration = 7 {
  readonly attribute enum8 switchType = 0;
  attribute enum8 switchActions = 16;
  readonly attribute command_id generatedCommandList[] = 65528;
  readonly attribute command_id acceptedCommandList[] = 65529;
  readonly attribute event_id eventList[] = 65530;
  readonly attribute attrib_id attributeList[] = 65531;
  readonly attribute bitmap32 featureMap = 65532;
  readonly attribute int16u clusterRevision = 65533;
}

/** Attributes and commands for controlling devices that can be set to a level between fully 'On' and fully 'Off.' */
server cluster LevelControl = 8 {
  enum MoveMode : ENUM8 {
    kUp = 0;
    kDown = 1;
  }

  enum StepMode : ENUM8 {
    kUp = 0;
    kDown = 1;
  }

  bitmap Feature : BITMAP32 {
    kOnOff = 0x1;
    kLighting = 0x2;
    kFrequency = 0x4;
  }

  bitmap LevelControlOptions : BITMAP8 {
    kExecuteIfOff = 0x1;
    kCoupleColorTempToLevel = 0x2;
  }

  readonly attribute nullable int8u currentLevel = 0;
  readonly attribute int16u remainingTime = 1;
  readonly attribute int8u minLevel = 2;
  readonly attribute int8u maxLevel = 3;
  readonly attribute int16u currentFrequency = 4;
  readonly attribute int16u minFrequency = 5;
  readonly attribute int16u maxFrequency = 6;
  attribute LevelControlOptions options = 15;
  attribute int16u onOffTransitionTime = 16;
  attribute nullable int8u onLevel = 17;
  attribute nullable int16u onTransitionTime = 18;
  attribute nullable int16u offTransitionTime = 19;
  attribute nullable int8u defaultMoveRate = 20;
  attribute access(write: manage) nullable int8u startUpCurrentLevel = 16384;
  readonly attribute command_id generatedCommandList[] = 65528;
  readonly attribute command_id acceptedCommandList[] = 65529;
  readonly attribute event_id eventList[] = 65530;
  readonly attribute attrib_id attributeList[] = 65531;
  readonly attribute bitmap32 featureMap = 65532;
  readonly attribute int16u clusterRevision = 65533;

  request struct MoveToLevelRequest {
    INT8U level = 0;
    nullable INT16U transitionTime = 1;
    LevelControlOptions optionsMask = 2;
    LevelControlOptions optionsOverride = 3;
  }

  request struct MoveRequest {
    MoveMode moveMode = 0;
    nullable INT8U rate = 1;
    LevelControlOptions optionsMask = 2;
    LevelControlOptions optionsOverride = 3;
  }

  request struct StepRequest {
    StepMode stepMode = 0;
    INT8U stepSize = 1;
    nullable INT16U transitionTime = 2;
    LevelControlOptions optionsMask = 3;
    LevelControlOptions optionsOverride = 4;
  }

  request struct StopRequest {
    LevelControlOptions optionsMask = 0;
    LevelControlOptions optionsOverride = 1;
  }

  request struct MoveToLevelWithOnOffRequest {
    INT8U level = 0;
    nullable INT16U transitionTime = 1;
    LevelControlOptions optionsMask = 2;
    LevelControlOptions optionsOverride = 3;
  }

  request struct MoveWithOnOffRequest {
    MoveMode moveMode = 0;
    nullable INT8U rate = 1;
    LevelControlOptions optionsMask = 2;
    LevelControlOptions optionsOverride = 3;
  }

  request struct StepWithOnOffRequest {
    StepMode stepMode = 0;
    INT8U stepSize = 1;
    nullable INT16U transitionTime = 2;
    LevelControlOptions optionsMask = 3;
    LevelControlOptions optionsOverride = 4;
  }

  request struct StopWithOnOffRequest {
    LevelControlOptions optionsMask = 0;
    LevelControlOptions optionsOverride = 1;
  }

  command MoveToLevel(MoveToLevelRequest): DefaultSuccess = 0;
  command Move(MoveRequest): DefaultSuccess = 1;
  command Step(StepRequest): DefaultSuccess = 2;
  command Stop(StopRequest): DefaultSuccess = 3;
  command MoveToLevelWithOnOff(MoveToLevelWithOnOffRequest): DefaultSuccess = 4;
  command MoveWithOnOff(MoveWithOnOffRequest): DefaultSuccess = 5;
  command StepWithOnOff(StepWithOnOffRequest): DefaultSuccess = 6;
  command StopWithOnOff(StopWithOnOffRequest): DefaultSuccess = 7;
}

/** An interface for reading the value of a binary measurement and accessing various characteristics of that measurement. */
server cluster BinaryInputBasic = 15 {
  attribute boolean outOfService = 81;
  attribute boolean presentValue = 85;
  readonly attribute bitmap8 statusFlags = 111;
  readonly attribute command_id generatedCommandList[] = 65528;
  readonly attribute command_id acceptedCommandList[] = 65529;
  readonly attribute event_id eventList[] = 65530;
  readonly attribute attrib_id attributeList[] = 65531;
  readonly attribute bitmap32 featureMap = 65532;
  readonly attribute int16u clusterRevision = 65533;
}

/** The Descriptor Cluster is meant to replace the support from the Zigbee Device Object (ZDO) for describing a node, its endpoints and clusters. */
server cluster Descriptor = 29 {
  struct DeviceTypeStruct {
    devtype_id deviceType = 0;
    int16u revision = 1;
  }

  readonly attribute DeviceTypeStruct deviceTypeList[] = 0;
  readonly attribute CLUSTER_ID serverList[] = 1;
  readonly attribute CLUSTER_ID clientList[] = 2;
  readonly attribute ENDPOINT_NO partsList[] = 3;
  readonly attribute command_id generatedCommandList[] = 65528;
  readonly attribute command_id acceptedCommandList[] = 65529;
  readonly attribute event_id eventList[] = 65530;
  readonly attribute attrib_id attributeList[] = 65531;
  readonly attribute bitmap32 featureMap = 65532;
  readonly attribute int16u clusterRevision = 65533;
}

/** The Binding Cluster is meant to replace the support from the Zigbee Device Object (ZDO) for supporting the binding table. */
server cluster Binding = 30 {
  fabric_scoped struct TargetStruct {
    optional node_id node = 1;
    optional group_id group = 2;
    optional endpoint_no endpoint = 3;
    optional cluster_id cluster = 4;
    fabric_idx fabricIndex = 254;
  }

  attribute TargetStruct binding[] = 0;
  readonly attribute command_id generatedCommandList[] = 65528;
  readonly attribute command_id acceptedCommandList[] = 65529;
  readonly attribute event_id eventList[] = 65530;
  readonly attribute attrib_id attributeList[] = 65531;
  readonly attribute bitmap32 featureMap = 65532;
  readonly attribute int16u clusterRevision = 65533;
}

/** The Access Control Cluster exposes a data model view of a
      Node's Access Control List (ACL), which codifies the rules used to manage
      and enforce Access Control for the Node's endpoints and their associated
      cluster instances. */
server cluster AccessControl = 31 {
  enum AccessControlEntryAuthModeEnum : ENUM8 {
    kPASE = 1;
    kCASE = 2;
    kGroup = 3;
  }

  enum AccessControlEntryPrivilegeEnum : ENUM8 {
    kView = 1;
    kProxyView = 2;
    kOperate = 3;
    kManage = 4;
    kAdminister = 5;
  }

  enum ChangeTypeEnum : ENUM8 {
    kChanged = 0;
    kAdded = 1;
    kRemoved = 2;
  }

  struct AccessControlTargetStruct {
    nullable cluster_id cluster = 0;
    nullable endpoint_no endpoint = 1;
    nullable devtype_id deviceType = 2;
  }

  fabric_scoped struct AccessControlEntryStruct {
    fabric_sensitive AccessControlEntryPrivilegeEnum privilege = 1;
    fabric_sensitive AccessControlEntryAuthModeEnum authMode = 2;
    nullable fabric_sensitive int64u subjects[] = 3;
    nullable fabric_sensitive AccessControlTargetStruct targets[] = 4;
    fabric_idx fabricIndex = 254;
  }

  fabric_scoped struct AccessControlExtensionStruct {
    fabric_sensitive octet_string<128> data = 1;
    fabric_idx fabricIndex = 254;
  }

  fabric_sensitive info event access(read: administer) AccessControlEntryChanged = 0 {
    nullable node_id adminNodeID = 1;
    nullable INT16U adminPasscodeID = 2;
    ChangeTypeEnum changeType = 3;
    nullable AccessControlEntryStruct latestValue = 4;
    fabric_idx fabricIndex = 254;
  }

  fabric_sensitive info event access(read: administer) AccessControlExtensionChanged = 1 {
    nullable node_id adminNodeID = 1;
    nullable INT16U adminPasscodeID = 2;
    ChangeTypeEnum changeType = 3;
    nullable AccessControlExtensionStruct latestValue = 4;
    fabric_idx fabricIndex = 254;
  }

  attribute access(read: administer, write: administer) AccessControlEntryStruct acl[] = 0;
  attribute access(read: administer, write: administer) AccessControlExtensionStruct extension[] = 1;
  readonly attribute int16u subjectsPerAccessControlEntry = 2;
  readonly attribute int16u targetsPerAccessControlEntry = 3;
  readonly attribute int16u accessControlEntriesPerFabric = 4;
  readonly attribute command_id generatedCommandList[] = 65528;
  readonly attribute command_id acceptedCommandList[] = 65529;
  readonly attribute event_id eventList[] = 65530;
  readonly attribute attrib_id attributeList[] = 65531;
  readonly attribute bitmap32 featureMap = 65532;
  readonly attribute int16u clusterRevision = 65533;
}

/** This cluster provides a standardized way for a Node (typically a Bridge, but could be any Node) to expose action information. */
server cluster Actions = 37 {
  enum ActionErrorEnum : ENUM8 {
    kUnknown = 0;
    kInterrupted = 1;
  }

  enum ActionStateEnum : ENUM8 {
    kInactive = 0;
    kActive = 1;
    kPaused = 2;
    kDisabled = 3;
  }

  enum ActionTypeEnum : ENUM8 {
    kOther = 0;
    kScene = 1;
    kSequence = 2;
    kAutomation = 3;
    kException = 4;
    kNotification = 5;
    kAlarm = 6;
  }

  enum EndpointListTypeEnum : ENUM8 {
    kOther = 0;
    kRoom = 1;
    kZone = 2;
  }

  bitmap CommandBits : BITMAP16 {
    kInstantAction = 0x1;
    kInstantActionWithTransition = 0x2;
    kStartAction = 0x4;
    kStartActionWithDuration = 0x8;
    kStopAction = 0x10;
    kPauseAction = 0x20;
    kPauseActionWithDuration = 0x40;
    kResumeAction = 0x80;
    kEnableAction = 0x100;
    kEnableActionWithDuration = 0x200;
    kDisableAction = 0x400;
    kDisableActionWithDuration = 0x800;
  }

  struct ActionStruct {
    int16u actionID = 0;
    char_string<32> name = 1;
    ActionTypeEnum type = 2;
    int16u endpointListID = 3;
    CommandBits supportedCommands = 4;
    ActionStateEnum state = 5;
  }

  struct EndpointListStruct {
    int16u endpointListID = 0;
    char_string<32> name = 1;
    EndpointListTypeEnum type = 2;
    endpoint_no endpoints[] = 3;
  }

  info event StateChanged = 0 {
    INT16U actionID = 0;
    INT32U invokeID = 1;
    ActionStateEnum newState = 2;
  }

  info event ActionFailed = 1 {
    INT16U actionID = 0;
    INT32U invokeID = 1;
    ActionStateEnum newState = 2;
    ActionErrorEnum error = 3;
  }

  readonly attribute ActionStruct actionList[] = 0;
  readonly attribute EndpointListStruct endpointLists[] = 1;
  readonly attribute long_char_string<512> setupURL = 2;
  readonly attribute command_id generatedCommandList[] = 65528;
  readonly attribute command_id acceptedCommandList[] = 65529;
  readonly attribute event_id eventList[] = 65530;
  readonly attribute attrib_id attributeList[] = 65531;
  readonly attribute bitmap32 featureMap = 65532;
  readonly attribute int16u clusterRevision = 65533;
}

/** This cluster provides attributes and events for determining basic information about Nodes, which supports both
      Commissioning and operational determination of Node characteristics, such as Vendor ID, Product ID and serial number,
      which apply to the whole Node. Also allows setting user device information such as location. */
server cluster BasicInformation = 40 {
  enum ColorEnum : ENUM8 {
    kBlack = 0;
    kNavy = 1;
    kGreen = 2;
    kTeal = 3;
    kMaroon = 4;
    kPurple = 5;
    kOlive = 6;
    kGray = 7;
    kBlue = 8;
    kLime = 9;
    kAqua = 10;
    kRed = 11;
    kFuchsia = 12;
    kYellow = 13;
    kWhite = 14;
    kNickel = 15;
    kChrome = 16;
    kBrass = 17;
    kCopper = 18;
    kSilver = 19;
    kGold = 20;
  }

  enum ProductFinishEnum : ENUM8 {
    kOther = 0;
    kMatte = 1;
    kSatin = 2;
    kPolished = 3;
    kRugged = 4;
    kFabric = 5;
  }

  struct CapabilityMinimaStruct {
    int16u caseSessionsPerFabric = 0;
    int16u subscriptionsPerFabric = 1;
  }

  struct ProductAppearanceStruct {
    ProductFinishEnum finish = 0;
    nullable ColorEnum primaryColor = 1;
  }

  critical event StartUp = 0 {
    INT32U softwareVersion = 0;
  }

  critical event ShutDown = 1 {
  }

  info event Leave = 2 {
    fabric_idx fabricIndex = 0;
  }

  info event ReachableChanged = 3 {
    boolean reachableNewValue = 0;
  }

  readonly attribute int16u dataModelRevision = 0;
  readonly attribute char_string<32> vendorName = 1;
  readonly attribute vendor_id vendorID = 2;
  readonly attribute char_string<32> productName = 3;
  readonly attribute int16u productID = 4;
  attribute access(write: manage) char_string<32> nodeLabel = 5;
  attribute access(write: administer) char_string<2> location = 6;
  readonly attribute int16u hardwareVersion = 7;
  readonly attribute char_string<64> hardwareVersionString = 8;
  readonly attribute int32u softwareVersion = 9;
  readonly attribute char_string<64> softwareVersionString = 10;
  readonly attribute char_string<16> manufacturingDate = 11;
  readonly attribute char_string<32> partNumber = 12;
  readonly attribute long_char_string<256> productURL = 13;
  readonly attribute char_string<64> productLabel = 14;
  readonly attribute char_string<32> serialNumber = 15;
  attribute access(write: manage) boolean localConfigDisabled = 16;
  readonly attribute char_string<32> uniqueID = 18;
  readonly attribute CapabilityMinimaStruct capabilityMinima = 19;
  readonly attribute ProductAppearanceStruct productAppearance = 20;
  readonly attribute command_id generatedCommandList[] = 65528;
  readonly attribute command_id acceptedCommandList[] = 65529;
  readonly attribute event_id eventList[] = 65530;
  readonly attribute attrib_id attributeList[] = 65531;
  readonly attribute bitmap32 featureMap = 65532;
  readonly attribute int16u clusterRevision = 65533;
}

/** Provides an interface for providing OTA software updates */
client cluster OtaSoftwareUpdateProvider = 41 {
  enum OTAApplyUpdateAction : ENUM8 {
    kProceed = 0;
    kAwaitNextAction = 1;
    kDiscontinue = 2;
  }

  enum OTADownloadProtocol : ENUM8 {
    kBDXSynchronous = 0;
    kBDXAsynchronous = 1;
    kHTTPS = 2;
    kVendorSpecific = 3;
  }

  enum OTAQueryStatus : ENUM8 {
    kUpdateAvailable = 0;
    kBusy = 1;
    kNotAvailable = 2;
    kDownloadProtocolNotSupported = 3;
  }

  readonly attribute command_id generatedCommandList[] = 65528;
  readonly attribute command_id acceptedCommandList[] = 65529;
  readonly attribute event_id eventList[] = 65530;
  readonly attribute attrib_id attributeList[] = 65531;
  readonly attribute bitmap32 featureMap = 65532;
  readonly attribute int16u clusterRevision = 65533;

  request struct QueryImageRequest {
    vendor_id vendorID = 0;
    INT16U productID = 1;
    INT32U softwareVersion = 2;
    OTADownloadProtocol protocolsSupported[] = 3;
    optional INT16U hardwareVersion = 4;
    optional CHAR_STRING<2> location = 5;
    optional BOOLEAN requestorCanConsent = 6;
    optional OCTET_STRING<512> metadataForProvider = 7;
  }

  response struct QueryImageResponse = 1 {
    OTAQueryStatus status = 0;
    optional INT32U delayedActionTime = 1;
    optional CHAR_STRING<256> imageURI = 2;
    optional INT32U softwareVersion = 3;
    optional CHAR_STRING<64> softwareVersionString = 4;
    optional OCTET_STRING<32> updateToken = 5;
    optional BOOLEAN userConsentNeeded = 6;
    optional OCTET_STRING<512> metadataForRequestor = 7;
  }

  request struct ApplyUpdateRequestRequest {
    OCTET_STRING<32> updateToken = 0;
    INT32U newVersion = 1;
  }

  response struct ApplyUpdateResponse = 3 {
    OTAApplyUpdateAction action = 0;
    INT32U delayedActionTime = 1;
  }

  request struct NotifyUpdateAppliedRequest {
    OCTET_STRING<32> updateToken = 0;
    INT32U softwareVersion = 1;
  }

  /** Determine availability of a new Software Image */
  command QueryImage(QueryImageRequest): QueryImageResponse = 0;
  /** Determine next action to take for a downloaded Software Image */
  command ApplyUpdateRequest(ApplyUpdateRequestRequest): ApplyUpdateResponse = 2;
  /** Notify OTA Provider that an update was applied */
  command NotifyUpdateApplied(NotifyUpdateAppliedRequest): DefaultSuccess = 4;
}

/** Provides an interface for downloading and applying OTA software updates */
server cluster OtaSoftwareUpdateRequestor = 42 {
  enum OTAAnnouncementReason : ENUM8 {
    kSimpleAnnouncement = 0;
    kUpdateAvailable = 1;
    kUrgentUpdateAvailable = 2;
  }

  enum OTAChangeReasonEnum : ENUM8 {
    kUnknown = 0;
    kSuccess = 1;
    kFailure = 2;
    kTimeOut = 3;
    kDelayByProvider = 4;
  }

  enum OTAUpdateStateEnum : ENUM8 {
    kUnknown = 0;
    kIdle = 1;
    kQuerying = 2;
    kDelayedOnQuery = 3;
    kDownloading = 4;
    kApplying = 5;
    kDelayedOnApply = 6;
    kRollingBack = 7;
    kDelayedOnUserConsent = 8;
  }

  fabric_scoped struct ProviderLocation {
    node_id providerNodeID = 1;
    endpoint_no endpoint = 2;
    fabric_idx fabricIndex = 254;
  }

  info event StateTransition = 0 {
    OTAUpdateStateEnum previousState = 0;
    OTAUpdateStateEnum newState = 1;
    OTAChangeReasonEnum reason = 2;
    nullable INT32U targetSoftwareVersion = 3;
  }

  critical event VersionApplied = 1 {
    INT32U softwareVersion = 0;
    INT16U productID = 1;
  }

  info event DownloadError = 2 {
    INT32U softwareVersion = 0;
    INT64U bytesDownloaded = 1;
    nullable INT8U progressPercent = 2;
    nullable INT64S platformCode = 3;
  }

  attribute ProviderLocation defaultOTAProviders[] = 0;
  readonly attribute boolean updatePossible = 1;
  readonly attribute OTAUpdateStateEnum updateState = 2;
  readonly attribute nullable int8u updateStateProgress = 3;
  readonly attribute command_id generatedCommandList[] = 65528;
  readonly attribute command_id acceptedCommandList[] = 65529;
  readonly attribute event_id eventList[] = 65530;
  readonly attribute attrib_id attributeList[] = 65531;
  readonly attribute bitmap32 featureMap = 65532;
  readonly attribute int16u clusterRevision = 65533;

  request struct AnnounceOTAProviderRequest {
    node_id providerNodeID = 0;
    vendor_id vendorID = 1;
    OTAAnnouncementReason announcementReason = 2;
    optional OCTET_STRING<512> metadataForNode = 3;
    endpoint_no endpoint = 4;
  }

  command AnnounceOTAProvider(AnnounceOTAProviderRequest): DefaultSuccess = 0;
}

/** Nodes should be expected to be deployed to any and all regions of the world. These global regions
      may have differing common languages, units of measurements, and numerical formatting
      standards. As such, Nodes that visually or audibly convey information need a mechanism by which
      they can be configured to use a user’s preferred language, units, etc */
server cluster LocalizationConfiguration = 43 {
  attribute char_string<35> activeLocale = 0;
  readonly attribute CHAR_STRING supportedLocales[] = 1;
  readonly attribute command_id generatedCommandList[] = 65528;
  readonly attribute command_id acceptedCommandList[] = 65529;
  readonly attribute event_id eventList[] = 65530;
  readonly attribute attrib_id attributeList[] = 65531;
  readonly attribute bitmap32 featureMap = 65532;
  readonly attribute int16u clusterRevision = 65533;
}

/** Nodes should be expected to be deployed to any and all regions of the world. These global regions
      may have differing preferences for how dates and times are conveyed. As such, Nodes that visually
      or audibly convey time information need a mechanism by which they can be configured to use a
      user’s preferred format. */
server cluster TimeFormatLocalization = 44 {
  enum CalendarTypeEnum : ENUM8 {
    kBuddhist = 0;
    kChinese = 1;
    kCoptic = 2;
    kEthiopian = 3;
    kGregorian = 4;
    kHebrew = 5;
    kIndian = 6;
    kIslamic = 7;
    kJapanese = 8;
    kKorean = 9;
    kPersian = 10;
    kTaiwanese = 11;
  }

  enum HourFormatEnum : ENUM8 {
    k12hr = 0;
    k24hr = 1;
  }

  attribute HourFormatEnum hourFormat = 0;
  attribute CalendarTypeEnum activeCalendarType = 1;
  readonly attribute CalendarTypeEnum supportedCalendarTypes[] = 2;
  readonly attribute command_id generatedCommandList[] = 65528;
  readonly attribute command_id acceptedCommandList[] = 65529;
  readonly attribute event_id eventList[] = 65530;
  readonly attribute attrib_id attributeList[] = 65531;
  readonly attribute bitmap32 featureMap = 65532;
  readonly attribute int16u clusterRevision = 65533;
}

/** Nodes should be expected to be deployed to any and all regions of the world. These global regions
      may have differing preferences for the units in which values are conveyed in communication to a
      user. As such, Nodes that visually or audibly convey measurable values to the user need a
      mechanism by which they can be configured to use a user’s preferred unit. */
server cluster UnitLocalization = 45 {
  enum TempUnitEnum : ENUM8 {
    kFahrenheit = 0;
    kCelsius = 1;
    kKelvin = 2;
  }

  bitmap Feature : BITMAP32 {
    kTemperatureUnit = 0x1;
  }

  attribute TempUnitEnum temperatureUnit = 0;
  readonly attribute command_id generatedCommandList[] = 65528;
  readonly attribute command_id acceptedCommandList[] = 65529;
  readonly attribute event_id eventList[] = 65530;
  readonly attribute attrib_id attributeList[] = 65531;
  readonly attribute bitmap32 featureMap = 65532;
  readonly attribute int16u clusterRevision = 65533;
}

/** This cluster is used to describe the configuration and capabilities of a physical power source that provides power to the Node. */
server cluster PowerSource = 47 {
  enum BatApprovedChemistryEnum : ENUM16 {
    kUnspecified = 0;
    kAlkaline = 1;
    kLithiumCarbonFluoride = 2;
    kLithiumChromiumOxide = 3;
    kLithiumCopperOxide = 4;
    kLithiumIronDisulfide = 5;
    kLithiumManganeseDioxide = 6;
    kLithiumThionylChloride = 7;
    kMagnesium = 8;
    kMercuryOxide = 9;
    kNickelOxyhydride = 10;
    kSilverOxide = 11;
    kZincAir = 12;
    kZincCarbon = 13;
    kZincChloride = 14;
    kZincManganeseDioxide = 15;
    kLeadAcid = 16;
    kLithiumCobaltOxide = 17;
    kLithiumIon = 18;
    kLithiumIonPolymer = 19;
    kLithiumIronPhosphate = 20;
    kLithiumSulfur = 21;
    kLithiumTitanate = 22;
    kNickelCadmium = 23;
    kNickelHydrogen = 24;
    kNickelIron = 25;
    kNickelMetalHydride = 26;
    kNickelZinc = 27;
    kSilverZinc = 28;
    kSodiumIon = 29;
    kSodiumSulfur = 30;
    kZincBromide = 31;
    kZincCerium = 32;
  }

  enum BatChargeFaultEnum : ENUM8 {
    kUnspecified = 0;
    kAmbientTooHot = 1;
    kAmbientTooCold = 2;
    kBatteryTooHot = 3;
    kBatteryTooCold = 4;
    kBatteryAbsent = 5;
    kBatteryOverVoltage = 6;
    kBatteryUnderVoltage = 7;
    kChargerOverVoltage = 8;
    kChargerUnderVoltage = 9;
    kSafetyTimeout = 10;
  }

  enum BatChargeLevelEnum : ENUM8 {
    kOK = 0;
    kWarning = 1;
    kCritical = 2;
  }

  enum BatChargeStateEnum : ENUM8 {
    kUnknown = 0;
    kIsCharging = 1;
    kIsAtFullCharge = 2;
    kIsNotCharging = 3;
  }

  enum BatCommonDesignationEnum : ENUM16 {
    kUnspecified = 0;
    kAAA = 1;
    kAA = 2;
    kC = 3;
    kD = 4;
    k4v5 = 5;
    k6v0 = 6;
    k9v0 = 7;
    k12AA = 8;
    kAAAA = 9;
    kA = 10;
    kB = 11;
    kF = 12;
    kN = 13;
    kNo6 = 14;
    kSubC = 15;
    kA23 = 16;
    kA27 = 17;
    kBA5800 = 18;
    kDuplex = 19;
    k4SR44 = 20;
    k523 = 21;
    k531 = 22;
    k15v0 = 23;
    k22v5 = 24;
    k30v0 = 25;
    k45v0 = 26;
    k67v5 = 27;
    kJ = 28;
    kCR123A = 29;
    kCR2 = 30;
    k2CR5 = 31;
    kCRP2 = 32;
    kCRV3 = 33;
    kSR41 = 34;
    kSR43 = 35;
    kSR44 = 36;
    kSR45 = 37;
    kSR48 = 38;
    kSR54 = 39;
    kSR55 = 40;
    kSR57 = 41;
    kSR58 = 42;
    kSR59 = 43;
    kSR60 = 44;
    kSR63 = 45;
    kSR64 = 46;
    kSR65 = 47;
    kSR66 = 48;
    kSR67 = 49;
    kSR68 = 50;
    kSR69 = 51;
    kSR516 = 52;
    kSR731 = 53;
    kSR712 = 54;
    kLR932 = 55;
    kA5 = 56;
    kA10 = 57;
    kA13 = 58;
    kA312 = 59;
    kA675 = 60;
    kAC41E = 61;
    k10180 = 62;
    k10280 = 63;
    k10440 = 64;
    k14250 = 65;
    k14430 = 66;
    k14500 = 67;
    k14650 = 68;
    k15270 = 69;
    k16340 = 70;
    kRCR123A = 71;
    k17500 = 72;
    k17670 = 73;
    k18350 = 74;
    k18500 = 75;
    k18650 = 76;
    k19670 = 77;
    k25500 = 78;
    k26650 = 79;
    k32600 = 80;
  }

  enum BatFaultEnum : ENUM8 {
    kUnspecified = 0;
    kOverTemp = 1;
    kUnderTemp = 2;
  }

  enum BatReplaceabilityEnum : ENUM8 {
    kUnspecified = 0;
    kNotReplaceable = 1;
    kUserReplaceable = 2;
    kFactoryReplaceable = 3;
  }

  enum PowerSourceStatusEnum : ENUM8 {
    kUnspecified = 0;
    kActive = 1;
    kStandby = 2;
    kUnavailable = 3;
  }

  enum WiredCurrentTypeEnum : ENUM8 {
    kAC = 0;
    kDC = 1;
  }

  enum WiredFaultEnum : ENUM8 {
    kUnspecified = 0;
    kOverVoltage = 1;
    kUnderVoltage = 2;
  }

  bitmap Feature : BITMAP32 {
    kWired = 0x1;
    kBattery = 0x2;
    kRechargeable = 0x4;
    kReplaceable = 0x8;
  }

  struct BatChargeFaultChangeType {
    BatChargeFaultEnum current[] = 0;
    BatChargeFaultEnum previous[] = 1;
  }

  struct BatFaultChangeType {
    BatFaultEnum current[] = 0;
    BatFaultEnum previous[] = 1;
  }

  struct WiredFaultChangeType {
    WiredFaultEnum current[] = 0;
    WiredFaultEnum previous[] = 1;
  }

  info event WiredFaultChange = 0 {
    WiredFaultEnum current[] = 0;
    WiredFaultEnum previous[] = 1;
  }

  info event BatFaultChange = 1 {
    BatFaultEnum current[] = 0;
    BatFaultEnum previous[] = 1;
  }

  info event BatChargeFaultChange = 2 {
    BatChargeFaultEnum current[] = 0;
    BatChargeFaultEnum previous[] = 1;
  }

  readonly attribute PowerSourceStatusEnum status = 0;
  readonly attribute int8u order = 1;
  readonly attribute char_string<60> description = 2;
  readonly attribute BatChargeLevelEnum batChargeLevel = 14;
  readonly attribute boolean batReplacementNeeded = 15;
  readonly attribute BatReplaceabilityEnum batReplaceability = 16;
  readonly attribute endpoint_no endpointList[] = 31;
  readonly attribute command_id generatedCommandList[] = 65528;
  readonly attribute command_id acceptedCommandList[] = 65529;
  readonly attribute event_id eventList[] = 65530;
  readonly attribute attrib_id attributeList[] = 65531;
  readonly attribute bitmap32 featureMap = 65532;
  readonly attribute int16u clusterRevision = 65533;
}

/** This cluster is used to manage global aspects of the Commissioning flow. */
server cluster GeneralCommissioning = 48 {
  enum CommissioningErrorEnum : ENUM8 {
    kOK = 0;
    kValueOutsideRange = 1;
    kInvalidAuthentication = 2;
    kNoFailSafe = 3;
    kBusyWithOtherAdmin = 4;
  }

  enum RegulatoryLocationTypeEnum : ENUM8 {
    kIndoor = 0;
    kOutdoor = 1;
    kIndoorOutdoor = 2;
  }

  struct BasicCommissioningInfo {
    int16u failSafeExpiryLengthSeconds = 0;
    int16u maxCumulativeFailsafeSeconds = 1;
  }

  attribute access(write: administer) int64u breadcrumb = 0;
  readonly attribute BasicCommissioningInfo basicCommissioningInfo = 1;
  readonly attribute RegulatoryLocationTypeEnum regulatoryConfig = 2;
  readonly attribute RegulatoryLocationTypeEnum locationCapability = 3;
  readonly attribute boolean supportsConcurrentConnection = 4;
  readonly attribute command_id generatedCommandList[] = 65528;
  readonly attribute command_id acceptedCommandList[] = 65529;
  readonly attribute event_id eventList[] = 65530;
  readonly attribute attrib_id attributeList[] = 65531;
  readonly attribute bitmap32 featureMap = 65532;
  readonly attribute int16u clusterRevision = 65533;

  request struct ArmFailSafeRequest {
    INT16U expiryLengthSeconds = 0;
    INT64U breadcrumb = 1;
  }

  request struct SetRegulatoryConfigRequest {
    RegulatoryLocationTypeEnum newRegulatoryConfig = 0;
    CHAR_STRING countryCode = 1;
    INT64U breadcrumb = 2;
  }

  response struct ArmFailSafeResponse = 1 {
    CommissioningErrorEnum errorCode = 0;
    CHAR_STRING debugText = 1;
  }

  response struct SetRegulatoryConfigResponse = 3 {
    CommissioningErrorEnum errorCode = 0;
    CHAR_STRING debugText = 1;
  }

  response struct CommissioningCompleteResponse = 5 {
    CommissioningErrorEnum errorCode = 0;
    CHAR_STRING debugText = 1;
  }

  command access(invoke: administer) ArmFailSafe(ArmFailSafeRequest): ArmFailSafeResponse = 0;
  command access(invoke: administer) SetRegulatoryConfig(SetRegulatoryConfigRequest): SetRegulatoryConfigResponse = 2;
  fabric command access(invoke: administer) CommissioningComplete(): CommissioningCompleteResponse = 4;
}

/** Functionality to configure, enable, disable network credentials and access on a Matter device. */
server cluster NetworkCommissioning = 49 {
  enum NetworkCommissioningStatusEnum : ENUM8 {
    kSuccess = 0;
    kOutOfRange = 1;
    kBoundsExceeded = 2;
    kNetworkIDNotFound = 3;
    kDuplicateNetworkID = 4;
    kNetworkNotFound = 5;
    kRegulatoryError = 6;
    kAuthFailure = 7;
    kUnsupportedSecurity = 8;
    kOtherConnectionFailure = 9;
    kIPV6Failed = 10;
    kIPBindFailed = 11;
    kUnknownError = 12;
  }

  enum WiFiBandEnum : ENUM8 {
    k2G4 = 0;
    k3G65 = 1;
    k5G = 2;
    k6G = 3;
    k60G = 4;
    k1G = 5;
  }

  bitmap Feature : BITMAP32 {
    kWiFiNetworkInterface = 0x1;
    kThreadNetworkInterface = 0x2;
    kEthernetNetworkInterface = 0x4;
  }

  bitmap WiFiSecurityBitmap : BITMAP8 {
    kUnencrypted = 0x1;
    kWEP = 0x2;
    kWPAPersonal = 0x4;
    kWPA2Personal = 0x8;
    kWPA3Personal = 0x10;
  }

  struct NetworkInfoStruct {
    octet_string<32> networkID = 0;
    boolean connected = 1;
  }

  struct ThreadInterfaceScanResultStruct {
    int16u panId = 0;
    int64u extendedPanId = 1;
    char_string<16> networkName = 2;
    int16u channel = 3;
    int8u version = 4;
    octet_string<8> extendedAddress = 5;
    int8s rssi = 6;
    int8u lqi = 7;
  }

  struct WiFiInterfaceScanResultStruct {
    WiFiSecurityBitmap security = 0;
    octet_string<32> ssid = 1;
    octet_string<6> bssid = 2;
    int16u channel = 3;
    WiFiBandEnum wiFiBand = 4;
    int8s rssi = 5;
  }

  readonly attribute access(read: administer) int8u maxNetworks = 0;
  readonly attribute access(read: administer) NetworkInfoStruct networks[] = 1;
  readonly attribute int8u scanMaxTimeSeconds = 2;
  readonly attribute int8u connectMaxTimeSeconds = 3;
  attribute access(write: administer) boolean interfaceEnabled = 4;
  readonly attribute access(read: administer) nullable NetworkCommissioningStatusEnum lastNetworkingStatus = 5;
  readonly attribute access(read: administer) nullable octet_string<32> lastNetworkID = 6;
  readonly attribute access(read: administer) nullable int32s lastConnectErrorValue = 7;
  readonly attribute command_id generatedCommandList[] = 65528;
  readonly attribute command_id acceptedCommandList[] = 65529;
  readonly attribute event_id eventList[] = 65530;
  readonly attribute attrib_id attributeList[] = 65531;
  readonly attribute bitmap32 featureMap = 65532;
  readonly attribute int16u clusterRevision = 65533;

  request struct ScanNetworksRequest {
    optional nullable OCTET_STRING<32> ssid = 0;
    optional INT64U breadcrumb = 1;
  }

  request struct AddOrUpdateWiFiNetworkRequest {
    OCTET_STRING<32> ssid = 0;
    OCTET_STRING<64> credentials = 1;
    optional INT64U breadcrumb = 2;
  }

  request struct AddOrUpdateThreadNetworkRequest {
    OCTET_STRING<254> operationalDataset = 0;
    optional INT64U breadcrumb = 1;
  }

  request struct RemoveNetworkRequest {
    OCTET_STRING<32> networkID = 0;
    optional INT64U breadcrumb = 1;
  }

  request struct ConnectNetworkRequest {
    OCTET_STRING<32> networkID = 0;
    optional INT64U breadcrumb = 1;
  }

  request struct ReorderNetworkRequest {
    OCTET_STRING<32> networkID = 0;
    INT8U networkIndex = 1;
    optional INT64U breadcrumb = 2;
  }

  response struct ScanNetworksResponse = 1 {
    NetworkCommissioningStatusEnum networkingStatus = 0;
    optional CHAR_STRING debugText = 1;
    optional WiFiInterfaceScanResultStruct wiFiScanResults[] = 2;
    optional ThreadInterfaceScanResultStruct threadScanResults[] = 3;
  }

  response struct NetworkConfigResponse = 5 {
    NetworkCommissioningStatusEnum networkingStatus = 0;
    optional CHAR_STRING<512> debugText = 1;
    optional INT8U networkIndex = 2;
  }

  response struct ConnectNetworkResponse = 7 {
    NetworkCommissioningStatusEnum networkingStatus = 0;
    optional CHAR_STRING debugText = 1;
    nullable INT32S errorValue = 2;
  }

  command access(invoke: administer) ScanNetworks(ScanNetworksRequest): ScanNetworksResponse = 0;
  command access(invoke: administer) AddOrUpdateWiFiNetwork(AddOrUpdateWiFiNetworkRequest): NetworkConfigResponse = 2;
  command access(invoke: administer) AddOrUpdateThreadNetwork(AddOrUpdateThreadNetworkRequest): NetworkConfigResponse = 3;
  command access(invoke: administer) RemoveNetwork(RemoveNetworkRequest): NetworkConfigResponse = 4;
  command access(invoke: administer) ConnectNetwork(ConnectNetworkRequest): ConnectNetworkResponse = 6;
  command access(invoke: administer) ReorderNetwork(ReorderNetworkRequest): NetworkConfigResponse = 8;
}

/** The cluster provides commands for retrieving unstructured diagnostic logs from a Node that may be used to aid in diagnostics. */
server cluster DiagnosticLogs = 50 {
  enum IntentEnum : ENUM8 {
    kEndUserSupport = 0;
    kNetworkDiag = 1;
    kCrashLogs = 2;
  }

  enum StatusEnum : ENUM8 {
    kSuccess = 0;
    kExhausted = 1;
    kNoLogs = 2;
    kBusy = 3;
    kDenied = 4;
  }

  enum TransferProtocolEnum : ENUM8 {
    kResponsePayload = 0;
    kBDX = 1;
  }

  readonly attribute command_id generatedCommandList[] = 65528;
  readonly attribute command_id acceptedCommandList[] = 65529;
  readonly attribute event_id eventList[] = 65530;
  readonly attribute attrib_id attributeList[] = 65531;
  readonly attribute bitmap32 featureMap = 65532;
  readonly attribute int16u clusterRevision = 65533;

  request struct RetrieveLogsRequestRequest {
    IntentEnum intent = 0;
    TransferProtocolEnum requestedProtocol = 1;
    optional CHAR_STRING<32> transferFileDesignator = 2;
  }

  command RetrieveLogsRequest(RetrieveLogsRequestRequest): RetrieveLogsResponse = 0;
}

/** The General Diagnostics Cluster, along with other diagnostics clusters, provide a means to acquire standardized diagnostics metrics that MAY be used by a Node to assist a user or Administrative Node in diagnosing potential problems. */
server cluster GeneralDiagnostics = 51 {
  enum BootReasonEnum : ENUM8 {
    kUnspecified = 0;
    kPowerOnReboot = 1;
    kBrownOutReset = 2;
    kSoftwareWatchdogReset = 3;
    kHardwareWatchdogReset = 4;
    kSoftwareUpdateCompleted = 5;
    kSoftwareReset = 6;
  }

  enum HardwareFaultEnum : ENUM8 {
    kUnspecified = 0;
    kRadio = 1;
    kSensor = 2;
    kResettableOverTemp = 3;
    kNonResettableOverTemp = 4;
    kPowerSource = 5;
    kVisualDisplayFault = 6;
    kAudioOutputFault = 7;
    kUserInterfaceFault = 8;
    kNonVolatileMemoryError = 9;
    kTamperDetected = 10;
  }

  enum InterfaceTypeEnum : ENUM8 {
    kUnspecified = 0;
    kWiFi = 1;
    kEthernet = 2;
    kCellular = 3;
    kThread = 4;
  }

  enum NetworkFaultEnum : ENUM8 {
    kUnspecified = 0;
    kHardwareFailure = 1;
    kNetworkJammed = 2;
    kConnectionFailed = 3;
  }

  enum RadioFaultEnum : ENUM8 {
    kUnspecified = 0;
    kWiFiFault = 1;
    kCellularFault = 2;
    kThreadFault = 3;
    kNFCFault = 4;
    kBLEFault = 5;
    kEthernetFault = 6;
  }

  struct NetworkInterface {
    char_string<32> name = 0;
    boolean isOperational = 1;
    nullable boolean offPremiseServicesReachableIPv4 = 2;
    nullable boolean offPremiseServicesReachableIPv6 = 3;
    octet_string<8> hardwareAddress = 4;
    octet_string IPv4Addresses[] = 5;
    octet_string IPv6Addresses[] = 6;
    InterfaceTypeEnum type = 7;
  }

  critical event HardwareFaultChange = 0 {
    HardwareFaultEnum current[] = 0;
    HardwareFaultEnum previous[] = 1;
  }

  critical event RadioFaultChange = 1 {
    RadioFaultEnum current[] = 0;
    RadioFaultEnum previous[] = 1;
  }

  critical event NetworkFaultChange = 2 {
    NetworkFaultEnum current[] = 0;
    NetworkFaultEnum previous[] = 1;
  }

  critical event BootReason = 3 {
    BootReasonEnum bootReason = 0;
  }

  readonly attribute NetworkInterface networkInterfaces[] = 0;
  readonly attribute int16u rebootCount = 1;
  readonly attribute int64u upTime = 2;
  readonly attribute int32u totalOperationalHours = 3;
  readonly attribute BootReasonEnum bootReason = 4;
  readonly attribute HardwareFaultEnum activeHardwareFaults[] = 5;
  readonly attribute RadioFaultEnum activeRadioFaults[] = 6;
  readonly attribute NetworkFaultEnum activeNetworkFaults[] = 7;
  readonly attribute boolean testEventTriggersEnabled = 8;
  readonly attribute command_id generatedCommandList[] = 65528;
  readonly attribute command_id acceptedCommandList[] = 65529;
  readonly attribute event_id eventList[] = 65530;
  readonly attribute attrib_id attributeList[] = 65531;
  readonly attribute bitmap32 featureMap = 65532;
  readonly attribute int16u clusterRevision = 65533;

  request struct TestEventTriggerRequest {
    OCTET_STRING<16> enableKey = 0;
    INT64U eventTrigger = 1;
  }

  command access(invoke: manage) TestEventTrigger(TestEventTriggerRequest): DefaultSuccess = 0;
}

/** The Software Diagnostics Cluster provides a means to acquire standardized diagnostics metrics that MAY be used by a Node to assist a user or Administrative Node in diagnosing potential problems. */
server cluster SoftwareDiagnostics = 52 {
  bitmap Feature : BITMAP32 {
    kWaterMarks = 0x1;
  }

  struct ThreadMetricsStruct {
    int64u id = 0;
    optional char_string<8> name = 1;
    optional int32u stackFreeCurrent = 2;
    optional int32u stackFreeMinimum = 3;
    optional int32u stackSize = 4;
  }

  info event SoftwareFault = 0 {
    INT64U id = 0;
    optional CHAR_STRING name = 1;
    optional OCTET_STRING faultRecording = 2;
  }

  readonly attribute ThreadMetricsStruct threadMetrics[] = 0;
  readonly attribute int64u currentHeapFree = 1;
  readonly attribute int64u currentHeapUsed = 2;
  readonly attribute int64u currentHeapHighWatermark = 3;
  readonly attribute command_id generatedCommandList[] = 65528;
  readonly attribute command_id acceptedCommandList[] = 65529;
  readonly attribute event_id eventList[] = 65530;
  readonly attribute attrib_id attributeList[] = 65531;
  readonly attribute bitmap32 featureMap = 65532;
  readonly attribute int16u clusterRevision = 65533;

  command ResetWatermarks(): DefaultSuccess = 0;
}

/** The Thread Network Diagnostics Cluster provides a means to acquire standardized diagnostics metrics that MAY be used by a Node to assist a user or Administrative Node in diagnosing potential problems */
server cluster ThreadNetworkDiagnostics = 53 {
  enum ConnectionStatusEnum : ENUM8 {
    kConnected = 0;
    kNotConnected = 1;
  }

  enum NetworkFaultEnum : ENUM8 {
    kUnspecified = 0;
    kLinkDown = 1;
    kHardwareFailure = 2;
    kNetworkJammed = 3;
  }

  enum RoutingRoleEnum : ENUM8 {
    kUnspecified = 0;
    kUnassigned = 1;
    kSleepyEndDevice = 2;
    kEndDevice = 3;
    kREED = 4;
    kRouter = 5;
    kLeader = 6;
  }

  bitmap Feature : BITMAP32 {
    kPacketCounts = 0x1;
    kErrorCounts = 0x2;
    kMLECounts = 0x4;
    kMACCounts = 0x8;
  }

  struct NeighborTableStruct {
    int64u extAddress = 0;
    int32u age = 1;
    int16u rloc16 = 2;
    int32u linkFrameCounter = 3;
    int32u mleFrameCounter = 4;
    int8u lqi = 5;
    nullable int8s averageRssi = 6;
    nullable int8s lastRssi = 7;
    int8u frameErrorRate = 8;
    int8u messageErrorRate = 9;
    boolean rxOnWhenIdle = 10;
    boolean fullThreadDevice = 11;
    boolean fullNetworkData = 12;
    boolean isChild = 13;
  }

  struct OperationalDatasetComponents {
    boolean activeTimestampPresent = 0;
    boolean pendingTimestampPresent = 1;
    boolean masterKeyPresent = 2;
    boolean networkNamePresent = 3;
    boolean extendedPanIdPresent = 4;
    boolean meshLocalPrefixPresent = 5;
    boolean delayPresent = 6;
    boolean panIdPresent = 7;
    boolean channelPresent = 8;
    boolean pskcPresent = 9;
    boolean securityPolicyPresent = 10;
    boolean channelMaskPresent = 11;
  }

  struct RouteTableStruct {
    int64u extAddress = 0;
    int16u rloc16 = 1;
    int8u routerId = 2;
    int8u nextHop = 3;
    int8u pathCost = 4;
    int8u LQIIn = 5;
    int8u LQIOut = 6;
    int8u age = 7;
    boolean allocated = 8;
    boolean linkEstablished = 9;
  }

  struct SecurityPolicy {
    int16u rotationTime = 0;
    int16u flags = 1;
  }

  info event ConnectionStatus = 0 {
    ConnectionStatusEnum connectionStatus = 0;
  }

  info event NetworkFaultChange = 1 {
    NetworkFaultEnum current[] = 0;
    NetworkFaultEnum previous[] = 1;
  }

  readonly attribute nullable int16u channel = 0;
  readonly attribute nullable RoutingRoleEnum routingRole = 1;
  readonly attribute nullable char_string<16> networkName = 2;
  readonly attribute nullable int16u panId = 3;
  readonly attribute nullable int64u extendedPanId = 4;
  readonly attribute nullable octet_string<17> meshLocalPrefix = 5;
  readonly attribute int64u overrunCount = 6;
  readonly attribute NeighborTableStruct neighborTable[] = 7;
  readonly attribute RouteTableStruct routeTable[] = 8;
  readonly attribute nullable int32u partitionId = 9;
  readonly attribute nullable int8u weighting = 10;
  readonly attribute nullable int8u dataVersion = 11;
  readonly attribute nullable int8u stableDataVersion = 12;
  readonly attribute nullable int8u leaderRouterId = 13;
  readonly attribute int16u detachedRoleCount = 14;
  readonly attribute int16u childRoleCount = 15;
  readonly attribute int16u routerRoleCount = 16;
  readonly attribute int16u leaderRoleCount = 17;
  readonly attribute int16u attachAttemptCount = 18;
  readonly attribute int16u partitionIdChangeCount = 19;
  readonly attribute int16u betterPartitionAttachAttemptCount = 20;
  readonly attribute int16u parentChangeCount = 21;
  readonly attribute int32u txTotalCount = 22;
  readonly attribute int32u txUnicastCount = 23;
  readonly attribute int32u txBroadcastCount = 24;
  readonly attribute int32u txAckRequestedCount = 25;
  readonly attribute int32u txAckedCount = 26;
  readonly attribute int32u txNoAckRequestedCount = 27;
  readonly attribute int32u txDataCount = 28;
  readonly attribute int32u txDataPollCount = 29;
  readonly attribute int32u txBeaconCount = 30;
  readonly attribute int32u txBeaconRequestCount = 31;
  readonly attribute int32u txOtherCount = 32;
  readonly attribute int32u txRetryCount = 33;
  readonly attribute int32u txDirectMaxRetryExpiryCount = 34;
  readonly attribute int32u txIndirectMaxRetryExpiryCount = 35;
  readonly attribute int32u txErrCcaCount = 36;
  readonly attribute int32u txErrAbortCount = 37;
  readonly attribute int32u txErrBusyChannelCount = 38;
  readonly attribute int32u rxTotalCount = 39;
  readonly attribute int32u rxUnicastCount = 40;
  readonly attribute int32u rxBroadcastCount = 41;
  readonly attribute int32u rxDataCount = 42;
  readonly attribute int32u rxDataPollCount = 43;
  readonly attribute int32u rxBeaconCount = 44;
  readonly attribute int32u rxBeaconRequestCount = 45;
  readonly attribute int32u rxOtherCount = 46;
  readonly attribute int32u rxAddressFilteredCount = 47;
  readonly attribute int32u rxDestAddrFilteredCount = 48;
  readonly attribute int32u rxDuplicatedCount = 49;
  readonly attribute int32u rxErrNoFrameCount = 50;
  readonly attribute int32u rxErrUnknownNeighborCount = 51;
  readonly attribute int32u rxErrInvalidSrcAddrCount = 52;
  readonly attribute int32u rxErrSecCount = 53;
  readonly attribute int32u rxErrFcsCount = 54;
  readonly attribute int32u rxErrOtherCount = 55;
  readonly attribute nullable int64u activeTimestamp = 56;
  readonly attribute nullable int64u pendingTimestamp = 57;
  readonly attribute nullable int32u delay = 58;
  readonly attribute nullable SecurityPolicy securityPolicy = 59;
  readonly attribute nullable octet_string<4> channelPage0Mask = 60;
  readonly attribute nullable OperationalDatasetComponents operationalDatasetComponents = 61;
  readonly attribute NetworkFaultEnum activeNetworkFaultsList[] = 62;
  readonly attribute command_id generatedCommandList[] = 65528;
  readonly attribute command_id acceptedCommandList[] = 65529;
  readonly attribute event_id eventList[] = 65530;
  readonly attribute attrib_id attributeList[] = 65531;
  readonly attribute bitmap32 featureMap = 65532;
  readonly attribute int16u clusterRevision = 65533;

  command ResetCounts(): DefaultSuccess = 0;
}

/** The Wi-Fi Network Diagnostics Cluster provides a means to acquire standardized diagnostics metrics that MAY be used by a Node to assist a user or Administrative Node in diagnosing potential problems. */
server cluster WiFiNetworkDiagnostics = 54 {
  enum AssociationFailureCauseEnum : ENUM8 {
    kUnknown = 0;
    kAssociationFailed = 1;
    kAuthenticationFailed = 2;
    kSsidNotFound = 3;
  }

  enum ConnectionStatusEnum : ENUM8 {
    kConnected = 0;
    kNotConnected = 1;
  }

  enum SecurityTypeEnum : ENUM8 {
    kUnspecified = 0;
    kNone = 1;
    kWEP = 2;
    kWPA = 3;
    kWPA2 = 4;
    kWPA3 = 5;
  }

  enum WiFiVersionEnum : ENUM8 {
    kA = 0;
    kB = 1;
    kG = 2;
    kN = 3;
    kAc = 4;
    kAx = 5;
    kAh = 6;
  }

  bitmap Feature : BITMAP32 {
    kPacketCounts = 0x1;
    kErrorCounts = 0x2;
  }

  info event Disconnection = 0 {
    INT16U reasonCode = 0;
  }

  info event AssociationFailure = 1 {
    AssociationFailureCauseEnum associationFailure = 0;
    INT16U status = 1;
  }

  info event ConnectionStatus = 2 {
    ConnectionStatusEnum connectionStatus = 0;
  }

  readonly attribute nullable octet_string<6> bssid = 0;
  readonly attribute nullable SecurityTypeEnum securityType = 1;
  readonly attribute nullable WiFiVersionEnum wiFiVersion = 2;
  readonly attribute nullable int16u channelNumber = 3;
  readonly attribute nullable int8s rssi = 4;
  readonly attribute nullable int32u beaconLostCount = 5;
  readonly attribute nullable int32u beaconRxCount = 6;
  readonly attribute nullable int32u packetMulticastRxCount = 7;
  readonly attribute nullable int32u packetMulticastTxCount = 8;
  readonly attribute nullable int32u packetUnicastRxCount = 9;
  readonly attribute nullable int32u packetUnicastTxCount = 10;
  readonly attribute nullable int64u currentMaxRate = 11;
  readonly attribute nullable int64u overrunCount = 12;
  readonly attribute command_id generatedCommandList[] = 65528;
  readonly attribute command_id acceptedCommandList[] = 65529;
  readonly attribute event_id eventList[] = 65530;
  readonly attribute attrib_id attributeList[] = 65531;
  readonly attribute bitmap32 featureMap = 65532;
  readonly attribute int16u clusterRevision = 65533;

  command ResetCounts(): DefaultSuccess = 0;
}

/** The Ethernet Network Diagnostics Cluster provides a means to acquire standardized diagnostics metrics that MAY be used by a Node to assist a user or Administrative Node in diagnosing potential problems. */
server cluster EthernetNetworkDiagnostics = 55 {
  enum PHYRateEnum : ENUM8 {
    kRate10M = 0;
    kRate100M = 1;
    kRate1G = 2;
    kRate25G = 3;
    kRate5G = 4;
    kRate10G = 5;
    kRate40G = 6;
    kRate100G = 7;
    kRate200G = 8;
    kRate400G = 9;
  }

  bitmap Feature : BITMAP32 {
    kPacketCounts = 0x1;
    kErrorCounts = 0x2;
  }

  readonly attribute nullable PHYRateEnum PHYRate = 0;
  readonly attribute nullable boolean fullDuplex = 1;
  readonly attribute int64u packetRxCount = 2;
  readonly attribute int64u packetTxCount = 3;
  readonly attribute int64u txErrCount = 4;
  readonly attribute int64u collisionCount = 5;
  readonly attribute int64u overrunCount = 6;
  readonly attribute nullable boolean carrierDetect = 7;
  readonly attribute int64u timeSinceReset = 8;
  readonly attribute command_id generatedCommandList[] = 65528;
  readonly attribute command_id acceptedCommandList[] = 65529;
  readonly attribute event_id eventList[] = 65530;
  readonly attribute attrib_id attributeList[] = 65531;
  readonly attribute bitmap32 featureMap = 65532;
  readonly attribute int16u clusterRevision = 65533;

  command ResetCounts(): DefaultSuccess = 0;
}

/** Accurate time is required for a number of reasons, including scheduling, display and validating security materials. */
server cluster TimeSynchronization = 56 {
  enum GranularityEnum : ENUM8 {
    kNoTimeGranularity = 0;
    kMinutesGranularity = 1;
    kSecondsGranularity = 2;
    kMillisecondsGranularity = 3;
    kMicrosecondsGranularity = 4;
  }

  enum StatusCode : ENUM8 {
    kTimeNotAccepted = 2;
  }

  enum TimeSourceEnum : ENUM8 {
    kNone = 0;
    kUnknown = 1;
    kAdmin = 2;
    kNodeTimeCluster = 3;
    kNonMatterSNTP = 4;
    kNonMatterNTP = 5;
    kMatterSNTP = 6;
    kMatterNTP = 7;
    kMixedNTP = 8;
    kNonMatterSNTPNTS = 9;
    kNonMatterNTPNTS = 10;
    kMatterSNTPNTS = 11;
    kMatterNTPNTS = 12;
    kMixedNTPNTS = 13;
    kCloudSource = 14;
    kPTP = 15;
    kGNSS = 16;
  }

  enum TimeZoneDatabaseEnum : ENUM8 {
    kFull = 0;
    kPartial = 1;
    kNone = 2;
  }

  bitmap Feature : BITMAP32 {
    kTimeZone = 0x1;
    kNTPClient = 0x2;
    kNTPServer = 0x4;
    kTimeSyncClient = 0x8;
  }

  struct DSTOffsetStruct {
    int32s offset = 0;
    epoch_us validStarting = 1;
    nullable epoch_us validUntil = 2;
  }

  struct FabricScopedTrustedTimeSourceStruct {
    node_id nodeID = 0;
    endpoint_no endpoint = 1;
  }

  struct TimeZoneStruct {
    int32s offset = 0;
    epoch_us validAt = 1;
    optional char_string<64> name = 2;
  }

  struct TrustedTimeSourceStruct {
    fabric_idx fabricIndex = 0;
    node_id nodeID = 1;
    endpoint_no endpoint = 2;
  }

  info event DSTTableEmpty = 0 {
  }

  info event DSTStatus = 1 {
    boolean DSTOffsetActive = 0;
  }

  info event TimeZoneStatus = 2 {
    INT32S offset = 0;
    optional CHAR_STRING name = 1;
  }

  info event TimeFailure = 3 {
  }

  info event MissingTrustedTimeSource = 4 {
  }

  readonly attribute nullable epoch_us UTCTime = 0;
  readonly attribute GranularityEnum granularity = 1;
  readonly attribute TimeSourceEnum timeSource = 2;
  readonly attribute nullable TrustedTimeSourceStruct trustedTimeSource = 3;
  readonly attribute nullable char_string<128> defaultNTP = 4;
  readonly attribute TimeZoneStruct timeZone[] = 5;
  readonly attribute DSTOffsetStruct DSTOffset[] = 6;
  readonly attribute nullable epoch_us localTime = 7;
  readonly attribute TimeZoneDatabaseEnum timeZoneDatabase = 8;
  readonly attribute int8u timeZoneListMaxSize = 10;
  readonly attribute int8u DSTOffsetListMaxSize = 11;
  readonly attribute boolean supportsDNSResolve = 12;
  readonly attribute command_id generatedCommandList[] = 65528;
  readonly attribute command_id acceptedCommandList[] = 65529;
  readonly attribute event_id eventList[] = 65530;
  readonly attribute attrib_id attributeList[] = 65531;
  readonly attribute bitmap32 featureMap = 65532;
  readonly attribute int16u clusterRevision = 65533;

  request struct SetUTCTimeRequest {
    epoch_us UTCTime = 0;
    GranularityEnum granularity = 1;
    optional TimeSourceEnum timeSource = 2;
  }

  request struct SetTrustedTimeSourceRequest {
    nullable FabricScopedTrustedTimeSourceStruct trustedTimeSource = 0;
  }

  request struct SetTimeZoneRequest {
    TimeZoneStruct timeZone[] = 0;
  }

  request struct SetDSTOffsetRequest {
    DSTOffsetStruct DSTOffset[] = 0;
  }

  request struct SetDefaultNTPRequest {
    nullable CHAR_STRING<128> defaultNTP = 0;
  }

  response struct SetTimeZoneResponse = 3 {
    boolean DSTOffsetRequired = 0;
  }

  command access(invoke: administer) SetUTCTime(SetUTCTimeRequest): DefaultSuccess = 0;
  fabric command access(invoke: administer) SetTrustedTimeSource(SetTrustedTimeSourceRequest): DefaultSuccess = 1;
  command access(invoke: manage) SetTimeZone(SetTimeZoneRequest): SetTimeZoneResponse = 2;
  command access(invoke: manage) SetDSTOffset(SetDSTOffsetRequest): DefaultSuccess = 4;
  command access(invoke: administer) SetDefaultNTP(SetDefaultNTPRequest): DefaultSuccess = 5;
}

/** This cluster exposes interactions with a switch device, for the purpose of using those interactions by other devices.
Two types of switch devices are supported: latching switch (e.g. rocker switch) and momentary switch (e.g. push button), distinguished with their feature flags.
Interactions with the switch device are exposed as attributes (for the latching switch) and as events (for both types of switches). An interested party MAY subscribe to these attributes/events and thus be informed of the interactions, and can perform actions based on this, for example by sending commands to perform an action such as controlling a light or a window shade. */
server cluster Switch = 59 {
  bitmap Feature : BITMAP32 {
    kLatchingSwitch = 0x1;
    kMomentarySwitch = 0x2;
    kMomentarySwitchRelease = 0x4;
    kMomentarySwitchLongPress = 0x8;
    kMomentarySwitchMultiPress = 0x10;
  }

  info event SwitchLatched = 0 {
    INT8U newPosition = 0;
  }

  info event InitialPress = 1 {
    INT8U newPosition = 0;
  }

  info event LongPress = 2 {
    INT8U newPosition = 0;
  }

  info event ShortRelease = 3 {
    INT8U previousPosition = 0;
  }

  info event LongRelease = 4 {
    INT8U previousPosition = 0;
  }

  info event MultiPressOngoing = 5 {
    INT8U newPosition = 0;
    INT8U currentNumberOfPressesCounted = 1;
  }

  info event MultiPressComplete = 6 {
    INT8U previousPosition = 0;
    INT8U totalNumberOfPressesCounted = 1;
  }

  readonly attribute int8u numberOfPositions = 0;
  readonly attribute int8u currentPosition = 1;
  readonly attribute int8u multiPressMax = 2;
  readonly attribute command_id generatedCommandList[] = 65528;
  readonly attribute command_id acceptedCommandList[] = 65529;
  readonly attribute event_id eventList[] = 65530;
  readonly attribute attrib_id attributeList[] = 65531;
  readonly attribute bitmap32 featureMap = 65532;
  readonly attribute int16u clusterRevision = 65533;
}

/** Commands to trigger a Node to allow a new Administrator to commission it. */
server cluster AdministratorCommissioning = 60 {
  enum CommissioningWindowStatusEnum : ENUM8 {
    kWindowNotOpen = 0;
    kEnhancedWindowOpen = 1;
    kBasicWindowOpen = 2;
  }

  enum StatusCode : ENUM8 {
    kBusy = 2;
    kPAKEParameterError = 3;
    kWindowNotOpen = 4;
  }

  readonly attribute CommissioningWindowStatusEnum windowStatus = 0;
  readonly attribute nullable fabric_idx adminFabricIndex = 1;
  readonly attribute nullable int16u adminVendorId = 2;
  readonly attribute command_id generatedCommandList[] = 65528;
  readonly attribute command_id acceptedCommandList[] = 65529;
  readonly attribute event_id eventList[] = 65530;
  readonly attribute attrib_id attributeList[] = 65531;
  readonly attribute bitmap32 featureMap = 65532;
  readonly attribute int16u clusterRevision = 65533;

  request struct OpenCommissioningWindowRequest {
    INT16U commissioningTimeout = 0;
    OCTET_STRING PAKEPasscodeVerifier = 1;
    INT16U discriminator = 2;
    INT32U iterations = 3;
    OCTET_STRING salt = 4;
  }

  request struct OpenBasicCommissioningWindowRequest {
    INT16U commissioningTimeout = 0;
  }

  timed command access(invoke: administer) OpenCommissioningWindow(OpenCommissioningWindowRequest): DefaultSuccess = 0;
  timed command access(invoke: administer) OpenBasicCommissioningWindow(OpenBasicCommissioningWindowRequest): DefaultSuccess = 1;
  timed command access(invoke: administer) RevokeCommissioning(): DefaultSuccess = 2;
}

/** This cluster is used to add or remove Operational Credentials on a Commissionee or Node, as well as manage the associated Fabrics. */
server cluster OperationalCredentials = 62 {
  enum CertificateChainTypeEnum : ENUM8 {
    kDACCertificate = 1;
    kPAICertificate = 2;
  }

  enum NodeOperationalCertStatusEnum : ENUM8 {
    kOK = 0;
    kInvalidPublicKey = 1;
    kInvalidNodeOpId = 2;
    kInvalidNOC = 3;
    kMissingCsr = 4;
    kTableFull = 5;
    kInvalidAdminSubject = 6;
    kFabricConflict = 9;
    kLabelConflict = 10;
    kInvalidFabricIndex = 11;
  }

  fabric_scoped struct FabricDescriptorStruct {
    octet_string<65> rootPublicKey = 1;
    vendor_id vendorID = 2;
    fabric_id fabricID = 3;
    node_id nodeID = 4;
    char_string<32> label = 5;
    fabric_idx fabricIndex = 254;
  }

  fabric_scoped struct NOCStruct {
    fabric_sensitive octet_string noc = 1;
    nullable fabric_sensitive octet_string icac = 2;
    fabric_idx fabricIndex = 254;
  }

  readonly attribute access(read: administer) NOCStruct NOCs[] = 0;
  readonly attribute FabricDescriptorStruct fabrics[] = 1;
  readonly attribute int8u supportedFabrics = 2;
  readonly attribute int8u commissionedFabrics = 3;
  readonly attribute OCTET_STRING trustedRootCertificates[] = 4;
  readonly attribute int8u currentFabricIndex = 5;
  readonly attribute command_id generatedCommandList[] = 65528;
  readonly attribute command_id acceptedCommandList[] = 65529;
  readonly attribute event_id eventList[] = 65530;
  readonly attribute attrib_id attributeList[] = 65531;
  readonly attribute bitmap32 featureMap = 65532;
  readonly attribute int16u clusterRevision = 65533;

  request struct AttestationRequestRequest {
    OCTET_STRING attestationNonce = 0;
  }

  request struct CertificateChainRequestRequest {
    CertificateChainTypeEnum certificateType = 0;
  }

  request struct CSRRequestRequest {
    OCTET_STRING CSRNonce = 0;
    optional boolean isForUpdateNOC = 1;
  }

  request struct AddNOCRequest {
    OCTET_STRING NOCValue = 0;
    optional OCTET_STRING ICACValue = 1;
    OCTET_STRING IPKValue = 2;
    Int64u caseAdminSubject = 3;
    VENDOR_ID adminVendorId = 4;
  }

  request struct UpdateNOCRequest {
    OCTET_STRING NOCValue = 0;
    optional OCTET_STRING ICACValue = 1;
  }

  request struct UpdateFabricLabelRequest {
    CHAR_STRING<32> label = 0;
  }

  request struct RemoveFabricRequest {
    fabric_idx fabricIndex = 0;
  }

  request struct AddTrustedRootCertificateRequest {
    OCTET_STRING rootCACertificate = 0;
  }

  response struct AttestationResponse = 1 {
    OCTET_STRING attestationElements = 0;
    OCTET_STRING attestationSignature = 1;
  }

  response struct CertificateChainResponse = 3 {
    OCTET_STRING certificate = 0;
  }

  response struct CSRResponse = 5 {
    OCTET_STRING NOCSRElements = 0;
    OCTET_STRING attestationSignature = 1;
  }

  response struct NOCResponse = 8 {
    NodeOperationalCertStatusEnum statusCode = 0;
    optional fabric_idx fabricIndex = 1;
    optional CHAR_STRING debugText = 2;
  }

  command access(invoke: administer) AttestationRequest(AttestationRequestRequest): AttestationResponse = 0;
  command access(invoke: administer) CertificateChainRequest(CertificateChainRequestRequest): CertificateChainResponse = 2;
  command access(invoke: administer) CSRRequest(CSRRequestRequest): CSRResponse = 4;
  command access(invoke: administer) AddNOC(AddNOCRequest): NOCResponse = 6;
  fabric command access(invoke: administer) UpdateNOC(UpdateNOCRequest): NOCResponse = 7;
  fabric command access(invoke: administer) UpdateFabricLabel(UpdateFabricLabelRequest): NOCResponse = 9;
  command access(invoke: administer) RemoveFabric(RemoveFabricRequest): NOCResponse = 10;
  command access(invoke: administer) AddTrustedRootCertificate(AddTrustedRootCertificateRequest): DefaultSuccess = 11;
}

/** The Group Key Management Cluster is the mechanism by which group keys are managed. */
server cluster GroupKeyManagement = 63 {
  enum GroupKeySecurityPolicyEnum : ENUM8 {
    kTrustFirst = 0;
    kCacheAndSync = 1;
  }

  fabric_scoped struct GroupInfoMapStruct {
    group_id groupId = 1;
    endpoint_no endpoints[] = 2;
    optional char_string<16> groupName = 3;
    fabric_idx fabricIndex = 254;
  }

  fabric_scoped struct GroupKeyMapStruct {
    group_id groupId = 1;
    int16u groupKeySetID = 2;
    fabric_idx fabricIndex = 254;
  }

  struct GroupKeySetStruct {
    int16u groupKeySetID = 0;
    GroupKeySecurityPolicyEnum groupKeySecurityPolicy = 1;
    nullable octet_string<16> epochKey0 = 2;
    nullable epoch_us epochStartTime0 = 3;
    nullable octet_string<16> epochKey1 = 4;
    nullable epoch_us epochStartTime1 = 5;
    nullable octet_string<16> epochKey2 = 6;
    nullable epoch_us epochStartTime2 = 7;
  }

  attribute access(write: manage) GroupKeyMapStruct groupKeyMap[] = 0;
  readonly attribute GroupInfoMapStruct groupTable[] = 1;
  readonly attribute int16u maxGroupsPerFabric = 2;
  readonly attribute int16u maxGroupKeysPerFabric = 3;
  readonly attribute command_id generatedCommandList[] = 65528;
  readonly attribute command_id acceptedCommandList[] = 65529;
  readonly attribute event_id eventList[] = 65530;
  readonly attribute attrib_id attributeList[] = 65531;
  readonly attribute bitmap32 featureMap = 65532;
  readonly attribute int16u clusterRevision = 65533;

  request struct KeySetWriteRequest {
    GroupKeySetStruct groupKeySet = 0;
  }

  request struct KeySetReadRequest {
    INT16U groupKeySetID = 0;
  }

  request struct KeySetRemoveRequest {
    INT16U groupKeySetID = 0;
  }

  response struct KeySetReadResponse = 2 {
    GroupKeySetStruct groupKeySet = 0;
  }

  response struct KeySetReadAllIndicesResponse = 5 {
    INT16U groupKeySetIDs[] = 0;
  }

  fabric command access(invoke: administer) KeySetWrite(KeySetWriteRequest): DefaultSuccess = 0;
  fabric command access(invoke: administer) KeySetRead(KeySetReadRequest): KeySetReadResponse = 1;
  fabric command access(invoke: administer) KeySetRemove(KeySetRemoveRequest): DefaultSuccess = 3;
  fabric command access(invoke: administer) KeySetReadAllIndices(): KeySetReadAllIndicesResponse = 4;
}

/** The Fixed Label Cluster provides a feature for the device to tag an endpoint with zero or more read only
labels. */
server cluster FixedLabel = 64 {
  struct LabelStruct {
    char_string<16> label = 0;
    char_string<16> value = 1;
  }

  readonly attribute LabelStruct labelList[] = 0;
  readonly attribute command_id generatedCommandList[] = 65528;
  readonly attribute command_id acceptedCommandList[] = 65529;
  readonly attribute event_id eventList[] = 65530;
  readonly attribute attrib_id attributeList[] = 65531;
  readonly attribute bitmap32 featureMap = 65532;
  readonly attribute int16u clusterRevision = 65533;
}

/** The User Label Cluster provides a feature to tag an endpoint with zero or more labels. */
server cluster UserLabel = 65 {
  struct LabelStruct {
    char_string<16> label = 0;
    char_string<16> value = 1;
  }

  attribute access(write: manage) LabelStruct labelList[] = 0;
  readonly attribute command_id generatedCommandList[] = 65528;
  readonly attribute command_id acceptedCommandList[] = 65529;
  readonly attribute event_id eventList[] = 65530;
  readonly attribute attrib_id attributeList[] = 65531;
  readonly attribute bitmap32 featureMap = 65532;
  readonly attribute int16u clusterRevision = 65533;
}

/** This cluster provides an interface to a boolean state called StateValue. */
server cluster BooleanState = 69 {
  info event StateChange = 0 {
    boolean stateValue = 0;
  }

  readonly attribute boolean stateValue = 0;
  readonly attribute command_id generatedCommandList[] = 65528;
  readonly attribute command_id acceptedCommandList[] = 65529;
  readonly attribute event_id eventList[] = 65530;
  readonly attribute attrib_id attributeList[] = 65531;
  readonly attribute bitmap32 featureMap = 65532;
  readonly attribute int16u clusterRevision = 65533;
}

/** Allows servers to ensure that listed clients are notified when a server is available for communication. */
server cluster IcdManagement = 70 {
  bitmap Feature : BITMAP32 {
    kCheckInProtocolSupport = 0x1;
  }

  fabric_scoped struct MonitoringRegistrationStruct {
    fabric_sensitive node_id checkInNodeID = 1;
    fabric_sensitive int64u monitoredSubject = 2;
    fabric_sensitive octet_string<16> key = 3;
    fabric_idx fabricIndex = 254;
  }

  readonly attribute int32u idleModeInterval = 0;
  readonly attribute int32u activeModeInterval = 1;
  readonly attribute int16u activeModeThreshold = 2;
  readonly attribute access(read: administer) MonitoringRegistrationStruct registeredClients[] = 3;
  readonly attribute access(read: administer) int32u ICDCounter = 4;
  readonly attribute int16u clientsSupportedPerFabric = 5;
  readonly attribute command_id generatedCommandList[] = 65528;
  readonly attribute command_id acceptedCommandList[] = 65529;
  readonly attribute event_id eventList[] = 65530;
  readonly attribute attrib_id attributeList[] = 65531;
  readonly attribute bitmap32 featureMap = 65532;
  readonly attribute int16u clusterRevision = 65533;

  request struct RegisterClientRequest {
    node_id checkInNodeID = 0;
    INT64U monitoredSubject = 1;
    OCTET_STRING<16> key = 2;
    optional OCTET_STRING<16> verificationKey = 3;
  }

  request struct UnregisterClientRequest {
    node_id checkInNodeID = 0;
    optional OCTET_STRING<16> key = 1;
  }

  response struct RegisterClientResponse = 1 {
    INT32U ICDCounter = 0;
  }

  fabric command access(invoke: manage) RegisterClient(RegisterClientRequest): RegisterClientResponse = 0;
  fabric command access(invoke: manage) UnregisterClient(UnregisterClientRequest): DefaultSuccess = 2;
  command access(invoke: manage) StayActiveRequest(): DefaultSuccess = 3;
}

/** Attributes and commands for selecting a mode from a list of supported options. */
server cluster ModeSelect = 80 {
  bitmap Feature : BITMAP32 {
    kOnOff = 0x1;
  }

  struct SemanticTagStruct {
    vendor_id mfgCode = 0;
    enum16 value = 1;
  }

  struct ModeOptionStruct {
    char_string<64> label = 0;
    int8u mode = 1;
    SemanticTagStruct semanticTags[] = 2;
  }

  readonly attribute char_string<64> description = 0;
  readonly attribute nullable enum16 standardNamespace = 1;
  readonly attribute ModeOptionStruct supportedModes[] = 2;
  readonly attribute int8u currentMode = 3;
  attribute nullable int8u startUpMode = 4;
  attribute nullable int8u onMode = 5;
  readonly attribute int8u manufacturerExtension = 4293984257;
  readonly attribute command_id generatedCommandList[] = 65528;
  readonly attribute command_id acceptedCommandList[] = 65529;
  readonly attribute event_id eventList[] = 65530;
  readonly attribute attrib_id attributeList[] = 65531;
  readonly attribute bitmap32 featureMap = 65532;
  readonly attribute int16u clusterRevision = 65533;

  request struct ChangeToModeRequest {
    INT8U newMode = 0;
  }

  command ChangeToMode(ChangeToModeRequest): DefaultSuccess = 0;
}

/** Attributes and commands for configuring the temperature control, and reporting temperature. */
server cluster TemperatureControl = 86 {
  bitmap Feature : BITMAP32 {
    kTemperatureNumber = 0x1;
    kTemperatureLevel = 0x2;
    kTemperatureStep = 0x4;
  }

  readonly attribute int8u selectedTemperatureLevel = 4;
  readonly attribute char_string supportedTemperatureLevels[] = 5;
  readonly attribute command_id generatedCommandList[] = 65528;
  readonly attribute command_id acceptedCommandList[] = 65529;
  readonly attribute event_id eventList[] = 65530;
  readonly attribute attrib_id attributeList[] = 65531;
  readonly attribute bitmap32 featureMap = 65532;
  readonly attribute int16u clusterRevision = 65533;

  request struct SetTemperatureRequest {
    optional temperature targetTemperature = 0;
    optional INT8U targetTemperatureLevel = 1;
  }

  command SetTemperature(SetTemperatureRequest): DefaultSuccess = 0;
}

/** Attributes and commands for configuring the Refrigerator alarm. */
server cluster RefrigeratorAlarm = 87 {
  bitmap AlarmMap : BITMAP32 {
    kDoorOpen = 0x1;
  }

  info event Notify = 0 {
    AlarmMap active = 0;
    AlarmMap inactive = 1;
    AlarmMap state = 2;
    AlarmMap mask = 3;
  }

  readonly attribute AlarmMap mask = 0;
  readonly attribute AlarmMap state = 2;
  readonly attribute AlarmMap supported = 3;
  readonly attribute command_id generatedCommandList[] = 65528;
  readonly attribute command_id acceptedCommandList[] = 65529;
  readonly attribute event_id eventList[] = 65530;
  readonly attribute attrib_id attributeList[] = 65531;
  readonly attribute bitmap32 featureMap = 65532;
  readonly attribute int16u clusterRevision = 65533;
}

/** Attributes for reporting air quality classification */
server cluster AirQuality = 91 {
  enum AirQualityEnum : ENUM8 {
    kUnknown = 0;
    kGood = 1;
    kFair = 2;
    kModerate = 3;
    kPoor = 4;
    kVeryPoor = 5;
    kExtremelyPoor = 6;
  }

  bitmap Feature : BITMAP32 {
    kFair = 0x1;
    kModerate = 0x2;
    kVeryPoor = 0x4;
    kExtremelyPoor = 0x8;
  }

  readonly attribute AirQualityEnum airQuality = 0;
  readonly attribute command_id generatedCommandList[] = 65528;
  readonly attribute command_id acceptedCommandList[] = 65529;
  readonly attribute event_id eventList[] = 65530;
  readonly attribute attrib_id attributeList[] = 65531;
  readonly attribute bitmap32 featureMap = 65532;
  readonly attribute int16u clusterRevision = 65533;
}

/** This cluster provides an interface for observing and managing the state of smoke and CO alarms. */
server cluster SmokeCoAlarm = 92 {
  enum AlarmStateEnum : ENUM8 {
    kNormal = 0;
    kWarning = 1;
    kCritical = 2;
  }

  enum ContaminationStateEnum : ENUM8 {
    kNormal = 0;
    kLow = 1;
    kWarning = 2;
    kCritical = 3;
  }

  enum EndOfServiceEnum : ENUM8 {
    kNormal = 0;
    kExpired = 1;
  }

  enum ExpressedStateEnum : ENUM8 {
    kNormal = 0;
    kSmokeAlarm = 1;
    kCOAlarm = 2;
    kBatteryAlert = 3;
    kTesting = 4;
    kHardwareFault = 5;
    kEndOfService = 6;
    kInterconnectSmoke = 7;
    kInterconnectCO = 8;
  }

  enum MuteStateEnum : ENUM8 {
    kNotMuted = 0;
    kMuted = 1;
  }

  enum SensitivityEnum : ENUM8 {
    kHigh = 0;
    kStandard = 1;
    kLow = 2;
  }

  bitmap Feature : BITMAP32 {
    kSmokeAlarm = 0x1;
    kCOAlarm = 0x2;
  }
<<<<<<< HEAD

  critical event SmokeAlarm = 0 {
    AlarmStateEnum alarmSeverityLevel = 0;
  }

  critical event COAlarm = 1 {
    AlarmStateEnum alarmSeverityLevel = 0;
  }

  info event LowBattery = 2 {
    AlarmStateEnum alarmSeverityLevel = 0;
  }

  info event HardwareFault = 3 {
  }

  info event EndOfService = 4 {
  }

  info event SelfTestComplete = 5 {
  }

  info event AlarmMuted = 6 {
  }

  info event MuteEnded = 7 {
  }

  critical event InterconnectSmokeAlarm = 8 {
    AlarmStateEnum alarmSeverityLevel = 0;
  }

  critical event InterconnectCOAlarm = 9 {
    AlarmStateEnum alarmSeverityLevel = 0;
  }

  info event AllClear = 10 {
  }

  readonly attribute ExpressedStateEnum expressedState = 0;
  readonly attribute AlarmStateEnum smokeState = 1;
  readonly attribute AlarmStateEnum COState = 2;
  readonly attribute AlarmStateEnum batteryAlert = 3;
  readonly attribute MuteStateEnum deviceMuted = 4;
  readonly attribute boolean testInProgress = 5;
  readonly attribute boolean hardwareFaultAlert = 6;
  readonly attribute EndOfServiceEnum endOfServiceAlert = 7;
  readonly attribute AlarmStateEnum interconnectSmokeAlarm = 8;
  readonly attribute AlarmStateEnum interconnectCOAlarm = 9;
  readonly attribute ContaminationStateEnum contaminationState = 10;
  attribute SensitivityEnum sensitivityLevel = 11;
  readonly attribute epoch_s expiryDate = 12;
  readonly attribute command_id generatedCommandList[] = 65528;
  readonly attribute command_id acceptedCommandList[] = 65529;
  readonly attribute event_id eventList[] = 65530;
  readonly attribute attrib_id attributeList[] = 65531;
  readonly attribute bitmap32 featureMap = 65532;
  readonly attribute int16u clusterRevision = 65533;

  command SelfTestRequest(): DefaultSuccess = 0;
}

/** Attributes and commands for configuring the Dishwasher alarm. */
server cluster DishwasherAlarm = 93 {
  bitmap AlarmMap : BITMAP32 {
    kInflowError = 0x1;
    kDrainError = 0x2;
    kDoorError = 0x4;
    kTempTooLow = 0x8;
    kTempTooHigh = 0x10;
    kWaterLevelError = 0x20;
  }

  info event Notify = 0 {
    AlarmMap active = 0;
    AlarmMap inactive = 1;
    AlarmMap state = 2;
    AlarmMap mask = 3;
  }

  readonly attribute AlarmMap mask = 0;
  readonly attribute AlarmMap latch = 1;
  readonly attribute AlarmMap state = 2;
  readonly attribute AlarmMap supported = 3;
  readonly attribute command_id generatedCommandList[] = 65528;
  readonly attribute command_id acceptedCommandList[] = 65529;
  readonly attribute event_id eventList[] = 65530;
  readonly attribute attrib_id attributeList[] = 65531;
  readonly attribute bitmap32 featureMap = 65532;
  readonly attribute int16u clusterRevision = 65533;

  request struct ResetRequest {
    AlarmMap alarms = 0;
  }

  request struct ModifyEnabledAlarmsRequest {
    AlarmMap mask = 0;
  }

  command Reset(ResetRequest): DefaultSuccess = 0;
  command ModifyEnabledAlarms(ModifyEnabledAlarmsRequest): DefaultSuccess = 1;
}

/** This cluster supports remotely monitoring and, where supported, changing the operational state of any device where a state machine is a part of the operation. */
server cluster OperationalState = 96 {
  enum ErrorStateEnum : ENUM8 {
    kNoError = 0;
    kUnableToStartOrResume = 1;
    kUnableToCompleteOperation = 2;
    kCommandInvalidInState = 3;
  }

  enum OperationalStateEnum : ENUM8 {
    kStopped = 0;
    kRunning = 1;
    kPaused = 2;
    kError = 3;
  }

  struct ErrorStateStruct {
    enum8 errorStateID = 0;
    optional char_string<64> errorStateLabel = 1;
    optional char_string<64> errorStateDetails = 2;
  }

  struct OperationalStateStruct {
    enum8 operationalStateID = 0;
    optional char_string<64> operationalStateLabel = 1;
  }

  critical event OperationalError = 0 {
    ErrorStateStruct errorState = 0;
  }

  info event OperationCompletion = 1 {
    ENUM8 completionErrorCode = 0;
    optional nullable elapsed_s totalOperationalTime = 1;
    optional nullable elapsed_s pausedTime = 2;
  }

  readonly attribute nullable CHAR_STRING phaseList[] = 0;
  readonly attribute nullable int8u currentPhase = 1;
  readonly attribute nullable elapsed_s countdownTime = 2;
  readonly attribute OperationalStateStruct operationalStateList[] = 3;
  readonly attribute OperationalStateEnum operationalState = 4;
  readonly attribute ErrorStateStruct operationalError = 5;
  readonly attribute command_id generatedCommandList[] = 65528;
  readonly attribute command_id acceptedCommandList[] = 65529;
  readonly attribute event_id eventList[] = 65530;
  readonly attribute attrib_id attributeList[] = 65531;
  readonly attribute bitmap32 featureMap = 65532;
  readonly attribute int16u clusterRevision = 65533;

  response struct OperationalCommandResponse = 4 {
    ErrorStateStruct commandResponseState = 0;
  }

  command Pause(): OperationalCommandResponse = 0;
  command Stop(): OperationalCommandResponse = 1;
  command Start(): OperationalCommandResponse = 2;
  command Resume(): OperationalCommandResponse = 3;
}

/** Attributes and commands for monitoring HEPA filters in a device */
server cluster HepaFilterMonitoring = 113 {
  enum ChangeIndicationEnum : ENUM8 {
    kOK = 0;
    kWarning = 1;
    kCritical = 2;
  }

  enum DegradationDirectionEnum : ENUM8 {
    kUp = 0;
    kDown = 1;
  }

  enum ProductIdentifierTypeEnum : ENUM8 {
    kUPC = 0;
    kGTIN8 = 1;
    kEAN = 2;
    kGTIN14 = 3;
    kOEM = 4;
  }

  bitmap Feature : BITMAP32 {
    kCondition = 0x1;
    kWarning = 0x2;
  }

  struct ReplacementProductStruct {
    ProductIdentifierTypeEnum productIdentifierType = 0;
    char_string<20> productIdentifierValue = 1;
  }

  readonly attribute percent condition = 0;
  readonly attribute DegradationDirectionEnum degradationDirection = 1;
  readonly attribute ChangeIndicationEnum changeIndication = 2;
  readonly attribute boolean inPlaceIndicator = 3;
  readonly attribute command_id generatedCommandList[] = 65528;
  readonly attribute command_id acceptedCommandList[] = 65529;
  readonly attribute event_id eventList[] = 65530;
  readonly attribute attrib_id attributeList[] = 65531;
  readonly attribute bitmap32 featureMap = 65532;
  readonly attribute int16u clusterRevision = 65533;
}

/** Attributes and commands for monitoring activated carbon filters in a device */
server cluster ActivatedCarbonFilterMonitoring = 114 {
  enum ChangeIndicationEnum : ENUM8 {
    kOK = 0;
    kWarning = 1;
    kCritical = 2;
  }

  enum DegradationDirectionEnum : ENUM8 {
    kUp = 0;
    kDown = 1;
  }

  enum ProductIdentifierTypeEnum : ENUM8 {
    kUPC = 0;
    kGTIN8 = 1;
    kEAN = 2;
    kGTIN14 = 3;
    kOEM = 4;
  }

  bitmap Feature : BITMAP32 {
    kCondition = 0x1;
    kWarning = 0x2;
  }

  struct ReplacementProductStruct {
    ProductIdentifierTypeEnum productIdentifierType = 0;
    char_string<20> productIdentifierValue = 1;
  }

  readonly attribute percent condition = 0;
  readonly attribute DegradationDirectionEnum degradationDirection = 1;
  readonly attribute ChangeIndicationEnum changeIndication = 2;
  readonly attribute boolean inPlaceIndicator = 3;
  readonly attribute command_id generatedCommandList[] = 65528;
  readonly attribute command_id acceptedCommandList[] = 65529;
  readonly attribute event_id eventList[] = 65530;
  readonly attribute attrib_id attributeList[] = 65531;
  readonly attribute bitmap32 featureMap = 65532;
  readonly attribute int16u clusterRevision = 65533;
}

/** Attributes and commands for monitoring ceramic filters in a device */
server cluster CeramicFilterMonitoring = 115 {
  enum ChangeIndicationEnum : ENUM8 {
    kOK = 0;
    kWarning = 1;
    kCritical = 2;
  }

  enum DegradationDirectionEnum : ENUM8 {
    kUp = 0;
    kDown = 1;
  }

  enum ProductIdentifierTypeEnum : ENUM8 {
    kUPC = 0;
    kGTIN8 = 1;
    kEAN = 2;
    kGTIN14 = 3;
    kOEM = 4;
  }

  bitmap Feature : BITMAP32 {
    kCondition = 0x1;
    kWarning = 0x2;
  }

  struct ReplacementProductStruct {
    ProductIdentifierTypeEnum productIdentifierType = 0;
    char_string<20> productIdentifierValue = 1;
  }

  readonly attribute percent condition = 0;
  readonly attribute DegradationDirectionEnum degradationDirection = 1;
  readonly attribute ChangeIndicationEnum changeIndication = 2;
  readonly attribute boolean inPlaceIndicator = 3;
  readonly attribute command_id generatedCommandList[] = 65528;
  readonly attribute command_id acceptedCommandList[] = 65529;
  readonly attribute event_id eventList[] = 65530;
  readonly attribute attrib_id attributeList[] = 65531;
  readonly attribute bitmap32 featureMap = 65532;
  readonly attribute int16u clusterRevision = 65533;
}

/** Attributes and commands for monitoring electrostatic filters in a device */
server cluster ElectrostaticFilterMonitoring = 116 {
  enum ChangeIndicationEnum : ENUM8 {
    kOK = 0;
    kWarning = 1;
    kCritical = 2;
  }

  enum DegradationDirectionEnum : ENUM8 {
    kUp = 0;
    kDown = 1;
  }

  enum ProductIdentifierTypeEnum : ENUM8 {
    kUPC = 0;
    kGTIN8 = 1;
    kEAN = 2;
    kGTIN14 = 3;
    kOEM = 4;
  }

  bitmap Feature : BITMAP32 {
    kCondition = 0x1;
    kWarning = 0x2;
  }

  struct ReplacementProductStruct {
    ProductIdentifierTypeEnum productIdentifierType = 0;
    char_string<20> productIdentifierValue = 1;
  }

  readonly attribute percent condition = 0;
  readonly attribute DegradationDirectionEnum degradationDirection = 1;
  readonly attribute ChangeIndicationEnum changeIndication = 2;
  readonly attribute boolean inPlaceIndicator = 3;
  readonly attribute command_id generatedCommandList[] = 65528;
  readonly attribute command_id acceptedCommandList[] = 65529;
  readonly attribute event_id eventList[] = 65530;
  readonly attribute attrib_id attributeList[] = 65531;
  readonly attribute bitmap32 featureMap = 65532;
  readonly attribute int16u clusterRevision = 65533;
}

/** Attributes and commands for monitoring UV filters in a device */
server cluster UvFilterMonitoring = 117 {
  enum ChangeIndicationEnum : ENUM8 {
    kOK = 0;
    kWarning = 1;
    kCritical = 2;
  }

  enum DegradationDirectionEnum : ENUM8 {
    kUp = 0;
    kDown = 1;
  }

  enum ProductIdentifierTypeEnum : ENUM8 {
    kUPC = 0;
    kGTIN8 = 1;
    kEAN = 2;
    kGTIN14 = 3;
    kOEM = 4;
  }

  bitmap Feature : BITMAP32 {
    kCondition = 0x1;
    kWarning = 0x2;
  }

  struct ReplacementProductStruct {
    ProductIdentifierTypeEnum productIdentifierType = 0;
    char_string<20> productIdentifierValue = 1;
  }

  readonly attribute percent condition = 0;
  readonly attribute DegradationDirectionEnum degradationDirection = 1;
  readonly attribute ChangeIndicationEnum changeIndication = 2;
  readonly attribute boolean inPlaceIndicator = 3;
  readonly attribute command_id generatedCommandList[] = 65528;
  readonly attribute command_id acceptedCommandList[] = 65529;
  readonly attribute event_id eventList[] = 65530;
  readonly attribute attrib_id attributeList[] = 65531;
  readonly attribute bitmap32 featureMap = 65532;
  readonly attribute int16u clusterRevision = 65533;
}

/** Attributes and commands for monitoring ionizing filters in a device */
server cluster IonizingFilterMonitoring = 118 {
  enum ChangeIndicationEnum : ENUM8 {
    kOK = 0;
    kWarning = 1;
    kCritical = 2;
  }

  enum DegradationDirectionEnum : ENUM8 {
    kUp = 0;
    kDown = 1;
  }

  enum ProductIdentifierTypeEnum : ENUM8 {
    kUPC = 0;
    kGTIN8 = 1;
    kEAN = 2;
    kGTIN14 = 3;
    kOEM = 4;
  }

  bitmap Feature : BITMAP32 {
    kCondition = 0x1;
    kWarning = 0x2;
  }

  struct ReplacementProductStruct {
    ProductIdentifierTypeEnum productIdentifierType = 0;
    char_string<20> productIdentifierValue = 1;
  }

  readonly attribute percent condition = 0;
  readonly attribute DegradationDirectionEnum degradationDirection = 1;
  readonly attribute ChangeIndicationEnum changeIndication = 2;
  readonly attribute boolean inPlaceIndicator = 3;
  readonly attribute command_id generatedCommandList[] = 65528;
  readonly attribute command_id acceptedCommandList[] = 65529;
  readonly attribute event_id eventList[] = 65530;
  readonly attribute attrib_id attributeList[] = 65531;
  readonly attribute bitmap32 featureMap = 65532;
  readonly attribute int16u clusterRevision = 65533;
}

/** Attributes and commands for monitoring zeolite filters in a device */
server cluster ZeoliteFilterMonitoring = 119 {
  enum ChangeIndicationEnum : ENUM8 {
    kOK = 0;
    kWarning = 1;
    kCritical = 2;
  }

  enum DegradationDirectionEnum : ENUM8 {
    kUp = 0;
    kDown = 1;
  }

  enum ProductIdentifierTypeEnum : ENUM8 {
    kUPC = 0;
    kGTIN8 = 1;
    kEAN = 2;
    kGTIN14 = 3;
    kOEM = 4;
  }

  bitmap Feature : BITMAP32 {
    kCondition = 0x1;
    kWarning = 0x2;
  }

  struct ReplacementProductStruct {
    ProductIdentifierTypeEnum productIdentifierType = 0;
    char_string<20> productIdentifierValue = 1;
  }

  readonly attribute percent condition = 0;
  readonly attribute DegradationDirectionEnum degradationDirection = 1;
  readonly attribute ChangeIndicationEnum changeIndication = 2;
  readonly attribute boolean inPlaceIndicator = 3;
  readonly attribute command_id generatedCommandList[] = 65528;
  readonly attribute command_id acceptedCommandList[] = 65529;
  readonly attribute event_id eventList[] = 65530;
  readonly attribute attrib_id attributeList[] = 65531;
  readonly attribute bitmap32 featureMap = 65532;
  readonly attribute int16u clusterRevision = 65533;
}
=======
>>>>>>> ee014cb9

  critical event SmokeAlarm = 0 {
    AlarmStateEnum alarmSeverityLevel = 0;
  }

  critical event COAlarm = 1 {
    AlarmStateEnum alarmSeverityLevel = 0;
  }

  info event LowBattery = 2 {
    AlarmStateEnum alarmSeverityLevel = 0;
  }

  info event HardwareFault = 3 {
  }

  info event EndOfService = 4 {
  }

  info event SelfTestComplete = 5 {
  }

  info event AlarmMuted = 6 {
  }

  info event MuteEnded = 7 {
  }

  critical event InterconnectSmokeAlarm = 8 {
    AlarmStateEnum alarmSeverityLevel = 0;
  }

  critical event InterconnectCOAlarm = 9 {
    AlarmStateEnum alarmSeverityLevel = 0;
  }

  info event AllClear = 10 {
  }

  readonly attribute ExpressedStateEnum expressedState = 0;
  readonly attribute AlarmStateEnum smokeState = 1;
  readonly attribute AlarmStateEnum COState = 2;
  readonly attribute AlarmStateEnum batteryAlert = 3;
  readonly attribute MuteStateEnum deviceMuted = 4;
  readonly attribute boolean testInProgress = 5;
  readonly attribute boolean hardwareFaultAlert = 6;
  readonly attribute EndOfServiceEnum endOfServiceAlert = 7;
  readonly attribute AlarmStateEnum interconnectSmokeAlarm = 8;
  readonly attribute AlarmStateEnum interconnectCOAlarm = 9;
  readonly attribute ContaminationStateEnum contaminationState = 10;
  attribute SensitivityEnum smokeSensitivityLevel = 11;
  readonly attribute epoch_s expiryDate = 12;
  readonly attribute command_id generatedCommandList[] = 65528;
  readonly attribute command_id acceptedCommandList[] = 65529;
  readonly attribute event_id eventList[] = 65530;
  readonly attribute attrib_id attributeList[] = 65531;
  readonly attribute bitmap32 featureMap = 65532;
  readonly attribute int16u clusterRevision = 65533;

  command SelfTestRequest(): DefaultSuccess = 0;
}

/** This cluster supports remotely monitoring and, where supported, changing the operational state of any device where a state machine is a part of the operation. */
server cluster OperationalState = 96 {
  enum ErrorStateEnum : ENUM8 {
    kNoError = 0;
    kUnableToStartOrResume = 1;
    kUnableToCompleteOperation = 2;
    kCommandInvalidInState = 3;
  }

  enum OperationalStateEnum : ENUM8 {
    kStopped = 0;
    kRunning = 1;
    kPaused = 2;
    kError = 3;
  }

  struct ErrorStateStruct {
    enum8 errorStateID = 0;
    optional char_string<64> errorStateLabel = 1;
    optional char_string<64> errorStateDetails = 2;
  }

  struct OperationalStateStruct {
    enum8 operationalStateID = 0;
    optional char_string<64> operationalStateLabel = 1;
  }

  critical event OperationalError = 0 {
    ErrorStateStruct errorState = 0;
  }

  info event OperationCompletion = 1 {
    ENUM8 completionErrorCode = 0;
    optional nullable elapsed_s totalOperationalTime = 1;
    optional nullable elapsed_s pausedTime = 2;
  }

  readonly attribute nullable CHAR_STRING phaseList[] = 0;
  readonly attribute nullable int8u currentPhase = 1;
  readonly attribute nullable elapsed_s countdownTime = 2;
  readonly attribute OperationalStateStruct operationalStateList[] = 3;
  readonly attribute OperationalStateEnum operationalState = 4;
  readonly attribute ErrorStateStruct operationalError = 5;
  readonly attribute command_id generatedCommandList[] = 65528;
  readonly attribute command_id acceptedCommandList[] = 65529;
  readonly attribute event_id eventList[] = 65530;
  readonly attribute attrib_id attributeList[] = 65531;
  readonly attribute bitmap32 featureMap = 65532;
  readonly attribute int16u clusterRevision = 65533;

  response struct OperationalCommandResponse = 4 {
    ErrorStateStruct commandResponseState = 0;
  }

  command Pause(): OperationalCommandResponse = 0;
  command Stop(): OperationalCommandResponse = 1;
  command Start(): OperationalCommandResponse = 2;
  command Resume(): OperationalCommandResponse = 3;
}

/** Attributes and commands for monitoring HEPA filters in a device */
server cluster HepaFilterMonitoring = 113 {
  enum ChangeIndicationEnum : ENUM8 {
    kOK = 0;
    kWarning = 1;
    kCritical = 2;
  }

  enum DegradationDirectionEnum : ENUM8 {
    kUp = 0;
    kDown = 1;
  }

  enum ProductIdentifierTypeEnum : ENUM8 {
    kUPC = 0;
    kGTIN8 = 1;
    kEAN = 2;
    kGTIN14 = 3;
    kOEM = 4;
  }

  bitmap Feature : BITMAP32 {
    kCondition = 0x1;
    kWarning = 0x2;
  }

  struct ReplacementProductStruct {
    ProductIdentifierTypeEnum productIdentifierType = 0;
    char_string<20> productIdentifierValue = 1;
  }

  readonly attribute percent condition = 0;
  readonly attribute DegradationDirectionEnum degradationDirection = 1;
  readonly attribute ChangeIndicationEnum changeIndication = 2;
  readonly attribute boolean inPlaceIndicator = 3;
  attribute nullable epoch_s lastChangedTime = 4;
  readonly attribute command_id generatedCommandList[] = 65528;
  readonly attribute command_id acceptedCommandList[] = 65529;
  readonly attribute event_id eventList[] = 65530;
  readonly attribute attrib_id attributeList[] = 65531;
  readonly attribute bitmap32 featureMap = 65532;
  readonly attribute int16u clusterRevision = 65533;

  command ResetCondition(): DefaultSuccess = 0;
}

/** Attributes and commands for monitoring activated carbon filters in a device */
server cluster ActivatedCarbonFilterMonitoring = 114 {
  enum ChangeIndicationEnum : ENUM8 {
    kOK = 0;
    kWarning = 1;
    kCritical = 2;
  }

  enum DegradationDirectionEnum : ENUM8 {
    kUp = 0;
    kDown = 1;
  }

  enum ProductIdentifierTypeEnum : ENUM8 {
    kUPC = 0;
    kGTIN8 = 1;
    kEAN = 2;
    kGTIN14 = 3;
    kOEM = 4;
  }

  bitmap Feature : BITMAP32 {
    kCondition = 0x1;
    kWarning = 0x2;
  }

  struct ReplacementProductStruct {
    ProductIdentifierTypeEnum productIdentifierType = 0;
    char_string<20> productIdentifierValue = 1;
  }

  readonly attribute percent condition = 0;
  readonly attribute DegradationDirectionEnum degradationDirection = 1;
  readonly attribute ChangeIndicationEnum changeIndication = 2;
  readonly attribute boolean inPlaceIndicator = 3;
  attribute nullable epoch_s lastChangedTime = 4;
  readonly attribute command_id generatedCommandList[] = 65528;
  readonly attribute command_id acceptedCommandList[] = 65529;
  readonly attribute event_id eventList[] = 65530;
  readonly attribute attrib_id attributeList[] = 65531;
  readonly attribute bitmap32 featureMap = 65532;
  readonly attribute int16u clusterRevision = 65533;

  command ResetCondition(): DefaultSuccess = 0;
}

/** An interface to a generic way to secure a door */
server cluster DoorLock = 257 {
  enum AlarmCodeEnum : ENUM8 {
    kLockJammed = 0;
    kLockFactoryReset = 1;
    kLockRadioPowerCycled = 3;
    kWrongCodeEntryLimit = 4;
    kFrontEsceutcheonRemoved = 5;
    kDoorForcedOpen = 6;
    kDoorAjar = 7;
    kForcedUser = 8;
  }

  enum CredentialRuleEnum : ENUM8 {
    kSingle = 0;
    kDual = 1;
    kTri = 2;
  }

  enum CredentialTypeEnum : ENUM8 {
    kProgrammingPIN = 0;
    kPIN = 1;
    kRFID = 2;
    kFingerprint = 3;
    kFingerVein = 4;
    kFace = 5;
  }

  enum DataOperationTypeEnum : ENUM8 {
    kAdd = 0;
    kClear = 1;
    kModify = 2;
  }

  enum DlLockState : ENUM8 {
    kNotFullyLocked = 0;
    kLocked = 1;
    kUnlocked = 2;
    kUnlatched = 3;
  }

  enum DlLockType : ENUM8 {
    kDeadBolt = 0;
    kMagnetic = 1;
    kOther = 2;
    kMortise = 3;
    kRim = 4;
    kLatchBolt = 5;
    kCylindricalLock = 6;
    kTubularLock = 7;
    kInterconnectedLock = 8;
    kDeadLatch = 9;
    kDoorFurniture = 10;
    kEurocylinder = 11;
  }

  enum DlStatus : ENUM8 {
    kSuccess = 0;
    kFailure = 1;
    kDuplicate = 2;
    kOccupied = 3;
    kInvalidField = 133;
    kResourceExhausted = 137;
    kNotFound = 139;
  }

  enum DoorLockOperationEventCode : ENUM8 {
    kUnknownOrMfgSpecific = 0;
    kLock = 1;
    kUnlock = 2;
    kLockInvalidPinOrId = 3;
    kLockInvalidSchedule = 4;
    kUnlockInvalidPinOrId = 5;
    kUnlockInvalidSchedule = 6;
    kOneTouchLock = 7;
    kKeyLock = 8;
    kKeyUnlock = 9;
    kAutoLock = 10;
    kScheduleLock = 11;
    kScheduleUnlock = 12;
    kManualLock = 13;
    kManualUnlock = 14;
  }

  enum DoorLockProgrammingEventCode : ENUM8 {
    kUnknownOrMfgSpecific = 0;
    kMasterCodeChanged = 1;
    kPinAdded = 2;
    kPinDeleted = 3;
    kPinChanged = 4;
    kIdAdded = 5;
    kIdDeleted = 6;
  }

  enum DoorLockSetPinOrIdStatus : ENUM8 {
    kSuccess = 0;
    kGeneralFailure = 1;
    kMemoryFull = 2;
    kDuplicateCodeError = 3;
  }

  enum DoorLockUserStatus : ENUM8 {
    kAvailable = 0;
    kOccupiedEnabled = 1;
    kOccupiedDisabled = 3;
    kNotSupported = 255;
  }

  enum DoorLockUserType : ENUM8 {
    kUnrestricted = 0;
    kYearDayScheduleUser = 1;
    kWeekDayScheduleUser = 2;
    kMasterUser = 3;
    kNonAccessUser = 4;
    kNotSupported = 255;
  }

  enum DoorStateEnum : ENUM8 {
    kDoorOpen = 0;
    kDoorClosed = 1;
    kDoorJammed = 2;
    kDoorForcedOpen = 3;
    kDoorUnspecifiedError = 4;
    kDoorAjar = 5;
  }

  enum LockDataTypeEnum : ENUM8 {
    kUnspecified = 0;
    kProgrammingCode = 1;
    kUserIndex = 2;
    kWeekDaySchedule = 3;
    kYearDaySchedule = 4;
    kHolidaySchedule = 5;
    kPIN = 6;
    kRFID = 7;
    kFingerprint = 8;
    kFingerVein = 9;
    kFace = 10;
  }

  enum LockOperationTypeEnum : ENUM8 {
    kLock = 0;
    kUnlock = 1;
    kNonAccessUserEvent = 2;
    kForcedUserEvent = 3;
    kUnlatch = 4;
  }

  enum OperatingModeEnum : ENUM8 {
    kNormal = 0;
    kVacation = 1;
    kPrivacy = 2;
    kNoRemoteLockUnlock = 3;
    kPassage = 4;
  }

  enum OperationErrorEnum : ENUM8 {
    kUnspecified = 0;
    kInvalidCredential = 1;
    kDisabledUserDenied = 2;
    kRestricted = 3;
    kInsufficientBattery = 4;
  }

  enum OperationSourceEnum : ENUM8 {
    kUnspecified = 0;
    kManual = 1;
    kProprietaryRemote = 2;
    kKeypad = 3;
    kAuto = 4;
    kButton = 5;
    kSchedule = 6;
    kRemote = 7;
    kRFID = 8;
    kBiometric = 9;
  }

  enum UserStatusEnum : ENUM8 {
    kAvailable = 0;
    kOccupiedEnabled = 1;
    kOccupiedDisabled = 3;
  }

  enum UserTypeEnum : ENUM8 {
    kUnrestrictedUser = 0;
    kYearDayScheduleUser = 1;
    kWeekDayScheduleUser = 2;
    kProgrammingUser = 3;
    kNonAccessUser = 4;
    kForcedUser = 5;
    kDisposableUser = 6;
    kExpiringUser = 7;
    kScheduleRestrictedUser = 8;
    kRemoteOnlyUser = 9;
  }

  bitmap DaysMaskMap : BITMAP8 {
    kSunday = 0x1;
    kMonday = 0x2;
    kTuesday = 0x4;
    kWednesday = 0x8;
    kThursday = 0x10;
    kFriday = 0x20;
    kSaturday = 0x40;
  }

  bitmap DlCredentialRuleMask : BITMAP8 {
    kSingle = 0x1;
    kDual = 0x2;
    kTri = 0x4;
  }

  bitmap DlCredentialRulesSupport : BITMAP8 {
    kSingle = 0x1;
    kDual = 0x2;
    kTri = 0x4;
  }

  bitmap DlDefaultConfigurationRegister : BITMAP16 {
    kEnableLocalProgrammingEnabled = 0x1;
    kKeypadInterfaceDefaultAccessEnabled = 0x2;
    kRemoteInterfaceDefaultAccessIsEnabled = 0x4;
    kSoundEnabled = 0x20;
    kAutoRelockTimeSet = 0x40;
    kLEDSettingsSet = 0x80;
  }

  bitmap DlKeypadOperationEventMask : BITMAP16 {
    kUnknown = 0x1;
    kLock = 0x2;
    kUnlock = 0x4;
    kLockInvalidPIN = 0x8;
    kLockInvalidSchedule = 0x10;
    kUnlockInvalidCode = 0x20;
    kUnlockInvalidSchedule = 0x40;
    kNonAccessUserOpEvent = 0x80;
  }

  bitmap DlKeypadProgrammingEventMask : BITMAP16 {
    kUnknown = 0x1;
    kProgrammingPINChanged = 0x2;
    kPINAdded = 0x4;
    kPINCleared = 0x8;
    kPINChanged = 0x10;
  }

  bitmap DlLocalProgrammingFeatures : BITMAP8 {
    kAddUsersCredentialsSchedulesLocally = 0x1;
    kModifyUsersCredentialsSchedulesLocally = 0x2;
    kClearUsersCredentialsSchedulesLocally = 0x4;
    kAdjustLockSettingsLocally = 0x8;
  }

  bitmap DlManualOperationEventMask : BITMAP16 {
    kUnknown = 0x1;
    kThumbturnLock = 0x2;
    kThumbturnUnlock = 0x4;
    kOneTouchLock = 0x8;
    kKeyLock = 0x10;
    kKeyUnlock = 0x20;
    kAutoLock = 0x40;
    kScheduleLock = 0x80;
    kScheduleUnlock = 0x100;
    kManualLock = 0x200;
    kManualUnlock = 0x400;
  }

  bitmap DlRFIDOperationEventMask : BITMAP16 {
    kUnknown = 0x1;
    kLock = 0x2;
    kUnlock = 0x4;
    kLockInvalidRFID = 0x8;
    kLockInvalidSchedule = 0x10;
    kUnlockInvalidRFID = 0x20;
    kUnlockInvalidSchedule = 0x40;
  }

  bitmap DlRFIDProgrammingEventMask : BITMAP16 {
    kUnknown = 0x1;
    kRFIDCodeAdded = 0x20;
    kRFIDCodeCleared = 0x40;
  }

  bitmap DlRemoteOperationEventMask : BITMAP16 {
    kUnknown = 0x1;
    kLock = 0x2;
    kUnlock = 0x4;
    kLockInvalidCode = 0x8;
    kLockInvalidSchedule = 0x10;
    kUnlockInvalidCode = 0x20;
    kUnlockInvalidSchedule = 0x40;
  }

  bitmap DlRemoteProgrammingEventMask : BITMAP16 {
    kUnknown = 0x1;
    kProgrammingPINChanged = 0x2;
    kPINAdded = 0x4;
    kPINCleared = 0x8;
    kPINChanged = 0x10;
    kRFIDCodeAdded = 0x20;
    kRFIDCodeCleared = 0x40;
  }

  bitmap DlSupportedOperatingModes : BITMAP16 {
    kNormal = 0x1;
    kVacation = 0x2;
    kPrivacy = 0x4;
    kNoRemoteLockUnlock = 0x8;
    kPassage = 0x10;
  }

  bitmap DoorLockDayOfWeek : BITMAP8 {
    kSunday = 0x1;
    kMonday = 0x2;
    kTuesday = 0x4;
    kWednesday = 0x8;
    kThursday = 0x10;
    kFriday = 0x20;
    kSaturday = 0x40;
  }

  bitmap Feature : BITMAP32 {
    kPINCredential = 0x1;
    kRFIDCredential = 0x2;
    kFingerCredentials = 0x4;
    kLogging = 0x8;
    kWeekDayAccessSchedules = 0x10;
    kDoorPositionSensor = 0x20;
    kFaceCredentials = 0x40;
    kCredentialsOverTheAirAccess = 0x80;
    kUser = 0x100;
    kNotification = 0x200;
    kYearDayAccessSchedules = 0x400;
    kHolidaySchedules = 0x800;
    kUnbolt = 0x1000;
  }

  struct CredentialStruct {
    CredentialTypeEnum credentialType = 0;
    int16u credentialIndex = 1;
  }

  critical event DoorLockAlarm = 0 {
    AlarmCodeEnum alarmCode = 0;
  }

  critical event DoorStateChange = 1 {
    DoorStateEnum doorState = 0;
  }

  critical event LockOperation = 2 {
    LockOperationTypeEnum lockOperationType = 0;
    OperationSourceEnum operationSource = 1;
    nullable INT16U userIndex = 2;
    nullable fabric_idx fabricIndex = 3;
    nullable NODE_ID sourceNode = 4;
    optional nullable CredentialStruct credentials[] = 5;
  }

  critical event LockOperationError = 3 {
    LockOperationTypeEnum lockOperationType = 0;
    OperationSourceEnum operationSource = 1;
    OperationErrorEnum operationError = 2;
    nullable INT16U userIndex = 3;
    nullable fabric_idx fabricIndex = 4;
    nullable NODE_ID sourceNode = 5;
    optional nullable CredentialStruct credentials[] = 6;
  }

  info event LockUserChange = 4 {
    LockDataTypeEnum lockDataType = 0;
    DataOperationTypeEnum dataOperationType = 1;
    OperationSourceEnum operationSource = 2;
    nullable INT16U userIndex = 3;
    nullable fabric_idx fabricIndex = 4;
    nullable NODE_ID sourceNode = 5;
    nullable INT16U dataIndex = 6;
  }

  readonly attribute nullable DlLockState lockState = 0;
  readonly attribute DlLockType lockType = 1;
  readonly attribute boolean actuatorEnabled = 2;
  readonly attribute nullable DoorStateEnum doorState = 3;
  attribute access(write: manage) int32u doorOpenEvents = 4;
  attribute access(write: manage) int32u doorClosedEvents = 5;
  attribute access(write: manage) int16u openPeriod = 6;
  readonly attribute int16u numberOfTotalUsersSupported = 17;
  readonly attribute int16u numberOfPINUsersSupported = 18;
  readonly attribute int16u numberOfRFIDUsersSupported = 19;
  readonly attribute int8u numberOfWeekDaySchedulesSupportedPerUser = 20;
  readonly attribute int8u numberOfYearDaySchedulesSupportedPerUser = 21;
  readonly attribute int8u numberOfHolidaySchedulesSupported = 22;
  readonly attribute int8u maxPINCodeLength = 23;
  readonly attribute int8u minPINCodeLength = 24;
  readonly attribute int8u maxRFIDCodeLength = 25;
  readonly attribute int8u minRFIDCodeLength = 26;
  readonly attribute DlCredentialRuleMask credentialRulesSupport = 27;
  readonly attribute int8u numberOfCredentialsSupportedPerUser = 28;
  attribute access(write: manage) char_string<3> language = 33;
  attribute access(write: manage) int32u autoRelockTime = 35;
  attribute access(write: manage) int8u soundVolume = 36;
  attribute access(write: manage) OperatingModeEnum operatingMode = 37;
  readonly attribute DlSupportedOperatingModes supportedOperatingModes = 38;
  readonly attribute DlDefaultConfigurationRegister defaultConfigurationRegister = 39;
  attribute access(write: manage) boolean enableOneTouchLocking = 41;
  attribute access(write: manage) boolean enableInsideStatusLED = 42;
  attribute access(write: manage) boolean enablePrivacyModeButton = 43;
  attribute access(write: administer) int8u wrongCodeEntryLimit = 48;
  attribute access(write: administer) int8u userCodeTemporaryDisableTime = 49;
  attribute access(write: administer) boolean requirePINforRemoteOperation = 51;
  readonly attribute command_id generatedCommandList[] = 65528;
  readonly attribute command_id acceptedCommandList[] = 65529;
  readonly attribute event_id eventList[] = 65530;
  readonly attribute attrib_id attributeList[] = 65531;
  readonly attribute bitmap32 featureMap = 65532;
  readonly attribute int16u clusterRevision = 65533;

  request struct LockDoorRequest {
    optional OCTET_STRING PINCode = 0;
  }

  request struct UnlockDoorRequest {
    optional OCTET_STRING PINCode = 0;
  }

  request struct UnlockWithTimeoutRequest {
    INT16U timeout = 0;
    optional OCTET_STRING PINCode = 1;
  }

  request struct SetWeekDayScheduleRequest {
    INT8U weekDayIndex = 0;
    INT16U userIndex = 1;
    DaysMaskMap daysMask = 2;
    INT8U startHour = 3;
    INT8U startMinute = 4;
    INT8U endHour = 5;
    INT8U endMinute = 6;
  }

  request struct GetWeekDayScheduleRequest {
    INT8U weekDayIndex = 0;
    INT16U userIndex = 1;
  }

  request struct ClearWeekDayScheduleRequest {
    INT8U weekDayIndex = 0;
    INT16U userIndex = 1;
  }

  request struct SetYearDayScheduleRequest {
    INT8U yearDayIndex = 0;
    INT16U userIndex = 1;
    epoch_s localStartTime = 2;
    epoch_s localEndTime = 3;
  }

  request struct GetYearDayScheduleRequest {
    INT8U yearDayIndex = 0;
    INT16U userIndex = 1;
  }

  request struct SetUserRequest {
    DataOperationTypeEnum operationType = 0;
    INT16U userIndex = 1;
    nullable CHAR_STRING userName = 2;
    nullable INT32U userUniqueID = 3;
    nullable UserStatusEnum userStatus = 4;
    nullable UserTypeEnum userType = 5;
    nullable CredentialRuleEnum credentialRule = 6;
  }

  request struct GetUserRequest {
    INT16U userIndex = 0;
  }

  request struct ClearUserRequest {
    INT16U userIndex = 0;
  }

  request struct SetCredentialRequest {
    DataOperationTypeEnum operationType = 0;
    CredentialStruct credential = 1;
    LONG_OCTET_STRING credentialData = 2;
    nullable INT16U userIndex = 3;
    nullable UserStatusEnum userStatus = 4;
    nullable UserTypeEnum userType = 5;
  }

  request struct GetCredentialStatusRequest {
    CredentialStruct credential = 0;
  }

  request struct ClearCredentialRequest {
    nullable CredentialStruct credential = 0;
  }

  request struct UnboltDoorRequest {
    optional OCTET_STRING PINCode = 0;
  }

  response struct GetUserResponse = 28 {
    INT16U userIndex = 0;
    nullable CHAR_STRING userName = 1;
    nullable INT32U userUniqueID = 2;
    nullable UserStatusEnum userStatus = 3;
    nullable UserTypeEnum userType = 4;
    nullable CredentialRuleEnum credentialRule = 5;
    nullable CredentialStruct credentials[] = 6;
    nullable fabric_idx creatorFabricIndex = 7;
    nullable fabric_idx lastModifiedFabricIndex = 8;
    nullable INT16U nextUserIndex = 9;
  }

  response struct SetCredentialResponse = 35 {
    DlStatus status = 0;
    nullable INT16U userIndex = 1;
    nullable INT16U nextCredentialIndex = 2;
  }

  response struct GetCredentialStatusResponse = 37 {
    boolean credentialExists = 0;
    nullable INT16U userIndex = 1;
    nullable fabric_idx creatorFabricIndex = 2;
    nullable fabric_idx lastModifiedFabricIndex = 3;
    nullable INT16U nextCredentialIndex = 4;
  }

  timed command LockDoor(LockDoorRequest): DefaultSuccess = 0;
  timed command UnlockDoor(UnlockDoorRequest): DefaultSuccess = 1;
  timed command UnlockWithTimeout(UnlockWithTimeoutRequest): DefaultSuccess = 3;
  command access(invoke: administer) SetWeekDaySchedule(SetWeekDayScheduleRequest): DefaultSuccess = 11;
  command access(invoke: administer) GetWeekDaySchedule(GetWeekDayScheduleRequest): GetWeekDayScheduleResponse = 12;
  command access(invoke: administer) ClearWeekDaySchedule(ClearWeekDayScheduleRequest): DefaultSuccess = 13;
  command access(invoke: administer) SetYearDaySchedule(SetYearDayScheduleRequest): DefaultSuccess = 14;
  command access(invoke: administer) GetYearDaySchedule(GetYearDayScheduleRequest): GetYearDayScheduleResponse = 15;
  timed command access(invoke: administer) SetUser(SetUserRequest): DefaultSuccess = 26;
  command access(invoke: administer) GetUser(GetUserRequest): GetUserResponse = 27;
  timed command access(invoke: administer) ClearUser(ClearUserRequest): DefaultSuccess = 29;
  timed command access(invoke: administer) SetCredential(SetCredentialRequest): SetCredentialResponse = 34;
  command access(invoke: administer) GetCredentialStatus(GetCredentialStatusRequest): GetCredentialStatusResponse = 36;
  timed command access(invoke: administer) ClearCredential(ClearCredentialRequest): DefaultSuccess = 38;
  timed command UnboltDoor(UnboltDoorRequest): DefaultSuccess = 39;
}

/** Provides an interface for controlling and adjusting automatic window coverings. */
server cluster WindowCovering = 258 {
  enum EndProductType : ENUM8 {
    kRollerShade = 0;
    kRomanShade = 1;
    kBalloonShade = 2;
    kWovenWood = 3;
    kPleatedShade = 4;
    kCellularShade = 5;
    kLayeredShade = 6;
    kLayeredShade2D = 7;
    kSheerShade = 8;
    kTiltOnlyInteriorBlind = 9;
    kInteriorBlind = 10;
    kVerticalBlindStripCurtain = 11;
    kInteriorVenetianBlind = 12;
    kExteriorVenetianBlind = 13;
    kLateralLeftCurtain = 14;
    kLateralRightCurtain = 15;
    kCentralCurtain = 16;
    kRollerShutter = 17;
    kExteriorVerticalScreen = 18;
    kAwningTerracePatio = 19;
    kAwningVerticalScreen = 20;
    kTiltOnlyPergola = 21;
    kSwingingShutter = 22;
    kSlidingShutter = 23;
    kUnknown = 255;
  }

  enum Type : ENUM8 {
    kRollerShade = 0;
    kRollerShade2Motor = 1;
    kRollerShadeExterior = 2;
    kRollerShadeExterior2Motor = 3;
    kDrapery = 4;
    kAwning = 5;
    kShutter = 6;
    kTiltBlindTiltOnly = 7;
    kTiltBlindLiftAndTilt = 8;
    kProjectorScreen = 9;
    kUnknown = 255;
  }

  bitmap ConfigStatus : BITMAP8 {
    kOperational = 0x1;
    kOnlineReserved = 0x2;
    kLiftMovementReversed = 0x4;
    kLiftPositionAware = 0x8;
    kTiltPositionAware = 0x10;
    kLiftEncoderControlled = 0x20;
    kTiltEncoderControlled = 0x40;
  }

  bitmap Feature : BITMAP32 {
    kLift = 0x1;
    kTilt = 0x2;
    kPositionAwareLift = 0x4;
    kAbsolutePosition = 0x8;
    kPositionAwareTilt = 0x10;
  }

  bitmap Mode : BITMAP8 {
    kMotorDirectionReversed = 0x1;
    kCalibrationMode = 0x2;
    kMaintenanceMode = 0x4;
    kLedFeedback = 0x8;
  }

  bitmap OperationalStatus : BITMAP8 {
    kGlobal = 0x3;
    kLift = 0xC;
    kTilt = 0x30;
  }

  bitmap SafetyStatus : BITMAP16 {
    kRemoteLockout = 0x1;
    kTamperDetection = 0x2;
    kFailedCommunication = 0x4;
    kPositionFailure = 0x8;
    kThermalProtection = 0x10;
    kObstacleDetected = 0x20;
    kPower = 0x40;
    kStopInput = 0x80;
    kMotorJammed = 0x100;
    kHardwareFailure = 0x200;
    kManualOperation = 0x400;
    kProtection = 0x800;
  }

  readonly attribute Type type = 0;
  readonly attribute int16u physicalClosedLimitLift = 1;
  readonly attribute int16u physicalClosedLimitTilt = 2;
  readonly attribute nullable int16u currentPositionLift = 3;
  readonly attribute nullable int16u currentPositionTilt = 4;
  readonly attribute int16u numberOfActuationsLift = 5;
  readonly attribute int16u numberOfActuationsTilt = 6;
  readonly attribute ConfigStatus configStatus = 7;
  readonly attribute nullable Percent currentPositionLiftPercentage = 8;
  readonly attribute nullable Percent currentPositionTiltPercentage = 9;
  readonly attribute OperationalStatus operationalStatus = 10;
  readonly attribute nullable Percent100ths targetPositionLiftPercent100ths = 11;
  readonly attribute nullable Percent100ths targetPositionTiltPercent100ths = 12;
  readonly attribute EndProductType endProductType = 13;
  readonly attribute nullable Percent100ths currentPositionLiftPercent100ths = 14;
  readonly attribute nullable Percent100ths currentPositionTiltPercent100ths = 15;
  readonly attribute int16u installedOpenLimitLift = 16;
  readonly attribute int16u installedClosedLimitLift = 17;
  readonly attribute int16u installedOpenLimitTilt = 18;
  readonly attribute int16u installedClosedLimitTilt = 19;
  attribute access(write: manage) Mode mode = 23;
  readonly attribute SafetyStatus safetyStatus = 26;
  readonly attribute command_id generatedCommandList[] = 65528;
  readonly attribute command_id acceptedCommandList[] = 65529;
  readonly attribute event_id eventList[] = 65530;
  readonly attribute attrib_id attributeList[] = 65531;
  readonly attribute bitmap32 featureMap = 65532;
  readonly attribute int16u clusterRevision = 65533;

  request struct GoToLiftValueRequest {
    INT16U liftValue = 0;
  }

  request struct GoToLiftPercentageRequest {
    Percent100ths liftPercent100thsValue = 0;
  }

  request struct GoToTiltValueRequest {
    INT16U tiltValue = 0;
  }

  request struct GoToTiltPercentageRequest {
    Percent100ths tiltPercent100thsValue = 0;
  }

  command UpOrOpen(): DefaultSuccess = 0;
  command DownOrClose(): DefaultSuccess = 1;
  command StopMotion(): DefaultSuccess = 2;
  command GoToLiftValue(GoToLiftValueRequest): DefaultSuccess = 4;
  command GoToLiftPercentage(GoToLiftPercentageRequest): DefaultSuccess = 5;
  command GoToTiltValue(GoToTiltValueRequest): DefaultSuccess = 7;
  command GoToTiltPercentage(GoToTiltPercentageRequest): DefaultSuccess = 8;
}

/** This cluster provides control of a barrier (garage door). */
server cluster BarrierControl = 259 {
  readonly attribute enum8 barrierMovingState = 1;
  readonly attribute bitmap16 barrierSafetyStatus = 2;
  readonly attribute bitmap8 barrierCapabilities = 3;
  readonly attribute int8u barrierPosition = 10;
  readonly attribute command_id generatedCommandList[] = 65528;
  readonly attribute command_id acceptedCommandList[] = 65529;
  readonly attribute event_id eventList[] = 65530;
  readonly attribute attrib_id attributeList[] = 65531;
  readonly attribute bitmap32 featureMap = 65532;
  readonly attribute int16u clusterRevision = 65533;

  request struct BarrierControlGoToPercentRequest {
    INT8U percentOpen = 0;
  }

  command BarrierControlGoToPercent(BarrierControlGoToPercentRequest): DefaultSuccess = 0;
  command BarrierControlStop(): DefaultSuccess = 1;
}

/** An interface for configuring and controlling pumps. */
server cluster PumpConfigurationAndControl = 512 {
  enum ControlModeEnum : ENUM8 {
    kConstantSpeed = 0;
    kConstantPressure = 1;
    kProportionalPressure = 2;
    kConstantFlow = 3;
    kConstantTemperature = 5;
    kAutomatic = 7;
  }

  enum OperationModeEnum : ENUM8 {
    kNormal = 0;
    kMinimum = 1;
    kMaximum = 2;
    kLocal = 3;
  }

  bitmap Feature : BITMAP32 {
    kConstantPressure = 0x1;
    kCompensatedPressure = 0x2;
    kConstantFlow = 0x4;
    kConstantSpeed = 0x8;
    kConstantTemperature = 0x10;
    kAutomatic = 0x20;
    kLocalOperation = 0x40;
  }

  bitmap PumpStatusBitmap : BITMAP16 {
    kDeviceFault = 0x1;
    kSupplyfault = 0x2;
    kSpeedLow = 0x4;
    kSpeedHigh = 0x8;
    kLocalOverride = 0x10;
    kRunning = 0x20;
    kRemotePressure = 0x40;
    kRemoteFlow = 0x80;
    kRemoteTemperature = 0x100;
  }

  info event SupplyVoltageLow = 0 {
  }

  info event SupplyVoltageHigh = 1 {
  }

  info event PowerMissingPhase = 2 {
  }

  info event SystemPressureLow = 3 {
  }

  info event SystemPressureHigh = 4 {
  }

  critical event DryRunning = 5 {
  }

  info event MotorTemperatureHigh = 6 {
  }

  critical event PumpMotorFatalFailure = 7 {
  }

  info event ElectronicTemperatureHigh = 8 {
  }

  critical event PumpBlocked = 9 {
  }

  info event SensorFailure = 10 {
  }

  info event ElectronicNonFatalFailure = 11 {
  }

  critical event ElectronicFatalFailure = 12 {
  }

  info event GeneralFault = 13 {
  }

  info event Leakage = 14 {
  }

  info event AirDetection = 15 {
  }

  info event TurbineOperation = 16 {
  }

  readonly attribute nullable int16s maxPressure = 0;
  readonly attribute nullable int16u maxSpeed = 1;
  readonly attribute nullable int16u maxFlow = 2;
  readonly attribute nullable int16s minConstPressure = 3;
  readonly attribute nullable int16s maxConstPressure = 4;
  readonly attribute nullable int16s minCompPressure = 5;
  readonly attribute nullable int16s maxCompPressure = 6;
  readonly attribute nullable int16u minConstSpeed = 7;
  readonly attribute nullable int16u maxConstSpeed = 8;
  readonly attribute nullable int16u minConstFlow = 9;
  readonly attribute nullable int16u maxConstFlow = 10;
  readonly attribute nullable int16s minConstTemp = 11;
  readonly attribute nullable int16s maxConstTemp = 12;
  readonly attribute PumpStatusBitmap pumpStatus = 16;
  readonly attribute OperationModeEnum effectiveOperationMode = 17;
  readonly attribute ControlModeEnum effectiveControlMode = 18;
  readonly attribute nullable int16s capacity = 19;
  readonly attribute nullable int16u speed = 20;
  attribute access(write: manage) nullable int24u lifetimeRunningHours = 21;
  readonly attribute nullable int24u power = 22;
  attribute access(write: manage) nullable int32u lifetimeEnergyConsumed = 23;
  attribute access(write: manage) OperationModeEnum operationMode = 32;
  attribute access(write: manage) ControlModeEnum controlMode = 33;
  readonly attribute command_id generatedCommandList[] = 65528;
  readonly attribute command_id acceptedCommandList[] = 65529;
  readonly attribute event_id eventList[] = 65530;
  readonly attribute attrib_id attributeList[] = 65531;
  readonly attribute bitmap32 featureMap = 65532;
  readonly attribute int16u clusterRevision = 65533;
}

/** An interface for configuring and controlling the functionality of a thermostat. */
server cluster Thermostat = 513 {
  enum SetpointAdjustMode : ENUM8 {
    kHeat = 0;
    kCool = 1;
    kBoth = 2;
  }

  enum ThermostatControlSequence : ENUM8 {
    kCoolingOnly = 0;
    kCoolingWithReheat = 1;
    kHeatingOnly = 2;
    kHeatingWithReheat = 3;
    kCoolingAndHeating = 4;
    kCoolingAndHeatingWithReheat = 5;
  }

  enum ThermostatRunningMode : ENUM8 {
    kOff = 0;
    kCool = 3;
    kHeat = 4;
  }

  enum ThermostatSystemMode : ENUM8 {
    kOff = 0;
    kAuto = 1;
    kCool = 3;
    kHeat = 4;
    kEmergencyHeat = 5;
    kPrecooling = 6;
    kFanOnly = 7;
    kDry = 8;
    kSleep = 9;
  }

  bitmap DayOfWeek : BITMAP8 {
    kSunday = 0x1;
    kMonday = 0x2;
    kTuesday = 0x4;
    kWednesday = 0x8;
    kThursday = 0x10;
    kFriday = 0x20;
    kSaturday = 0x40;
    kAway = 0x80;
  }

  bitmap Feature : BITMAP32 {
    kHeating = 0x1;
    kCooling = 0x2;
    kOccupancy = 0x4;
    kScheduleConfiguration = 0x8;
    kSetback = 0x10;
    kAutoMode = 0x20;
    kLocalTemperatureNotExposed = 0x40;
  }

  bitmap ModeForSequence : BITMAP8 {
    kHeatSetpointPresent = 0x1;
    kCoolSetpointPresent = 0x2;
  }

  struct ThermostatScheduleTransition {
    int16u transitionTime = 0;
    nullable int16s heatSetpoint = 1;
    nullable int16s coolSetpoint = 2;
  }

  readonly attribute nullable int16s localTemperature = 0;
  readonly attribute int16s absMinHeatSetpointLimit = 3;
  readonly attribute int16s absMaxHeatSetpointLimit = 4;
  readonly attribute int16s absMinCoolSetpointLimit = 5;
  readonly attribute int16s absMaxCoolSetpointLimit = 6;
  attribute int16s occupiedCoolingSetpoint = 17;
  attribute int16s occupiedHeatingSetpoint = 18;
  attribute access(write: manage) int16s minHeatSetpointLimit = 21;
  attribute access(write: manage) int16s maxHeatSetpointLimit = 22;
  attribute access(write: manage) int16s minCoolSetpointLimit = 23;
  attribute access(write: manage) int16s maxCoolSetpointLimit = 24;
  attribute access(write: manage) int8s minSetpointDeadBand = 25;
  attribute access(write: manage) ThermostatControlSequence controlSequenceOfOperation = 27;
  attribute access(write: manage) enum8 systemMode = 28;
  readonly attribute command_id generatedCommandList[] = 65528;
  readonly attribute command_id acceptedCommandList[] = 65529;
  readonly attribute event_id eventList[] = 65530;
  readonly attribute attrib_id attributeList[] = 65531;
  readonly attribute bitmap32 featureMap = 65532;
  readonly attribute int16u clusterRevision = 65533;

  request struct SetpointRaiseLowerRequest {
    SetpointAdjustMode mode = 0;
    INT8S amount = 1;
  }

  command SetpointRaiseLower(SetpointRaiseLowerRequest): DefaultSuccess = 0;
}

/** An interface for controlling a fan in a heating/cooling system. */
server cluster FanControl = 514 {
  enum AirflowDirectionEnum : ENUM8 {
    kForward = 0;
    kReverse = 1;
  }

  enum FanModeEnum : ENUM8 {
    kOff = 0;
    kLow = 1;
    kMedium = 2;
    kHigh = 3;
    kOn = 4;
    kAuto = 5;
    kSmart = 6;
  }

  enum FanModeSequenceEnum : ENUM8 {
    kOffLowMedHigh = 0;
    kOffLowHigh = 1;
    kOffLowMedHighAuto = 2;
    kOffLowHighAuto = 3;
    kOffOnAuto = 4;
    kOffOn = 5;
  }

  enum StepDirectionEnum : ENUM8 {
    kIncrease = 0;
    kDecrease = 1;
  }

  bitmap Feature : BITMAP32 {
    kMultiSpeed = 0x1;
    kAuto = 0x2;
    kRocking = 0x4;
    kWind = 0x8;
    kStep = 0x10;
    kAirflowDirection = 0x20;
  }

  bitmap RockBitmap : BITMAP8 {
    kRockLeftRight = 0x1;
    kRockUpDown = 0x2;
    kRockRound = 0x4;
  }

  bitmap WindBitmap : BITMAP8 {
    kSleepWind = 0x1;
    kNaturalWind = 0x2;
  }

  attribute FanModeEnum fanMode = 0;
  attribute FanModeSequenceEnum fanModeSequence = 1;
  attribute nullable Percent percentSetting = 2;
  readonly attribute Percent percentCurrent = 3;
  readonly attribute int8u speedMax = 4;
  attribute nullable int8u speedSetting = 5;
  readonly attribute int8u speedCurrent = 6;
  readonly attribute RockBitmap rockSupport = 7;
  attribute RockBitmap rockSetting = 8;
  readonly attribute WindBitmap windSupport = 9;
  attribute WindBitmap windSetting = 10;
  attribute AirflowDirectionEnum airflowDirection = 11;
  readonly attribute command_id generatedCommandList[] = 65528;
  readonly attribute command_id acceptedCommandList[] = 65529;
  readonly attribute event_id eventList[] = 65530;
  readonly attribute attrib_id attributeList[] = 65531;
  readonly attribute bitmap32 featureMap = 65532;
  readonly attribute int16u clusterRevision = 65533;

  request struct StepRequest {
    StepDirectionEnum direction = 0;
    optional boolean wrap = 1;
    optional boolean lowestOff = 2;
  }

  command Step(StepRequest): DefaultSuccess = 0;
}

/** An interface for configuring the user interface of a thermostat (which may be remote from the thermostat). */
server cluster ThermostatUserInterfaceConfiguration = 516 {
  attribute enum8 temperatureDisplayMode = 0;
  attribute access(write: manage) enum8 keypadLockout = 1;
  attribute access(write: manage) enum8 scheduleProgrammingVisibility = 2;
  readonly attribute command_id generatedCommandList[] = 65528;
  readonly attribute command_id acceptedCommandList[] = 65529;
  readonly attribute event_id eventList[] = 65530;
  readonly attribute attrib_id attributeList[] = 65531;
  readonly attribute bitmap32 featureMap = 65532;
  readonly attribute int16u clusterRevision = 65533;
}

/** Attributes and commands for controlling the color properties of a color-capable light. */
server cluster ColorControl = 768 {
  enum ColorLoopAction : ENUM8 {
    kDeactivate = 0;
    kActivateFromColorLoopStartEnhancedHue = 1;
    kActivateFromEnhancedCurrentHue = 2;
  }

  enum ColorLoopDirection : ENUM8 {
    kDecrementHue = 0;
    kIncrementHue = 1;
  }

  enum ColorMode : ENUM8 {
    kCurrentHueAndCurrentSaturation = 0;
    kCurrentXAndCurrentY = 1;
    kColorTemperature = 2;
  }

  enum HueDirection : ENUM8 {
    kShortestDistance = 0;
    kLongestDistance = 1;
    kUp = 2;
    kDown = 3;
  }

  enum HueMoveMode : ENUM8 {
    kStop = 0;
    kUp = 1;
    kDown = 3;
  }

  enum HueStepMode : ENUM8 {
    kUp = 1;
    kDown = 3;
  }

  enum SaturationMoveMode : ENUM8 {
    kStop = 0;
    kUp = 1;
    kDown = 3;
  }

  enum SaturationStepMode : ENUM8 {
    kUp = 1;
    kDown = 3;
  }

  bitmap ColorCapabilities : BITMAP16 {
    kHueSaturationSupported = 0x1;
    kEnhancedHueSupported = 0x2;
    kColorLoopSupported = 0x4;
    kXYAttributesSupported = 0x8;
    kColorTemperatureSupported = 0x10;
  }

  bitmap ColorLoopUpdateFlags : BITMAP8 {
    kUpdateAction = 0x1;
    kUpdateDirection = 0x2;
    kUpdateTime = 0x4;
    kUpdateStartHue = 0x8;
  }

  bitmap Feature : BITMAP32 {
    kHueAndSaturation = 0x1;
    kEnhancedHue = 0x2;
    kColorLoop = 0x4;
    kXY = 0x8;
    kColorTemperature = 0x10;
  }

  readonly attribute int8u currentHue = 0;
  readonly attribute int8u currentSaturation = 1;
  readonly attribute int16u remainingTime = 2;
  readonly attribute int16u currentX = 3;
  readonly attribute int16u currentY = 4;
  readonly attribute enum8 driftCompensation = 5;
  readonly attribute char_string<254> compensationText = 6;
  readonly attribute int16u colorTemperatureMireds = 7;
  readonly attribute enum8 colorMode = 8;
  attribute bitmap8 options = 15;
  readonly attribute nullable int8u numberOfPrimaries = 16;
  readonly attribute int16u primary1X = 17;
  readonly attribute int16u primary1Y = 18;
  readonly attribute nullable int8u primary1Intensity = 19;
  readonly attribute int16u primary2X = 21;
  readonly attribute int16u primary2Y = 22;
  readonly attribute nullable int8u primary2Intensity = 23;
  readonly attribute int16u primary3X = 25;
  readonly attribute int16u primary3Y = 26;
  readonly attribute nullable int8u primary3Intensity = 27;
  readonly attribute int16u primary4X = 32;
  readonly attribute int16u primary4Y = 33;
  readonly attribute nullable int8u primary4Intensity = 34;
  readonly attribute int16u primary5X = 36;
  readonly attribute int16u primary5Y = 37;
  readonly attribute nullable int8u primary5Intensity = 38;
  readonly attribute int16u primary6X = 40;
  readonly attribute int16u primary6Y = 41;
  readonly attribute nullable int8u primary6Intensity = 42;
  attribute access(write: manage) int16u whitePointX = 48;
  attribute access(write: manage) int16u whitePointY = 49;
  attribute access(write: manage) int16u colorPointRX = 50;
  attribute access(write: manage) int16u colorPointRY = 51;
  attribute access(write: manage) nullable int8u colorPointRIntensity = 52;
  attribute access(write: manage) int16u colorPointGX = 54;
  attribute access(write: manage) int16u colorPointGY = 55;
  attribute access(write: manage) nullable int8u colorPointGIntensity = 56;
  attribute access(write: manage) int16u colorPointBX = 58;
  attribute access(write: manage) int16u colorPointBY = 59;
  attribute access(write: manage) nullable int8u colorPointBIntensity = 60;
  readonly attribute int16u enhancedCurrentHue = 16384;
  readonly attribute enum8 enhancedColorMode = 16385;
  readonly attribute int8u colorLoopActive = 16386;
  readonly attribute int8u colorLoopDirection = 16387;
  readonly attribute int16u colorLoopTime = 16388;
  readonly attribute int16u colorLoopStartEnhancedHue = 16389;
  readonly attribute int16u colorLoopStoredEnhancedHue = 16390;
  readonly attribute bitmap16 colorCapabilities = 16394;
  readonly attribute int16u colorTempPhysicalMinMireds = 16395;
  readonly attribute int16u colorTempPhysicalMaxMireds = 16396;
  readonly attribute int16u coupleColorTempToLevelMinMireds = 16397;
  attribute access(write: manage) nullable int16u startUpColorTemperatureMireds = 16400;
  readonly attribute command_id generatedCommandList[] = 65528;
  readonly attribute command_id acceptedCommandList[] = 65529;
  readonly attribute event_id eventList[] = 65530;
  readonly attribute attrib_id attributeList[] = 65531;
  readonly attribute bitmap32 featureMap = 65532;
  readonly attribute int16u clusterRevision = 65533;

  request struct MoveToHueRequest {
    INT8U hue = 0;
    HueDirection direction = 1;
    INT16U transitionTime = 2;
    BITMAP8 optionsMask = 3;
    BITMAP8 optionsOverride = 4;
  }

  request struct MoveHueRequest {
    HueMoveMode moveMode = 0;
    INT8U rate = 1;
    BITMAP8 optionsMask = 2;
    BITMAP8 optionsOverride = 3;
  }

  request struct StepHueRequest {
    HueStepMode stepMode = 0;
    INT8U stepSize = 1;
    INT8U transitionTime = 2;
    BITMAP8 optionsMask = 3;
    BITMAP8 optionsOverride = 4;
  }

  request struct MoveToSaturationRequest {
    INT8U saturation = 0;
    INT16U transitionTime = 1;
    BITMAP8 optionsMask = 2;
    BITMAP8 optionsOverride = 3;
  }

  request struct MoveSaturationRequest {
    SaturationMoveMode moveMode = 0;
    INT8U rate = 1;
    BITMAP8 optionsMask = 2;
    BITMAP8 optionsOverride = 3;
  }

  request struct StepSaturationRequest {
    SaturationStepMode stepMode = 0;
    INT8U stepSize = 1;
    INT8U transitionTime = 2;
    BITMAP8 optionsMask = 3;
    BITMAP8 optionsOverride = 4;
  }

  request struct MoveToHueAndSaturationRequest {
    INT8U hue = 0;
    INT8U saturation = 1;
    INT16U transitionTime = 2;
    BITMAP8 optionsMask = 3;
    BITMAP8 optionsOverride = 4;
  }

  request struct MoveToColorRequest {
    INT16U colorX = 0;
    INT16U colorY = 1;
    INT16U transitionTime = 2;
    BITMAP8 optionsMask = 3;
    BITMAP8 optionsOverride = 4;
  }

  request struct MoveColorRequest {
    INT16S rateX = 0;
    INT16S rateY = 1;
    BITMAP8 optionsMask = 2;
    BITMAP8 optionsOverride = 3;
  }

  request struct StepColorRequest {
    INT16S stepX = 0;
    INT16S stepY = 1;
    INT16U transitionTime = 2;
    BITMAP8 optionsMask = 3;
    BITMAP8 optionsOverride = 4;
  }

  request struct MoveToColorTemperatureRequest {
    INT16U colorTemperatureMireds = 0;
    INT16U transitionTime = 1;
    BITMAP8 optionsMask = 2;
    BITMAP8 optionsOverride = 3;
  }

  request struct EnhancedMoveToHueRequest {
    INT16U enhancedHue = 0;
    HueDirection direction = 1;
    INT16U transitionTime = 2;
    BITMAP8 optionsMask = 3;
    BITMAP8 optionsOverride = 4;
  }

  request struct EnhancedMoveHueRequest {
    HueMoveMode moveMode = 0;
    INT16U rate = 1;
    BITMAP8 optionsMask = 2;
    BITMAP8 optionsOverride = 3;
  }

  request struct EnhancedStepHueRequest {
    HueStepMode stepMode = 0;
    INT16U stepSize = 1;
    INT16U transitionTime = 2;
    BITMAP8 optionsMask = 3;
    BITMAP8 optionsOverride = 4;
  }

  request struct EnhancedMoveToHueAndSaturationRequest {
    INT16U enhancedHue = 0;
    INT8U saturation = 1;
    INT16U transitionTime = 2;
    BITMAP8 optionsMask = 3;
    BITMAP8 optionsOverride = 4;
  }

  request struct ColorLoopSetRequest {
    ColorLoopUpdateFlags updateFlags = 0;
    ColorLoopAction action = 1;
    ColorLoopDirection direction = 2;
    INT16U time = 3;
    INT16U startHue = 4;
    BITMAP8 optionsMask = 5;
    BITMAP8 optionsOverride = 6;
  }

  request struct StopMoveStepRequest {
    BITMAP8 optionsMask = 0;
    BITMAP8 optionsOverride = 1;
  }

  request struct MoveColorTemperatureRequest {
    HueMoveMode moveMode = 0;
    INT16U rate = 1;
    INT16U colorTemperatureMinimumMireds = 2;
    INT16U colorTemperatureMaximumMireds = 3;
    BITMAP8 optionsMask = 4;
    BITMAP8 optionsOverride = 5;
  }

  request struct StepColorTemperatureRequest {
    HueStepMode stepMode = 0;
    INT16U stepSize = 1;
    INT16U transitionTime = 2;
    INT16U colorTemperatureMinimumMireds = 3;
    INT16U colorTemperatureMaximumMireds = 4;
    BITMAP8 optionsMask = 5;
    BITMAP8 optionsOverride = 6;
  }

  command MoveToHue(MoveToHueRequest): DefaultSuccess = 0;
  command MoveHue(MoveHueRequest): DefaultSuccess = 1;
  command StepHue(StepHueRequest): DefaultSuccess = 2;
  command MoveToSaturation(MoveToSaturationRequest): DefaultSuccess = 3;
  command MoveSaturation(MoveSaturationRequest): DefaultSuccess = 4;
  command StepSaturation(StepSaturationRequest): DefaultSuccess = 5;
  command MoveToHueAndSaturation(MoveToHueAndSaturationRequest): DefaultSuccess = 6;
  command MoveToColor(MoveToColorRequest): DefaultSuccess = 7;
  command MoveColor(MoveColorRequest): DefaultSuccess = 8;
  command StepColor(StepColorRequest): DefaultSuccess = 9;
  command MoveToColorTemperature(MoveToColorTemperatureRequest): DefaultSuccess = 10;
  command EnhancedMoveToHue(EnhancedMoveToHueRequest): DefaultSuccess = 64;
  command EnhancedMoveHue(EnhancedMoveHueRequest): DefaultSuccess = 65;
  command EnhancedStepHue(EnhancedStepHueRequest): DefaultSuccess = 66;
  command EnhancedMoveToHueAndSaturation(EnhancedMoveToHueAndSaturationRequest): DefaultSuccess = 67;
  command ColorLoopSet(ColorLoopSetRequest): DefaultSuccess = 68;
  command StopMoveStep(StopMoveStepRequest): DefaultSuccess = 71;
  command MoveColorTemperature(MoveColorTemperatureRequest): DefaultSuccess = 75;
  command StepColorTemperature(StepColorTemperatureRequest): DefaultSuccess = 76;
}

/** Attributes and commands for configuring a lighting ballast. */
server cluster BallastConfiguration = 769 {
  readonly attribute int8u physicalMinLevel = 0;
  readonly attribute int8u physicalMaxLevel = 1;
  readonly attribute bitmap8 ballastStatus = 2;
  attribute int8u minLevel = 16;
  attribute int8u maxLevel = 17;
  attribute nullable int8u intrinsicBallastFactor = 20;
  attribute nullable int8u ballastFactorAdjustment = 21;
  readonly attribute int8u lampQuantity = 32;
  attribute char_string<16> lampType = 48;
  attribute char_string<16> lampManufacturer = 49;
  attribute nullable int24u lampRatedHours = 50;
  attribute nullable int24u lampBurnHours = 51;
  attribute bitmap8 lampAlarmMode = 52;
  attribute nullable int24u lampBurnHoursTripPoint = 53;
  readonly attribute command_id generatedCommandList[] = 65528;
  readonly attribute command_id acceptedCommandList[] = 65529;
  readonly attribute event_id eventList[] = 65530;
  readonly attribute attrib_id attributeList[] = 65531;
  readonly attribute bitmap32 featureMap = 65532;
  readonly attribute int16u clusterRevision = 65533;
}

/** Attributes and commands for configuring the measurement of illuminance, and reporting illuminance measurements. */
server cluster IlluminanceMeasurement = 1024 {
  enum LightSensorTypeEnum : ENUM8 {
    kPhotodiode = 0;
    kCMOS = 1;
  }

  readonly attribute nullable int16u measuredValue = 0;
  readonly attribute nullable int16u minMeasuredValue = 1;
  readonly attribute nullable int16u maxMeasuredValue = 2;
  readonly attribute int16u tolerance = 3;
  readonly attribute nullable LightSensorTypeEnum lightSensorType = 4;
  readonly attribute command_id generatedCommandList[] = 65528;
  readonly attribute command_id acceptedCommandList[] = 65529;
  readonly attribute event_id eventList[] = 65530;
  readonly attribute attrib_id attributeList[] = 65531;
  readonly attribute bitmap32 featureMap = 65532;
  readonly attribute int16u clusterRevision = 65533;
}

/** Attributes and commands for configuring the measurement of temperature, and reporting temperature measurements. */
server cluster TemperatureMeasurement = 1026 {
  readonly attribute nullable int16s measuredValue = 0;
  readonly attribute nullable int16s minMeasuredValue = 1;
  readonly attribute nullable int16s maxMeasuredValue = 2;
  readonly attribute int16u tolerance = 3;
  readonly attribute command_id generatedCommandList[] = 65528;
  readonly attribute command_id acceptedCommandList[] = 65529;
  readonly attribute event_id eventList[] = 65530;
  readonly attribute attrib_id attributeList[] = 65531;
  readonly attribute bitmap32 featureMap = 65532;
  readonly attribute int16u clusterRevision = 65533;
}

/** Attributes and commands for configuring the measurement of pressure, and reporting pressure measurements. */
server cluster PressureMeasurement = 1027 {
  bitmap Feature : BITMAP32 {
    kExtended = 0x1;
  }

  readonly attribute nullable int16s measuredValue = 0;
  readonly attribute nullable int16s minMeasuredValue = 1;
  readonly attribute nullable int16s maxMeasuredValue = 2;
  readonly attribute command_id generatedCommandList[] = 65528;
  readonly attribute command_id acceptedCommandList[] = 65529;
  readonly attribute event_id eventList[] = 65530;
  readonly attribute attrib_id attributeList[] = 65531;
  readonly attribute bitmap32 featureMap = 65532;
  readonly attribute int16u clusterRevision = 65533;
}

/** Attributes and commands for configuring the measurement of flow, and reporting flow measurements. */
server cluster FlowMeasurement = 1028 {
  readonly attribute nullable int16u measuredValue = 0;
  readonly attribute nullable int16u minMeasuredValue = 1;
  readonly attribute nullable int16u maxMeasuredValue = 2;
  readonly attribute int16u tolerance = 3;
  readonly attribute command_id generatedCommandList[] = 65528;
  readonly attribute command_id acceptedCommandList[] = 65529;
  readonly attribute event_id eventList[] = 65530;
  readonly attribute attrib_id attributeList[] = 65531;
  readonly attribute bitmap32 featureMap = 65532;
  readonly attribute int16u clusterRevision = 65533;
}

/** Attributes and commands for configuring the measurement of relative humidity, and reporting relative humidity measurements. */
server cluster RelativeHumidityMeasurement = 1029 {
  readonly attribute nullable int16u measuredValue = 0;
  readonly attribute nullable int16u minMeasuredValue = 1;
  readonly attribute nullable int16u maxMeasuredValue = 2;
  readonly attribute int16u tolerance = 3;
  readonly attribute command_id generatedCommandList[] = 65528;
  readonly attribute command_id acceptedCommandList[] = 65529;
  readonly attribute event_id eventList[] = 65530;
  readonly attribute attrib_id attributeList[] = 65531;
  readonly attribute bitmap32 featureMap = 65532;
  readonly attribute int16u clusterRevision = 65533;
}

/** Attributes and commands for configuring occupancy sensing, and reporting occupancy status. */
server cluster OccupancySensing = 1030 {
  enum OccupancySensorTypeEnum : ENUM8 {
    kPIR = 0;
    kUltrasonic = 1;
    kPIRAndUltrasonic = 2;
    kPhysicalContact = 3;
  }

  bitmap OccupancyBitmap : BITMAP8 {
    kOccupied = 0x1;
  }

  bitmap OccupancySensorTypeBitmap : BITMAP8 {
    kPIR = 0x1;
    kUltrasonic = 0x2;
    kPhysicalContact = 0x4;
  }

  readonly attribute OccupancyBitmap occupancy = 0;
  readonly attribute OccupancySensorTypeEnum occupancySensorType = 1;
  readonly attribute OccupancySensorTypeBitmap occupancySensorTypeBitmap = 2;
  readonly attribute command_id generatedCommandList[] = 65528;
  readonly attribute command_id acceptedCommandList[] = 65529;
  readonly attribute event_id eventList[] = 65530;
  readonly attribute attrib_id attributeList[] = 65531;
  readonly attribute bitmap32 featureMap = 65532;
  readonly attribute int16u clusterRevision = 65533;
}

/** Attributes for reporting carbon monoxide concentration measurements */
server cluster CarbonMonoxideConcentrationMeasurement = 1036 {
  enum LevelValueEnum : ENUM8 {
    kUnknown = 0;
    kLow = 1;
    kMedium = 2;
    kHigh = 3;
    kCritical = 4;
  }

  enum MeasurementMediumEnum : ENUM8 {
    kAir = 0;
    kWater = 1;
    kSoil = 2;
  }

  enum MeasurementUnitEnum : ENUM8 {
    kPPM = 0;
    kPPB = 1;
    kPPT = 2;
    kMGM3 = 3;
    kUGM3 = 4;
    kNGM3 = 5;
    kPM3 = 6;
    kBQM3 = 7;
  }

  bitmap Feature : BITMAP32 {
    kNumericMeasurement = 0x1;
    kLevelIndication = 0x2;
    kMediumLevel = 0x4;
    kCriticalLevel = 0x8;
    kPeakMeasurement = 0x10;
    kAverageMeasurement = 0x20;
  }

  readonly attribute nullable single measuredValue = 0;
  readonly attribute nullable single minMeasuredValue = 1;
  readonly attribute nullable single maxMeasuredValue = 2;
  readonly attribute nullable single peakMeasuredValue = 3;
  readonly attribute elapsed_s peakMeasuredValueWindow = 4;
  readonly attribute nullable single averageMeasuredValue = 5;
  readonly attribute elapsed_s averageMeasuredValueWindow = 6;
  readonly attribute single uncertainty = 7;
  readonly attribute MeasurementUnitEnum measurementUnit = 8;
  readonly attribute MeasurementMediumEnum measurementMedium = 9;
  readonly attribute LevelValueEnum levelValue = 10;
  readonly attribute command_id generatedCommandList[] = 65528;
  readonly attribute command_id acceptedCommandList[] = 65529;
  readonly attribute event_id eventList[] = 65530;
  readonly attribute attrib_id attributeList[] = 65531;
  readonly attribute bitmap32 featureMap = 65532;
  readonly attribute int16u clusterRevision = 65533;
}

/** Attributes for reporting carbon dioxide concentration measurements */
server cluster CarbonDioxideConcentrationMeasurement = 1037 {
  enum LevelValueEnum : ENUM8 {
    kUnknown = 0;
    kLow = 1;
    kMedium = 2;
    kHigh = 3;
    kCritical = 4;
  }

  enum MeasurementMediumEnum : ENUM8 {
    kAir = 0;
    kWater = 1;
    kSoil = 2;
  }

  enum MeasurementUnitEnum : ENUM8 {
    kPPM = 0;
    kPPB = 1;
    kPPT = 2;
    kMGM3 = 3;
    kUGM3 = 4;
    kNGM3 = 5;
    kPM3 = 6;
    kBQM3 = 7;
  }

  bitmap Feature : BITMAP32 {
    kNumericMeasurement = 0x1;
    kLevelIndication = 0x2;
    kMediumLevel = 0x4;
    kCriticalLevel = 0x8;
    kPeakMeasurement = 0x10;
    kAverageMeasurement = 0x20;
  }

  readonly attribute nullable single measuredValue = 0;
  readonly attribute nullable single minMeasuredValue = 1;
  readonly attribute nullable single maxMeasuredValue = 2;
  readonly attribute nullable single peakMeasuredValue = 3;
  readonly attribute elapsed_s peakMeasuredValueWindow = 4;
  readonly attribute nullable single averageMeasuredValue = 5;
  readonly attribute elapsed_s averageMeasuredValueWindow = 6;
  readonly attribute single uncertainty = 7;
  readonly attribute MeasurementUnitEnum measurementUnit = 8;
  readonly attribute MeasurementMediumEnum measurementMedium = 9;
  readonly attribute LevelValueEnum levelValue = 10;
  readonly attribute command_id generatedCommandList[] = 65528;
  readonly attribute command_id acceptedCommandList[] = 65529;
  readonly attribute event_id eventList[] = 65530;
  readonly attribute attrib_id attributeList[] = 65531;
  readonly attribute bitmap32 featureMap = 65532;
  readonly attribute int16u clusterRevision = 65533;
}

/** Attributes for reporting nitrogen dioxide concentration measurements */
server cluster NitrogenDioxideConcentrationMeasurement = 1043 {
  enum LevelValueEnum : ENUM8 {
    kUnknown = 0;
    kLow = 1;
    kMedium = 2;
    kHigh = 3;
    kCritical = 4;
  }

  enum MeasurementMediumEnum : ENUM8 {
    kAir = 0;
    kWater = 1;
    kSoil = 2;
  }

  enum MeasurementUnitEnum : ENUM8 {
    kPPM = 0;
    kPPB = 1;
    kPPT = 2;
    kMGM3 = 3;
    kUGM3 = 4;
    kNGM3 = 5;
    kPM3 = 6;
    kBQM3 = 7;
  }

  bitmap Feature : BITMAP32 {
    kNumericMeasurement = 0x1;
    kLevelIndication = 0x2;
    kMediumLevel = 0x4;
    kCriticalLevel = 0x8;
    kPeakMeasurement = 0x10;
    kAverageMeasurement = 0x20;
  }

  readonly attribute nullable single measuredValue = 0;
  readonly attribute nullable single minMeasuredValue = 1;
  readonly attribute nullable single maxMeasuredValue = 2;
  readonly attribute nullable single peakMeasuredValue = 3;
  readonly attribute elapsed_s peakMeasuredValueWindow = 4;
  readonly attribute nullable single averageMeasuredValue = 5;
  readonly attribute elapsed_s averageMeasuredValueWindow = 6;
  readonly attribute single uncertainty = 7;
  readonly attribute MeasurementUnitEnum measurementUnit = 8;
  readonly attribute MeasurementMediumEnum measurementMedium = 9;
  readonly attribute LevelValueEnum levelValue = 10;
  readonly attribute command_id generatedCommandList[] = 65528;
  readonly attribute command_id acceptedCommandList[] = 65529;
  readonly attribute event_id eventList[] = 65530;
  readonly attribute attrib_id attributeList[] = 65531;
  readonly attribute bitmap32 featureMap = 65532;
  readonly attribute int16u clusterRevision = 65533;
}

/** Attributes for reporting ozone concentration measurements */
server cluster OzoneConcentrationMeasurement = 1045 {
  enum LevelValueEnum : ENUM8 {
    kUnknown = 0;
    kLow = 1;
    kMedium = 2;
    kHigh = 3;
    kCritical = 4;
  }

  enum MeasurementMediumEnum : ENUM8 {
    kAir = 0;
    kWater = 1;
    kSoil = 2;
  }

  enum MeasurementUnitEnum : ENUM8 {
    kPPM = 0;
    kPPB = 1;
    kPPT = 2;
    kMGM3 = 3;
    kUGM3 = 4;
    kNGM3 = 5;
    kPM3 = 6;
    kBQM3 = 7;
  }

  bitmap Feature : BITMAP32 {
    kNumericMeasurement = 0x1;
    kLevelIndication = 0x2;
    kMediumLevel = 0x4;
    kCriticalLevel = 0x8;
    kPeakMeasurement = 0x10;
    kAverageMeasurement = 0x20;
  }

  readonly attribute nullable single measuredValue = 0;
  readonly attribute nullable single minMeasuredValue = 1;
  readonly attribute nullable single maxMeasuredValue = 2;
  readonly attribute nullable single peakMeasuredValue = 3;
  readonly attribute elapsed_s peakMeasuredValueWindow = 4;
  readonly attribute nullable single averageMeasuredValue = 5;
  readonly attribute elapsed_s averageMeasuredValueWindow = 6;
  readonly attribute single uncertainty = 7;
  readonly attribute MeasurementUnitEnum measurementUnit = 8;
  readonly attribute MeasurementMediumEnum measurementMedium = 9;
  readonly attribute LevelValueEnum levelValue = 10;
  readonly attribute command_id generatedCommandList[] = 65528;
  readonly attribute command_id acceptedCommandList[] = 65529;
  readonly attribute event_id eventList[] = 65530;
  readonly attribute attrib_id attributeList[] = 65531;
  readonly attribute bitmap32 featureMap = 65532;
  readonly attribute int16u clusterRevision = 65533;
}

/** Attributes for reporting PM2.5 concentration measurements */
server cluster Pm25ConcentrationMeasurement = 1066 {
  enum LevelValueEnum : ENUM8 {
    kUnknown = 0;
    kLow = 1;
    kMedium = 2;
    kHigh = 3;
    kCritical = 4;
  }

  enum MeasurementMediumEnum : ENUM8 {
    kAir = 0;
    kWater = 1;
    kSoil = 2;
  }

  enum MeasurementUnitEnum : ENUM8 {
    kPPM = 0;
    kPPB = 1;
    kPPT = 2;
    kMGM3 = 3;
    kUGM3 = 4;
    kNGM3 = 5;
    kPM3 = 6;
    kBQM3 = 7;
  }

  bitmap Feature : BITMAP32 {
    kNumericMeasurement = 0x1;
    kLevelIndication = 0x2;
    kMediumLevel = 0x4;
    kCriticalLevel = 0x8;
    kPeakMeasurement = 0x10;
    kAverageMeasurement = 0x20;
  }

  readonly attribute nullable single measuredValue = 0;
  readonly attribute nullable single minMeasuredValue = 1;
  readonly attribute nullable single maxMeasuredValue = 2;
  readonly attribute nullable single peakMeasuredValue = 3;
  readonly attribute elapsed_s peakMeasuredValueWindow = 4;
  readonly attribute nullable single averageMeasuredValue = 5;
  readonly attribute elapsed_s averageMeasuredValueWindow = 6;
  readonly attribute single uncertainty = 7;
  readonly attribute MeasurementUnitEnum measurementUnit = 8;
  readonly attribute MeasurementMediumEnum measurementMedium = 9;
  readonly attribute LevelValueEnum levelValue = 10;
  readonly attribute command_id generatedCommandList[] = 65528;
  readonly attribute command_id acceptedCommandList[] = 65529;
  readonly attribute event_id eventList[] = 65530;
  readonly attribute attrib_id attributeList[] = 65531;
  readonly attribute bitmap32 featureMap = 65532;
  readonly attribute int16u clusterRevision = 65533;
}

/** Attributes for reporting formaldehyde concentration measurements */
server cluster FormaldehydeConcentrationMeasurement = 1067 {
  enum LevelValueEnum : ENUM8 {
    kUnknown = 0;
    kLow = 1;
    kMedium = 2;
    kHigh = 3;
    kCritical = 4;
  }

  enum MeasurementMediumEnum : ENUM8 {
    kAir = 0;
    kWater = 1;
    kSoil = 2;
  }

  enum MeasurementUnitEnum : ENUM8 {
    kPPM = 0;
    kPPB = 1;
    kPPT = 2;
    kMGM3 = 3;
    kUGM3 = 4;
    kNGM3 = 5;
    kPM3 = 6;
    kBQM3 = 7;
  }

  bitmap Feature : BITMAP32 {
    kNumericMeasurement = 0x1;
    kLevelIndication = 0x2;
    kMediumLevel = 0x4;
    kCriticalLevel = 0x8;
    kPeakMeasurement = 0x10;
    kAverageMeasurement = 0x20;
  }

  readonly attribute nullable single measuredValue = 0;
  readonly attribute nullable single minMeasuredValue = 1;
  readonly attribute nullable single maxMeasuredValue = 2;
  readonly attribute nullable single peakMeasuredValue = 3;
  readonly attribute elapsed_s peakMeasuredValueWindow = 4;
  readonly attribute nullable single averageMeasuredValue = 5;
  readonly attribute elapsed_s averageMeasuredValueWindow = 6;
  readonly attribute single uncertainty = 7;
  readonly attribute MeasurementUnitEnum measurementUnit = 8;
  readonly attribute MeasurementMediumEnum measurementMedium = 9;
  readonly attribute LevelValueEnum levelValue = 10;
  readonly attribute command_id generatedCommandList[] = 65528;
  readonly attribute command_id acceptedCommandList[] = 65529;
  readonly attribute event_id eventList[] = 65530;
  readonly attribute attrib_id attributeList[] = 65531;
  readonly attribute bitmap32 featureMap = 65532;
  readonly attribute int16u clusterRevision = 65533;
}

/** Attributes for reporting PM1 concentration measurements */
server cluster Pm1ConcentrationMeasurement = 1068 {
  enum LevelValueEnum : ENUM8 {
    kUnknown = 0;
    kLow = 1;
    kMedium = 2;
    kHigh = 3;
    kCritical = 4;
  }

  enum MeasurementMediumEnum : ENUM8 {
    kAir = 0;
    kWater = 1;
    kSoil = 2;
  }

  enum MeasurementUnitEnum : ENUM8 {
    kPPM = 0;
    kPPB = 1;
    kPPT = 2;
    kMGM3 = 3;
    kUGM3 = 4;
    kNGM3 = 5;
    kPM3 = 6;
    kBQM3 = 7;
  }

  bitmap Feature : BITMAP32 {
    kNumericMeasurement = 0x1;
    kLevelIndication = 0x2;
    kMediumLevel = 0x4;
    kCriticalLevel = 0x8;
    kPeakMeasurement = 0x10;
    kAverageMeasurement = 0x20;
  }

  readonly attribute nullable single measuredValue = 0;
  readonly attribute nullable single minMeasuredValue = 1;
  readonly attribute nullable single maxMeasuredValue = 2;
  readonly attribute nullable single peakMeasuredValue = 3;
  readonly attribute elapsed_s peakMeasuredValueWindow = 4;
  readonly attribute nullable single averageMeasuredValue = 5;
  readonly attribute elapsed_s averageMeasuredValueWindow = 6;
  readonly attribute single uncertainty = 7;
  readonly attribute MeasurementUnitEnum measurementUnit = 8;
  readonly attribute MeasurementMediumEnum measurementMedium = 9;
  readonly attribute LevelValueEnum levelValue = 10;
  readonly attribute command_id generatedCommandList[] = 65528;
  readonly attribute command_id acceptedCommandList[] = 65529;
  readonly attribute event_id eventList[] = 65530;
  readonly attribute attrib_id attributeList[] = 65531;
  readonly attribute bitmap32 featureMap = 65532;
  readonly attribute int16u clusterRevision = 65533;
}

/** Attributes for reporting PM10 concentration measurements */
server cluster Pm10ConcentrationMeasurement = 1069 {
  enum LevelValueEnum : ENUM8 {
    kUnknown = 0;
    kLow = 1;
    kMedium = 2;
    kHigh = 3;
    kCritical = 4;
  }

  enum MeasurementMediumEnum : ENUM8 {
    kAir = 0;
    kWater = 1;
    kSoil = 2;
  }

  enum MeasurementUnitEnum : ENUM8 {
    kPPM = 0;
    kPPB = 1;
    kPPT = 2;
    kMGM3 = 3;
    kUGM3 = 4;
    kNGM3 = 5;
    kPM3 = 6;
    kBQM3 = 7;
  }

  bitmap Feature : BITMAP32 {
    kNumericMeasurement = 0x1;
    kLevelIndication = 0x2;
    kMediumLevel = 0x4;
    kCriticalLevel = 0x8;
    kPeakMeasurement = 0x10;
    kAverageMeasurement = 0x20;
  }

  readonly attribute nullable single measuredValue = 0;
  readonly attribute nullable single minMeasuredValue = 1;
  readonly attribute nullable single maxMeasuredValue = 2;
  readonly attribute nullable single peakMeasuredValue = 3;
  readonly attribute elapsed_s peakMeasuredValueWindow = 4;
  readonly attribute nullable single averageMeasuredValue = 5;
  readonly attribute elapsed_s averageMeasuredValueWindow = 6;
  readonly attribute single uncertainty = 7;
  readonly attribute MeasurementUnitEnum measurementUnit = 8;
  readonly attribute MeasurementMediumEnum measurementMedium = 9;
  readonly attribute LevelValueEnum levelValue = 10;
  readonly attribute command_id generatedCommandList[] = 65528;
  readonly attribute command_id acceptedCommandList[] = 65529;
  readonly attribute event_id eventList[] = 65530;
  readonly attribute attrib_id attributeList[] = 65531;
  readonly attribute bitmap32 featureMap = 65532;
  readonly attribute int16u clusterRevision = 65533;
}

/** Attributes for reporting total volatile organic compounds concentration measurements */
server cluster TotalVolatileOrganicCompoundsConcentrationMeasurement = 1070 {
  enum LevelValueEnum : ENUM8 {
    kUnknown = 0;
    kLow = 1;
    kMedium = 2;
    kHigh = 3;
    kCritical = 4;
  }

  enum MeasurementMediumEnum : ENUM8 {
    kAir = 0;
    kWater = 1;
    kSoil = 2;
  }

  enum MeasurementUnitEnum : ENUM8 {
    kPPM = 0;
    kPPB = 1;
    kPPT = 2;
    kMGM3 = 3;
    kUGM3 = 4;
    kNGM3 = 5;
    kPM3 = 6;
    kBQM3 = 7;
  }

  bitmap Feature : BITMAP32 {
    kNumericMeasurement = 0x1;
    kLevelIndication = 0x2;
    kMediumLevel = 0x4;
    kCriticalLevel = 0x8;
    kPeakMeasurement = 0x10;
    kAverageMeasurement = 0x20;
  }

  readonly attribute nullable single measuredValue = 0;
  readonly attribute nullable single minMeasuredValue = 1;
  readonly attribute nullable single maxMeasuredValue = 2;
  readonly attribute nullable single peakMeasuredValue = 3;
  readonly attribute elapsed_s peakMeasuredValueWindow = 4;
  readonly attribute nullable single averageMeasuredValue = 5;
  readonly attribute elapsed_s averageMeasuredValueWindow = 6;
  readonly attribute single uncertainty = 7;
  readonly attribute MeasurementUnitEnum measurementUnit = 8;
  readonly attribute MeasurementMediumEnum measurementMedium = 9;
  readonly attribute LevelValueEnum levelValue = 10;
  readonly attribute command_id generatedCommandList[] = 65528;
  readonly attribute command_id acceptedCommandList[] = 65529;
  readonly attribute event_id eventList[] = 65530;
  readonly attribute attrib_id attributeList[] = 65531;
  readonly attribute bitmap32 featureMap = 65532;
  readonly attribute int16u clusterRevision = 65533;
}

/** Attributes for reporting radon concentration measurements */
server cluster RadonConcentrationMeasurement = 1071 {
  enum LevelValueEnum : ENUM8 {
    kUnknown = 0;
    kLow = 1;
    kMedium = 2;
    kHigh = 3;
    kCritical = 4;
  }

  enum MeasurementMediumEnum : ENUM8 {
    kAir = 0;
    kWater = 1;
    kSoil = 2;
  }

  enum MeasurementUnitEnum : ENUM8 {
    kPPM = 0;
    kPPB = 1;
    kPPT = 2;
    kMGM3 = 3;
    kUGM3 = 4;
    kNGM3 = 5;
    kPM3 = 6;
    kBQM3 = 7;
  }

  bitmap Feature : BITMAP32 {
    kNumericMeasurement = 0x1;
    kLevelIndication = 0x2;
    kMediumLevel = 0x4;
    kCriticalLevel = 0x8;
    kPeakMeasurement = 0x10;
    kAverageMeasurement = 0x20;
  }

  readonly attribute nullable single measuredValue = 0;
  readonly attribute nullable single minMeasuredValue = 1;
  readonly attribute nullable single maxMeasuredValue = 2;
  readonly attribute nullable single peakMeasuredValue = 3;
  readonly attribute elapsed_s peakMeasuredValueWindow = 4;
  readonly attribute nullable single averageMeasuredValue = 5;
  readonly attribute elapsed_s averageMeasuredValueWindow = 6;
  readonly attribute single uncertainty = 7;
  readonly attribute MeasurementUnitEnum measurementUnit = 8;
  readonly attribute MeasurementMediumEnum measurementMedium = 9;
  readonly attribute LevelValueEnum levelValue = 10;
  readonly attribute command_id generatedCommandList[] = 65528;
  readonly attribute command_id acceptedCommandList[] = 65529;
  readonly attribute event_id eventList[] = 65530;
  readonly attribute attrib_id attributeList[] = 65531;
  readonly attribute bitmap32 featureMap = 65532;
  readonly attribute int16u clusterRevision = 65533;
}

/** This cluster provides an interface for managing low power mode on a device that supports the Wake On LAN protocol. */
server cluster WakeOnLan = 1283 {
  readonly attribute char_string<32> MACAddress = 0;
  readonly attribute command_id generatedCommandList[] = 65528;
  readonly attribute command_id acceptedCommandList[] = 65529;
  readonly attribute event_id eventList[] = 65530;
  readonly attribute attrib_id attributeList[] = 65531;
  readonly attribute bitmap32 featureMap = 65532;
  readonly attribute int16u clusterRevision = 65533;
}

/** This cluster provides an interface for controlling the current Channel on a device. */
server cluster Channel = 1284 {
  enum ChannelStatusEnum : ENUM8 {
    kSuccess = 0;
    kMultipleMatches = 1;
    kNoMatches = 2;
  }

  enum LineupInfoTypeEnum : ENUM8 {
    kMSO = 0;
  }

  bitmap Feature : BITMAP32 {
    kChannelList = 0x1;
    kLineupInfo = 0x2;
  }

  struct ChannelInfoStruct {
    int16u majorNumber = 0;
    int16u minorNumber = 1;
    optional char_string name = 2;
    optional char_string callSign = 3;
    optional char_string affiliateCallSign = 4;
  }

  struct LineupInfoStruct {
    char_string operatorName = 0;
    optional char_string lineupName = 1;
    optional char_string postalCode = 2;
    LineupInfoTypeEnum lineupInfoType = 3;
  }

  readonly attribute ChannelInfoStruct channelList[] = 0;
  readonly attribute command_id generatedCommandList[] = 65528;
  readonly attribute command_id acceptedCommandList[] = 65529;
  readonly attribute event_id eventList[] = 65530;
  readonly attribute attrib_id attributeList[] = 65531;
  readonly attribute bitmap32 featureMap = 65532;
  readonly attribute int16u clusterRevision = 65533;
}

/** This cluster provides an interface for UX navigation within a set of targets on a device or endpoint. */
server cluster TargetNavigator = 1285 {
  enum TargetNavigatorStatusEnum : ENUM8 {
    kSuccess = 0;
    kTargetNotFound = 1;
    kNotAllowed = 2;
  }

  struct TargetInfoStruct {
    int8u identifier = 0;
    char_string<32> name = 1;
  }

  readonly attribute TargetInfoStruct targetList[] = 0;
  readonly attribute int8u currentTarget = 1;
  readonly attribute command_id generatedCommandList[] = 65528;
  readonly attribute command_id acceptedCommandList[] = 65529;
  readonly attribute event_id eventList[] = 65530;
  readonly attribute attrib_id attributeList[] = 65531;
  readonly attribute bitmap32 featureMap = 65532;
  readonly attribute int16u clusterRevision = 65533;

  request struct NavigateTargetRequest {
    INT8U target = 0;
    optional CHAR_STRING data = 1;
  }

  response struct NavigateTargetResponse = 1 {
    TargetNavigatorStatusEnum status = 0;
    optional CHAR_STRING data = 1;
  }

  command NavigateTarget(NavigateTargetRequest): NavigateTargetResponse = 0;
}

/** This cluster provides an interface for controlling Media Playback (PLAY, PAUSE, etc) on a media device such as a TV or Speaker. */
server cluster MediaPlayback = 1286 {
  enum MediaPlaybackStatusEnum : ENUM8 {
    kSuccess = 0;
    kInvalidStateForCommand = 1;
    kNotAllowed = 2;
    kNotActive = 3;
    kSpeedOutOfRange = 4;
    kSeekOutOfRange = 5;
  }

  enum PlaybackStateEnum : ENUM8 {
    kPlaying = 0;
    kPaused = 1;
    kNotPlaying = 2;
    kBuffering = 3;
  }

  bitmap Feature : BITMAP32 {
    kAdvancedSeek = 0x1;
    kVariableSpeed = 0x2;
  }

  struct PlaybackPositionStruct {
    epoch_us updatedAt = 0;
    nullable int64u position = 1;
  }

  readonly attribute PlaybackStateEnum currentState = 0;
  readonly attribute nullable epoch_us startTime = 1;
  readonly attribute nullable int64u duration = 2;
  readonly attribute single playbackSpeed = 4;
  readonly attribute nullable int64u seekRangeEnd = 5;
  readonly attribute nullable int64u seekRangeStart = 6;
  readonly attribute command_id generatedCommandList[] = 65528;
  readonly attribute command_id acceptedCommandList[] = 65529;
  readonly attribute event_id eventList[] = 65530;
  readonly attribute attrib_id attributeList[] = 65531;
  readonly attribute bitmap32 featureMap = 65532;
  readonly attribute int16u clusterRevision = 65533;
}

/** This cluster provides an interface for controlling the Input Selector on a media device such as a TV. */
server cluster MediaInput = 1287 {
  enum InputTypeEnum : ENUM8 {
    kInternal = 0;
    kAux = 1;
    kCoax = 2;
    kComposite = 3;
    kHDMI = 4;
    kInput = 5;
    kLine = 6;
    kOptical = 7;
    kVideo = 8;
    kSCART = 9;
    kUSB = 10;
    kOther = 11;
  }

  bitmap Feature : BITMAP32 {
    kNameUpdates = 0x1;
  }

  struct InputInfoStruct {
    int8u index = 0;
    InputTypeEnum inputType = 1;
    char_string<32> name = 2;
    char_string<32> description = 3;
  }

  readonly attribute InputInfoStruct inputList[] = 0;
  readonly attribute int8u currentInput = 1;
  readonly attribute command_id generatedCommandList[] = 65528;
  readonly attribute command_id acceptedCommandList[] = 65529;
  readonly attribute event_id eventList[] = 65530;
  readonly attribute attrib_id attributeList[] = 65531;
  readonly attribute bitmap32 featureMap = 65532;
  readonly attribute int16u clusterRevision = 65533;

  request struct SelectInputRequest {
    INT8U index = 0;
  }

  request struct RenameInputRequest {
    INT8U index = 0;
    CHAR_STRING name = 1;
  }

  command SelectInput(SelectInputRequest): DefaultSuccess = 0;
  command ShowInputStatus(): DefaultSuccess = 1;
  command HideInputStatus(): DefaultSuccess = 2;
  command RenameInput(RenameInputRequest): DefaultSuccess = 3;
}

/** This cluster provides an interface for managing low power mode on a device. */
server cluster LowPower = 1288 {
  readonly attribute command_id generatedCommandList[] = 65528;
  readonly attribute command_id acceptedCommandList[] = 65529;
  readonly attribute event_id eventList[] = 65530;
  readonly attribute attrib_id attributeList[] = 65531;
  readonly attribute bitmap32 featureMap = 65532;
  readonly attribute int16u clusterRevision = 65533;

  command Sleep(): DefaultSuccess = 0;
}

/** This cluster provides an interface for controlling a device like a TV using action commands such as UP, DOWN, and SELECT. */
server cluster KeypadInput = 1289 {
  enum CecKeyCode : ENUM8 {
    kSelect = 0;
    kUp = 1;
    kDown = 2;
    kLeft = 3;
    kRight = 4;
    kRightUp = 5;
    kRightDown = 6;
    kLeftUp = 7;
    kLeftDown = 8;
    kRootMenu = 9;
    kSetupMenu = 10;
    kContentsMenu = 11;
    kFavoriteMenu = 12;
    kExit = 13;
    kMediaTopMenu = 16;
    kMediaContextSensitiveMenu = 17;
    kNumberEntryMode = 29;
    kNumber11 = 30;
    kNumber12 = 31;
    kNumber0OrNumber10 = 32;
    kNumbers1 = 33;
    kNumbers2 = 34;
    kNumbers3 = 35;
    kNumbers4 = 36;
    kNumbers5 = 37;
    kNumbers6 = 38;
    kNumbers7 = 39;
    kNumbers8 = 40;
    kNumbers9 = 41;
    kDot = 42;
    kEnter = 43;
    kClear = 44;
    kNextFavorite = 47;
    kChannelUp = 48;
    kChannelDown = 49;
    kPreviousChannel = 50;
    kSoundSelect = 51;
    kInputSelect = 52;
    kDisplayInformation = 53;
    kHelp = 54;
    kPageUp = 55;
    kPageDown = 56;
    kPower = 64;
    kVolumeUp = 65;
    kVolumeDown = 66;
    kMute = 67;
    kPlay = 68;
    kStop = 69;
    kPause = 70;
    kRecord = 71;
    kRewind = 72;
    kFastForward = 73;
    kEject = 74;
    kForward = 75;
    kBackward = 76;
    kStopRecord = 77;
    kPauseRecord = 78;
    kReserved = 79;
    kAngle = 80;
    kSubPicture = 81;
    kVideoOnDemand = 82;
    kElectronicProgramGuide = 83;
    kTimerProgramming = 84;
    kInitialConfiguration = 85;
    kSelectBroadcastType = 86;
    kSelectSoundPresentation = 87;
    kPlayFunction = 96;
    kPausePlayFunction = 97;
    kRecordFunction = 98;
    kPauseRecordFunction = 99;
    kStopFunction = 100;
    kMuteFunction = 101;
    kRestoreVolumeFunction = 102;
    kTuneFunction = 103;
    kSelectMediaFunction = 104;
    kSelectAvInputFunction = 105;
    kSelectAudioInputFunction = 106;
    kPowerToggleFunction = 107;
    kPowerOffFunction = 108;
    kPowerOnFunction = 109;
    kF1Blue = 113;
    kF2Red = 114;
    kF3Green = 115;
    kF4Yellow = 116;
    kF5 = 117;
    kData = 118;
  }

  enum KeypadInputStatusEnum : ENUM8 {
    kSuccess = 0;
    kUnsupportedKey = 1;
    kInvalidKeyInCurrentState = 2;
  }

  bitmap Feature : BITMAP32 {
    kNavigationKeyCodes = 0x1;
    kLocationKeys = 0x2;
    kNumberKeys = 0x4;
  }

  readonly attribute command_id generatedCommandList[] = 65528;
  readonly attribute command_id acceptedCommandList[] = 65529;
  readonly attribute event_id eventList[] = 65530;
  readonly attribute attrib_id attributeList[] = 65531;
  readonly attribute bitmap32 featureMap = 65532;
  readonly attribute int16u clusterRevision = 65533;

  request struct SendKeyRequest {
    CecKeyCode keyCode = 0;
  }

  response struct SendKeyResponse = 1 {
    KeypadInputStatusEnum status = 0;
  }

  command SendKey(SendKeyRequest): SendKeyResponse = 0;
}

/** This cluster provides an interface for launching content on a media player device such as a TV or Speaker. */
server cluster ContentLauncher = 1290 {
  enum ContentLaunchStatusEnum : ENUM8 {
    kSuccess = 0;
    kUrlNotAvailable = 1;
    kAuthFailed = 2;
  }

  enum MetricTypeEnum : ENUM8 {
    kPixels = 0;
    kPercentage = 1;
  }

  enum ParameterEnum : ENUM8 {
    kActor = 0;
    kChannel = 1;
    kCharacter = 2;
    kDirector = 3;
    kEvent = 4;
    kFranchise = 5;
    kGenre = 6;
    kLeague = 7;
    kPopularity = 8;
    kProvider = 9;
    kSport = 10;
    kSportsTeam = 11;
    kType = 12;
    kVideo = 13;
  }

  bitmap Feature : BITMAP32 {
    kContentSearch = 0x1;
    kURLPlayback = 0x2;
  }

  bitmap SupportedStreamingProtocol : BITMAP32 {
    kDASH = 0x1;
    kHLS = 0x2;
  }

  struct DimensionStruct {
    double width = 0;
    double height = 1;
    MetricTypeEnum metric = 2;
  }

  struct AdditionalInfoStruct {
    char_string name = 0;
    char_string value = 1;
  }

  struct ParameterStruct {
    ParameterEnum type = 0;
    char_string value = 1;
    optional AdditionalInfoStruct externalIDList[] = 2;
  }

  struct ContentSearchStruct {
    ParameterStruct parameterList[] = 0;
  }

  struct StyleInformationStruct {
    optional char_string imageURL = 0;
    optional char_string color = 1;
    optional DimensionStruct size = 2;
  }

  struct BrandingInformationStruct {
    char_string providerName = 0;
    optional StyleInformationStruct background = 1;
    optional StyleInformationStruct logo = 2;
    optional StyleInformationStruct progressBar = 3;
    optional StyleInformationStruct splash = 4;
    optional StyleInformationStruct waterMark = 5;
  }

  readonly attribute CHAR_STRING acceptHeader[] = 0;
  attribute bitmap32 supportedStreamingProtocols = 1;
  readonly attribute command_id generatedCommandList[] = 65528;
  readonly attribute command_id acceptedCommandList[] = 65529;
  readonly attribute event_id eventList[] = 65530;
  readonly attribute attrib_id attributeList[] = 65531;
  readonly attribute bitmap32 featureMap = 65532;
  readonly attribute int16u clusterRevision = 65533;
}

/** This cluster provides an interface for controlling the Output on a media device such as a TV. */
server cluster AudioOutput = 1291 {
  enum OutputTypeEnum : ENUM8 {
    kHDMI = 0;
    kBT = 1;
    kOptical = 2;
    kHeadphone = 3;
    kInternal = 4;
    kOther = 5;
  }

  bitmap Feature : BITMAP32 {
    kNameUpdates = 0x1;
  }

  struct OutputInfoStruct {
    int8u index = 0;
    OutputTypeEnum outputType = 1;
    char_string<32> name = 2;
  }

  readonly attribute OutputInfoStruct outputList[] = 0;
  readonly attribute int8u currentOutput = 1;
  readonly attribute command_id generatedCommandList[] = 65528;
  readonly attribute command_id acceptedCommandList[] = 65529;
  readonly attribute event_id eventList[] = 65530;
  readonly attribute attrib_id attributeList[] = 65531;
  readonly attribute bitmap32 featureMap = 65532;
  readonly attribute int16u clusterRevision = 65533;
}

/** This cluster provides an interface for launching content on a media player device such as a TV or Speaker. */
server cluster ApplicationLauncher = 1292 {
  enum ApplicationLauncherStatusEnum : ENUM8 {
    kSuccess = 0;
    kAppNotAvailable = 1;
    kSystemBusy = 2;
  }

  bitmap Feature : BITMAP32 {
    kApplicationPlatform = 0x1;
  }

  struct ApplicationStruct {
    int16u catalogVendorID = 0;
    char_string applicationID = 1;
  }

  struct ApplicationEPStruct {
    ApplicationStruct application = 0;
    optional endpoint_no endpoint = 1;
  }

  readonly attribute INT16U catalogList[] = 0;
  readonly attribute command_id generatedCommandList[] = 65528;
  readonly attribute command_id acceptedCommandList[] = 65529;
  readonly attribute event_id eventList[] = 65530;
  readonly attribute attrib_id attributeList[] = 65531;
  readonly attribute bitmap32 featureMap = 65532;
  readonly attribute int16u clusterRevision = 65533;
}

/** This cluster provides information about an application running on a TV or media player device which is represented as an endpoint. */
server cluster ApplicationBasic = 1293 {
  enum ApplicationStatusEnum : ENUM8 {
    kStopped = 0;
    kActiveVisibleFocus = 1;
    kActiveHidden = 2;
    kActiveVisibleNotFocus = 3;
  }

  struct ApplicationStruct {
    int16u catalogVendorID = 0;
    char_string applicationID = 1;
  }

  readonly attribute char_string<32> vendorName = 0;
  readonly attribute vendor_id vendorID = 1;
  readonly attribute char_string<32> applicationName = 2;
  readonly attribute int16u productID = 3;
  readonly attribute ApplicationStatusEnum status = 5;
  readonly attribute char_string<32> applicationVersion = 6;
  readonly attribute vendor_id allowedVendorList[] = 7;
  readonly attribute command_id generatedCommandList[] = 65528;
  readonly attribute command_id acceptedCommandList[] = 65529;
  readonly attribute event_id eventList[] = 65530;
  readonly attribute attrib_id attributeList[] = 65531;
  readonly attribute bitmap32 featureMap = 65532;
  readonly attribute int16u clusterRevision = 65533;
}

/** This cluster provides commands that facilitate user account login on a Content App or a node. For example, a Content App running on a Video Player device, which is represented as an endpoint (see [TV Architecture]), can use this cluster to help make the user account on the Content App match the user account on the Client. */
server cluster AccountLogin = 1294 {
  readonly attribute command_id generatedCommandList[] = 65528;
  readonly attribute command_id acceptedCommandList[] = 65529;
  readonly attribute event_id eventList[] = 65530;
  readonly attribute attrib_id attributeList[] = 65531;
  readonly attribute bitmap32 featureMap = 65532;
  readonly attribute int16u clusterRevision = 65533;
}

/** Attributes related to the electrical properties of a device. This cluster is used by power outlets and other devices that need to provide instantaneous data as opposed to metrology data which should be retrieved from the metering cluster.. */
server cluster ElectricalMeasurement = 2820 {
  readonly attribute bitmap32 measurementType = 0;
  readonly attribute int32s totalActivePower = 772;
  readonly attribute int16u rmsVoltage = 1285;
  readonly attribute int16u rmsVoltageMin = 1286;
  readonly attribute int16u rmsVoltageMax = 1287;
  readonly attribute int16u rmsCurrent = 1288;
  readonly attribute int16u rmsCurrentMin = 1289;
  readonly attribute int16u rmsCurrentMax = 1290;
  readonly attribute int16s activePower = 1291;
  readonly attribute int16s activePowerMin = 1292;
  readonly attribute int16s activePowerMax = 1293;
  readonly attribute command_id generatedCommandList[] = 65528;
  readonly attribute command_id acceptedCommandList[] = 65529;
  readonly attribute event_id eventList[] = 65530;
  readonly attribute attrib_id attributeList[] = 65531;
  readonly attribute bitmap32 featureMap = 65532;
  readonly attribute int16u clusterRevision = 65533;
}

/** The Test Cluster is meant to validate the generated code */
server cluster UnitTesting = 4294048773 {
  enum SimpleEnum : ENUM8 {
    kUnspecified = 0;
    kValueA = 1;
    kValueB = 2;
    kValueC = 3;
  }

  bitmap Bitmap16MaskMap : BITMAP16 {
    kMaskVal1 = 0x1;
    kMaskVal2 = 0x2;
    kMaskVal3 = 0x4;
    kMaskVal4 = 0x4000;
  }

  bitmap Bitmap32MaskMap : BITMAP32 {
    kMaskVal1 = 0x1;
    kMaskVal2 = 0x2;
    kMaskVal3 = 0x4;
    kMaskVal4 = 0x40000000;
  }

  bitmap Bitmap64MaskMap : BITMAP64 {
    kMaskVal1 = 0x1;
    kMaskVal2 = 0x2;
    kMaskVal3 = 0x4;
    kMaskVal4 = 0x4000000000000000;
  }

  bitmap Bitmap8MaskMap : BITMAP8 {
    kMaskVal1 = 0x1;
    kMaskVal2 = 0x2;
    kMaskVal3 = 0x4;
    kMaskVal4 = 0x40;
  }

  bitmap SimpleBitmap : BITMAP8 {
    kValueA = 0x1;
    kValueB = 0x2;
    kValueC = 0x4;
  }

  struct SimpleStruct {
    int8u a = 0;
    boolean b = 1;
    SimpleEnum c = 2;
    octet_string d = 3;
    char_string e = 4;
    SimpleBitmap f = 5;
    single g = 6;
    double h = 7;
  }

  fabric_scoped struct TestFabricScoped {
    fabric_sensitive int8u fabricSensitiveInt8u = 1;
    optional fabric_sensitive int8u optionalFabricSensitiveInt8u = 2;
    nullable fabric_sensitive int8u nullableFabricSensitiveInt8u = 3;
    optional nullable fabric_sensitive int8u nullableOptionalFabricSensitiveInt8u = 4;
    fabric_sensitive char_string fabricSensitiveCharString = 5;
    fabric_sensitive SimpleStruct fabricSensitiveStruct = 6;
    fabric_sensitive int8u fabricSensitiveInt8uList[] = 7;
    fabric_idx fabricIndex = 254;
  }

  struct NullablesAndOptionalsStruct {
    nullable int16u nullableInt = 0;
    optional int16u optionalInt = 1;
    optional nullable int16u nullableOptionalInt = 2;
    nullable char_string nullableString = 3;
    optional char_string optionalString = 4;
    optional nullable char_string nullableOptionalString = 5;
    nullable SimpleStruct nullableStruct = 6;
    optional SimpleStruct optionalStruct = 7;
    optional nullable SimpleStruct nullableOptionalStruct = 8;
    nullable SimpleEnum nullableList[] = 9;
    optional SimpleEnum optionalList[] = 10;
    optional nullable SimpleEnum nullableOptionalList[] = 11;
  }

  struct NestedStruct {
    int8u a = 0;
    boolean b = 1;
    SimpleStruct c = 2;
  }

  struct NestedStructList {
    int8u a = 0;
    boolean b = 1;
    SimpleStruct c = 2;
    SimpleStruct d[] = 3;
    int32u e[] = 4;
    octet_string f[] = 5;
    int8u g[] = 6;
  }

  struct DoubleNestedStructList {
    NestedStructList a[] = 0;
  }

  struct TestListStructOctet {
    int64u member1 = 0;
    octet_string<32> member2 = 1;
  }

  info event TestEvent = 1 {
    INT8U arg1 = 1;
    SimpleEnum arg2 = 2;
    BOOLEAN arg3 = 3;
    SimpleStruct arg4 = 4;
    SimpleStruct arg5[] = 5;
    SimpleEnum arg6[] = 6;
  }

  fabric_sensitive info event TestFabricScopedEvent = 2 {
    fabric_idx fabricIndex = 254;
  }

  attribute boolean boolean = 0;
  attribute Bitmap8MaskMap bitmap8 = 1;
  attribute Bitmap16MaskMap bitmap16 = 2;
  attribute Bitmap32MaskMap bitmap32 = 3;
  attribute Bitmap64MaskMap bitmap64 = 4;
  attribute int8u int8u = 5;
  attribute int16u int16u = 6;
  attribute int24u int24u = 7;
  attribute int32u int32u = 8;
  attribute int40u int40u = 9;
  attribute int48u int48u = 10;
  attribute int56u int56u = 11;
  attribute int64u int64u = 12;
  attribute int8s int8s = 13;
  attribute int16s int16s = 14;
  attribute int24s int24s = 15;
  attribute int32s int32s = 16;
  attribute int40s int40s = 17;
  attribute int48s int48s = 18;
  attribute int56s int56s = 19;
  attribute int64s int64s = 20;
  attribute enum8 enum8 = 21;
  attribute enum16 enum16 = 22;
  attribute single floatSingle = 23;
  attribute double floatDouble = 24;
  attribute octet_string<10> octetString = 25;
  attribute INT8U listInt8u[] = 26;
  attribute OCTET_STRING listOctetString[] = 27;
  attribute TestListStructOctet listStructOctetString[] = 28;
  attribute long_octet_string<1000> longOctetString = 29;
  attribute char_string<10> charString = 30;
  attribute long_char_string<1000> longCharString = 31;
  attribute epoch_us epochUs = 32;
  attribute epoch_s epochS = 33;
  attribute vendor_id vendorId = 34;
  attribute NullablesAndOptionalsStruct listNullablesAndOptionalsStruct[] = 35;
  attribute SimpleEnum enumAttr = 36;
  attribute SimpleStruct structAttr = 37;
  attribute int8u rangeRestrictedInt8u = 38;
  attribute int8s rangeRestrictedInt8s = 39;
  attribute int16u rangeRestrictedInt16u = 40;
  attribute int16s rangeRestrictedInt16s = 41;
  attribute LONG_OCTET_STRING listLongOctetString[] = 42;
  attribute TestFabricScoped listFabricScoped[] = 43;
  timedwrite attribute boolean timedWriteBoolean = 48;
  attribute boolean generalErrorBoolean = 49;
  attribute boolean clusterErrorBoolean = 50;
  attribute nullable boolean nullableBoolean = 16384;
  attribute nullable Bitmap8MaskMap nullableBitmap8 = 16385;
  attribute nullable Bitmap16MaskMap nullableBitmap16 = 16386;
  attribute nullable Bitmap32MaskMap nullableBitmap32 = 16387;
  attribute nullable Bitmap64MaskMap nullableBitmap64 = 16388;
  attribute nullable int8u nullableInt8u = 16389;
  attribute nullable int16u nullableInt16u = 16390;
  attribute nullable int24u nullableInt24u = 16391;
  attribute nullable int32u nullableInt32u = 16392;
  attribute nullable int40u nullableInt40u = 16393;
  attribute nullable int48u nullableInt48u = 16394;
  attribute nullable int56u nullableInt56u = 16395;
  attribute nullable int64u nullableInt64u = 16396;
  attribute nullable int8s nullableInt8s = 16397;
  attribute nullable int16s nullableInt16s = 16398;
  attribute nullable int24s nullableInt24s = 16399;
  attribute nullable int32s nullableInt32s = 16400;
  attribute nullable int40s nullableInt40s = 16401;
  attribute nullable int48s nullableInt48s = 16402;
  attribute nullable int56s nullableInt56s = 16403;
  attribute nullable int64s nullableInt64s = 16404;
  attribute nullable enum8 nullableEnum8 = 16405;
  attribute nullable enum16 nullableEnum16 = 16406;
  attribute nullable single nullableFloatSingle = 16407;
  attribute nullable double nullableFloatDouble = 16408;
  attribute nullable octet_string<10> nullableOctetString = 16409;
  attribute nullable char_string<10> nullableCharString = 16414;
  attribute nullable SimpleEnum nullableEnumAttr = 16420;
  attribute nullable SimpleStruct nullableStruct = 16421;
  attribute nullable int8u nullableRangeRestrictedInt8u = 16422;
  attribute nullable int8s nullableRangeRestrictedInt8s = 16423;
  attribute nullable int16u nullableRangeRestrictedInt16u = 16424;
  attribute nullable int16s nullableRangeRestrictedInt16s = 16425;
  attribute int8u writeOnlyInt8u = 16426;
  readonly attribute command_id generatedCommandList[] = 65528;
  readonly attribute command_id acceptedCommandList[] = 65529;
  readonly attribute event_id eventList[] = 65530;
  readonly attribute attrib_id attributeList[] = 65531;
  readonly attribute bitmap32 featureMap = 65532;
  readonly attribute int16u clusterRevision = 65533;

  request struct TestAddArgumentsRequest {
    INT8U arg1 = 0;
    INT8U arg2 = 1;
  }

  request struct TestStructArgumentRequestRequest {
    SimpleStruct arg1 = 0;
  }

  request struct TestNestedStructArgumentRequestRequest {
    NestedStruct arg1 = 0;
  }

  request struct TestListStructArgumentRequestRequest {
    SimpleStruct arg1[] = 0;
  }

  request struct TestListInt8UArgumentRequestRequest {
    INT8U arg1[] = 0;
  }

  request struct TestNestedStructListArgumentRequestRequest {
    NestedStructList arg1 = 0;
  }

  request struct TestListNestedStructListArgumentRequestRequest {
    NestedStructList arg1[] = 0;
  }

  request struct TestListInt8UReverseRequestRequest {
    INT8U arg1[] = 0;
  }

  request struct TestEnumsRequestRequest {
    vendor_id arg1 = 0;
    SimpleEnum arg2 = 1;
  }

  request struct TestNullableOptionalRequestRequest {
    optional nullable INT8U arg1 = 0;
  }

  request struct SimpleStructEchoRequestRequest {
    SimpleStruct arg1 = 0;
  }

  request struct TestSimpleOptionalArgumentRequestRequest {
    optional BOOLEAN arg1 = 0;
  }

  request struct TestEmitTestEventRequestRequest {
    INT8U arg1 = 0;
    SimpleEnum arg2 = 1;
    BOOLEAN arg3 = 2;
  }

  request struct TestEmitTestFabricScopedEventRequestRequest {
    INT8U arg1 = 0;
  }

  response struct TestSpecificResponse = 0 {
    INT8U returnValue = 0;
  }

  response struct TestAddArgumentsResponse = 1 {
    INT8U returnValue = 0;
  }

  response struct TestListInt8UReverseResponse = 4 {
    INT8U arg1[] = 0;
  }

  response struct TestEnumsResponse = 5 {
    vendor_id arg1 = 0;
    SimpleEnum arg2 = 1;
  }

  response struct TestNullableOptionalResponse = 6 {
    BOOLEAN wasPresent = 0;
    optional BOOLEAN wasNull = 1;
    optional INT8U value = 2;
    optional nullable INT8U originalValue = 3;
  }

  response struct SimpleStructResponse = 9 {
    SimpleStruct arg1 = 0;
  }

  response struct TestEmitTestEventResponse = 10 {
    INT64U value = 0;
  }

  response struct TestEmitTestFabricScopedEventResponse = 11 {
    INT64U value = 0;
  }

  command Test(): DefaultSuccess = 0;
  command TestNotHandled(): DefaultSuccess = 1;
  command TestSpecific(): TestSpecificResponse = 2;
  command TestAddArguments(TestAddArgumentsRequest): TestAddArgumentsResponse = 4;
  command TestStructArgumentRequest(TestStructArgumentRequestRequest): BooleanResponse = 7;
  command TestNestedStructArgumentRequest(TestNestedStructArgumentRequestRequest): BooleanResponse = 8;
  command TestListStructArgumentRequest(TestListStructArgumentRequestRequest): BooleanResponse = 9;
  command TestListInt8UArgumentRequest(TestListInt8UArgumentRequestRequest): BooleanResponse = 10;
  command TestNestedStructListArgumentRequest(TestNestedStructListArgumentRequestRequest): BooleanResponse = 11;
  command TestListNestedStructListArgumentRequest(TestListNestedStructListArgumentRequestRequest): BooleanResponse = 12;
  command TestListInt8UReverseRequest(TestListInt8UReverseRequestRequest): TestListInt8UReverseResponse = 13;
  command TestEnumsRequest(TestEnumsRequestRequest): TestEnumsResponse = 14;
  command TestNullableOptionalRequest(TestNullableOptionalRequestRequest): TestNullableOptionalResponse = 15;
  command SimpleStructEchoRequest(SimpleStructEchoRequestRequest): SimpleStructResponse = 17;
  timed command TimedInvokeRequest(): DefaultSuccess = 18;
  command TestSimpleOptionalArgumentRequest(TestSimpleOptionalArgumentRequestRequest): DefaultSuccess = 19;
  command TestEmitTestEventRequest(TestEmitTestEventRequestRequest): TestEmitTestEventResponse = 20;
  command TestEmitTestFabricScopedEventRequest(TestEmitTestFabricScopedEventRequestRequest): TestEmitTestFabricScopedEventResponse = 21;
}

/** The Fault Injection Cluster provide a means for a test harness to configure faults(for example triggering a fault in the system). */
server cluster FaultInjection = 4294048774 {
  enum FaultType : ENUM8 {
    kUnspecified = 0;
    kSystemFault = 1;
    kInetFault = 2;
    kChipFault = 3;
    kCertFault = 4;
  }

  readonly attribute command_id generatedCommandList[] = 65528;
  readonly attribute command_id acceptedCommandList[] = 65529;
  readonly attribute event_id eventList[] = 65530;
  readonly attribute attrib_id attributeList[] = 65531;
  readonly attribute bitmap32 featureMap = 65532;
  readonly attribute int16u clusterRevision = 65533;

  request struct FailAtFaultRequest {
    FaultType type = 0;
    INT32U id = 1;
    INT32U numCallsToSkip = 2;
    INT32U numCallsToFail = 3;
    BOOLEAN takeMutex = 4;
  }

  request struct FailRandomlyAtFaultRequest {
    FaultType type = 0;
    INT32U id = 1;
    INT8U percentage = 2;
  }

  command access(invoke: manage) FailAtFault(FailAtFaultRequest): DefaultSuccess = 0;
  command access(invoke: manage) FailRandomlyAtFault(FailRandomlyAtFaultRequest): DefaultSuccess = 1;
}

endpoint 0 {
  device type rootdevice = 22, version 1;
  binding cluster OtaSoftwareUpdateProvider;

  server cluster Identify {
    ram      attribute identifyTime default = 0x0000;
    ram      attribute identifyType default = 0x0;
    ram      attribute featureMap default = 0;
    ram      attribute clusterRevision default = 4;
  }

  server cluster Groups {
    ram      attribute nameSupport;
    ram      attribute featureMap default = 0;
    ram      attribute clusterRevision default = 4;
  }

  server cluster Descriptor {
    callback attribute deviceTypeList;
    callback attribute serverList;
    callback attribute clientList;
    callback attribute partsList;
    ram      attribute featureMap default = 0;
    callback attribute clusterRevision default = 1;
  }

  server cluster Binding {
    callback attribute binding;
    ram      attribute featureMap default = 0;
    ram      attribute clusterRevision default = 1;
  }

  server cluster AccessControl {
    emits event AccessControlEntryChanged;
    emits event AccessControlExtensionChanged;
    callback attribute acl;
    callback attribute extension;
    callback attribute subjectsPerAccessControlEntry default = 4;
    callback attribute targetsPerAccessControlEntry default = 3;
    callback attribute accessControlEntriesPerFabric default = 4;
    ram      attribute featureMap default = 0;
    callback attribute clusterRevision default = 1;
  }

  server cluster BasicInformation {
    emits event StartUp;
    emits event ShutDown;
    emits event Leave;
    callback attribute dataModelRevision default = 10;
    callback attribute vendorName;
    callback attribute vendorID;
    callback attribute productName;
    callback attribute productID;
    persist  attribute nodeLabel;
    callback attribute location default = "XX";
    callback attribute hardwareVersion default = 0;
    callback attribute hardwareVersionString;
    callback attribute softwareVersion default = 0;
    callback attribute softwareVersionString;
    callback attribute manufacturingDate default = "20210614123456ZZ";
    callback attribute partNumber;
    callback attribute productURL;
    callback attribute productLabel;
    callback attribute serialNumber;
    persist  attribute localConfigDisabled default = 0;
    callback attribute uniqueID;
    callback attribute capabilityMinima;
    callback attribute productAppearance;
    ram      attribute featureMap default = 0;
    ram      attribute clusterRevision default = 2;
  }

  server cluster OtaSoftwareUpdateRequestor {
    emits event StateTransition;
    emits event VersionApplied;
    emits event DownloadError;
    callback attribute defaultOTAProviders default = 0;
    ram      attribute updatePossible default = 1;
    ram      attribute updateState default = 0;
    ram      attribute updateStateProgress default = 0;
    ram      attribute featureMap default = 0;
    ram      attribute clusterRevision default = 1;
  }

  server cluster LocalizationConfiguration {
    persist  attribute activeLocale default = "en-US";
    callback attribute supportedLocales;
    ram      attribute featureMap default = 0;
    ram      attribute clusterRevision default = 1;
  }

  server cluster TimeFormatLocalization {
    persist  attribute hourFormat default = 0;
    persist  attribute activeCalendarType default = 0;
    callback attribute supportedCalendarTypes;
    callback attribute generatedCommandList;
    callback attribute acceptedCommandList;
    callback attribute attributeList;
    ram      attribute featureMap default = 0;
    ram      attribute clusterRevision default = 1;
  }

  server cluster UnitLocalization {
    persist  attribute temperatureUnit default = 0;
    ram      attribute featureMap default = 0x1;
    ram      attribute clusterRevision default = 1;
  }

  server cluster PowerSource {
    ram      attribute status default = 0;
    ram      attribute order default = 3;
    ram      attribute description default = "B1";
    ram      attribute batChargeLevel default = 0;
    ram      attribute batReplacementNeeded;
    ram      attribute batReplaceability;
    callback attribute endpointList;
    ram      attribute featureMap default = 2;
    ram      attribute clusterRevision default = 2;
  }

  server cluster GeneralCommissioning {
    ram      attribute breadcrumb default = 0x0000000000000000;
    callback attribute basicCommissioningInfo;
    callback attribute regulatoryConfig default = 0;
    callback attribute locationCapability default = 0;
    callback attribute supportsConcurrentConnection default = 1;
    ram      attribute featureMap default = 0;
    ram      attribute clusterRevision default = 1;
  }

  server cluster NetworkCommissioning {
    ram      attribute maxNetworks;
    callback attribute networks;
    ram      attribute scanMaxTimeSeconds;
    ram      attribute connectMaxTimeSeconds;
    ram      attribute interfaceEnabled;
    ram      attribute lastNetworkingStatus;
    ram      attribute lastNetworkID;
    ram      attribute lastConnectErrorValue;
    ram      attribute featureMap default = 2;
    ram      attribute clusterRevision default = 1;
  }

  server cluster DiagnosticLogs {
    ram      attribute featureMap default = 0;
    ram      attribute clusterRevision default = 1;
  }

  server cluster GeneralDiagnostics {
    emits event HardwareFaultChange;
    emits event RadioFaultChange;
    emits event NetworkFaultChange;
    emits event BootReason;
    callback attribute networkInterfaces;
    callback attribute rebootCount default = 0x0000;
    callback attribute upTime default = 0x0000000000000000;
    callback attribute totalOperationalHours default = 0x00000000;
    callback attribute bootReason;
    callback attribute activeHardwareFaults;
    callback attribute activeRadioFaults;
    callback attribute activeNetworkFaults;
    callback attribute testEventTriggersEnabled;
    callback attribute generatedCommandList;
    callback attribute acceptedCommandList;
    callback attribute attributeList;
    ram      attribute featureMap default = 0;
    ram      attribute clusterRevision default = 1;
  }

  server cluster SoftwareDiagnostics {
    emits event SoftwareFault;
    callback attribute threadMetrics;
    callback attribute currentHeapFree default = 0x0000000000000000;
    callback attribute currentHeapUsed default = 0x0000000000000000;
    callback attribute currentHeapHighWatermark default = 0x0000000000000000;
    ram      attribute featureMap default = 1;
    ram      attribute clusterRevision default = 1;
  }

  server cluster ThreadNetworkDiagnostics {
    callback attribute channel;
    callback attribute routingRole;
    callback attribute networkName default = "0";
    callback attribute panId default = 0x0000;
    callback attribute extendedPanId default = 0x0000000000000000;
    callback attribute meshLocalPrefix;
    callback attribute overrunCount default = 0x0000000000000000;
    callback attribute neighborTable;
    callback attribute routeTable;
    callback attribute partitionId;
    callback attribute weighting;
    callback attribute dataVersion;
    callback attribute stableDataVersion;
    callback attribute leaderRouterId;
    callback attribute detachedRoleCount default = 0x0000;
    callback attribute childRoleCount default = 0x0000;
    callback attribute routerRoleCount default = 0x0000;
    callback attribute leaderRoleCount default = 0x0000;
    callback attribute attachAttemptCount default = 0x0000;
    callback attribute partitionIdChangeCount default = 0x0000;
    callback attribute betterPartitionAttachAttemptCount default = 0x0000;
    callback attribute parentChangeCount default = 0x0000;
    callback attribute txTotalCount default = 0x0000;
    callback attribute txUnicastCount default = 0x0000;
    callback attribute txBroadcastCount default = 0x0000;
    callback attribute txAckRequestedCount default = 0x0000;
    callback attribute txAckedCount default = 0x0000;
    callback attribute txNoAckRequestedCount default = 0x0000;
    callback attribute txDataCount default = 0x0000;
    callback attribute txDataPollCount default = 0x0000;
    callback attribute txBeaconCount default = 0x0000;
    callback attribute txBeaconRequestCount default = 0x0000;
    callback attribute txOtherCount default = 0x0000;
    callback attribute txRetryCount default = 0x0000;
    callback attribute txDirectMaxRetryExpiryCount default = 0x0000;
    callback attribute txIndirectMaxRetryExpiryCount default = 0x0000;
    callback attribute txErrCcaCount default = 0x0000;
    callback attribute txErrAbortCount default = 0x0000;
    callback attribute txErrBusyChannelCount default = 0x0000;
    callback attribute rxTotalCount default = 0x0000;
    callback attribute rxUnicastCount default = 0x0000;
    callback attribute rxBroadcastCount default = 0x0000;
    callback attribute rxDataCount default = 0x0000;
    callback attribute rxDataPollCount default = 0x0000;
    callback attribute rxBeaconCount default = 0x0000;
    callback attribute rxBeaconRequestCount default = 0x0000;
    callback attribute rxOtherCount default = 0x0000;
    callback attribute rxAddressFilteredCount default = 0x0000;
    callback attribute rxDestAddrFilteredCount default = 0x0000;
    callback attribute rxDuplicatedCount default = 0x0000;
    callback attribute rxErrNoFrameCount default = 0x0000;
    callback attribute rxErrUnknownNeighborCount default = 0x0000;
    callback attribute rxErrInvalidSrcAddrCount default = 0x0000;
    callback attribute rxErrSecCount default = 0x0000;
    callback attribute rxErrFcsCount default = 0x0000;
    callback attribute rxErrOtherCount default = 0x0000;
    callback attribute activeTimestamp default = 0x0000000000000000;
    callback attribute pendingTimestamp default = 0x0000000000000000;
    callback attribute delay default = 0x0000;
    callback attribute securityPolicy;
    callback attribute channelPage0Mask default = "0x0000";
    callback attribute operationalDatasetComponents;
    callback attribute activeNetworkFaultsList;
    ram      attribute featureMap default = 0x000F;
    ram      attribute clusterRevision default = 1;
  }

  server cluster WiFiNetworkDiagnostics {
    emits event Disconnection;
    emits event AssociationFailure;
    emits event ConnectionStatus;
    callback attribute bssid;
    callback attribute securityType;
    callback attribute wiFiVersion;
    callback attribute channelNumber default = 0x0000;
    callback attribute rssi default = 0x00;
    callback attribute beaconLostCount default = 0x00000000;
    callback attribute beaconRxCount default = 0x00000000;
    callback attribute packetMulticastRxCount default = 0x00000000;
    callback attribute packetMulticastTxCount default = 0x00000000;
    callback attribute packetUnicastRxCount default = 0x00000000;
    callback attribute packetUnicastTxCount default = 0x00000000;
    callback attribute currentMaxRate default = 0x0000000000000000;
    callback attribute overrunCount default = 0x0000000000000000;
    ram      attribute featureMap default = 3;
    ram      attribute clusterRevision default = 1;
  }

  server cluster EthernetNetworkDiagnostics {
    callback attribute PHYRate;
    callback attribute fullDuplex default = 0x00;
    callback attribute packetRxCount default = 0x0000000000000000;
    callback attribute packetTxCount default = 0x0000000000000000;
    callback attribute txErrCount default = 0x0000000000000000;
    callback attribute collisionCount default = 0x0000000000000000;
    callback attribute overrunCount default = 0x0000000000000000;
    callback attribute carrierDetect default = 0x00;
    callback attribute timeSinceReset default = 0x0000000000000000;
    ram      attribute featureMap default = 3;
    ram      attribute clusterRevision default = 1;
  }

  server cluster TimeSynchronization {
    emits event DSTTableEmpty;
    emits event DSTStatus;
    emits event TimeZoneStatus;
    emits event TimeFailure;
    emits event MissingTrustedTimeSource;
    callback attribute UTCTime;
    callback attribute granularity default = 0x00;
    ram      attribute timeSource default = 0x00;
    callback attribute trustedTimeSource;
    callback attribute defaultNTP;
    callback attribute timeZone default = 1;
    callback attribute DSTOffset;
    callback attribute localTime default = 1;
    ram      attribute timeZoneDatabase default = 0;
    callback attribute timeZoneListMaxSize default = 3;
    callback attribute DSTOffsetListMaxSize;
    ram      attribute supportsDNSResolve default = false;
    callback attribute generatedCommandList;
    callback attribute acceptedCommandList;
    callback attribute eventList;
    callback attribute attributeList;
    ram      attribute featureMap default = 0x0B;
    ram      attribute clusterRevision default = 2;
  }

  server cluster AdministratorCommissioning {
    callback attribute windowStatus default = 0;
    callback attribute adminFabricIndex default = 1;
    callback attribute adminVendorId default = 0;
    ram      attribute featureMap default = 0;
    ram      attribute clusterRevision default = 1;
  }

  server cluster OperationalCredentials {
    callback attribute NOCs;
    callback attribute fabrics;
    callback attribute supportedFabrics;
    callback attribute commissionedFabrics;
    callback attribute trustedRootCertificates;
    callback attribute currentFabricIndex;
    ram      attribute featureMap default = 0;
    ram      attribute clusterRevision default = 1;
  }

  server cluster GroupKeyManagement {
    callback attribute groupKeyMap;
    callback attribute groupTable;
    callback attribute maxGroupsPerFabric;
    callback attribute maxGroupKeysPerFabric;
    ram      attribute featureMap default = 0;
    ram      attribute clusterRevision default = 1;
  }

  server cluster FixedLabel {
    callback attribute labelList;
    ram      attribute featureMap default = 0;
    ram      attribute clusterRevision default = 1;
  }

  server cluster UserLabel {
    callback attribute labelList;
    ram      attribute featureMap default = 0;
    ram      attribute clusterRevision default = 1;
  }

  server cluster IcdManagement {
    callback attribute idleModeInterval default = 500;
    callback attribute activeModeInterval default = 300;
    callback attribute activeModeThreshold default = 300;
    callback attribute registeredClients;
    callback attribute ICDCounter default = 0;
    callback attribute clientsSupportedPerFabric default = 2;
    callback attribute generatedCommandList;
    callback attribute acceptedCommandList;
    callback attribute eventList;
    callback attribute attributeList;
    ram      attribute featureMap default = 1;
    ram      attribute clusterRevision default = 1;
  }

  server cluster RelativeHumidityMeasurement {
    ram      attribute measuredValue;
    ram      attribute minMeasuredValue default = 0;
    ram      attribute maxMeasuredValue default = 0x2710;
    ram      attribute featureMap default = 0;
    ram      attribute clusterRevision default = 3;
  }

  server cluster FaultInjection {
    callback attribute generatedCommandList;
    callback attribute acceptedCommandList;
    callback attribute attributeList;
    ram      attribute featureMap default = 0;
    ram      attribute clusterRevision default = 1;
  }
}
endpoint 1 {
  device type onofflight = 256, version 1;
  binding cluster OnOff;

  server cluster Identify {
    ram      attribute identifyTime default = 0x0000;
    ram      attribute identifyType default = 0x0;
    ram      attribute featureMap default = 0;
    ram      attribute clusterRevision default = 4;
  }

  server cluster Groups {
    ram      attribute nameSupport;
    ram      attribute featureMap default = 0;
    ram      attribute clusterRevision default = 4;
  }

  server cluster Scenes {
    callback attribute sceneCount default = 0x00;
    ram      attribute currentScene default = 0x00;
    ram      attribute currentGroup default = 0x0000;
    ram      attribute sceneValid default = 0x00;
    ram      attribute nameSupport;
    ram      attribute lastConfiguredBy;
    ram      attribute sceneTableSize;
    callback attribute remainingCapacity;
    ram      attribute featureMap default = 0;
    ram      attribute clusterRevision default = 5;
  }

  server cluster OnOff {
    persist  attribute onOff default = 0x00;
    ram      attribute globalSceneControl default = 0x01;
    ram      attribute onTime default = 0x0000;
    ram      attribute offWaitTime default = 0x0000;
    persist  attribute startUpOnOff default = 0xFF;
    ram      attribute featureMap default = 0x0001;
    ram      attribute clusterRevision default = 5;
  }

  server cluster OnOffSwitchConfiguration {
    ram      attribute switchType;
    ram      attribute switchActions default = 0x00;
    ram      attribute featureMap default = 0;
    ram      attribute clusterRevision default = 1;
  }

  server cluster LevelControl {
    persist  attribute currentLevel default = 0xFE;
    ram      attribute remainingTime default = 0x0000;
    ram      attribute minLevel default = 0x01;
    ram      attribute maxLevel default = 0xFE;
    ram      attribute currentFrequency default = 0x0000;
    ram      attribute minFrequency default = 0x0000;
    ram      attribute maxFrequency default = 0x0000;
    ram      attribute options default = 0x00;
    ram      attribute onOffTransitionTime default = 0x0000;
    ram      attribute onLevel default = 0xFF;
    ram      attribute onTransitionTime;
    ram      attribute offTransitionTime;
    ram      attribute defaultMoveRate default = 50;
    persist  attribute startUpCurrentLevel default = 255;
    ram      attribute featureMap default = 3;
    ram      attribute clusterRevision default = 5;
  }

  server cluster BinaryInputBasic {
    ram      attribute outOfService default = 0x00;
    ram      attribute presentValue;
    ram      attribute statusFlags default = 0x00;
    ram      attribute featureMap default = 0;
    ram      attribute clusterRevision default = 1;
  }

  server cluster Descriptor {
    callback attribute deviceTypeList;
    callback attribute serverList;
    callback attribute clientList;
    callback attribute partsList;
    ram      attribute featureMap default = 0;
    callback attribute clusterRevision default = 1;
  }

  server cluster Binding {
    callback attribute binding;
    ram      attribute featureMap default = 0;
    ram      attribute clusterRevision default = 1;
  }

  server cluster Actions {
    callback attribute actionList;
    callback attribute endpointLists;
    callback attribute setupURL;
    ram      attribute featureMap default = 0;
    callback attribute clusterRevision default = 1;
  }

  server cluster PowerSource {
    emits event BatFaultChange;
    ram      attribute status default = 0;
    ram      attribute order default = 2;
    ram      attribute description default = "B2";
    ram      attribute batChargeLevel default = 0;
    ram      attribute batReplacementNeeded;
    ram      attribute batReplaceability;
    callback attribute endpointList;
    ram      attribute featureMap default = 2;
    ram      attribute clusterRevision default = 2;
  }

  server cluster Switch {
    emits event SwitchLatched;
    ram      attribute numberOfPositions default = 2;
    ram      attribute currentPosition;
    ram      attribute multiPressMax default = 2;
    ram      attribute featureMap default = 1;
    ram      attribute clusterRevision default = 1;
  }

  server cluster FixedLabel {
    callback attribute labelList;
    ram      attribute featureMap default = 0;
    ram      attribute clusterRevision default = 1;
  }

  server cluster UserLabel {
    callback attribute labelList;
    ram      attribute featureMap default = 0;
    ram      attribute clusterRevision default = 1;
  }

  server cluster BooleanState {
    ram      attribute stateValue default = 0;
    ram      attribute featureMap default = 0;
    ram      attribute clusterRevision default = 1;
  }

  server cluster ModeSelect {
    ram      attribute description default = "Coffee";
    ram      attribute standardNamespace default = 0;
    callback attribute supportedModes default = 0;
    persist  attribute currentMode default = 0;
    persist  attribute startUpMode default = 0;
    persist  attribute onMode default = 255;
    callback attribute generatedCommandList;
    callback attribute acceptedCommandList;
    callback attribute attributeList;
    ram      attribute featureMap default = 1;
    ram      attribute clusterRevision default = 1;
    ram      attribute manufacturerExtension default = 255;
  }

  server cluster TemperatureControl {
    ram      attribute selectedTemperatureLevel default = 0;
    callback attribute supportedTemperatureLevels;
    callback attribute generatedCommandList;
    callback attribute acceptedCommandList;
    callback attribute eventList;
    callback attribute attributeList;
    ram      attribute featureMap default = 2;
    ram      attribute clusterRevision default = 1;
  }

  server cluster RefrigeratorAlarm {
    emits event Notify;
    ram      attribute mask default = 1;
    ram      attribute state default = 0;
    ram      attribute supported default = 1;
    callback attribute generatedCommandList;
    callback attribute acceptedCommandList;
    callback attribute eventList;
    callback attribute attributeList;
    ram      attribute featureMap default = 0;
    ram      attribute clusterRevision default = 1;
  }

  server cluster AirQuality {
    ram      attribute airQuality default = 0;
    callback attribute generatedCommandList;
    callback attribute acceptedCommandList;
    callback attribute eventList;
    callback attribute attributeList;
    ram      attribute featureMap default = 15;
    ram      attribute clusterRevision default = 1;
  }

  server cluster SmokeCoAlarm {
    emits event SmokeAlarm;
    emits event COAlarm;
    emits event LowBattery;
    emits event HardwareFault;
    emits event EndOfService;
    emits event SelfTestComplete;
    emits event AlarmMuted;
    emits event MuteEnded;
    emits event InterconnectSmokeAlarm;
    emits event InterconnectCOAlarm;
    emits event AllClear;
    persist  attribute expressedState default = 0;
    persist  attribute smokeState default = 0;
    persist  attribute COState default = 0;
    persist  attribute batteryAlert default = 0;
    persist  attribute deviceMuted default = 0;
    ram      attribute testInProgress default = 0;
    persist  attribute hardwareFaultAlert default = 0;
    persist  attribute endOfServiceAlert default = 0;
    ram      attribute interconnectSmokeAlarm default = 0;
    ram      attribute interconnectCOAlarm default = 0;
    ram      attribute contaminationState default = 0;
    ram      attribute smokeSensitivityLevel default = 1;
    ram      attribute expiryDate default = 0;
    ram      attribute featureMap default = 3;
    ram      attribute clusterRevision default = 1;
  }

  server cluster DishwasherAlarm {
    emits event Notify;
    ram      attribute mask default = 1;
    ram      attribute latch default = 1;
    ram      attribute state default = 1;
    ram      attribute supported default = 15;
    callback attribute generatedCommandList;
    callback attribute acceptedCommandList;
    callback attribute eventList;
    callback attribute attributeList;
    ram      attribute featureMap default = 1;
    ram      attribute clusterRevision default = 1;
  }

  server cluster OperationalState {
    emits event OperationalError;
    emits event OperationCompletion;
    callback attribute phaseList;
    callback attribute currentPhase;
    callback attribute countdownTime;
    callback attribute operationalStateList;
    callback attribute operationalState;
    callback attribute operationalError;
    callback attribute generatedCommandList;
    callback attribute acceptedCommandList;
    callback attribute eventList;
    callback attribute attributeList;
    ram      attribute featureMap default = 0;
    ram      attribute clusterRevision default = 1;
  }

  server cluster HepaFilterMonitoring {
    callback attribute condition;
    callback attribute degradationDirection;
    callback attribute changeIndication default = 0;
    callback attribute inPlaceIndicator;
    callback attribute lastChangedTime;
    callback attribute generatedCommandList;
    callback attribute acceptedCommandList;
    callback attribute eventList;
    callback attribute attributeList;
    ram      attribute featureMap default = 3;
    ram      attribute clusterRevision default = 1;
  }

  server cluster ActivatedCarbonFilterMonitoring {
    callback attribute condition;
    callback attribute degradationDirection;
    callback attribute changeIndication default = 0;
    callback attribute inPlaceIndicator;
    callback attribute lastChangedTime;
    callback attribute generatedCommandList;
    callback attribute acceptedCommandList;
    callback attribute eventList;
    callback attribute attributeList;
    ram      attribute featureMap default = 3;
    ram      attribute clusterRevision default = 1;
  }

  server cluster DoorLock {
    emits event DoorLockAlarm;
    emits event LockOperation;
    emits event LockOperationError;
    emits event LockUserChange;
    ram      attribute lockState default = 2;
    ram      attribute lockType;
    ram      attribute actuatorEnabled;
    ram      attribute doorState;
    ram      attribute doorOpenEvents;
    ram      attribute doorClosedEvents;
    ram      attribute openPeriod;
    ram      attribute numberOfTotalUsersSupported default = 10;
    ram      attribute numberOfPINUsersSupported default = 10;
    ram      attribute numberOfRFIDUsersSupported default = 10;
    ram      attribute numberOfWeekDaySchedulesSupportedPerUser default = 10;
    ram      attribute numberOfYearDaySchedulesSupportedPerUser default = 10;
    ram      attribute numberOfHolidaySchedulesSupported default = 0;
    ram      attribute maxPINCodeLength default = 6;
    ram      attribute minPINCodeLength default = 6;
    ram      attribute maxRFIDCodeLength default = 20;
    ram      attribute minRFIDCodeLength default = 10;
    ram      attribute credentialRulesSupport default = 1;
    ram      attribute numberOfCredentialsSupportedPerUser default = 5;
    ram      attribute language default = "en";
    ram      attribute autoRelockTime default = 60;
    ram      attribute soundVolume default = 0x00;
    ram      attribute operatingMode default = 0x00;
    ram      attribute supportedOperatingModes default = 0xFFF6;
    ram      attribute defaultConfigurationRegister default = 0;
    ram      attribute enableOneTouchLocking default = 0x00;
    ram      attribute enableInsideStatusLED default = 0;
    ram      attribute enablePrivacyModeButton default = 0x00;
    ram      attribute wrongCodeEntryLimit default = 3;
    ram      attribute userCodeTemporaryDisableTime default = 10;
    ram      attribute requirePINforRemoteOperation default = 0;
    ram      attribute featureMap default = 0x1D13;
    ram      attribute clusterRevision default = 6;
  }

  server cluster WindowCovering {
    ram      attribute type default = 0x08;
    ram      attribute physicalClosedLimitLift default = 0xFFFF;
    ram      attribute physicalClosedLimitTilt default = 0xFFFF;
    persist  attribute currentPositionLift default = 0x7FFF;
    persist  attribute currentPositionTilt default = 0x7FFF;
    persist  attribute numberOfActuationsLift default = 0x0000;
    persist  attribute numberOfActuationsTilt default = 0x0000;
    persist  attribute configStatus default = 0x03;
    persist  attribute currentPositionLiftPercentage default = 50;
    persist  attribute currentPositionTiltPercentage default = 50;
    ram      attribute operationalStatus default = 0x00;
    ram      attribute targetPositionLiftPercent100ths default = 5000;
    ram      attribute targetPositionTiltPercent100ths default = 5000;
    ram      attribute endProductType default = 0x00;
    persist  attribute currentPositionLiftPercent100ths default = 5000;
    persist  attribute currentPositionTiltPercent100ths default = 5000;
    persist  attribute installedOpenLimitLift default = 0x0000;
    persist  attribute installedClosedLimitLift default = 0xFFFF;
    persist  attribute installedOpenLimitTilt default = 0x0000;
    persist  attribute installedClosedLimitTilt default = 0xFFFF;
    persist  attribute mode default = 0x00;
    ram      attribute safetyStatus default = 0x00;
    callback attribute generatedCommandList;
    callback attribute acceptedCommandList;
    callback attribute attributeList;
    ram      attribute featureMap default = 0x17;
    ram      attribute clusterRevision default = 5;
  }

  server cluster BarrierControl {
    ram      attribute barrierMovingState;
    ram      attribute barrierSafetyStatus;
    ram      attribute barrierCapabilities;
    ram      attribute barrierPosition;
    ram      attribute featureMap default = 0;
    ram      attribute clusterRevision default = 1;
  }

  server cluster PumpConfigurationAndControl {
    ram      attribute maxPressure;
    ram      attribute maxSpeed;
    ram      attribute maxFlow;
    ram      attribute minConstPressure;
    ram      attribute maxConstPressure;
    ram      attribute minCompPressure;
    ram      attribute maxCompPressure;
    ram      attribute minConstSpeed;
    ram      attribute maxConstSpeed;
    ram      attribute minConstFlow;
    ram      attribute maxConstFlow;
    ram      attribute minConstTemp;
    ram      attribute maxConstTemp;
    ram      attribute pumpStatus;
    ram      attribute effectiveOperationMode;
    ram      attribute effectiveControlMode;
    ram      attribute capacity;
    ram      attribute speed;
    ram      attribute lifetimeRunningHours default = 0x000000;
    ram      attribute power;
    ram      attribute lifetimeEnergyConsumed default = 0x00000000;
    ram      attribute operationMode default = 0x00;
    ram      attribute controlMode default = 0x00;
    ram      attribute featureMap default = 0x1F;
    ram      attribute clusterRevision default = 4;
  }

  server cluster Thermostat {
    ram      attribute localTemperature;
    ram      attribute absMinHeatSetpointLimit default = 0x02BC;
    ram      attribute absMaxHeatSetpointLimit default = 0x0BB8;
    ram      attribute absMinCoolSetpointLimit default = 0x0640;
    ram      attribute absMaxCoolSetpointLimit default = 0x0C80;
    ram      attribute occupiedCoolingSetpoint default = 0x0A28;
    ram      attribute occupiedHeatingSetpoint default = 0x07D0;
    ram      attribute minHeatSetpointLimit default = 0x02BC;
    ram      attribute maxHeatSetpointLimit default = 0x0BB8;
    ram      attribute minCoolSetpointLimit default = 0x0640;
    ram      attribute maxCoolSetpointLimit default = 0x0C80;
    ram      attribute minSetpointDeadBand default = 0x19;
    ram      attribute controlSequenceOfOperation default = 0x04;
    ram      attribute systemMode default = 0x01;
    callback attribute generatedCommandList;
    callback attribute acceptedCommandList;
    callback attribute attributeList;
    ram      attribute featureMap default = 0x0023;
    ram      attribute clusterRevision default = 5;
  }

  server cluster FanControl {
    ram      attribute fanMode default = 0x00;
    ram      attribute fanModeSequence default = 0x02;
    ram      attribute percentSetting default = 0x00;
    ram      attribute percentCurrent default = 0x00;
    ram      attribute speedMax default = 100;
    ram      attribute speedSetting default = 0x00;
    ram      attribute speedCurrent default = 0x00;
    ram      attribute rockSupport default = 0x03;
    ram      attribute rockSetting default = 0x00;
    ram      attribute windSupport default = 0x03;
    ram      attribute windSetting default = 0x00;
    ram      attribute airflowDirection default = 0;
    ram      attribute featureMap default = 0x3F;
    ram      attribute clusterRevision default = 2;
  }

  server cluster ThermostatUserInterfaceConfiguration {
    ram      attribute temperatureDisplayMode default = 0x00;
    ram      attribute keypadLockout default = 0x00;
    ram      attribute scheduleProgrammingVisibility;
    ram      attribute featureMap default = 0;
    ram      attribute clusterRevision default = 2;
  }

  server cluster ColorControl {
    persist  attribute currentHue default = 0x00;
    persist  attribute currentSaturation default = 0x00;
    ram      attribute remainingTime default = 0x0000;
    persist  attribute currentX default = 0x616B;
    persist  attribute currentY default = 0x607D;
    ram      attribute driftCompensation;
    ram      attribute compensationText;
    persist  attribute colorTemperatureMireds default = 0x00FA;
    ram      attribute colorMode default = 0x01;
    ram      attribute options default = 0x00;
    ram      attribute numberOfPrimaries;
    ram      attribute primary1X;
    ram      attribute primary1Y;
    ram      attribute primary1Intensity;
    ram      attribute primary2X;
    ram      attribute primary2Y;
    ram      attribute primary2Intensity;
    ram      attribute primary3X;
    ram      attribute primary3Y;
    ram      attribute primary3Intensity;
    ram      attribute primary4X;
    ram      attribute primary4Y;
    ram      attribute primary4Intensity;
    ram      attribute primary5X;
    ram      attribute primary5Y;
    ram      attribute primary5Intensity;
    ram      attribute primary6X;
    ram      attribute primary6Y;
    ram      attribute primary6Intensity;
    ram      attribute whitePointX;
    ram      attribute whitePointY;
    ram      attribute colorPointRX;
    ram      attribute colorPointRY;
    ram      attribute colorPointRIntensity;
    ram      attribute colorPointGX;
    ram      attribute colorPointGY;
    ram      attribute colorPointGIntensity;
    ram      attribute colorPointBX;
    ram      attribute colorPointBY;
    ram      attribute colorPointBIntensity;
    persist  attribute enhancedCurrentHue default = 0x0000;
    persist  attribute enhancedColorMode default = 0x01;
    persist  attribute colorLoopActive default = 0x00;
    persist  attribute colorLoopDirection default = 0x00;
    persist  attribute colorLoopTime default = 0x0019;
    ram      attribute colorLoopStartEnhancedHue default = 0x2300;
    ram      attribute colorLoopStoredEnhancedHue default = 0x0000;
    ram      attribute colorCapabilities default = 0x1F;
    ram      attribute colorTempPhysicalMinMireds default = 0x0000;
    ram      attribute colorTempPhysicalMaxMireds default = 0xFEFF;
    ram      attribute coupleColorTempToLevelMinMireds;
    persist  attribute startUpColorTemperatureMireds;
    ram      attribute featureMap default = 0x1F;
    ram      attribute clusterRevision default = 5;
  }

  server cluster BallastConfiguration {
    ram      attribute physicalMinLevel default = 0x01;
    ram      attribute physicalMaxLevel default = 0xFE;
    ram      attribute ballastStatus default = 0x00;
    ram      attribute minLevel default = 0x01;
    ram      attribute maxLevel default = 0xFE;
    ram      attribute intrinsicBallastFactor;
    ram      attribute ballastFactorAdjustment default = 0xFF;
    ram      attribute lampQuantity;
    ram      attribute lampType;
    ram      attribute lampManufacturer;
    ram      attribute lampRatedHours default = 0xFFFFFF;
    ram      attribute lampBurnHours default = 0x000000;
    ram      attribute lampAlarmMode default = 0x00;
    ram      attribute lampBurnHoursTripPoint default = 0xFFFFFF;
    callback attribute generatedCommandList;
    callback attribute acceptedCommandList;
    callback attribute attributeList;
    ram      attribute featureMap default = 0;
    ram      attribute clusterRevision default = 4;
  }

  server cluster IlluminanceMeasurement {
    ram      attribute measuredValue default = 0x0000;
    ram      attribute minMeasuredValue default = 0x01;
    ram      attribute maxMeasuredValue default = 0xFFFE;
    ram      attribute tolerance;
    ram      attribute lightSensorType default = 0xFF;
    ram      attribute featureMap default = 0;
    ram      attribute clusterRevision default = 3;
  }

  server cluster TemperatureMeasurement {
    ram      attribute measuredValue default = 0x8000;
    ram      attribute minMeasuredValue default = 0x8000;
    ram      attribute maxMeasuredValue default = 0x8000;
    ram      attribute tolerance;
    ram      attribute featureMap default = 0;
    ram      attribute clusterRevision default = 4;
  }

  server cluster PressureMeasurement {
    ram      attribute measuredValue default = 0x0000;
    ram      attribute minMeasuredValue;
    ram      attribute maxMeasuredValue;
    ram      attribute featureMap default = 0;
    ram      attribute clusterRevision default = 3;
  }

  server cluster FlowMeasurement {
    ram      attribute measuredValue;
    ram      attribute minMeasuredValue;
    ram      attribute maxMeasuredValue;
    ram      attribute tolerance default = 0;
    ram      attribute featureMap default = 0;
    ram      attribute clusterRevision default = 3;
  }

  server cluster RelativeHumidityMeasurement {
    ram      attribute measuredValue;
    ram      attribute minMeasuredValue default = 0;
    ram      attribute maxMeasuredValue default = 0x2710;
    ram      attribute tolerance;
    ram      attribute featureMap default = 0;
    ram      attribute clusterRevision default = 3;
  }

  server cluster OccupancySensing {
    ram      attribute occupancy;
    ram      attribute occupancySensorType;
    ram      attribute occupancySensorTypeBitmap;
    ram      attribute featureMap default = 0;
    ram      attribute clusterRevision default = 3;
  }

  server cluster CarbonMonoxideConcentrationMeasurement {
    ram      attribute measuredValue default = 401;
    ram      attribute minMeasuredValue default = 50;
    ram      attribute maxMeasuredValue default = 1500;
    ram      attribute peakMeasuredValue default = 511;
    ram      attribute peakMeasuredValueWindow default = 3600;
    ram      attribute averageMeasuredValue default = 213;
    ram      attribute averageMeasuredValueWindow default = 3600;
    ram      attribute uncertainty default = 10;
    ram      attribute measurementUnit default = 1;
    ram      attribute measurementMedium default = 0;
    ram      attribute levelValue default = 3;
    callback attribute generatedCommandList;
    callback attribute acceptedCommandList;
    callback attribute eventList;
    callback attribute attributeList;
    ram      attribute featureMap default = 63;
    ram      attribute clusterRevision default = 3;
  }

  server cluster CarbonDioxideConcentrationMeasurement {
    ram      attribute measuredValue default = 458;
    ram      attribute minMeasuredValue default = 300;
    ram      attribute maxMeasuredValue default = 2000;
    ram      attribute peakMeasuredValue default = 523;
    ram      attribute peakMeasuredValueWindow default = 3600;
    ram      attribute averageMeasuredValue default = 421;
    ram      attribute averageMeasuredValueWindow default = 3600;
    ram      attribute uncertainty default = 5;
    ram      attribute measurementUnit default = 0;
    ram      attribute measurementMedium default = 0;
    ram      attribute levelValue default = 1;
    callback attribute generatedCommandList;
    callback attribute acceptedCommandList;
    callback attribute eventList;
    callback attribute attributeList;
    ram      attribute featureMap default = 63;
    ram      attribute clusterRevision default = 3;
  }

  server cluster NitrogenDioxideConcentrationMeasurement {
    ram      attribute measuredValue default = 3;
    ram      attribute minMeasuredValue default = 1;
    ram      attribute maxMeasuredValue default = 150;
    ram      attribute peakMeasuredValue default = 3;
    ram      attribute peakMeasuredValueWindow default = 120;
    ram      attribute averageMeasuredValue default = 3;
    ram      attribute averageMeasuredValueWindow default = 120;
    ram      attribute uncertainty default = 1;
    ram      attribute measurementUnit default = 1;
    ram      attribute measurementMedium default = 0;
    ram      attribute levelValue default = 1;
    callback attribute generatedCommandList;
    callback attribute acceptedCommandList;
    callback attribute eventList;
    callback attribute attributeList;
    ram      attribute featureMap default = 63;
    ram      attribute clusterRevision default = 3;
  }

  server cluster OzoneConcentrationMeasurement {
    ram      attribute measuredValue default = 10;
    ram      attribute minMeasuredValue default = 3;
    ram      attribute maxMeasuredValue default = 300;
    ram      attribute peakMeasuredValue default = 50;
    ram      attribute peakMeasuredValueWindow default = 3600;
    ram      attribute averageMeasuredValue default = 20;
    ram      attribute averageMeasuredValueWindow default = 3600;
    ram      attribute uncertainty default = 0;
    ram      attribute measurementUnit default = 0;
    ram      attribute measurementMedium default = 0;
    ram      attribute levelValue default = 1;
    callback attribute generatedCommandList;
    callback attribute acceptedCommandList;
    callback attribute eventList;
    callback attribute attributeList;
    ram      attribute featureMap default = 63;
    ram      attribute clusterRevision default = 3;
  }

  server cluster Pm25ConcentrationMeasurement {
    ram      attribute measuredValue default = 42;
    ram      attribute minMeasuredValue default = 1;
    ram      attribute maxMeasuredValue default = 400;
    ram      attribute peakMeasuredValue default = 90;
    ram      attribute peakMeasuredValueWindow default = 3600;
    ram      attribute averageMeasuredValue default = 35;
    ram      attribute averageMeasuredValueWindow default = 3600;
    ram      attribute uncertainty default = 4;
    ram      attribute measurementUnit default = 4;
    ram      attribute measurementMedium default = 0;
    ram      attribute levelValue default = 2;
    callback attribute generatedCommandList;
    callback attribute acceptedCommandList;
    callback attribute eventList;
    callback attribute attributeList;
    ram      attribute featureMap default = 63;
    ram      attribute clusterRevision default = 3;
  }

  server cluster FormaldehydeConcentrationMeasurement {
    ram      attribute measuredValue default = 10;
    ram      attribute minMeasuredValue default = 0;
    ram      attribute maxMeasuredValue default = 200;
    ram      attribute peakMeasuredValue default = 10;
    ram      attribute peakMeasuredValueWindow default = 7200;
    ram      attribute averageMeasuredValue default = 2;
    ram      attribute averageMeasuredValueWindow default = 7200;
    ram      attribute uncertainty default = 0;
    ram      attribute measurementUnit default = 3;
    ram      attribute measurementMedium default = 0;
    ram      attribute levelValue default = 2;
    callback attribute generatedCommandList;
    callback attribute acceptedCommandList;
    callback attribute eventList;
    callback attribute attributeList;
    ram      attribute featureMap default = 63;
    ram      attribute clusterRevision default = 3;
  }

  server cluster Pm1ConcentrationMeasurement {
    ram      attribute measuredValue default = 39;
    ram      attribute minMeasuredValue default = 1;
    ram      attribute maxMeasuredValue default = 400;
    ram      attribute peakMeasuredValue default = 70;
    ram      attribute peakMeasuredValueWindow default = 3600;
    ram      attribute averageMeasuredValue default = 41;
    ram      attribute averageMeasuredValueWindow default = 3600;
    ram      attribute uncertainty default = 4;
    ram      attribute measurementUnit default = 4;
    ram      attribute measurementMedium default = 0;
    ram      attribute levelValue default = 1;
    callback attribute generatedCommandList;
    callback attribute acceptedCommandList;
    callback attribute eventList;
    callback attribute attributeList;
    ram      attribute featureMap default = 63;
    ram      attribute clusterRevision default = 3;
  }

  server cluster Pm10ConcentrationMeasurement {
    ram      attribute measuredValue default = 7;
    ram      attribute minMeasuredValue default = 2;
    ram      attribute maxMeasuredValue default = 400;
    ram      attribute peakMeasuredValue default = 49;
    ram      attribute peakMeasuredValueWindow default = 3600;
    ram      attribute averageMeasuredValue default = 43;
    ram      attribute averageMeasuredValueWindow default = 3600;
    ram      attribute uncertainty default = 2;
    ram      attribute measurementUnit default = 4;
    ram      attribute measurementMedium default = 0;
    ram      attribute levelValue default = 1;
    callback attribute generatedCommandList;
    callback attribute acceptedCommandList;
    callback attribute eventList;
    callback attribute attributeList;
    ram      attribute featureMap default = 63;
    ram      attribute clusterRevision default = 3;
  }

  server cluster TotalVolatileOrganicCompoundsConcentrationMeasurement {
    ram      attribute measuredValue default = 5;
    ram      attribute minMeasuredValue default = 1;
    ram      attribute maxMeasuredValue default = 100;
    ram      attribute peakMeasuredValue default = 8;
    ram      attribute peakMeasuredValueWindow default = 3600;
    ram      attribute averageMeasuredValue default = 2;
    ram      attribute averageMeasuredValueWindow default = 3600;
    ram      attribute uncertainty default = 1;
    ram      attribute measurementUnit default = 1;
    ram      attribute measurementMedium default = 0;
    ram      attribute levelValue default = 1;
    callback attribute generatedCommandList;
    callback attribute acceptedCommandList;
    callback attribute eventList;
    callback attribute attributeList;
    ram      attribute featureMap default = 63;
    ram      attribute clusterRevision default = 3;
  }

  server cluster RadonConcentrationMeasurement {
    ram      attribute measuredValue default = 10;
    ram      attribute minMeasuredValue default = 5;
    ram      attribute maxMeasuredValue default = 100;
    ram      attribute peakMeasuredValue default = 36;
    ram      attribute peakMeasuredValueWindow default = 3600;
    ram      attribute averageMeasuredValue default = 20;
    ram      attribute averageMeasuredValueWindow default = 3600;
    ram      attribute uncertainty default = 0;
    ram      attribute measurementUnit default = 0;
    ram      attribute measurementMedium default = 0;
    ram      attribute levelValue default = 3;
    callback attribute generatedCommandList;
    callback attribute acceptedCommandList;
    callback attribute eventList;
    callback attribute attributeList;
    ram      attribute featureMap default = 63;
    ram      attribute clusterRevision default = 3;
  }

  server cluster WakeOnLan {
    ram      attribute MACAddress;
    ram      attribute featureMap default = 0;
    ram      attribute clusterRevision default = 1;
  }

  server cluster Channel {
    callback attribute channelList;
    ram      attribute featureMap default = 0;
    ram      attribute clusterRevision default = 1;
  }

  server cluster TargetNavigator {
    callback attribute targetList;
    ram      attribute currentTarget default = 0x00;
    ram      attribute featureMap default = 0;
    ram      attribute clusterRevision default = 1;
  }

  server cluster MediaPlayback {
    ram      attribute currentState default = 0x00;
    ram      attribute startTime default = 0xFF;
    ram      attribute duration;
    ram      attribute playbackSpeed;
    ram      attribute seekRangeEnd;
    ram      attribute seekRangeStart;
    ram      attribute featureMap default = 0;
    ram      attribute clusterRevision default = 1;
  }

  server cluster MediaInput {
    callback attribute inputList;
    ram      attribute currentInput default = 0x00;
    ram      attribute featureMap default = 0;
    ram      attribute clusterRevision default = 1;
  }

  server cluster LowPower {
    ram      attribute featureMap default = 0;
    ram      attribute clusterRevision default = 1;
  }

  server cluster KeypadInput {
    ram      attribute featureMap default = 0;
    ram      attribute clusterRevision default = 1;
  }

  server cluster ContentLauncher {
    callback attribute acceptHeader;
    ram      attribute supportedStreamingProtocols;
    ram      attribute featureMap default = 0;
    ram      attribute clusterRevision default = 1;
  }

  server cluster AudioOutput {
    callback attribute outputList;
    ram      attribute currentOutput default = 0x00;
    ram      attribute featureMap default = 0;
    ram      attribute clusterRevision default = 1;
  }

  server cluster ApplicationLauncher {
    callback attribute catalogList;
    ram      attribute featureMap default = 0;
    ram      attribute clusterRevision default = 1;
  }

  server cluster ApplicationBasic {
    ram      attribute vendorName;
    ram      attribute vendorID;
    ram      attribute applicationName;
    ram      attribute productID;
    ram      attribute status;
    ram      attribute applicationVersion;
    callback attribute allowedVendorList;
    ram      attribute featureMap default = 0;
    ram      attribute clusterRevision default = 1;
  }

  server cluster AccountLogin {
    ram      attribute featureMap default = 0;
    ram      attribute clusterRevision default = 1;
  }

  server cluster ElectricalMeasurement {
    ram      attribute measurementType default = 0x000000;
    ram      attribute totalActivePower default = 0x000000;
    ram      attribute rmsVoltage default = 0xffff;
    ram      attribute rmsVoltageMin default = 0x8000;
    ram      attribute rmsVoltageMax default = 0x8000;
    ram      attribute rmsCurrent default = 0xffff;
    ram      attribute rmsCurrentMin default = 0xffff;
    ram      attribute rmsCurrentMax default = 0xffff;
    ram      attribute activePower default = 0xffff;
    ram      attribute activePowerMin default = 0xffff;
    ram      attribute activePowerMax default = 0xffff;
    ram      attribute featureMap default = 0;
    ram      attribute clusterRevision default = 3;
  }

  server cluster UnitTesting {
    emits event TestEvent;
    emits event TestFabricScopedEvent;
    ram      attribute boolean default = false;
    ram      attribute bitmap8 default = 0;
    ram      attribute bitmap16 default = 0;
    ram      attribute bitmap32 default = 0;
    ram      attribute bitmap64 default = 0;
    ram      attribute int8u default = 0;
    ram      attribute int16u default = 0;
    ram      attribute int24u default = 0;
    ram      attribute int32u default = 0;
    ram      attribute int40u default = 0;
    ram      attribute int48u default = 0;
    ram      attribute int56u default = 0;
    ram      attribute int64u default = 0;
    ram      attribute int8s default = 0;
    ram      attribute int16s default = 0;
    ram      attribute int24s default = 0;
    ram      attribute int32s default = 0;
    ram      attribute int40s default = 0;
    ram      attribute int48s default = 0;
    ram      attribute int56s default = 0;
    ram      attribute int64s default = 0;
    ram      attribute enum8 default = 0;
    ram      attribute enum16 default = 0;
    ram      attribute floatSingle default = 0;
    ram      attribute floatDouble default = 0;
    ram      attribute octetString;
    callback attribute listInt8u;
    callback attribute listOctetString;
    callback attribute listStructOctetString;
    ram      attribute longOctetString;
    ram      attribute charString;
    ram      attribute longCharString;
    ram      attribute epochUs;
    ram      attribute epochS;
    ram      attribute vendorId;
    callback attribute listNullablesAndOptionalsStruct;
    ram      attribute enumAttr;
    callback attribute structAttr;
    ram      attribute rangeRestrictedInt8u default = 70;
    ram      attribute rangeRestrictedInt8s default = -20;
    ram      attribute rangeRestrictedInt16u default = 200;
    ram      attribute rangeRestrictedInt16s default = -100;
    callback attribute listLongOctetString;
    callback attribute listFabricScoped;
    ram      attribute timedWriteBoolean;
    callback attribute generalErrorBoolean;
    callback attribute clusterErrorBoolean;
    ram      attribute nullableBoolean default = false;
    ram      attribute nullableBitmap8 default = 0;
    ram      attribute nullableBitmap16 default = 0;
    ram      attribute nullableBitmap32 default = 0;
    ram      attribute nullableBitmap64 default = 0;
    ram      attribute nullableInt8u default = 0;
    ram      attribute nullableInt16u default = 0;
    ram      attribute nullableInt24u default = 0;
    ram      attribute nullableInt32u default = 0;
    ram      attribute nullableInt40u default = 0;
    ram      attribute nullableInt48u default = 0;
    ram      attribute nullableInt56u default = 0;
    ram      attribute nullableInt64u default = 0;
    ram      attribute nullableInt8s default = 0;
    ram      attribute nullableInt16s default = 0;
    ram      attribute nullableInt24s default = 0;
    ram      attribute nullableInt32s default = 0;
    ram      attribute nullableInt40s default = 0;
    ram      attribute nullableInt48s default = 0;
    ram      attribute nullableInt56s default = 0;
    ram      attribute nullableInt64s default = 0;
    ram      attribute nullableEnum8 default = 0;
    ram      attribute nullableEnum16 default = 0;
    ram      attribute nullableFloatSingle default = 0;
    ram      attribute nullableFloatDouble default = 0;
    ram      attribute nullableOctetString;
    ram      attribute nullableCharString;
    ram      attribute nullableEnumAttr;
    callback attribute nullableStruct;
    ram      attribute nullableRangeRestrictedInt8u default = 70;
    ram      attribute nullableRangeRestrictedInt8s default = -20;
    ram      attribute nullableRangeRestrictedInt16u default = 200;
    ram      attribute nullableRangeRestrictedInt16s default = -100;
    callback attribute writeOnlyInt8u default = 0;
    ram      attribute featureMap default = 0;
    ram      attribute clusterRevision default = 1;
  }
}
endpoint 2 {
  device type onofflight = 256, version 1;

  server cluster Groups {
    ram      attribute nameSupport;
    ram      attribute featureMap default = 0;
    ram      attribute clusterRevision default = 4;
  }

  server cluster OnOff {
    ram      attribute onOff default = 0x00;
    ram      attribute globalSceneControl default = 1;
    ram      attribute onTime default = 0;
    ram      attribute offWaitTime default = 0;
    ram      attribute startUpOnOff;
    ram      attribute featureMap default = 0x0000;
    ram      attribute clusterRevision default = 5;
  }

  server cluster Descriptor {
    callback attribute deviceTypeList;
    callback attribute serverList;
    callback attribute clientList;
    callback attribute partsList;
    ram      attribute featureMap default = 0;
    callback attribute clusterRevision default = 1;
  }

  server cluster PowerSource {
    ram      attribute status default = 0;
    ram      attribute order default = 1;
    ram      attribute description default = "B3";
    ram      attribute batChargeLevel default = 0;
    ram      attribute batReplacementNeeded;
    ram      attribute batReplaceability;
    callback attribute endpointList;
    ram      attribute featureMap default = 2;
    ram      attribute clusterRevision default = 2;
  }

  server cluster OccupancySensing {
    ram      attribute occupancy;
    ram      attribute occupancySensorType;
    ram      attribute occupancySensorTypeBitmap;
    ram      attribute featureMap default = 0;
    ram      attribute clusterRevision default = 3;
  }
}
endpoint 65534 {
  device type anonymousEndpointType = 61442, version 1;

  server cluster Descriptor {
    callback attribute deviceTypeList;
    callback attribute serverList;
    callback attribute clientList;
    callback attribute partsList;
    ram      attribute featureMap default = 0;
    callback attribute clusterRevision default = 1;
  }

  server cluster NetworkCommissioning {
    callback attribute maxNetworks;
    callback attribute networks;
    callback attribute scanMaxTimeSeconds;
    callback attribute connectMaxTimeSeconds;
    callback attribute interfaceEnabled;
    callback attribute lastNetworkingStatus;
    callback attribute lastNetworkID;
    callback attribute lastConnectErrorValue;
    callback attribute featureMap default = 0;
    callback attribute clusterRevision default = 1;
  }
}

<|MERGE_RESOLUTION|>--- conflicted
+++ resolved
@@ -2606,472 +2606,6 @@
     kSmokeAlarm = 0x1;
     kCOAlarm = 0x2;
   }
-<<<<<<< HEAD
-
-  critical event SmokeAlarm = 0 {
-    AlarmStateEnum alarmSeverityLevel = 0;
-  }
-
-  critical event COAlarm = 1 {
-    AlarmStateEnum alarmSeverityLevel = 0;
-  }
-
-  info event LowBattery = 2 {
-    AlarmStateEnum alarmSeverityLevel = 0;
-  }
-
-  info event HardwareFault = 3 {
-  }
-
-  info event EndOfService = 4 {
-  }
-
-  info event SelfTestComplete = 5 {
-  }
-
-  info event AlarmMuted = 6 {
-  }
-
-  info event MuteEnded = 7 {
-  }
-
-  critical event InterconnectSmokeAlarm = 8 {
-    AlarmStateEnum alarmSeverityLevel = 0;
-  }
-
-  critical event InterconnectCOAlarm = 9 {
-    AlarmStateEnum alarmSeverityLevel = 0;
-  }
-
-  info event AllClear = 10 {
-  }
-
-  readonly attribute ExpressedStateEnum expressedState = 0;
-  readonly attribute AlarmStateEnum smokeState = 1;
-  readonly attribute AlarmStateEnum COState = 2;
-  readonly attribute AlarmStateEnum batteryAlert = 3;
-  readonly attribute MuteStateEnum deviceMuted = 4;
-  readonly attribute boolean testInProgress = 5;
-  readonly attribute boolean hardwareFaultAlert = 6;
-  readonly attribute EndOfServiceEnum endOfServiceAlert = 7;
-  readonly attribute AlarmStateEnum interconnectSmokeAlarm = 8;
-  readonly attribute AlarmStateEnum interconnectCOAlarm = 9;
-  readonly attribute ContaminationStateEnum contaminationState = 10;
-  attribute SensitivityEnum sensitivityLevel = 11;
-  readonly attribute epoch_s expiryDate = 12;
-  readonly attribute command_id generatedCommandList[] = 65528;
-  readonly attribute command_id acceptedCommandList[] = 65529;
-  readonly attribute event_id eventList[] = 65530;
-  readonly attribute attrib_id attributeList[] = 65531;
-  readonly attribute bitmap32 featureMap = 65532;
-  readonly attribute int16u clusterRevision = 65533;
-
-  command SelfTestRequest(): DefaultSuccess = 0;
-}
-
-/** Attributes and commands for configuring the Dishwasher alarm. */
-server cluster DishwasherAlarm = 93 {
-  bitmap AlarmMap : BITMAP32 {
-    kInflowError = 0x1;
-    kDrainError = 0x2;
-    kDoorError = 0x4;
-    kTempTooLow = 0x8;
-    kTempTooHigh = 0x10;
-    kWaterLevelError = 0x20;
-  }
-
-  info event Notify = 0 {
-    AlarmMap active = 0;
-    AlarmMap inactive = 1;
-    AlarmMap state = 2;
-    AlarmMap mask = 3;
-  }
-
-  readonly attribute AlarmMap mask = 0;
-  readonly attribute AlarmMap latch = 1;
-  readonly attribute AlarmMap state = 2;
-  readonly attribute AlarmMap supported = 3;
-  readonly attribute command_id generatedCommandList[] = 65528;
-  readonly attribute command_id acceptedCommandList[] = 65529;
-  readonly attribute event_id eventList[] = 65530;
-  readonly attribute attrib_id attributeList[] = 65531;
-  readonly attribute bitmap32 featureMap = 65532;
-  readonly attribute int16u clusterRevision = 65533;
-
-  request struct ResetRequest {
-    AlarmMap alarms = 0;
-  }
-
-  request struct ModifyEnabledAlarmsRequest {
-    AlarmMap mask = 0;
-  }
-
-  command Reset(ResetRequest): DefaultSuccess = 0;
-  command ModifyEnabledAlarms(ModifyEnabledAlarmsRequest): DefaultSuccess = 1;
-}
-
-/** This cluster supports remotely monitoring and, where supported, changing the operational state of any device where a state machine is a part of the operation. */
-server cluster OperationalState = 96 {
-  enum ErrorStateEnum : ENUM8 {
-    kNoError = 0;
-    kUnableToStartOrResume = 1;
-    kUnableToCompleteOperation = 2;
-    kCommandInvalidInState = 3;
-  }
-
-  enum OperationalStateEnum : ENUM8 {
-    kStopped = 0;
-    kRunning = 1;
-    kPaused = 2;
-    kError = 3;
-  }
-
-  struct ErrorStateStruct {
-    enum8 errorStateID = 0;
-    optional char_string<64> errorStateLabel = 1;
-    optional char_string<64> errorStateDetails = 2;
-  }
-
-  struct OperationalStateStruct {
-    enum8 operationalStateID = 0;
-    optional char_string<64> operationalStateLabel = 1;
-  }
-
-  critical event OperationalError = 0 {
-    ErrorStateStruct errorState = 0;
-  }
-
-  info event OperationCompletion = 1 {
-    ENUM8 completionErrorCode = 0;
-    optional nullable elapsed_s totalOperationalTime = 1;
-    optional nullable elapsed_s pausedTime = 2;
-  }
-
-  readonly attribute nullable CHAR_STRING phaseList[] = 0;
-  readonly attribute nullable int8u currentPhase = 1;
-  readonly attribute nullable elapsed_s countdownTime = 2;
-  readonly attribute OperationalStateStruct operationalStateList[] = 3;
-  readonly attribute OperationalStateEnum operationalState = 4;
-  readonly attribute ErrorStateStruct operationalError = 5;
-  readonly attribute command_id generatedCommandList[] = 65528;
-  readonly attribute command_id acceptedCommandList[] = 65529;
-  readonly attribute event_id eventList[] = 65530;
-  readonly attribute attrib_id attributeList[] = 65531;
-  readonly attribute bitmap32 featureMap = 65532;
-  readonly attribute int16u clusterRevision = 65533;
-
-  response struct OperationalCommandResponse = 4 {
-    ErrorStateStruct commandResponseState = 0;
-  }
-
-  command Pause(): OperationalCommandResponse = 0;
-  command Stop(): OperationalCommandResponse = 1;
-  command Start(): OperationalCommandResponse = 2;
-  command Resume(): OperationalCommandResponse = 3;
-}
-
-/** Attributes and commands for monitoring HEPA filters in a device */
-server cluster HepaFilterMonitoring = 113 {
-  enum ChangeIndicationEnum : ENUM8 {
-    kOK = 0;
-    kWarning = 1;
-    kCritical = 2;
-  }
-
-  enum DegradationDirectionEnum : ENUM8 {
-    kUp = 0;
-    kDown = 1;
-  }
-
-  enum ProductIdentifierTypeEnum : ENUM8 {
-    kUPC = 0;
-    kGTIN8 = 1;
-    kEAN = 2;
-    kGTIN14 = 3;
-    kOEM = 4;
-  }
-
-  bitmap Feature : BITMAP32 {
-    kCondition = 0x1;
-    kWarning = 0x2;
-  }
-
-  struct ReplacementProductStruct {
-    ProductIdentifierTypeEnum productIdentifierType = 0;
-    char_string<20> productIdentifierValue = 1;
-  }
-
-  readonly attribute percent condition = 0;
-  readonly attribute DegradationDirectionEnum degradationDirection = 1;
-  readonly attribute ChangeIndicationEnum changeIndication = 2;
-  readonly attribute boolean inPlaceIndicator = 3;
-  readonly attribute command_id generatedCommandList[] = 65528;
-  readonly attribute command_id acceptedCommandList[] = 65529;
-  readonly attribute event_id eventList[] = 65530;
-  readonly attribute attrib_id attributeList[] = 65531;
-  readonly attribute bitmap32 featureMap = 65532;
-  readonly attribute int16u clusterRevision = 65533;
-}
-
-/** Attributes and commands for monitoring activated carbon filters in a device */
-server cluster ActivatedCarbonFilterMonitoring = 114 {
-  enum ChangeIndicationEnum : ENUM8 {
-    kOK = 0;
-    kWarning = 1;
-    kCritical = 2;
-  }
-
-  enum DegradationDirectionEnum : ENUM8 {
-    kUp = 0;
-    kDown = 1;
-  }
-
-  enum ProductIdentifierTypeEnum : ENUM8 {
-    kUPC = 0;
-    kGTIN8 = 1;
-    kEAN = 2;
-    kGTIN14 = 3;
-    kOEM = 4;
-  }
-
-  bitmap Feature : BITMAP32 {
-    kCondition = 0x1;
-    kWarning = 0x2;
-  }
-
-  struct ReplacementProductStruct {
-    ProductIdentifierTypeEnum productIdentifierType = 0;
-    char_string<20> productIdentifierValue = 1;
-  }
-
-  readonly attribute percent condition = 0;
-  readonly attribute DegradationDirectionEnum degradationDirection = 1;
-  readonly attribute ChangeIndicationEnum changeIndication = 2;
-  readonly attribute boolean inPlaceIndicator = 3;
-  readonly attribute command_id generatedCommandList[] = 65528;
-  readonly attribute command_id acceptedCommandList[] = 65529;
-  readonly attribute event_id eventList[] = 65530;
-  readonly attribute attrib_id attributeList[] = 65531;
-  readonly attribute bitmap32 featureMap = 65532;
-  readonly attribute int16u clusterRevision = 65533;
-}
-
-/** Attributes and commands for monitoring ceramic filters in a device */
-server cluster CeramicFilterMonitoring = 115 {
-  enum ChangeIndicationEnum : ENUM8 {
-    kOK = 0;
-    kWarning = 1;
-    kCritical = 2;
-  }
-
-  enum DegradationDirectionEnum : ENUM8 {
-    kUp = 0;
-    kDown = 1;
-  }
-
-  enum ProductIdentifierTypeEnum : ENUM8 {
-    kUPC = 0;
-    kGTIN8 = 1;
-    kEAN = 2;
-    kGTIN14 = 3;
-    kOEM = 4;
-  }
-
-  bitmap Feature : BITMAP32 {
-    kCondition = 0x1;
-    kWarning = 0x2;
-  }
-
-  struct ReplacementProductStruct {
-    ProductIdentifierTypeEnum productIdentifierType = 0;
-    char_string<20> productIdentifierValue = 1;
-  }
-
-  readonly attribute percent condition = 0;
-  readonly attribute DegradationDirectionEnum degradationDirection = 1;
-  readonly attribute ChangeIndicationEnum changeIndication = 2;
-  readonly attribute boolean inPlaceIndicator = 3;
-  readonly attribute command_id generatedCommandList[] = 65528;
-  readonly attribute command_id acceptedCommandList[] = 65529;
-  readonly attribute event_id eventList[] = 65530;
-  readonly attribute attrib_id attributeList[] = 65531;
-  readonly attribute bitmap32 featureMap = 65532;
-  readonly attribute int16u clusterRevision = 65533;
-}
-
-/** Attributes and commands for monitoring electrostatic filters in a device */
-server cluster ElectrostaticFilterMonitoring = 116 {
-  enum ChangeIndicationEnum : ENUM8 {
-    kOK = 0;
-    kWarning = 1;
-    kCritical = 2;
-  }
-
-  enum DegradationDirectionEnum : ENUM8 {
-    kUp = 0;
-    kDown = 1;
-  }
-
-  enum ProductIdentifierTypeEnum : ENUM8 {
-    kUPC = 0;
-    kGTIN8 = 1;
-    kEAN = 2;
-    kGTIN14 = 3;
-    kOEM = 4;
-  }
-
-  bitmap Feature : BITMAP32 {
-    kCondition = 0x1;
-    kWarning = 0x2;
-  }
-
-  struct ReplacementProductStruct {
-    ProductIdentifierTypeEnum productIdentifierType = 0;
-    char_string<20> productIdentifierValue = 1;
-  }
-
-  readonly attribute percent condition = 0;
-  readonly attribute DegradationDirectionEnum degradationDirection = 1;
-  readonly attribute ChangeIndicationEnum changeIndication = 2;
-  readonly attribute boolean inPlaceIndicator = 3;
-  readonly attribute command_id generatedCommandList[] = 65528;
-  readonly attribute command_id acceptedCommandList[] = 65529;
-  readonly attribute event_id eventList[] = 65530;
-  readonly attribute attrib_id attributeList[] = 65531;
-  readonly attribute bitmap32 featureMap = 65532;
-  readonly attribute int16u clusterRevision = 65533;
-}
-
-/** Attributes and commands for monitoring UV filters in a device */
-server cluster UvFilterMonitoring = 117 {
-  enum ChangeIndicationEnum : ENUM8 {
-    kOK = 0;
-    kWarning = 1;
-    kCritical = 2;
-  }
-
-  enum DegradationDirectionEnum : ENUM8 {
-    kUp = 0;
-    kDown = 1;
-  }
-
-  enum ProductIdentifierTypeEnum : ENUM8 {
-    kUPC = 0;
-    kGTIN8 = 1;
-    kEAN = 2;
-    kGTIN14 = 3;
-    kOEM = 4;
-  }
-
-  bitmap Feature : BITMAP32 {
-    kCondition = 0x1;
-    kWarning = 0x2;
-  }
-
-  struct ReplacementProductStruct {
-    ProductIdentifierTypeEnum productIdentifierType = 0;
-    char_string<20> productIdentifierValue = 1;
-  }
-
-  readonly attribute percent condition = 0;
-  readonly attribute DegradationDirectionEnum degradationDirection = 1;
-  readonly attribute ChangeIndicationEnum changeIndication = 2;
-  readonly attribute boolean inPlaceIndicator = 3;
-  readonly attribute command_id generatedCommandList[] = 65528;
-  readonly attribute command_id acceptedCommandList[] = 65529;
-  readonly attribute event_id eventList[] = 65530;
-  readonly attribute attrib_id attributeList[] = 65531;
-  readonly attribute bitmap32 featureMap = 65532;
-  readonly attribute int16u clusterRevision = 65533;
-}
-
-/** Attributes and commands for monitoring ionizing filters in a device */
-server cluster IonizingFilterMonitoring = 118 {
-  enum ChangeIndicationEnum : ENUM8 {
-    kOK = 0;
-    kWarning = 1;
-    kCritical = 2;
-  }
-
-  enum DegradationDirectionEnum : ENUM8 {
-    kUp = 0;
-    kDown = 1;
-  }
-
-  enum ProductIdentifierTypeEnum : ENUM8 {
-    kUPC = 0;
-    kGTIN8 = 1;
-    kEAN = 2;
-    kGTIN14 = 3;
-    kOEM = 4;
-  }
-
-  bitmap Feature : BITMAP32 {
-    kCondition = 0x1;
-    kWarning = 0x2;
-  }
-
-  struct ReplacementProductStruct {
-    ProductIdentifierTypeEnum productIdentifierType = 0;
-    char_string<20> productIdentifierValue = 1;
-  }
-
-  readonly attribute percent condition = 0;
-  readonly attribute DegradationDirectionEnum degradationDirection = 1;
-  readonly attribute ChangeIndicationEnum changeIndication = 2;
-  readonly attribute boolean inPlaceIndicator = 3;
-  readonly attribute command_id generatedCommandList[] = 65528;
-  readonly attribute command_id acceptedCommandList[] = 65529;
-  readonly attribute event_id eventList[] = 65530;
-  readonly attribute attrib_id attributeList[] = 65531;
-  readonly attribute bitmap32 featureMap = 65532;
-  readonly attribute int16u clusterRevision = 65533;
-}
-
-/** Attributes and commands for monitoring zeolite filters in a device */
-server cluster ZeoliteFilterMonitoring = 119 {
-  enum ChangeIndicationEnum : ENUM8 {
-    kOK = 0;
-    kWarning = 1;
-    kCritical = 2;
-  }
-
-  enum DegradationDirectionEnum : ENUM8 {
-    kUp = 0;
-    kDown = 1;
-  }
-
-  enum ProductIdentifierTypeEnum : ENUM8 {
-    kUPC = 0;
-    kGTIN8 = 1;
-    kEAN = 2;
-    kGTIN14 = 3;
-    kOEM = 4;
-  }
-
-  bitmap Feature : BITMAP32 {
-    kCondition = 0x1;
-    kWarning = 0x2;
-  }
-
-  struct ReplacementProductStruct {
-    ProductIdentifierTypeEnum productIdentifierType = 0;
-    char_string<20> productIdentifierValue = 1;
-  }
-
-  readonly attribute percent condition = 0;
-  readonly attribute DegradationDirectionEnum degradationDirection = 1;
-  readonly attribute ChangeIndicationEnum changeIndication = 2;
-  readonly attribute boolean inPlaceIndicator = 3;
-  readonly attribute command_id generatedCommandList[] = 65528;
-  readonly attribute command_id acceptedCommandList[] = 65529;
-  readonly attribute event_id eventList[] = 65530;
-  readonly attribute attrib_id attributeList[] = 65531;
-  readonly attribute bitmap32 featureMap = 65532;
-  readonly attribute int16u clusterRevision = 65533;
-}
-=======
->>>>>>> ee014cb9
 
   critical event SmokeAlarm = 0 {
     AlarmStateEnum alarmSeverityLevel = 0;
