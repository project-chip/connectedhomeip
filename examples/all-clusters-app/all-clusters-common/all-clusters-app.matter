--- conflicted
+++ resolved
@@ -3638,34 +3638,6 @@
   command ResetCondition(): DefaultSuccess = 0;
 }
 
-<<<<<<< HEAD
-/** This cluster provides an interface to specify preferences for how devices should consume energy. */
-cluster EnergyPreference = 155 {
-  revision 1; // NOTE: Default/not specifically set
-
-  enum EnergyPriorityEnum : enum8 {
-    kComfort = 0;
-    kSpeed = 1;
-    kEfficiency = 2;
-    kWaterConsumption = 3;
-  }
-
-  bitmap Feature : bitmap32 {
-    kEnergyBalance = 0x1;
-    kLowPowerModeSensitivity = 0x2;
-  }
-
-  struct BalanceStruct {
-    percent step = 0;
-    optional char_string<64> label = 1;
-  }
-
-  readonly attribute optional BalanceStruct energyBalances[] = 0;
-  attribute optional int8u currentEnergyBalance = 1;
-  readonly attribute optional EnergyPriorityEnum energyPriorities[] = 2;
-  readonly attribute optional BalanceStruct lowPowerModeSensitivities[] = 3;
-  attribute optional int8u currentLowPowerModeSensitivity = 4;
-=======
 /** This cluster provides a mechanism for querying data about the electrical energy imported or provided by the server. */
 provisional cluster ElectricalEnergyMeasurement = 145 {
   revision 1;
@@ -3737,7 +3709,6 @@
   readonly attribute optional nullable EnergyMeasurementStruct cumulativeEnergyExported = 2;
   readonly attribute optional nullable EnergyMeasurementStruct periodicEnergyImported = 3;
   readonly attribute optional nullable EnergyMeasurementStruct periodicEnergyExported = 4;
->>>>>>> 53daf2df
   readonly attribute command_id generatedCommandList[] = 65528;
   readonly attribute command_id acceptedCommandList[] = 65529;
   readonly attribute event_id eventList[] = 65530;
@@ -7154,14 +7125,6 @@
     handle command ResetCondition;
   }
 
-<<<<<<< HEAD
-  server cluster EnergyPreference {
-    callback attribute energyBalances;
-    ram      attribute currentEnergyBalance;
-    callback attribute energyPriorities;
-    callback attribute lowPowerModeSensitivities;
-    ram      attribute currentLowPowerModeSensitivity;
-=======
   server cluster ElectricalEnergyMeasurement {
     emits event CumulativeEnergyMeasured;
     emits event PeriodicEnergyMeasured;
@@ -7170,16 +7133,11 @@
     callback attribute cumulativeEnergyExported;
     callback attribute periodicEnergyImported;
     callback attribute periodicEnergyExported;
->>>>>>> 53daf2df
     callback attribute generatedCommandList;
     callback attribute acceptedCommandList;
     callback attribute eventList;
     callback attribute attributeList;
-<<<<<<< HEAD
-    ram      attribute featureMap default = 0;
-=======
     ram      attribute featureMap default = 0x000F;
->>>>>>> 53daf2df
     ram      attribute clusterRevision default = 1;
   }
 
