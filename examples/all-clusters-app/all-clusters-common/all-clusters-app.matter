// This IDL was generated automatically by ZAP.
// It is for view/code review purposes only.

/** Attributes and commands for putting a device into Identification mode (e.g. flashing a light). */
cluster Identify = 3 {
  revision 4;

  enum EffectIdentifierEnum : enum8 {
    kBlink = 0;
    kBreathe = 1;
    kOkay = 2;
    kChannelChange = 11;
    kFinishEffect = 254;
    kStopEffect = 255;
  }

  enum EffectVariantEnum : enum8 {
    kDefault = 0;
  }

  enum IdentifyTypeEnum : enum8 {
    kNone = 0;
    kLightOutput = 1;
    kVisibleIndicator = 2;
    kAudibleBeep = 3;
    kDisplay = 4;
    kActuator = 5;
  }

  attribute int16u identifyTime = 0;
  readonly attribute IdentifyTypeEnum identifyType = 1;
  readonly attribute command_id generatedCommandList[] = 65528;
  readonly attribute command_id acceptedCommandList[] = 65529;
  readonly attribute event_id eventList[] = 65530;
  readonly attribute attrib_id attributeList[] = 65531;
  readonly attribute bitmap32 featureMap = 65532;
  readonly attribute int16u clusterRevision = 65533;

  request struct IdentifyRequest {
    int16u identifyTime = 0;
  }

  request struct TriggerEffectRequest {
    EffectIdentifierEnum effectIdentifier = 0;
    EffectVariantEnum effectVariant = 1;
  }

  /** Command description for Identify */
  command access(invoke: manage) Identify(IdentifyRequest): DefaultSuccess = 0;
  /** Command description for TriggerEffect */
  command access(invoke: manage) TriggerEffect(TriggerEffectRequest): DefaultSuccess = 64;
}

/** Attributes and commands for group configuration and manipulation. */
cluster Groups = 4 {
  revision 4;

  bitmap Feature : bitmap32 {
    kGroupNames = 0x1;
  }

  bitmap NameSupportBitmap : bitmap8 {
    kGroupNames = 0x80;
  }

  readonly attribute NameSupportBitmap nameSupport = 0;
  readonly attribute command_id generatedCommandList[] = 65528;
  readonly attribute command_id acceptedCommandList[] = 65529;
  readonly attribute event_id eventList[] = 65530;
  readonly attribute attrib_id attributeList[] = 65531;
  readonly attribute bitmap32 featureMap = 65532;
  readonly attribute int16u clusterRevision = 65533;

  request struct AddGroupRequest {
    group_id groupID = 0;
    char_string<16> groupName = 1;
  }

  response struct AddGroupResponse = 0 {
    enum8 status = 0;
    group_id groupID = 1;
  }

  request struct ViewGroupRequest {
    group_id groupID = 0;
  }

  response struct ViewGroupResponse = 1 {
    enum8 status = 0;
    group_id groupID = 1;
    char_string<16> groupName = 2;
  }

  request struct GetGroupMembershipRequest {
    group_id groupList[] = 0;
  }

  response struct GetGroupMembershipResponse = 2 {
    nullable int8u capacity = 0;
    group_id groupList[] = 1;
  }

  request struct RemoveGroupRequest {
    group_id groupID = 0;
  }

  response struct RemoveGroupResponse = 3 {
    enum8 status = 0;
    group_id groupID = 1;
  }

  request struct AddGroupIfIdentifyingRequest {
    group_id groupID = 0;
    char_string<16> groupName = 1;
  }

  /** Command description for AddGroup */
  fabric command access(invoke: manage) AddGroup(AddGroupRequest): AddGroupResponse = 0;
  /** Command description for ViewGroup */
  fabric command ViewGroup(ViewGroupRequest): ViewGroupResponse = 1;
  /** Command description for GetGroupMembership */
  fabric command GetGroupMembership(GetGroupMembershipRequest): GetGroupMembershipResponse = 2;
  /** Command description for RemoveGroup */
  fabric command access(invoke: manage) RemoveGroup(RemoveGroupRequest): RemoveGroupResponse = 3;
  /** Command description for RemoveAllGroups */
  fabric command access(invoke: manage) RemoveAllGroups(): DefaultSuccess = 4;
  /** Command description for AddGroupIfIdentifying */
  fabric command access(invoke: manage) AddGroupIfIdentifying(AddGroupIfIdentifyingRequest): DefaultSuccess = 5;
}

/** Attributes and commands for switching devices between 'On' and 'Off' states. */
cluster OnOff = 6 {
  revision 6;

  enum DelayedAllOffEffectVariantEnum : enum8 {
    kDelayedOffFastFade = 0;
    kNoFade = 1;
    kDelayedOffSlowFade = 2;
  }

  enum DyingLightEffectVariantEnum : enum8 {
    kDyingLightFadeOff = 0;
  }

  enum EffectIdentifierEnum : enum8 {
    kDelayedAllOff = 0;
    kDyingLight = 1;
  }

  enum StartUpOnOffEnum : enum8 {
    kOff = 0;
    kOn = 1;
    kToggle = 2;
  }

  bitmap Feature : bitmap32 {
    kLighting = 0x1;
    kDeadFrontBehavior = 0x2;
    kOffOnly = 0x4;
  }

  bitmap OnOffControlBitmap : bitmap8 {
    kAcceptOnlyWhenOn = 0x1;
  }

  readonly attribute boolean onOff = 0;
  readonly attribute optional boolean globalSceneControl = 16384;
  attribute optional int16u onTime = 16385;
  attribute optional int16u offWaitTime = 16386;
  attribute access(write: manage) optional nullable StartUpOnOffEnum startUpOnOff = 16387;
  readonly attribute command_id generatedCommandList[] = 65528;
  readonly attribute command_id acceptedCommandList[] = 65529;
  readonly attribute event_id eventList[] = 65530;
  readonly attribute attrib_id attributeList[] = 65531;
  readonly attribute bitmap32 featureMap = 65532;
  readonly attribute int16u clusterRevision = 65533;

  request struct OffWithEffectRequest {
    EffectIdentifierEnum effectIdentifier = 0;
    enum8 effectVariant = 1;
  }

  request struct OnWithTimedOffRequest {
    OnOffControlBitmap onOffControl = 0;
    int16u onTime = 1;
    int16u offWaitTime = 2;
  }

  /** On receipt of this command, a device SHALL enter its ‘Off’ state. This state is device dependent, but it is recommended that it is used for power off or similar functions. On receipt of the Off command, the OnTime attribute SHALL be set to 0. */
  command Off(): DefaultSuccess = 0;
  /** On receipt of this command, a device SHALL enter its ‘On’ state. This state is device dependent, but it is recommended that it is used for power on or similar functions. On receipt of the On command, if the value of the OnTime attribute is equal to 0, the device SHALL set the OffWaitTime attribute to 0. */
  command On(): DefaultSuccess = 1;
  /** On receipt of this command, if a device is in its ‘Off’ state it SHALL enter its ‘On’ state. Otherwise, if it is in its ‘On’ state it SHALL enter its ‘Off’ state. On receipt of the Toggle command, if the value of the OnOff attribute is equal to FALSE and if the value of the OnTime attribute is equal to 0, the device SHALL set the OffWaitTime attribute to 0. If the value of the OnOff attribute is equal to TRUE, the OnTime attribute SHALL be set to 0. */
  command Toggle(): DefaultSuccess = 2;
  /** The OffWithEffect command allows devices to be turned off using enhanced ways of fading. */
  command OffWithEffect(OffWithEffectRequest): DefaultSuccess = 64;
  /** The OnWithRecallGlobalScene command allows the recall of the settings when the device was turned off. */
  command OnWithRecallGlobalScene(): DefaultSuccess = 65;
  /** The OnWithTimedOff command allows devices to be turned on for a specific duration with a guarded off duration so that SHOULD the device be subsequently switched off, further OnWithTimedOff commands, received during this time, are prevented from turning the devices back on. */
  command OnWithTimedOff(OnWithTimedOffRequest): DefaultSuccess = 66;
}

/** Attributes and commands for switching devices between 'On' and 'Off' states. */
cluster OnOff = 6 {
  revision 6;

  enum DelayedAllOffEffectVariantEnum : enum8 {
    kDelayedOffFastFade = 0;
    kNoFade = 1;
    kDelayedOffSlowFade = 2;
  }

  enum DyingLightEffectVariantEnum : enum8 {
    kDyingLightFadeOff = 0;
  }

  enum EffectIdentifierEnum : enum8 {
    kDelayedAllOff = 0;
    kDyingLight = 1;
  }

  enum StartUpOnOffEnum : enum8 {
    kOff = 0;
    kOn = 1;
    kToggle = 2;
  }

  bitmap Feature : bitmap32 {
    kLighting = 0x1;
    kDeadFrontBehavior = 0x2;
    kOffOnly = 0x4;
  }

  bitmap OnOffControlBitmap : bitmap8 {
    kAcceptOnlyWhenOn = 0x1;
  }

  readonly attribute boolean onOff = 0;
  readonly attribute optional boolean globalSceneControl = 16384;
  attribute optional int16u onTime = 16385;
  attribute optional int16u offWaitTime = 16386;
  attribute access(write: manage) optional nullable StartUpOnOffEnum startUpOnOff = 16387;
  readonly attribute command_id generatedCommandList[] = 65528;
  readonly attribute command_id acceptedCommandList[] = 65529;
  readonly attribute event_id eventList[] = 65530;
  readonly attribute attrib_id attributeList[] = 65531;
  readonly attribute bitmap32 featureMap = 65532;
  readonly attribute int16u clusterRevision = 65533;

  request struct OffWithEffectRequest {
    EffectIdentifierEnum effectIdentifier = 0;
    enum8 effectVariant = 1;
  }

  request struct OnWithTimedOffRequest {
    OnOffControlBitmap onOffControl = 0;
    int16u onTime = 1;
    int16u offWaitTime = 2;
  }

  /** On receipt of this command, a device SHALL enter its ‘Off’ state. This state is device dependent, but it is recommended that it is used for power off or similar functions. On receipt of the Off command, the OnTime attribute SHALL be set to 0. */
  command Off(): DefaultSuccess = 0;
  /** On receipt of this command, a device SHALL enter its ‘On’ state. This state is device dependent, but it is recommended that it is used for power on or similar functions. On receipt of the On command, if the value of the OnTime attribute is equal to 0, the device SHALL set the OffWaitTime attribute to 0. */
  command On(): DefaultSuccess = 1;
  /** On receipt of this command, if a device is in its ‘Off’ state it SHALL enter its ‘On’ state. Otherwise, if it is in its ‘On’ state it SHALL enter its ‘Off’ state. On receipt of the Toggle command, if the value of the OnOff attribute is equal to FALSE and if the value of the OnTime attribute is equal to 0, the device SHALL set the OffWaitTime attribute to 0. If the value of the OnOff attribute is equal to TRUE, the OnTime attribute SHALL be set to 0. */
  command Toggle(): DefaultSuccess = 2;
  /** The OffWithEffect command allows devices to be turned off using enhanced ways of fading. */
  command OffWithEffect(OffWithEffectRequest): DefaultSuccess = 64;
  /** The OnWithRecallGlobalScene command allows the recall of the settings when the device was turned off. */
  command OnWithRecallGlobalScene(): DefaultSuccess = 65;
  /** The OnWithTimedOff command allows devices to be turned on for a specific duration with a guarded off duration so that SHOULD the device be subsequently switched off, further OnWithTimedOff commands, received during this time, are prevented from turning the devices back on. */
  command OnWithTimedOff(OnWithTimedOffRequest): DefaultSuccess = 66;
}

/** Attributes and commands for configuring On/Off switching devices. */
deprecated cluster OnOffSwitchConfiguration = 7 {
  revision 1; // NOTE: Default/not specifically set

  readonly attribute enum8 switchType = 0;
  attribute enum8 switchActions = 16;
  readonly attribute command_id generatedCommandList[] = 65528;
  readonly attribute command_id acceptedCommandList[] = 65529;
  readonly attribute event_id eventList[] = 65530;
  readonly attribute attrib_id attributeList[] = 65531;
  readonly attribute bitmap32 featureMap = 65532;
  readonly attribute int16u clusterRevision = 65533;
}

/** Attributes and commands for controlling devices that can be set to a level between fully 'On' and fully 'Off.' */
cluster LevelControl = 8 {
  revision 5;

  enum MoveModeEnum : enum8 {
    kUp = 0;
    kDown = 1;
  }

  enum StepModeEnum : enum8 {
    kUp = 0;
    kDown = 1;
  }

  bitmap Feature : bitmap32 {
    kOnOff = 0x1;
    kLighting = 0x2;
    kFrequency = 0x4;
  }

  bitmap OptionsBitmap : bitmap8 {
    kExecuteIfOff = 0x1;
    kCoupleColorTempToLevel = 0x2;
  }

  readonly attribute nullable int8u currentLevel = 0;
  readonly attribute optional int16u remainingTime = 1;
  readonly attribute optional int8u minLevel = 2;
  readonly attribute optional int8u maxLevel = 3;
  readonly attribute optional int16u currentFrequency = 4;
  readonly attribute optional int16u minFrequency = 5;
  readonly attribute optional int16u maxFrequency = 6;
  attribute OptionsBitmap options = 15;
  attribute optional int16u onOffTransitionTime = 16;
  attribute nullable int8u onLevel = 17;
  attribute optional nullable int16u onTransitionTime = 18;
  attribute optional nullable int16u offTransitionTime = 19;
  attribute optional nullable int8u defaultMoveRate = 20;
  attribute access(write: manage) optional nullable int8u startUpCurrentLevel = 16384;
  readonly attribute command_id generatedCommandList[] = 65528;
  readonly attribute command_id acceptedCommandList[] = 65529;
  readonly attribute event_id eventList[] = 65530;
  readonly attribute attrib_id attributeList[] = 65531;
  readonly attribute bitmap32 featureMap = 65532;
  readonly attribute int16u clusterRevision = 65533;

  request struct MoveToLevelRequest {
    int8u level = 0;
    nullable int16u transitionTime = 1;
    OptionsBitmap optionsMask = 2;
    OptionsBitmap optionsOverride = 3;
  }

  request struct MoveRequest {
    MoveModeEnum moveMode = 0;
    nullable int8u rate = 1;
    OptionsBitmap optionsMask = 2;
    OptionsBitmap optionsOverride = 3;
  }

  request struct StepRequest {
    StepModeEnum stepMode = 0;
    int8u stepSize = 1;
    nullable int16u transitionTime = 2;
    OptionsBitmap optionsMask = 3;
    OptionsBitmap optionsOverride = 4;
  }

  request struct StopRequest {
    OptionsBitmap optionsMask = 0;
    OptionsBitmap optionsOverride = 1;
  }

  request struct MoveToLevelWithOnOffRequest {
    int8u level = 0;
    nullable int16u transitionTime = 1;
    OptionsBitmap optionsMask = 2;
    OptionsBitmap optionsOverride = 3;
  }

  request struct MoveWithOnOffRequest {
    MoveModeEnum moveMode = 0;
    nullable int8u rate = 1;
    OptionsBitmap optionsMask = 2;
    OptionsBitmap optionsOverride = 3;
  }

  request struct StepWithOnOffRequest {
    StepModeEnum stepMode = 0;
    int8u stepSize = 1;
    nullable int16u transitionTime = 2;
    OptionsBitmap optionsMask = 3;
    OptionsBitmap optionsOverride = 4;
  }

  request struct StopWithOnOffRequest {
    OptionsBitmap optionsMask = 0;
    OptionsBitmap optionsOverride = 1;
  }

  request struct MoveToClosestFrequencyRequest {
    int16u frequency = 0;
  }

  /** Command description for MoveToLevel */
  command MoveToLevel(MoveToLevelRequest): DefaultSuccess = 0;
  /** Command description for Move */
  command Move(MoveRequest): DefaultSuccess = 1;
  /** Command description for Step */
  command Step(StepRequest): DefaultSuccess = 2;
  /** Command description for Stop */
  command Stop(StopRequest): DefaultSuccess = 3;
  /** Command description for MoveToLevelWithOnOff */
  command MoveToLevelWithOnOff(MoveToLevelWithOnOffRequest): DefaultSuccess = 4;
  /** Command description for MoveWithOnOff */
  command MoveWithOnOff(MoveWithOnOffRequest): DefaultSuccess = 5;
  /** Command description for StepWithOnOff */
  command StepWithOnOff(StepWithOnOffRequest): DefaultSuccess = 6;
  /** Command description for StopWithOnOff */
  command StopWithOnOff(StopWithOnOffRequest): DefaultSuccess = 7;
  /** Change the currrent frequency to the provided one, or a close
        approximation if the exact provided one is not possible. */
  command MoveToClosestFrequency(MoveToClosestFrequencyRequest): DefaultSuccess = 8;
}

/** An interface for reading the value of a binary measurement and accessing various characteristics of that measurement. */
deprecated cluster BinaryInputBasic = 15 {
  revision 1; // NOTE: Default/not specifically set

  attribute optional char_string<16> activeText = 4;
  attribute optional char_string<16> description = 28;
  attribute optional char_string<16> inactiveText = 46;
  attribute boolean outOfService = 81;
  readonly attribute optional enum8 polarity = 84;
  attribute boolean presentValue = 85;
  attribute optional enum8 reliability = 103;
  readonly attribute bitmap8 statusFlags = 111;
  readonly attribute optional int32u applicationType = 256;
  readonly attribute command_id generatedCommandList[] = 65528;
  readonly attribute command_id acceptedCommandList[] = 65529;
  readonly attribute event_id eventList[] = 65530;
  readonly attribute attrib_id attributeList[] = 65531;
  readonly attribute bitmap32 featureMap = 65532;
  readonly attribute int16u clusterRevision = 65533;
}

/** The Descriptor Cluster is meant to replace the support from the Zigbee Device Object (ZDO) for describing a node, its endpoints and clusters. */
cluster Descriptor = 29 {
  revision 2;

  bitmap Feature : bitmap32 {
    kTagList = 0x1;
  }

  struct DeviceTypeStruct {
    devtype_id deviceType = 0;
    int16u revision = 1;
  }

  struct SemanticTagStruct {
    nullable vendor_id mfgCode = 0;
    enum8 namespaceID = 1;
    enum8 tag = 2;
    optional nullable char_string label = 3;
  }

  readonly attribute DeviceTypeStruct deviceTypeList[] = 0;
  readonly attribute cluster_id serverList[] = 1;
  readonly attribute cluster_id clientList[] = 2;
  readonly attribute endpoint_no partsList[] = 3;
  readonly attribute optional SemanticTagStruct tagList[] = 4;
  readonly attribute command_id generatedCommandList[] = 65528;
  readonly attribute command_id acceptedCommandList[] = 65529;
  readonly attribute event_id eventList[] = 65530;
  readonly attribute attrib_id attributeList[] = 65531;
  readonly attribute bitmap32 featureMap = 65532;
  readonly attribute int16u clusterRevision = 65533;
}

/** The Binding Cluster is meant to replace the support from the Zigbee Device Object (ZDO) for supporting the binding table. */
cluster Binding = 30 {
  revision 1; // NOTE: Default/not specifically set

  fabric_scoped struct TargetStruct {
    optional node_id node = 1;
    optional group_id group = 2;
    optional endpoint_no endpoint = 3;
    optional cluster_id cluster = 4;
    fabric_idx fabricIndex = 254;
  }

  attribute access(write: manage) TargetStruct binding[] = 0;
  readonly attribute command_id generatedCommandList[] = 65528;
  readonly attribute command_id acceptedCommandList[] = 65529;
  readonly attribute event_id eventList[] = 65530;
  readonly attribute attrib_id attributeList[] = 65531;
  readonly attribute bitmap32 featureMap = 65532;
  readonly attribute int16u clusterRevision = 65533;
}

/** The Access Control Cluster exposes a data model view of a
      Node's Access Control List (ACL), which codifies the rules used to manage
      and enforce Access Control for the Node's endpoints and their associated
      cluster instances. */
cluster AccessControl = 31 {
  revision 1; // NOTE: Default/not specifically set

  enum AccessControlEntryAuthModeEnum : enum8 {
    kPASE = 1;
    kCASE = 2;
    kGroup = 3;
  }

  enum AccessControlEntryPrivilegeEnum : enum8 {
    kView = 1;
    kProxyView = 2;
    kOperate = 3;
    kManage = 4;
    kAdminister = 5;
  }

  enum ChangeTypeEnum : enum8 {
    kChanged = 0;
    kAdded = 1;
    kRemoved = 2;
  }

  struct AccessControlTargetStruct {
    nullable cluster_id cluster = 0;
    nullable endpoint_no endpoint = 1;
    nullable devtype_id deviceType = 2;
  }

  fabric_scoped struct AccessControlEntryStruct {
    fabric_sensitive AccessControlEntryPrivilegeEnum privilege = 1;
    fabric_sensitive AccessControlEntryAuthModeEnum authMode = 2;
    nullable fabric_sensitive int64u subjects[] = 3;
    nullable fabric_sensitive AccessControlTargetStruct targets[] = 4;
    fabric_idx fabricIndex = 254;
  }

  fabric_scoped struct AccessControlExtensionStruct {
    fabric_sensitive octet_string<128> data = 1;
    fabric_idx fabricIndex = 254;
  }

  fabric_sensitive info event access(read: administer) AccessControlEntryChanged = 0 {
    nullable node_id adminNodeID = 1;
    nullable int16u adminPasscodeID = 2;
    ChangeTypeEnum changeType = 3;
    nullable AccessControlEntryStruct latestValue = 4;
    fabric_idx fabricIndex = 254;
  }

  fabric_sensitive info event access(read: administer) AccessControlExtensionChanged = 1 {
    nullable node_id adminNodeID = 1;
    nullable int16u adminPasscodeID = 2;
    ChangeTypeEnum changeType = 3;
    nullable AccessControlExtensionStruct latestValue = 4;
    fabric_idx fabricIndex = 254;
  }

  attribute access(read: administer, write: administer) AccessControlEntryStruct acl[] = 0;
  attribute access(read: administer, write: administer) optional AccessControlExtensionStruct extension[] = 1;
  readonly attribute int16u subjectsPerAccessControlEntry = 2;
  readonly attribute int16u targetsPerAccessControlEntry = 3;
  readonly attribute int16u accessControlEntriesPerFabric = 4;
  readonly attribute command_id generatedCommandList[] = 65528;
  readonly attribute command_id acceptedCommandList[] = 65529;
  readonly attribute event_id eventList[] = 65530;
  readonly attribute attrib_id attributeList[] = 65531;
  readonly attribute bitmap32 featureMap = 65532;
  readonly attribute int16u clusterRevision = 65533;
}

/** This cluster provides a standardized way for a Node (typically a Bridge, but could be any Node) to expose action information. */
cluster Actions = 37 {
  revision 1; // NOTE: Default/not specifically set

  enum ActionErrorEnum : enum8 {
    kUnknown = 0;
    kInterrupted = 1;
  }

  enum ActionStateEnum : enum8 {
    kInactive = 0;
    kActive = 1;
    kPaused = 2;
    kDisabled = 3;
  }

  enum ActionTypeEnum : enum8 {
    kOther = 0;
    kScene = 1;
    kSequence = 2;
    kAutomation = 3;
    kException = 4;
    kNotification = 5;
    kAlarm = 6;
  }

  enum EndpointListTypeEnum : enum8 {
    kOther = 0;
    kRoom = 1;
    kZone = 2;
  }

  bitmap CommandBits : bitmap16 {
    kInstantAction = 0x1;
    kInstantActionWithTransition = 0x2;
    kStartAction = 0x4;
    kStartActionWithDuration = 0x8;
    kStopAction = 0x10;
    kPauseAction = 0x20;
    kPauseActionWithDuration = 0x40;
    kResumeAction = 0x80;
    kEnableAction = 0x100;
    kEnableActionWithDuration = 0x200;
    kDisableAction = 0x400;
    kDisableActionWithDuration = 0x800;
  }

  struct ActionStruct {
    int16u actionID = 0;
    char_string<32> name = 1;
    ActionTypeEnum type = 2;
    int16u endpointListID = 3;
    CommandBits supportedCommands = 4;
    ActionStateEnum state = 5;
  }

  struct EndpointListStruct {
    int16u endpointListID = 0;
    char_string<32> name = 1;
    EndpointListTypeEnum type = 2;
    endpoint_no endpoints[] = 3;
  }

  info event StateChanged = 0 {
    int16u actionID = 0;
    int32u invokeID = 1;
    ActionStateEnum newState = 2;
  }

  info event ActionFailed = 1 {
    int16u actionID = 0;
    int32u invokeID = 1;
    ActionStateEnum newState = 2;
    ActionErrorEnum error = 3;
  }

  readonly attribute ActionStruct actionList[] = 0;
  readonly attribute EndpointListStruct endpointLists[] = 1;
  readonly attribute optional long_char_string<512> setupURL = 2;
  readonly attribute command_id generatedCommandList[] = 65528;
  readonly attribute command_id acceptedCommandList[] = 65529;
  readonly attribute event_id eventList[] = 65530;
  readonly attribute attrib_id attributeList[] = 65531;
  readonly attribute bitmap32 featureMap = 65532;
  readonly attribute int16u clusterRevision = 65533;

  request struct InstantActionRequest {
    int16u actionID = 0;
    optional int32u invokeID = 1;
  }

  request struct InstantActionWithTransitionRequest {
    int16u actionID = 0;
    optional int32u invokeID = 1;
    int16u transitionTime = 2;
  }

  request struct StartActionRequest {
    int16u actionID = 0;
    optional int32u invokeID = 1;
  }

  request struct StartActionWithDurationRequest {
    int16u actionID = 0;
    optional int32u invokeID = 1;
    int32u duration = 2;
  }

  request struct StopActionRequest {
    int16u actionID = 0;
    optional int32u invokeID = 1;
  }

  request struct PauseActionRequest {
    int16u actionID = 0;
    optional int32u invokeID = 1;
  }

  request struct PauseActionWithDurationRequest {
    int16u actionID = 0;
    optional int32u invokeID = 1;
    int32u duration = 2;
  }

  request struct ResumeActionRequest {
    int16u actionID = 0;
    optional int32u invokeID = 1;
  }

  request struct EnableActionRequest {
    int16u actionID = 0;
    optional int32u invokeID = 1;
  }

  request struct EnableActionWithDurationRequest {
    int16u actionID = 0;
    optional int32u invokeID = 1;
    int32u duration = 2;
  }

  request struct DisableActionRequest {
    int16u actionID = 0;
    optional int32u invokeID = 1;
  }

  request struct DisableActionWithDurationRequest {
    int16u actionID = 0;
    optional int32u invokeID = 1;
    int32u duration = 2;
  }

  /** This command triggers an action (state change) on the involved endpoints. */
  command InstantAction(InstantActionRequest): DefaultSuccess = 0;
  /** This command triggers an action (state change) on the involved endpoints, with a specified time to transition from the current state to the new state. */
  command InstantActionWithTransition(InstantActionWithTransitionRequest): DefaultSuccess = 1;
  /** This command triggers the commencement of an action on the involved endpoints. */
  command StartAction(StartActionRequest): DefaultSuccess = 2;
  /** This command triggers the commencement of an action (with a duration) on the involved endpoints. */
  command StartActionWithDuration(StartActionWithDurationRequest): DefaultSuccess = 3;
  /** This command stops the ongoing action on the involved endpoints. */
  command StopAction(StopActionRequest): DefaultSuccess = 4;
  /** This command pauses an ongoing action. */
  command PauseAction(PauseActionRequest): DefaultSuccess = 5;
  /** This command pauses an ongoing action with a duration. */
  command PauseActionWithDuration(PauseActionWithDurationRequest): DefaultSuccess = 6;
  /** This command resumes a previously paused action. */
  command ResumeAction(ResumeActionRequest): DefaultSuccess = 7;
  /** This command enables a certain action or automation. */
  command EnableAction(EnableActionRequest): DefaultSuccess = 8;
  /** This command enables a certain action or automation with a duration. */
  command EnableActionWithDuration(EnableActionWithDurationRequest): DefaultSuccess = 9;
  /** This command disables a certain action or automation. */
  command DisableAction(DisableActionRequest): DefaultSuccess = 10;
  /** This command disables a certain action or automation with a duration. */
  command DisableActionWithDuration(DisableActionWithDurationRequest): DefaultSuccess = 11;
}

/** This cluster provides attributes and events for determining basic information about Nodes, which supports both
      Commissioning and operational determination of Node characteristics, such as Vendor ID, Product ID and serial number,
      which apply to the whole Node. Also allows setting user device information such as location. */
cluster BasicInformation = 40 {
  revision 3;

  enum ColorEnum : enum8 {
    kBlack = 0;
    kNavy = 1;
    kGreen = 2;
    kTeal = 3;
    kMaroon = 4;
    kPurple = 5;
    kOlive = 6;
    kGray = 7;
    kBlue = 8;
    kLime = 9;
    kAqua = 10;
    kRed = 11;
    kFuchsia = 12;
    kYellow = 13;
    kWhite = 14;
    kNickel = 15;
    kChrome = 16;
    kBrass = 17;
    kCopper = 18;
    kSilver = 19;
    kGold = 20;
  }

  enum ProductFinishEnum : enum8 {
    kOther = 0;
    kMatte = 1;
    kSatin = 2;
    kPolished = 3;
    kRugged = 4;
    kFabric = 5;
  }

  struct CapabilityMinimaStruct {
    int16u caseSessionsPerFabric = 0;
    int16u subscriptionsPerFabric = 1;
  }

  struct ProductAppearanceStruct {
    ProductFinishEnum finish = 0;
    nullable ColorEnum primaryColor = 1;
  }

  critical event StartUp = 0 {
    int32u softwareVersion = 0;
  }

  critical event ShutDown = 1 {
  }

  info event Leave = 2 {
    fabric_idx fabricIndex = 0;
  }

  info event ReachableChanged = 3 {
    boolean reachableNewValue = 0;
  }

  readonly attribute int16u dataModelRevision = 0;
  readonly attribute char_string<32> vendorName = 1;
  readonly attribute vendor_id vendorID = 2;
  readonly attribute char_string<32> productName = 3;
  readonly attribute int16u productID = 4;
  attribute access(write: manage) char_string<32> nodeLabel = 5;
  attribute access(write: administer) char_string<2> location = 6;
  readonly attribute int16u hardwareVersion = 7;
  readonly attribute char_string<64> hardwareVersionString = 8;
  readonly attribute int32u softwareVersion = 9;
  readonly attribute char_string<64> softwareVersionString = 10;
  readonly attribute optional char_string<16> manufacturingDate = 11;
  readonly attribute optional char_string<32> partNumber = 12;
  readonly attribute optional long_char_string<256> productURL = 13;
  readonly attribute optional char_string<64> productLabel = 14;
  readonly attribute optional char_string<32> serialNumber = 15;
  attribute access(write: manage) optional boolean localConfigDisabled = 16;
  readonly attribute optional boolean reachable = 17;
  readonly attribute optional char_string<32> uniqueID = 18;
  readonly attribute CapabilityMinimaStruct capabilityMinima = 19;
  readonly attribute optional ProductAppearanceStruct productAppearance = 20;
  readonly attribute int32u specificationVersion = 21;
  readonly attribute int16u maxPathsPerInvoke = 22;
  readonly attribute command_id generatedCommandList[] = 65528;
  readonly attribute command_id acceptedCommandList[] = 65529;
  readonly attribute event_id eventList[] = 65530;
  readonly attribute attrib_id attributeList[] = 65531;
  readonly attribute bitmap32 featureMap = 65532;
  readonly attribute int16u clusterRevision = 65533;

  command MfgSpecificPing(): DefaultSuccess = 0;
}

/** Provides an interface for providing OTA software updates */
cluster OtaSoftwareUpdateProvider = 41 {
  revision 1; // NOTE: Default/not specifically set

  enum ApplyUpdateActionEnum : enum8 {
    kProceed = 0;
    kAwaitNextAction = 1;
    kDiscontinue = 2;
  }

  enum DownloadProtocolEnum : enum8 {
    kBDXSynchronous = 0;
    kBDXAsynchronous = 1;
    kHTTPS = 2;
    kVendorSpecific = 3;
  }

  enum StatusEnum : enum8 {
    kUpdateAvailable = 0;
    kBusy = 1;
    kNotAvailable = 2;
    kDownloadProtocolNotSupported = 3;
  }

  readonly attribute command_id generatedCommandList[] = 65528;
  readonly attribute command_id acceptedCommandList[] = 65529;
  readonly attribute event_id eventList[] = 65530;
  readonly attribute attrib_id attributeList[] = 65531;
  readonly attribute bitmap32 featureMap = 65532;
  readonly attribute int16u clusterRevision = 65533;

  request struct QueryImageRequest {
    vendor_id vendorID = 0;
    int16u productID = 1;
    int32u softwareVersion = 2;
    DownloadProtocolEnum protocolsSupported[] = 3;
    optional int16u hardwareVersion = 4;
    optional char_string<2> location = 5;
    optional boolean requestorCanConsent = 6;
    optional octet_string<512> metadataForProvider = 7;
  }

  response struct QueryImageResponse = 1 {
    StatusEnum status = 0;
    optional int32u delayedActionTime = 1;
    optional char_string<256> imageURI = 2;
    optional int32u softwareVersion = 3;
    optional char_string<64> softwareVersionString = 4;
    optional octet_string<32> updateToken = 5;
    optional boolean userConsentNeeded = 6;
    optional octet_string<512> metadataForRequestor = 7;
  }

  request struct ApplyUpdateRequestRequest {
    octet_string<32> updateToken = 0;
    int32u newVersion = 1;
  }

  response struct ApplyUpdateResponse = 3 {
    ApplyUpdateActionEnum action = 0;
    int32u delayedActionTime = 1;
  }

  request struct NotifyUpdateAppliedRequest {
    octet_string<32> updateToken = 0;
    int32u softwareVersion = 1;
  }

  /** Determine availability of a new Software Image */
  command QueryImage(QueryImageRequest): QueryImageResponse = 0;
  /** Determine next action to take for a downloaded Software Image */
  command ApplyUpdateRequest(ApplyUpdateRequestRequest): ApplyUpdateResponse = 2;
  /** Notify OTA Provider that an update was applied */
  command NotifyUpdateApplied(NotifyUpdateAppliedRequest): DefaultSuccess = 4;
}

/** Provides an interface for downloading and applying OTA software updates */
cluster OtaSoftwareUpdateRequestor = 42 {
  revision 1; // NOTE: Default/not specifically set

  enum AnnouncementReasonEnum : enum8 {
    kSimpleAnnouncement = 0;
    kUpdateAvailable = 1;
    kUrgentUpdateAvailable = 2;
  }

  enum ChangeReasonEnum : enum8 {
    kUnknown = 0;
    kSuccess = 1;
    kFailure = 2;
    kTimeOut = 3;
    kDelayByProvider = 4;
  }

  enum UpdateStateEnum : enum8 {
    kUnknown = 0;
    kIdle = 1;
    kQuerying = 2;
    kDelayedOnQuery = 3;
    kDownloading = 4;
    kApplying = 5;
    kDelayedOnApply = 6;
    kRollingBack = 7;
    kDelayedOnUserConsent = 8;
  }

  fabric_scoped struct ProviderLocation {
    node_id providerNodeID = 1;
    endpoint_no endpoint = 2;
    fabric_idx fabricIndex = 254;
  }

  info event StateTransition = 0 {
    UpdateStateEnum previousState = 0;
    UpdateStateEnum newState = 1;
    ChangeReasonEnum reason = 2;
    nullable int32u targetSoftwareVersion = 3;
  }

  critical event VersionApplied = 1 {
    int32u softwareVersion = 0;
    int16u productID = 1;
  }

  info event DownloadError = 2 {
    int32u softwareVersion = 0;
    int64u bytesDownloaded = 1;
    nullable int8u progressPercent = 2;
    nullable int64s platformCode = 3;
  }

  attribute access(write: administer) ProviderLocation defaultOTAProviders[] = 0;
  readonly attribute boolean updatePossible = 1;
  readonly attribute UpdateStateEnum updateState = 2;
  readonly attribute nullable int8u updateStateProgress = 3;
  readonly attribute command_id generatedCommandList[] = 65528;
  readonly attribute command_id acceptedCommandList[] = 65529;
  readonly attribute event_id eventList[] = 65530;
  readonly attribute attrib_id attributeList[] = 65531;
  readonly attribute bitmap32 featureMap = 65532;
  readonly attribute int16u clusterRevision = 65533;

  request struct AnnounceOTAProviderRequest {
    node_id providerNodeID = 0;
    vendor_id vendorID = 1;
    AnnouncementReasonEnum announcementReason = 2;
    optional octet_string<512> metadataForNode = 3;
    endpoint_no endpoint = 4;
  }

  /** Announce the presence of an OTA Provider */
  command AnnounceOTAProvider(AnnounceOTAProviderRequest): DefaultSuccess = 0;
}

/** Nodes should be expected to be deployed to any and all regions of the world. These global regions
      may have differing common languages, units of measurements, and numerical formatting
      standards. As such, Nodes that visually or audibly convey information need a mechanism by which
      they can be configured to use a user’s preferred language, units, etc */
cluster LocalizationConfiguration = 43 {
  revision 1; // NOTE: Default/not specifically set

  attribute access(write: manage) char_string<35> activeLocale = 0;
  readonly attribute char_string supportedLocales[] = 1;
  readonly attribute command_id generatedCommandList[] = 65528;
  readonly attribute command_id acceptedCommandList[] = 65529;
  readonly attribute event_id eventList[] = 65530;
  readonly attribute attrib_id attributeList[] = 65531;
  readonly attribute bitmap32 featureMap = 65532;
  readonly attribute int16u clusterRevision = 65533;
}

/** Nodes should be expected to be deployed to any and all regions of the world. These global regions
      may have differing preferences for how dates and times are conveyed. As such, Nodes that visually
      or audibly convey time information need a mechanism by which they can be configured to use a
      user’s preferred format. */
cluster TimeFormatLocalization = 44 {
  revision 1; // NOTE: Default/not specifically set

  enum CalendarTypeEnum : enum8 {
    kBuddhist = 0;
    kChinese = 1;
    kCoptic = 2;
    kEthiopian = 3;
    kGregorian = 4;
    kHebrew = 5;
    kIndian = 6;
    kIslamic = 7;
    kJapanese = 8;
    kKorean = 9;
    kPersian = 10;
    kTaiwanese = 11;
    kUseActiveLocale = 255;
  }

  enum HourFormatEnum : enum8 {
    k12hr = 0;
    k24hr = 1;
    kUseActiveLocale = 255;
  }

  bitmap Feature : bitmap32 {
    kCalendarFormat = 0x1;
  }

  attribute access(write: manage) HourFormatEnum hourFormat = 0;
  attribute access(write: manage) optional CalendarTypeEnum activeCalendarType = 1;
  readonly attribute optional CalendarTypeEnum supportedCalendarTypes[] = 2;
  readonly attribute command_id generatedCommandList[] = 65528;
  readonly attribute command_id acceptedCommandList[] = 65529;
  readonly attribute event_id eventList[] = 65530;
  readonly attribute attrib_id attributeList[] = 65531;
  readonly attribute bitmap32 featureMap = 65532;
  readonly attribute int16u clusterRevision = 65533;
}

/** Nodes should be expected to be deployed to any and all regions of the world. These global regions
      may have differing preferences for the units in which values are conveyed in communication to a
      user. As such, Nodes that visually or audibly convey measurable values to the user need a
      mechanism by which they can be configured to use a user’s preferred unit. */
cluster UnitLocalization = 45 {
  revision 1;

  enum TempUnitEnum : enum8 {
    kFahrenheit = 0;
    kCelsius = 1;
    kKelvin = 2;
  }

  bitmap Feature : bitmap32 {
    kTemperatureUnit = 0x1;
  }

  attribute access(write: manage) optional TempUnitEnum temperatureUnit = 0;
  readonly attribute command_id generatedCommandList[] = 65528;
  readonly attribute command_id acceptedCommandList[] = 65529;
  readonly attribute event_id eventList[] = 65530;
  readonly attribute attrib_id attributeList[] = 65531;
  readonly attribute bitmap32 featureMap = 65532;
  readonly attribute int16u clusterRevision = 65533;
}

/** This cluster is used to describe the configuration and capabilities of a Device's power system. */
cluster PowerSourceConfiguration = 46 {
  revision 1;

  readonly attribute endpoint_no sources[] = 0;
  readonly attribute command_id generatedCommandList[] = 65528;
  readonly attribute command_id acceptedCommandList[] = 65529;
  readonly attribute event_id eventList[] = 65530;
  readonly attribute attrib_id attributeList[] = 65531;
  readonly attribute bitmap32 featureMap = 65532;
  readonly attribute int16u clusterRevision = 65533;
}

/** This cluster is used to describe the configuration and capabilities of a physical power source that provides power to the Node. */
cluster PowerSource = 47 {
  revision 1; // NOTE: Default/not specifically set

  enum BatApprovedChemistryEnum : enum16 {
    kUnspecified = 0;
    kAlkaline = 1;
    kLithiumCarbonFluoride = 2;
    kLithiumChromiumOxide = 3;
    kLithiumCopperOxide = 4;
    kLithiumIronDisulfide = 5;
    kLithiumManganeseDioxide = 6;
    kLithiumThionylChloride = 7;
    kMagnesium = 8;
    kMercuryOxide = 9;
    kNickelOxyhydride = 10;
    kSilverOxide = 11;
    kZincAir = 12;
    kZincCarbon = 13;
    kZincChloride = 14;
    kZincManganeseDioxide = 15;
    kLeadAcid = 16;
    kLithiumCobaltOxide = 17;
    kLithiumIon = 18;
    kLithiumIonPolymer = 19;
    kLithiumIronPhosphate = 20;
    kLithiumSulfur = 21;
    kLithiumTitanate = 22;
    kNickelCadmium = 23;
    kNickelHydrogen = 24;
    kNickelIron = 25;
    kNickelMetalHydride = 26;
    kNickelZinc = 27;
    kSilverZinc = 28;
    kSodiumIon = 29;
    kSodiumSulfur = 30;
    kZincBromide = 31;
    kZincCerium = 32;
  }

  enum BatChargeFaultEnum : enum8 {
    kUnspecified = 0;
    kAmbientTooHot = 1;
    kAmbientTooCold = 2;
    kBatteryTooHot = 3;
    kBatteryTooCold = 4;
    kBatteryAbsent = 5;
    kBatteryOverVoltage = 6;
    kBatteryUnderVoltage = 7;
    kChargerOverVoltage = 8;
    kChargerUnderVoltage = 9;
    kSafetyTimeout = 10;
  }

  enum BatChargeLevelEnum : enum8 {
    kOK = 0;
    kWarning = 1;
    kCritical = 2;
  }

  enum BatChargeStateEnum : enum8 {
    kUnknown = 0;
    kIsCharging = 1;
    kIsAtFullCharge = 2;
    kIsNotCharging = 3;
  }

  enum BatCommonDesignationEnum : enum16 {
    kUnspecified = 0;
    kAAA = 1;
    kAA = 2;
    kC = 3;
    kD = 4;
    k4v5 = 5;
    k6v0 = 6;
    k9v0 = 7;
    k12AA = 8;
    kAAAA = 9;
    kA = 10;
    kB = 11;
    kF = 12;
    kN = 13;
    kNo6 = 14;
    kSubC = 15;
    kA23 = 16;
    kA27 = 17;
    kBA5800 = 18;
    kDuplex = 19;
    k4SR44 = 20;
    k523 = 21;
    k531 = 22;
    k15v0 = 23;
    k22v5 = 24;
    k30v0 = 25;
    k45v0 = 26;
    k67v5 = 27;
    kJ = 28;
    kCR123A = 29;
    kCR2 = 30;
    k2CR5 = 31;
    kCRP2 = 32;
    kCRV3 = 33;
    kSR41 = 34;
    kSR43 = 35;
    kSR44 = 36;
    kSR45 = 37;
    kSR48 = 38;
    kSR54 = 39;
    kSR55 = 40;
    kSR57 = 41;
    kSR58 = 42;
    kSR59 = 43;
    kSR60 = 44;
    kSR63 = 45;
    kSR64 = 46;
    kSR65 = 47;
    kSR66 = 48;
    kSR67 = 49;
    kSR68 = 50;
    kSR69 = 51;
    kSR516 = 52;
    kSR731 = 53;
    kSR712 = 54;
    kLR932 = 55;
    kA5 = 56;
    kA10 = 57;
    kA13 = 58;
    kA312 = 59;
    kA675 = 60;
    kAC41E = 61;
    k10180 = 62;
    k10280 = 63;
    k10440 = 64;
    k14250 = 65;
    k14430 = 66;
    k14500 = 67;
    k14650 = 68;
    k15270 = 69;
    k16340 = 70;
    kRCR123A = 71;
    k17500 = 72;
    k17670 = 73;
    k18350 = 74;
    k18500 = 75;
    k18650 = 76;
    k19670 = 77;
    k25500 = 78;
    k26650 = 79;
    k32600 = 80;
  }

  enum BatFaultEnum : enum8 {
    kUnspecified = 0;
    kOverTemp = 1;
    kUnderTemp = 2;
  }

  enum BatReplaceabilityEnum : enum8 {
    kUnspecified = 0;
    kNotReplaceable = 1;
    kUserReplaceable = 2;
    kFactoryReplaceable = 3;
  }

  enum PowerSourceStatusEnum : enum8 {
    kUnspecified = 0;
    kActive = 1;
    kStandby = 2;
    kUnavailable = 3;
  }

  enum WiredCurrentTypeEnum : enum8 {
    kAC = 0;
    kDC = 1;
  }

  enum WiredFaultEnum : enum8 {
    kUnspecified = 0;
    kOverVoltage = 1;
    kUnderVoltage = 2;
  }

  bitmap Feature : bitmap32 {
    kWired = 0x1;
    kBattery = 0x2;
    kRechargeable = 0x4;
    kReplaceable = 0x8;
  }

  struct BatChargeFaultChangeType {
    BatChargeFaultEnum current[] = 0;
    BatChargeFaultEnum previous[] = 1;
  }

  struct BatFaultChangeType {
    BatFaultEnum current[] = 0;
    BatFaultEnum previous[] = 1;
  }

  struct WiredFaultChangeType {
    WiredFaultEnum current[] = 0;
    WiredFaultEnum previous[] = 1;
  }

  info event WiredFaultChange = 0 {
    WiredFaultEnum current[] = 0;
    WiredFaultEnum previous[] = 1;
  }

  info event BatFaultChange = 1 {
    BatFaultEnum current[] = 0;
    BatFaultEnum previous[] = 1;
  }

  info event BatChargeFaultChange = 2 {
    BatChargeFaultEnum current[] = 0;
    BatChargeFaultEnum previous[] = 1;
  }

  readonly attribute PowerSourceStatusEnum status = 0;
  readonly attribute int8u order = 1;
  readonly attribute char_string<60> description = 2;
  readonly attribute optional nullable int32u wiredAssessedInputVoltage = 3;
  readonly attribute optional nullable int16u wiredAssessedInputFrequency = 4;
  readonly attribute optional WiredCurrentTypeEnum wiredCurrentType = 5;
  readonly attribute optional nullable int32u wiredAssessedCurrent = 6;
  readonly attribute optional int32u wiredNominalVoltage = 7;
  readonly attribute optional int32u wiredMaximumCurrent = 8;
  readonly attribute optional boolean wiredPresent = 9;
  readonly attribute optional WiredFaultEnum activeWiredFaults[] = 10;
  readonly attribute optional nullable int32u batVoltage = 11;
  readonly attribute optional nullable int8u batPercentRemaining = 12;
  readonly attribute optional nullable int32u batTimeRemaining = 13;
  readonly attribute optional BatChargeLevelEnum batChargeLevel = 14;
  readonly attribute optional boolean batReplacementNeeded = 15;
  readonly attribute optional BatReplaceabilityEnum batReplaceability = 16;
  readonly attribute optional boolean batPresent = 17;
  readonly attribute optional BatFaultEnum activeBatFaults[] = 18;
  readonly attribute optional char_string<60> batReplacementDescription = 19;
  readonly attribute optional BatCommonDesignationEnum batCommonDesignation = 20;
  readonly attribute optional char_string<20> batANSIDesignation = 21;
  readonly attribute optional char_string<20> batIECDesignation = 22;
  readonly attribute optional BatApprovedChemistryEnum batApprovedChemistry = 23;
  readonly attribute optional int32u batCapacity = 24;
  readonly attribute optional int8u batQuantity = 25;
  readonly attribute optional BatChargeStateEnum batChargeState = 26;
  readonly attribute optional nullable int32u batTimeToFullCharge = 27;
  readonly attribute optional boolean batFunctionalWhileCharging = 28;
  readonly attribute optional nullable int32u batChargingCurrent = 29;
  readonly attribute optional BatChargeFaultEnum activeBatChargeFaults[] = 30;
  readonly attribute endpoint_no endpointList[] = 31;
  readonly attribute command_id generatedCommandList[] = 65528;
  readonly attribute command_id acceptedCommandList[] = 65529;
  readonly attribute event_id eventList[] = 65530;
  readonly attribute attrib_id attributeList[] = 65531;
  readonly attribute bitmap32 featureMap = 65532;
  readonly attribute int16u clusterRevision = 65533;
}

/** This cluster is used to manage global aspects of the Commissioning flow. */
cluster GeneralCommissioning = 48 {
  revision 1; // NOTE: Default/not specifically set

  enum CommissioningErrorEnum : enum8 {
    kOK = 0;
    kValueOutsideRange = 1;
    kInvalidAuthentication = 2;
    kNoFailSafe = 3;
    kBusyWithOtherAdmin = 4;
  }

  enum RegulatoryLocationTypeEnum : enum8 {
    kIndoor = 0;
    kOutdoor = 1;
    kIndoorOutdoor = 2;
  }

  struct BasicCommissioningInfo {
    int16u failSafeExpiryLengthSeconds = 0;
    int16u maxCumulativeFailsafeSeconds = 1;
  }

  attribute access(write: administer) int64u breadcrumb = 0;
  readonly attribute BasicCommissioningInfo basicCommissioningInfo = 1;
  readonly attribute RegulatoryLocationTypeEnum regulatoryConfig = 2;
  readonly attribute RegulatoryLocationTypeEnum locationCapability = 3;
  readonly attribute boolean supportsConcurrentConnection = 4;
  readonly attribute command_id generatedCommandList[] = 65528;
  readonly attribute command_id acceptedCommandList[] = 65529;
  readonly attribute event_id eventList[] = 65530;
  readonly attribute attrib_id attributeList[] = 65531;
  readonly attribute bitmap32 featureMap = 65532;
  readonly attribute int16u clusterRevision = 65533;

  request struct ArmFailSafeRequest {
    int16u expiryLengthSeconds = 0;
    int64u breadcrumb = 1;
  }

  response struct ArmFailSafeResponse = 1 {
    CommissioningErrorEnum errorCode = 0;
    char_string<128> debugText = 1;
  }

  request struct SetRegulatoryConfigRequest {
    RegulatoryLocationTypeEnum newRegulatoryConfig = 0;
    char_string<2> countryCode = 1;
    int64u breadcrumb = 2;
  }

  response struct SetRegulatoryConfigResponse = 3 {
    CommissioningErrorEnum errorCode = 0;
    char_string debugText = 1;
  }

  response struct CommissioningCompleteResponse = 5 {
    CommissioningErrorEnum errorCode = 0;
    char_string debugText = 1;
  }

  /** Arm the persistent fail-safe timer with an expiry time of now + ExpiryLengthSeconds using device clock */
  command access(invoke: administer) ArmFailSafe(ArmFailSafeRequest): ArmFailSafeResponse = 0;
  /** Set the regulatory configuration to be used during commissioning */
  command access(invoke: administer) SetRegulatoryConfig(SetRegulatoryConfigRequest): SetRegulatoryConfigResponse = 2;
  /** Signals the Server that the Client has successfully completed all steps of Commissioning/Recofiguration needed during fail-safe period. */
  fabric command access(invoke: administer) CommissioningComplete(): CommissioningCompleteResponse = 4;
}

/** Functionality to configure, enable, disable network credentials and access on a Matter device. */
cluster NetworkCommissioning = 49 {
  revision 1; // NOTE: Default/not specifically set

  enum NetworkCommissioningStatusEnum : enum8 {
    kSuccess = 0;
    kOutOfRange = 1;
    kBoundsExceeded = 2;
    kNetworkIDNotFound = 3;
    kDuplicateNetworkID = 4;
    kNetworkNotFound = 5;
    kRegulatoryError = 6;
    kAuthFailure = 7;
    kUnsupportedSecurity = 8;
    kOtherConnectionFailure = 9;
    kIPV6Failed = 10;
    kIPBindFailed = 11;
    kUnknownError = 12;
  }

  enum WiFiBandEnum : enum8 {
    k2G4 = 0;
    k3G65 = 1;
    k5G = 2;
    k6G = 3;
    k60G = 4;
    k1G = 5;
  }

  bitmap Feature : bitmap32 {
    kWiFiNetworkInterface = 0x1;
    kThreadNetworkInterface = 0x2;
    kEthernetNetworkInterface = 0x4;
    kPerDeviceCredentials = 0x8;
  }

  bitmap ThreadCapabilitiesBitmap : bitmap16 {
    kIsBorderRouterCapable = 0x1;
    kIsRouterCapable = 0x2;
    kIsSleepyEndDeviceCapable = 0x4;
    kIsFullThreadDevice = 0x8;
    kIsSynchronizedSleepyEndDeviceCapable = 0x10;
  }

  bitmap WiFiSecurityBitmap : bitmap8 {
    kUnencrypted = 0x1;
    kWEP = 0x2;
    kWPAPersonal = 0x4;
    kWPA2Personal = 0x8;
    kWPA3Personal = 0x10;
    kWPA3MatterPDC = 0x20;
  }

  struct NetworkInfoStruct {
    octet_string<32> networkID = 0;
    boolean connected = 1;
    optional nullable octet_string<20> networkIdentifier = 2;
    optional nullable octet_string<20> clientIdentifier = 3;
  }

  struct ThreadInterfaceScanResultStruct {
    int16u panId = 0;
    int64u extendedPanId = 1;
    char_string<16> networkName = 2;
    int16u channel = 3;
    int8u version = 4;
    octet_string<8> extendedAddress = 5;
    int8s rssi = 6;
    int8u lqi = 7;
  }

  struct WiFiInterfaceScanResultStruct {
    WiFiSecurityBitmap security = 0;
    octet_string<32> ssid = 1;
    octet_string<6> bssid = 2;
    int16u channel = 3;
    WiFiBandEnum wiFiBand = 4;
    int8s rssi = 5;
  }

  readonly attribute access(read: administer) int8u maxNetworks = 0;
  readonly attribute access(read: administer) NetworkInfoStruct networks[] = 1;
  readonly attribute optional int8u scanMaxTimeSeconds = 2;
  readonly attribute optional int8u connectMaxTimeSeconds = 3;
  attribute access(write: administer) boolean interfaceEnabled = 4;
  readonly attribute access(read: administer) nullable NetworkCommissioningStatusEnum lastNetworkingStatus = 5;
  readonly attribute access(read: administer) nullable octet_string<32> lastNetworkID = 6;
  readonly attribute access(read: administer) nullable int32s lastConnectErrorValue = 7;
  readonly attribute optional WiFiBandEnum supportedWiFiBands[] = 8;
  readonly attribute optional ThreadCapabilitiesBitmap supportedThreadFeatures = 9;
  readonly attribute optional int16u threadVersion = 10;
  readonly attribute command_id generatedCommandList[] = 65528;
  readonly attribute command_id acceptedCommandList[] = 65529;
  readonly attribute event_id eventList[] = 65530;
  readonly attribute attrib_id attributeList[] = 65531;
  readonly attribute bitmap32 featureMap = 65532;
  readonly attribute int16u clusterRevision = 65533;

  request struct ScanNetworksRequest {
    optional nullable octet_string<32> ssid = 0;
    optional int64u breadcrumb = 1;
  }

  response struct ScanNetworksResponse = 1 {
    NetworkCommissioningStatusEnum networkingStatus = 0;
    optional char_string debugText = 1;
    optional WiFiInterfaceScanResultStruct wiFiScanResults[] = 2;
    optional ThreadInterfaceScanResultStruct threadScanResults[] = 3;
  }

  request struct AddOrUpdateWiFiNetworkRequest {
    octet_string<32> ssid = 0;
    octet_string<64> credentials = 1;
    optional int64u breadcrumb = 2;
    optional octet_string<140> networkIdentity = 3;
    optional octet_string<20> clientIdentifier = 4;
    optional octet_string<32> possessionNonce = 5;
  }

  request struct AddOrUpdateThreadNetworkRequest {
    octet_string<254> operationalDataset = 0;
    optional int64u breadcrumb = 1;
  }

  request struct RemoveNetworkRequest {
    octet_string<32> networkID = 0;
    optional int64u breadcrumb = 1;
  }

  response struct NetworkConfigResponse = 5 {
    NetworkCommissioningStatusEnum networkingStatus = 0;
    optional char_string<512> debugText = 1;
    optional int8u networkIndex = 2;
    optional octet_string<140> clientIdentity = 3;
    optional octet_string<64> possessionSignature = 4;
  }

  request struct ConnectNetworkRequest {
    octet_string<32> networkID = 0;
    optional int64u breadcrumb = 1;
  }

  response struct ConnectNetworkResponse = 7 {
    NetworkCommissioningStatusEnum networkingStatus = 0;
    optional char_string debugText = 1;
    nullable int32s errorValue = 2;
  }

  request struct ReorderNetworkRequest {
    octet_string<32> networkID = 0;
    int8u networkIndex = 1;
    optional int64u breadcrumb = 2;
  }

  request struct QueryIdentityRequest {
    octet_string<20> keyIdentifier = 0;
    optional octet_string<32> possessionNonce = 1;
  }

  response struct QueryIdentityResponse = 10 {
    octet_string<140> identity = 0;
    optional octet_string<64> possessionSignature = 1;
  }

  /** Detemine the set of networks the device sees as available. */
  command access(invoke: administer) ScanNetworks(ScanNetworksRequest): ScanNetworksResponse = 0;
  /** Add or update the credentials for a given Wi-Fi network. */
  command access(invoke: administer) AddOrUpdateWiFiNetwork(AddOrUpdateWiFiNetworkRequest): NetworkConfigResponse = 2;
  /** Add or update the credentials for a given Thread network. */
  command access(invoke: administer) AddOrUpdateThreadNetwork(AddOrUpdateThreadNetworkRequest): NetworkConfigResponse = 3;
  /** Remove the definition of a given network (including its credentials). */
  command access(invoke: administer) RemoveNetwork(RemoveNetworkRequest): NetworkConfigResponse = 4;
  /** Connect to the specified network, using previously-defined credentials. */
  command access(invoke: administer) ConnectNetwork(ConnectNetworkRequest): ConnectNetworkResponse = 6;
  /** Modify the order in which networks will be presented in the Networks attribute. */
  command access(invoke: administer) ReorderNetwork(ReorderNetworkRequest): NetworkConfigResponse = 8;
  /** Retrieve details about and optionally proof of possession of a network client identity. */
  command access(invoke: administer) QueryIdentity(QueryIdentityRequest): QueryIdentityResponse = 9;
}

/** The cluster provides commands for retrieving unstructured diagnostic logs from a Node that may be used to aid in diagnostics. */
cluster DiagnosticLogs = 50 {
  revision 1; // NOTE: Default/not specifically set

  enum IntentEnum : enum8 {
    kEndUserSupport = 0;
    kNetworkDiag = 1;
    kCrashLogs = 2;
  }

  enum StatusEnum : enum8 {
    kSuccess = 0;
    kExhausted = 1;
    kNoLogs = 2;
    kBusy = 3;
    kDenied = 4;
  }

  enum TransferProtocolEnum : enum8 {
    kResponsePayload = 0;
    kBDX = 1;
  }

  readonly attribute command_id generatedCommandList[] = 65528;
  readonly attribute command_id acceptedCommandList[] = 65529;
  readonly attribute event_id eventList[] = 65530;
  readonly attribute attrib_id attributeList[] = 65531;
  readonly attribute bitmap32 featureMap = 65532;
  readonly attribute int16u clusterRevision = 65533;

  request struct RetrieveLogsRequestRequest {
    IntentEnum intent = 0;
    TransferProtocolEnum requestedProtocol = 1;
    optional char_string<32> transferFileDesignator = 2;
  }

  response struct RetrieveLogsResponse = 1 {
    StatusEnum status = 0;
    long_octet_string logContent = 1;
    optional epoch_us UTCTimeStamp = 2;
    optional systime_us timeSinceBoot = 3;
  }

  /** Retrieving diagnostic logs from a Node */
  command RetrieveLogsRequest(RetrieveLogsRequestRequest): RetrieveLogsResponse = 0;
}

/** The General Diagnostics Cluster, along with other diagnostics clusters, provide a means to acquire standardized diagnostics metrics that MAY be used by a Node to assist a user or Administrative Node in diagnosing potential problems. */
cluster GeneralDiagnostics = 51 {
  revision 2;

  enum BootReasonEnum : enum8 {
    kUnspecified = 0;
    kPowerOnReboot = 1;
    kBrownOutReset = 2;
    kSoftwareWatchdogReset = 3;
    kHardwareWatchdogReset = 4;
    kSoftwareUpdateCompleted = 5;
    kSoftwareReset = 6;
  }

  enum HardwareFaultEnum : enum8 {
    kUnspecified = 0;
    kRadio = 1;
    kSensor = 2;
    kResettableOverTemp = 3;
    kNonResettableOverTemp = 4;
    kPowerSource = 5;
    kVisualDisplayFault = 6;
    kAudioOutputFault = 7;
    kUserInterfaceFault = 8;
    kNonVolatileMemoryError = 9;
    kTamperDetected = 10;
  }

  enum InterfaceTypeEnum : enum8 {
    kUnspecified = 0;
    kWiFi = 1;
    kEthernet = 2;
    kCellular = 3;
    kThread = 4;
  }

  enum NetworkFaultEnum : enum8 {
    kUnspecified = 0;
    kHardwareFailure = 1;
    kNetworkJammed = 2;
    kConnectionFailed = 3;
  }

  enum RadioFaultEnum : enum8 {
    kUnspecified = 0;
    kWiFiFault = 1;
    kCellularFault = 2;
    kThreadFault = 3;
    kNFCFault = 4;
    kBLEFault = 5;
    kEthernetFault = 6;
  }

  struct NetworkInterface {
    char_string<32> name = 0;
    boolean isOperational = 1;
    nullable boolean offPremiseServicesReachableIPv4 = 2;
    nullable boolean offPremiseServicesReachableIPv6 = 3;
    octet_string<8> hardwareAddress = 4;
    octet_string IPv4Addresses[] = 5;
    octet_string IPv6Addresses[] = 6;
    InterfaceTypeEnum type = 7;
  }

  critical event HardwareFaultChange = 0 {
    HardwareFaultEnum current[] = 0;
    HardwareFaultEnum previous[] = 1;
  }

  critical event RadioFaultChange = 1 {
    RadioFaultEnum current[] = 0;
    RadioFaultEnum previous[] = 1;
  }

  critical event NetworkFaultChange = 2 {
    NetworkFaultEnum current[] = 0;
    NetworkFaultEnum previous[] = 1;
  }

  critical event BootReason = 3 {
    BootReasonEnum bootReason = 0;
  }

  readonly attribute NetworkInterface networkInterfaces[] = 0;
  readonly attribute int16u rebootCount = 1;
  readonly attribute optional int64u upTime = 2;
  readonly attribute optional int32u totalOperationalHours = 3;
  readonly attribute optional BootReasonEnum bootReason = 4;
  readonly attribute optional HardwareFaultEnum activeHardwareFaults[] = 5;
  readonly attribute optional RadioFaultEnum activeRadioFaults[] = 6;
  readonly attribute optional NetworkFaultEnum activeNetworkFaults[] = 7;
  readonly attribute boolean testEventTriggersEnabled = 8;
  readonly attribute command_id generatedCommandList[] = 65528;
  readonly attribute command_id acceptedCommandList[] = 65529;
  readonly attribute event_id eventList[] = 65530;
  readonly attribute attrib_id attributeList[] = 65531;
  readonly attribute bitmap32 featureMap = 65532;
  readonly attribute int16u clusterRevision = 65533;

  request struct TestEventTriggerRequest {
    octet_string<16> enableKey = 0;
    int64u eventTrigger = 1;
  }

  response struct TimeSnapshotResponse = 2 {
    systime_ms systemTimeMs = 0;
    nullable posix_ms posixTimeMs = 1;
  }

  /** Provide a means for certification tests to trigger some test-plan-specific events */
  command access(invoke: manage) TestEventTrigger(TestEventTriggerRequest): DefaultSuccess = 0;
  /** Take a snapshot of system time and epoch time. */
  command TimeSnapshot(): TimeSnapshotResponse = 1;
}

/** The Software Diagnostics Cluster provides a means to acquire standardized diagnostics metrics that MAY be used by a Node to assist a user or Administrative Node in diagnosing potential problems. */
cluster SoftwareDiagnostics = 52 {
  revision 1; // NOTE: Default/not specifically set

  bitmap Feature : bitmap32 {
    kWatermarks = 0x1;
  }

  struct ThreadMetricsStruct {
    int64u id = 0;
    optional char_string<8> name = 1;
    optional int32u stackFreeCurrent = 2;
    optional int32u stackFreeMinimum = 3;
    optional int32u stackSize = 4;
  }

  info event SoftwareFault = 0 {
    int64u id = 0;
    optional char_string name = 1;
    optional octet_string faultRecording = 2;
  }

  readonly attribute optional ThreadMetricsStruct threadMetrics[] = 0;
  readonly attribute optional int64u currentHeapFree = 1;
  readonly attribute optional int64u currentHeapUsed = 2;
  readonly attribute optional int64u currentHeapHighWatermark = 3;
  readonly attribute command_id generatedCommandList[] = 65528;
  readonly attribute command_id acceptedCommandList[] = 65529;
  readonly attribute event_id eventList[] = 65530;
  readonly attribute attrib_id attributeList[] = 65531;
  readonly attribute bitmap32 featureMap = 65532;
  readonly attribute int16u clusterRevision = 65533;

  /** Reception of this command SHALL reset the values: The StackFreeMinimum field of the ThreadMetrics attribute, CurrentHeapHighWaterMark attribute. */
  command access(invoke: manage) ResetWatermarks(): DefaultSuccess = 0;
}

/** The Thread Network Diagnostics Cluster provides a means to acquire standardized diagnostics metrics that MAY be used by a Node to assist a user or Administrative Node in diagnosing potential problems */
cluster ThreadNetworkDiagnostics = 53 {
  revision 1; // NOTE: Default/not specifically set

  enum ConnectionStatusEnum : enum8 {
    kConnected = 0;
    kNotConnected = 1;
  }

  enum NetworkFaultEnum : enum8 {
    kUnspecified = 0;
    kLinkDown = 1;
    kHardwareFailure = 2;
    kNetworkJammed = 3;
  }

  enum RoutingRoleEnum : enum8 {
    kUnspecified = 0;
    kUnassigned = 1;
    kSleepyEndDevice = 2;
    kEndDevice = 3;
    kREED = 4;
    kRouter = 5;
    kLeader = 6;
  }

  bitmap Feature : bitmap32 {
    kPacketCounts = 0x1;
    kErrorCounts = 0x2;
    kMLECounts = 0x4;
    kMACCounts = 0x8;
  }

  struct NeighborTableStruct {
    int64u extAddress = 0;
    int32u age = 1;
    int16u rloc16 = 2;
    int32u linkFrameCounter = 3;
    int32u mleFrameCounter = 4;
    int8u lqi = 5;
    nullable int8s averageRssi = 6;
    nullable int8s lastRssi = 7;
    int8u frameErrorRate = 8;
    int8u messageErrorRate = 9;
    boolean rxOnWhenIdle = 10;
    boolean fullThreadDevice = 11;
    boolean fullNetworkData = 12;
    boolean isChild = 13;
  }

  struct OperationalDatasetComponents {
    boolean activeTimestampPresent = 0;
    boolean pendingTimestampPresent = 1;
    boolean masterKeyPresent = 2;
    boolean networkNamePresent = 3;
    boolean extendedPanIdPresent = 4;
    boolean meshLocalPrefixPresent = 5;
    boolean delayPresent = 6;
    boolean panIdPresent = 7;
    boolean channelPresent = 8;
    boolean pskcPresent = 9;
    boolean securityPolicyPresent = 10;
    boolean channelMaskPresent = 11;
  }

  struct RouteTableStruct {
    int64u extAddress = 0;
    int16u rloc16 = 1;
    int8u routerId = 2;
    int8u nextHop = 3;
    int8u pathCost = 4;
    int8u LQIIn = 5;
    int8u LQIOut = 6;
    int8u age = 7;
    boolean allocated = 8;
    boolean linkEstablished = 9;
  }

  struct SecurityPolicy {
    int16u rotationTime = 0;
    int16u flags = 1;
  }

  info event ConnectionStatus = 0 {
    ConnectionStatusEnum connectionStatus = 0;
  }

  info event NetworkFaultChange = 1 {
    NetworkFaultEnum current[] = 0;
    NetworkFaultEnum previous[] = 1;
  }

  readonly attribute nullable int16u channel = 0;
  readonly attribute nullable RoutingRoleEnum routingRole = 1;
  readonly attribute nullable char_string<16> networkName = 2;
  readonly attribute nullable int16u panId = 3;
  readonly attribute nullable int64u extendedPanId = 4;
  readonly attribute nullable octet_string<17> meshLocalPrefix = 5;
  readonly attribute optional int64u overrunCount = 6;
  readonly attribute NeighborTableStruct neighborTable[] = 7;
  readonly attribute RouteTableStruct routeTable[] = 8;
  readonly attribute nullable int32u partitionId = 9;
  readonly attribute nullable int16u weighting = 10;
  readonly attribute nullable int16u dataVersion = 11;
  readonly attribute nullable int16u stableDataVersion = 12;
  readonly attribute nullable int8u leaderRouterId = 13;
  readonly attribute optional int16u detachedRoleCount = 14;
  readonly attribute optional int16u childRoleCount = 15;
  readonly attribute optional int16u routerRoleCount = 16;
  readonly attribute optional int16u leaderRoleCount = 17;
  readonly attribute optional int16u attachAttemptCount = 18;
  readonly attribute optional int16u partitionIdChangeCount = 19;
  readonly attribute optional int16u betterPartitionAttachAttemptCount = 20;
  readonly attribute optional int16u parentChangeCount = 21;
  readonly attribute optional int32u txTotalCount = 22;
  readonly attribute optional int32u txUnicastCount = 23;
  readonly attribute optional int32u txBroadcastCount = 24;
  readonly attribute optional int32u txAckRequestedCount = 25;
  readonly attribute optional int32u txAckedCount = 26;
  readonly attribute optional int32u txNoAckRequestedCount = 27;
  readonly attribute optional int32u txDataCount = 28;
  readonly attribute optional int32u txDataPollCount = 29;
  readonly attribute optional int32u txBeaconCount = 30;
  readonly attribute optional int32u txBeaconRequestCount = 31;
  readonly attribute optional int32u txOtherCount = 32;
  readonly attribute optional int32u txRetryCount = 33;
  readonly attribute optional int32u txDirectMaxRetryExpiryCount = 34;
  readonly attribute optional int32u txIndirectMaxRetryExpiryCount = 35;
  readonly attribute optional int32u txErrCcaCount = 36;
  readonly attribute optional int32u txErrAbortCount = 37;
  readonly attribute optional int32u txErrBusyChannelCount = 38;
  readonly attribute optional int32u rxTotalCount = 39;
  readonly attribute optional int32u rxUnicastCount = 40;
  readonly attribute optional int32u rxBroadcastCount = 41;
  readonly attribute optional int32u rxDataCount = 42;
  readonly attribute optional int32u rxDataPollCount = 43;
  readonly attribute optional int32u rxBeaconCount = 44;
  readonly attribute optional int32u rxBeaconRequestCount = 45;
  readonly attribute optional int32u rxOtherCount = 46;
  readonly attribute optional int32u rxAddressFilteredCount = 47;
  readonly attribute optional int32u rxDestAddrFilteredCount = 48;
  readonly attribute optional int32u rxDuplicatedCount = 49;
  readonly attribute optional int32u rxErrNoFrameCount = 50;
  readonly attribute optional int32u rxErrUnknownNeighborCount = 51;
  readonly attribute optional int32u rxErrInvalidSrcAddrCount = 52;
  readonly attribute optional int32u rxErrSecCount = 53;
  readonly attribute optional int32u rxErrFcsCount = 54;
  readonly attribute optional int32u rxErrOtherCount = 55;
  readonly attribute optional nullable int64u activeTimestamp = 56;
  readonly attribute optional nullable int64u pendingTimestamp = 57;
  readonly attribute optional nullable int32u delay = 58;
  readonly attribute nullable SecurityPolicy securityPolicy = 59;
  readonly attribute nullable octet_string<4> channelPage0Mask = 60;
  readonly attribute nullable OperationalDatasetComponents operationalDatasetComponents = 61;
  readonly attribute NetworkFaultEnum activeNetworkFaultsList[] = 62;
  readonly attribute command_id generatedCommandList[] = 65528;
  readonly attribute command_id acceptedCommandList[] = 65529;
  readonly attribute event_id eventList[] = 65530;
  readonly attribute attrib_id attributeList[] = 65531;
  readonly attribute bitmap32 featureMap = 65532;
  readonly attribute int16u clusterRevision = 65533;

  /** Reception of this command SHALL reset the OverrunCount attributes to 0 */
  command access(invoke: manage) ResetCounts(): DefaultSuccess = 0;
}

/** The Wi-Fi Network Diagnostics Cluster provides a means to acquire standardized diagnostics metrics that MAY be used by a Node to assist a user or Administrative Node in diagnosing potential problems. */
cluster WiFiNetworkDiagnostics = 54 {
  revision 1; // NOTE: Default/not specifically set

  enum AssociationFailureCauseEnum : enum8 {
    kUnknown = 0;
    kAssociationFailed = 1;
    kAuthenticationFailed = 2;
    kSsidNotFound = 3;
  }

  enum ConnectionStatusEnum : enum8 {
    kConnected = 0;
    kNotConnected = 1;
  }

  enum SecurityTypeEnum : enum8 {
    kUnspecified = 0;
    kNone = 1;
    kWEP = 2;
    kWPA = 3;
    kWPA2 = 4;
    kWPA3 = 5;
  }

  enum WiFiVersionEnum : enum8 {
    kA = 0;
    kB = 1;
    kG = 2;
    kN = 3;
    kAc = 4;
    kAx = 5;
    kAh = 6;
  }

  bitmap Feature : bitmap32 {
    kPacketCounts = 0x1;
    kErrorCounts = 0x2;
  }

  info event Disconnection = 0 {
    int16u reasonCode = 0;
  }

  info event AssociationFailure = 1 {
    AssociationFailureCauseEnum associationFailureCause = 0;
    int16u status = 1;
  }

  info event ConnectionStatus = 2 {
    ConnectionStatusEnum connectionStatus = 0;
  }

  readonly attribute nullable octet_string<6> bssid = 0;
  readonly attribute nullable SecurityTypeEnum securityType = 1;
  readonly attribute nullable WiFiVersionEnum wiFiVersion = 2;
  readonly attribute nullable int16u channelNumber = 3;
  readonly attribute nullable int8s rssi = 4;
  readonly attribute optional nullable int32u beaconLostCount = 5;
  readonly attribute optional nullable int32u beaconRxCount = 6;
  readonly attribute optional nullable int32u packetMulticastRxCount = 7;
  readonly attribute optional nullable int32u packetMulticastTxCount = 8;
  readonly attribute optional nullable int32u packetUnicastRxCount = 9;
  readonly attribute optional nullable int32u packetUnicastTxCount = 10;
  readonly attribute optional nullable int64u currentMaxRate = 11;
  readonly attribute optional nullable int64u overrunCount = 12;
  readonly attribute command_id generatedCommandList[] = 65528;
  readonly attribute command_id acceptedCommandList[] = 65529;
  readonly attribute event_id eventList[] = 65530;
  readonly attribute attrib_id attributeList[] = 65531;
  readonly attribute bitmap32 featureMap = 65532;
  readonly attribute int16u clusterRevision = 65533;

  /** Reception of this command SHALL reset the Breacon and Packet related count attributes to 0 */
  command ResetCounts(): DefaultSuccess = 0;
}

/** The Ethernet Network Diagnostics Cluster provides a means to acquire standardized diagnostics metrics that MAY be used by a Node to assist a user or Administrative Node in diagnosing potential problems. */
cluster EthernetNetworkDiagnostics = 55 {
  revision 1; // NOTE: Default/not specifically set

  enum PHYRateEnum : enum8 {
    kRate10M = 0;
    kRate100M = 1;
    kRate1G = 2;
    kRate25G = 3;
    kRate5G = 4;
    kRate10G = 5;
    kRate40G = 6;
    kRate100G = 7;
    kRate200G = 8;
    kRate400G = 9;
  }

  bitmap Feature : bitmap32 {
    kPacketCounts = 0x1;
    kErrorCounts = 0x2;
  }

  readonly attribute optional nullable PHYRateEnum PHYRate = 0;
  readonly attribute optional nullable boolean fullDuplex = 1;
  readonly attribute optional int64u packetRxCount = 2;
  readonly attribute optional int64u packetTxCount = 3;
  readonly attribute optional int64u txErrCount = 4;
  readonly attribute optional int64u collisionCount = 5;
  readonly attribute optional int64u overrunCount = 6;
  readonly attribute optional nullable boolean carrierDetect = 7;
  readonly attribute optional int64u timeSinceReset = 8;
  readonly attribute command_id generatedCommandList[] = 65528;
  readonly attribute command_id acceptedCommandList[] = 65529;
  readonly attribute event_id eventList[] = 65530;
  readonly attribute attrib_id attributeList[] = 65531;
  readonly attribute bitmap32 featureMap = 65532;
  readonly attribute int16u clusterRevision = 65533;

  /** Reception of this command SHALL reset the attributes: PacketRxCount, PacketTxCount, TxErrCount, CollisionCount, OverrunCount to 0 */
  command access(invoke: manage) ResetCounts(): DefaultSuccess = 0;
}

/** Accurate time is required for a number of reasons, including scheduling, display and validating security materials. */
cluster TimeSynchronization = 56 {
  revision 2;

  enum GranularityEnum : enum8 {
    kNoTimeGranularity = 0;
    kMinutesGranularity = 1;
    kSecondsGranularity = 2;
    kMillisecondsGranularity = 3;
    kMicrosecondsGranularity = 4;
  }

  enum StatusCode : enum8 {
    kTimeNotAccepted = 2;
  }

  enum TimeSourceEnum : enum8 {
    kNone = 0;
    kUnknown = 1;
    kAdmin = 2;
    kNodeTimeCluster = 3;
    kNonMatterSNTP = 4;
    kNonMatterNTP = 5;
    kMatterSNTP = 6;
    kMatterNTP = 7;
    kMixedNTP = 8;
    kNonMatterSNTPNTS = 9;
    kNonMatterNTPNTS = 10;
    kMatterSNTPNTS = 11;
    kMatterNTPNTS = 12;
    kMixedNTPNTS = 13;
    kCloudSource = 14;
    kPTP = 15;
    kGNSS = 16;
  }

  enum TimeZoneDatabaseEnum : enum8 {
    kFull = 0;
    kPartial = 1;
    kNone = 2;
  }

  bitmap Feature : bitmap32 {
    kTimeZone = 0x1;
    kNTPClient = 0x2;
    kNTPServer = 0x4;
    kTimeSyncClient = 0x8;
  }

  struct DSTOffsetStruct {
    int32s offset = 0;
    epoch_us validStarting = 1;
    nullable epoch_us validUntil = 2;
  }

  struct FabricScopedTrustedTimeSourceStruct {
    node_id nodeID = 0;
    endpoint_no endpoint = 1;
  }

  struct TimeZoneStruct {
    int32s offset = 0;
    epoch_us validAt = 1;
    optional char_string<64> name = 2;
  }

  struct TrustedTimeSourceStruct {
    fabric_idx fabricIndex = 0;
    node_id nodeID = 1;
    endpoint_no endpoint = 2;
  }

  info event DSTTableEmpty = 0 {
  }

  info event DSTStatus = 1 {
    boolean DSTOffsetActive = 0;
  }

  info event TimeZoneStatus = 2 {
    int32s offset = 0;
    optional char_string name = 1;
  }

  info event TimeFailure = 3 {
  }

  info event MissingTrustedTimeSource = 4 {
  }

  readonly attribute nullable epoch_us UTCTime = 0;
  readonly attribute GranularityEnum granularity = 1;
  readonly attribute optional TimeSourceEnum timeSource = 2;
  readonly attribute optional nullable TrustedTimeSourceStruct trustedTimeSource = 3;
  readonly attribute optional nullable char_string<128> defaultNTP = 4;
  readonly attribute optional TimeZoneStruct timeZone[] = 5;
  readonly attribute optional DSTOffsetStruct DSTOffset[] = 6;
  readonly attribute optional nullable epoch_us localTime = 7;
  readonly attribute optional TimeZoneDatabaseEnum timeZoneDatabase = 8;
  readonly attribute optional boolean NTPServerAvailable = 9;
  readonly attribute optional int8u timeZoneListMaxSize = 10;
  readonly attribute optional int8u DSTOffsetListMaxSize = 11;
  readonly attribute optional boolean supportsDNSResolve = 12;
  readonly attribute command_id generatedCommandList[] = 65528;
  readonly attribute command_id acceptedCommandList[] = 65529;
  readonly attribute event_id eventList[] = 65530;
  readonly attribute attrib_id attributeList[] = 65531;
  readonly attribute bitmap32 featureMap = 65532;
  readonly attribute int16u clusterRevision = 65533;

  request struct SetUTCTimeRequest {
    epoch_us UTCTime = 0;
    GranularityEnum granularity = 1;
    optional TimeSourceEnum timeSource = 2;
  }

  request struct SetTrustedTimeSourceRequest {
    nullable FabricScopedTrustedTimeSourceStruct trustedTimeSource = 0;
  }

  request struct SetTimeZoneRequest {
    TimeZoneStruct timeZone[] = 0;
  }

  response struct SetTimeZoneResponse = 3 {
    boolean DSTOffsetRequired = 0;
  }

  request struct SetDSTOffsetRequest {
    DSTOffsetStruct DSTOffset[] = 0;
  }

  request struct SetDefaultNTPRequest {
    nullable char_string<128> defaultNTP = 0;
  }

  /** This command MAY be issued by Administrator to set the time. */
  command access(invoke: administer) SetUTCTime(SetUTCTimeRequest): DefaultSuccess = 0;
  /** This command SHALL set TrustedTimeSource. */
  fabric command access(invoke: administer) SetTrustedTimeSource(SetTrustedTimeSourceRequest): DefaultSuccess = 1;
  /** This command SHALL set TimeZone. */
  command access(invoke: manage) SetTimeZone(SetTimeZoneRequest): SetTimeZoneResponse = 2;
  /** This command SHALL set DSTOffset. */
  command access(invoke: manage) SetDSTOffset(SetDSTOffsetRequest): DefaultSuccess = 4;
  /** This command is used to set DefaultNTP. */
  command access(invoke: administer) SetDefaultNTP(SetDefaultNTPRequest): DefaultSuccess = 5;
}

/** This cluster exposes interactions with a switch device, for the purpose of using those interactions by other devices.
Two types of switch devices are supported: latching switch (e.g. rocker switch) and momentary switch (e.g. push button), distinguished with their feature flags.
Interactions with the switch device are exposed as attributes (for the latching switch) and as events (for both types of switches). An interested party MAY subscribe to these attributes/events and thus be informed of the interactions, and can perform actions based on this, for example by sending commands to perform an action such as controlling a light or a window shade. */
cluster Switch = 59 {
  revision 1;

  bitmap Feature : bitmap32 {
    kLatchingSwitch = 0x1;
    kMomentarySwitch = 0x2;
    kMomentarySwitchRelease = 0x4;
    kMomentarySwitchLongPress = 0x8;
    kMomentarySwitchMultiPress = 0x10;
  }

  info event SwitchLatched = 0 {
    int8u newPosition = 0;
  }

  info event InitialPress = 1 {
    int8u newPosition = 0;
  }

  info event LongPress = 2 {
    int8u newPosition = 0;
  }

  info event ShortRelease = 3 {
    int8u previousPosition = 0;
  }

  info event LongRelease = 4 {
    int8u previousPosition = 0;
  }

  info event MultiPressOngoing = 5 {
    int8u newPosition = 0;
    int8u currentNumberOfPressesCounted = 1;
  }

  info event MultiPressComplete = 6 {
    int8u previousPosition = 0;
    int8u totalNumberOfPressesCounted = 1;
  }

  readonly attribute int8u numberOfPositions = 0;
  readonly attribute int8u currentPosition = 1;
  readonly attribute optional int8u multiPressMax = 2;
  readonly attribute command_id generatedCommandList[] = 65528;
  readonly attribute command_id acceptedCommandList[] = 65529;
  readonly attribute event_id eventList[] = 65530;
  readonly attribute attrib_id attributeList[] = 65531;
  readonly attribute bitmap32 featureMap = 65532;
  readonly attribute int16u clusterRevision = 65533;
}

/** Commands to trigger a Node to allow a new Administrator to commission it. */
cluster AdministratorCommissioning = 60 {
  revision 1; // NOTE: Default/not specifically set

  enum CommissioningWindowStatusEnum : enum8 {
    kWindowNotOpen = 0;
    kEnhancedWindowOpen = 1;
    kBasicWindowOpen = 2;
  }

  enum StatusCode : enum8 {
    kBusy = 2;
    kPAKEParameterError = 3;
    kWindowNotOpen = 4;
  }

  bitmap Feature : bitmap32 {
    kBasic = 0x1;
  }

  readonly attribute CommissioningWindowStatusEnum windowStatus = 0;
  readonly attribute nullable fabric_idx adminFabricIndex = 1;
  readonly attribute nullable vendor_id adminVendorId = 2;
  readonly attribute command_id generatedCommandList[] = 65528;
  readonly attribute command_id acceptedCommandList[] = 65529;
  readonly attribute event_id eventList[] = 65530;
  readonly attribute attrib_id attributeList[] = 65531;
  readonly attribute bitmap32 featureMap = 65532;
  readonly attribute int16u clusterRevision = 65533;

  request struct OpenCommissioningWindowRequest {
    int16u commissioningTimeout = 0;
    octet_string PAKEPasscodeVerifier = 1;
    int16u discriminator = 2;
    int32u iterations = 3;
    octet_string<32> salt = 4;
  }

  request struct OpenBasicCommissioningWindowRequest {
    int16u commissioningTimeout = 0;
  }

  /** This command is used by a current Administrator to instruct a Node to go into commissioning mode using enhanced commissioning method. */
  timed command access(invoke: administer) OpenCommissioningWindow(OpenCommissioningWindowRequest): DefaultSuccess = 0;
  /** This command is used by a current Administrator to instruct a Node to go into commissioning mode using basic commissioning method, if the node supports it. */
  timed command access(invoke: administer) OpenBasicCommissioningWindow(OpenBasicCommissioningWindowRequest): DefaultSuccess = 1;
  /** This command is used by a current Administrator to instruct a Node to revoke any active Open Commissioning Window or Open Basic Commissioning Window command. */
  timed command access(invoke: administer) RevokeCommissioning(): DefaultSuccess = 2;
}

/** This cluster is used to add or remove Operational Credentials on a Commissionee or Node, as well as manage the associated Fabrics. */
cluster OperationalCredentials = 62 {
  revision 1; // NOTE: Default/not specifically set

  enum CertificateChainTypeEnum : enum8 {
    kDACCertificate = 1;
    kPAICertificate = 2;
  }

  enum NodeOperationalCertStatusEnum : enum8 {
    kOK = 0;
    kInvalidPublicKey = 1;
    kInvalidNodeOpId = 2;
    kInvalidNOC = 3;
    kMissingCsr = 4;
    kTableFull = 5;
    kInvalidAdminSubject = 6;
    kFabricConflict = 9;
    kLabelConflict = 10;
    kInvalidFabricIndex = 11;
  }

  fabric_scoped struct FabricDescriptorStruct {
    octet_string<65> rootPublicKey = 1;
    vendor_id vendorID = 2;
    fabric_id fabricID = 3;
    node_id nodeID = 4;
    char_string<32> label = 5;
    fabric_idx fabricIndex = 254;
  }

  fabric_scoped struct NOCStruct {
    fabric_sensitive octet_string noc = 1;
    nullable fabric_sensitive octet_string icac = 2;
    fabric_idx fabricIndex = 254;
  }

  readonly attribute access(read: administer) NOCStruct NOCs[] = 0;
  readonly attribute FabricDescriptorStruct fabrics[] = 1;
  readonly attribute int8u supportedFabrics = 2;
  readonly attribute int8u commissionedFabrics = 3;
  readonly attribute octet_string trustedRootCertificates[] = 4;
  readonly attribute int8u currentFabricIndex = 5;
  readonly attribute command_id generatedCommandList[] = 65528;
  readonly attribute command_id acceptedCommandList[] = 65529;
  readonly attribute event_id eventList[] = 65530;
  readonly attribute attrib_id attributeList[] = 65531;
  readonly attribute bitmap32 featureMap = 65532;
  readonly attribute int16u clusterRevision = 65533;

  request struct AttestationRequestRequest {
    octet_string<32> attestationNonce = 0;
  }

  response struct AttestationResponse = 1 {
    octet_string<900> attestationElements = 0;
    octet_string<64> attestationSignature = 1;
  }

  request struct CertificateChainRequestRequest {
    CertificateChainTypeEnum certificateType = 0;
  }

  response struct CertificateChainResponse = 3 {
    octet_string<600> certificate = 0;
  }

  request struct CSRRequestRequest {
    octet_string<32> CSRNonce = 0;
    optional boolean isForUpdateNOC = 1;
  }

  response struct CSRResponse = 5 {
    octet_string NOCSRElements = 0;
    octet_string attestationSignature = 1;
  }

  request struct AddNOCRequest {
    octet_string<400> NOCValue = 0;
    optional octet_string<400> ICACValue = 1;
    octet_string<16> IPKValue = 2;
    int64u caseAdminSubject = 3;
    vendor_id adminVendorId = 4;
  }

  request struct UpdateNOCRequest {
    octet_string NOCValue = 0;
    optional octet_string ICACValue = 1;
  }

  response struct NOCResponse = 8 {
    NodeOperationalCertStatusEnum statusCode = 0;
    optional fabric_idx fabricIndex = 1;
    optional char_string<128> debugText = 2;
  }

  request struct UpdateFabricLabelRequest {
    char_string<32> label = 0;
  }

  request struct RemoveFabricRequest {
    fabric_idx fabricIndex = 0;
  }

  request struct AddTrustedRootCertificateRequest {
    octet_string rootCACertificate = 0;
  }

  /** Sender is requesting attestation information from the receiver. */
  command access(invoke: administer) AttestationRequest(AttestationRequestRequest): AttestationResponse = 0;
  /** Sender is requesting a device attestation certificate from the receiver. */
  command access(invoke: administer) CertificateChainRequest(CertificateChainRequestRequest): CertificateChainResponse = 2;
  /** Sender is requesting a certificate signing request (CSR) from the receiver. */
  command access(invoke: administer) CSRRequest(CSRRequestRequest): CSRResponse = 4;
  /** Sender is requesting to add the new node operational certificates. */
  command access(invoke: administer) AddNOC(AddNOCRequest): NOCResponse = 6;
  /** Sender is requesting to update the node operational certificates. */
  fabric command access(invoke: administer) UpdateNOC(UpdateNOCRequest): NOCResponse = 7;
  /** This command SHALL be used by an Administrative Node to set the user-visible Label field for a given Fabric, as reflected by entries in the Fabrics attribute. */
  fabric command access(invoke: administer) UpdateFabricLabel(UpdateFabricLabelRequest): NOCResponse = 9;
  /** This command is used by Administrative Nodes to remove a given fabric index and delete all associated fabric-scoped data. */
  command access(invoke: administer) RemoveFabric(RemoveFabricRequest): NOCResponse = 10;
  /** This command SHALL add a Trusted Root CA Certificate, provided as its CHIP Certificate representation. */
  command access(invoke: administer) AddTrustedRootCertificate(AddTrustedRootCertificateRequest): DefaultSuccess = 11;
}

/** The Group Key Management Cluster is the mechanism by which group keys are managed. */
cluster GroupKeyManagement = 63 {
  revision 1; // NOTE: Default/not specifically set

  enum GroupKeySecurityPolicyEnum : enum8 {
    kTrustFirst = 0;
    kCacheAndSync = 1;
  }

  bitmap Feature : bitmap32 {
    kCacheAndSync = 0x1;
  }

  fabric_scoped struct GroupInfoMapStruct {
    group_id groupId = 1;
    endpoint_no endpoints[] = 2;
    optional char_string<16> groupName = 3;
    fabric_idx fabricIndex = 254;
  }

  fabric_scoped struct GroupKeyMapStruct {
    group_id groupId = 1;
    int16u groupKeySetID = 2;
    fabric_idx fabricIndex = 254;
  }

  struct GroupKeySetStruct {
    int16u groupKeySetID = 0;
    GroupKeySecurityPolicyEnum groupKeySecurityPolicy = 1;
    nullable octet_string<16> epochKey0 = 2;
    nullable epoch_us epochStartTime0 = 3;
    nullable octet_string<16> epochKey1 = 4;
    nullable epoch_us epochStartTime1 = 5;
    nullable octet_string<16> epochKey2 = 6;
    nullable epoch_us epochStartTime2 = 7;
  }

  attribute access(write: manage) GroupKeyMapStruct groupKeyMap[] = 0;
  readonly attribute GroupInfoMapStruct groupTable[] = 1;
  readonly attribute int16u maxGroupsPerFabric = 2;
  readonly attribute int16u maxGroupKeysPerFabric = 3;
  readonly attribute command_id generatedCommandList[] = 65528;
  readonly attribute command_id acceptedCommandList[] = 65529;
  readonly attribute event_id eventList[] = 65530;
  readonly attribute attrib_id attributeList[] = 65531;
  readonly attribute bitmap32 featureMap = 65532;
  readonly attribute int16u clusterRevision = 65533;

  request struct KeySetWriteRequest {
    GroupKeySetStruct groupKeySet = 0;
  }

  request struct KeySetReadRequest {
    int16u groupKeySetID = 0;
  }

  response struct KeySetReadResponse = 2 {
    GroupKeySetStruct groupKeySet = 0;
  }

  request struct KeySetRemoveRequest {
    int16u groupKeySetID = 0;
  }

  response struct KeySetReadAllIndicesResponse = 5 {
    int16u groupKeySetIDs[] = 0;
  }

  /** Write a new set of keys for the given key set id. */
  fabric command access(invoke: administer) KeySetWrite(KeySetWriteRequest): DefaultSuccess = 0;
  /** Read the keys for a given key set id. */
  fabric command access(invoke: administer) KeySetRead(KeySetReadRequest): KeySetReadResponse = 1;
  /** Revoke a Root Key from a Group */
  fabric command access(invoke: administer) KeySetRemove(KeySetRemoveRequest): DefaultSuccess = 3;
  /** Return the list of Group Key Sets associated with the accessing fabric */
  fabric command access(invoke: administer) KeySetReadAllIndices(): KeySetReadAllIndicesResponse = 4;
}

/** The Fixed Label Cluster provides a feature for the device to tag an endpoint with zero or more read only
labels. */
cluster FixedLabel = 64 {
  revision 1; // NOTE: Default/not specifically set

  struct LabelStruct {
    char_string<16> label = 0;
    char_string<16> value = 1;
  }

  readonly attribute LabelStruct labelList[] = 0;
  readonly attribute command_id generatedCommandList[] = 65528;
  readonly attribute command_id acceptedCommandList[] = 65529;
  readonly attribute event_id eventList[] = 65530;
  readonly attribute attrib_id attributeList[] = 65531;
  readonly attribute bitmap32 featureMap = 65532;
  readonly attribute int16u clusterRevision = 65533;
}

/** The User Label Cluster provides a feature to tag an endpoint with zero or more labels. */
cluster UserLabel = 65 {
  revision 1; // NOTE: Default/not specifically set

  struct LabelStruct {
    char_string<16> label = 0;
    char_string<16> value = 1;
  }

  attribute access(write: manage) LabelStruct labelList[] = 0;
  readonly attribute command_id generatedCommandList[] = 65528;
  readonly attribute command_id acceptedCommandList[] = 65529;
  readonly attribute event_id eventList[] = 65530;
  readonly attribute attrib_id attributeList[] = 65531;
  readonly attribute bitmap32 featureMap = 65532;
  readonly attribute int16u clusterRevision = 65533;
}

/** This cluster provides an interface to a boolean state called StateValue. */
cluster BooleanState = 69 {
  revision 1;

  info event StateChange = 0 {
    boolean stateValue = 0;
  }

  readonly attribute boolean stateValue = 0;
  readonly attribute command_id generatedCommandList[] = 65528;
  readonly attribute command_id acceptedCommandList[] = 65529;
  readonly attribute event_id eventList[] = 65530;
  readonly attribute attrib_id attributeList[] = 65531;
  readonly attribute bitmap32 featureMap = 65532;
  readonly attribute int16u clusterRevision = 65533;
}

/** This cluster supports remotely monitoring and, where supported, changing the operational state of an Oven. */
provisional cluster OvenCavityOperationalState = 72 {
  revision 1;

  enum ErrorStateEnum : enum8 {
    kNoError = 0;
    kUnableToStartOrResume = 1;
    kUnableToCompleteOperation = 2;
    kCommandInvalidInState = 3;
  }

  enum OperationalStateEnum : enum8 {
    kStopped = 0;
    kRunning = 1;
    kPaused = 2;
    kError = 3;
  }

  struct ErrorStateStruct {
    enum8 errorStateID = 0;
    optional char_string<64> errorStateLabel = 1;
    optional char_string<64> errorStateDetails = 2;
  }

  struct OperationalStateStruct {
    enum8 operationalStateID = 0;
    optional char_string<64> operationalStateLabel = 1;
  }

  critical event OperationalError = 0 {
    ErrorStateStruct errorState = 0;
  }

  info event OperationCompletion = 1 {
    enum8 completionErrorCode = 0;
    optional nullable elapsed_s totalOperationalTime = 1;
    optional nullable elapsed_s pausedTime = 2;
  }

  readonly attribute nullable char_string phaseList[] = 0;
  readonly attribute nullable int8u currentPhase = 1;
  readonly attribute optional nullable elapsed_s countdownTime = 2;
  readonly attribute OperationalStateStruct operationalStateList[] = 3;
  readonly attribute OperationalStateEnum operationalState = 4;
  readonly attribute ErrorStateStruct operationalError = 5;
  readonly attribute command_id generatedCommandList[] = 65528;
  readonly attribute command_id acceptedCommandList[] = 65529;
  readonly attribute event_id eventList[] = 65530;
  readonly attribute attrib_id attributeList[] = 65531;
  readonly attribute bitmap32 featureMap = 65532;
  readonly attribute int16u clusterRevision = 65533;

  response struct OperationalCommandResponse = 4 {
    ErrorStateStruct commandResponseState = 0;
  }

  /** Upon receipt, the device SHALL pause its operation if it is possible based on the current function of the server. */
  command Pause(): OperationalCommandResponse = 0;
  /** Upon receipt, the device SHALL stop its operation if it is at a position where it is safe to do so and/or permitted. */
  command Stop(): OperationalCommandResponse = 1;
  /** Upon receipt, the device SHALL start its operation if it is safe to do so and the device is in an operational state from which it can be started. */
  command Start(): OperationalCommandResponse = 2;
  /** Upon receipt, the device SHALL resume its operation from the point it was at when it received the Pause command, or from the point when it was paused by means outside of this cluster (for example by manual button press). */
  command Resume(): OperationalCommandResponse = 3;
}

/** Attributes and commands for selecting a mode from a list of supported options. */
provisional cluster OvenMode = 73 {
  revision 1;

  enum ModeTag : enum16 {
    kBake = 16384;
    kConvection = 16385;
    kGrill = 16386;
    kRoast = 16387;
    kClean = 16388;
    kConvectionBake = 16389;
    kConvectionRoast = 16390;
    kWarming = 16391;
    kProofing = 16392;
  }

  bitmap Feature : bitmap32 {
    kOnOff = 0x1;
  }

  struct ModeTagStruct {
    optional vendor_id mfgCode = 0;
    enum16 value = 1;
  }

  struct ModeOptionStruct {
    char_string<64> label = 0;
    int8u mode = 1;
    ModeTagStruct modeTags[] = 2;
  }

  readonly attribute ModeOptionStruct supportedModes[] = 0;
  readonly attribute int8u currentMode = 1;
  attribute optional nullable int8u startUpMode = 2;
  attribute optional nullable int8u onMode = 3;
  readonly attribute command_id generatedCommandList[] = 65528;
  readonly attribute command_id acceptedCommandList[] = 65529;
  readonly attribute event_id eventList[] = 65530;
  readonly attribute attrib_id attributeList[] = 65531;
  readonly attribute bitmap32 featureMap = 65532;
  readonly attribute int16u clusterRevision = 65533;

  request struct ChangeToModeRequest {
    int8u newMode = 0;
  }

  response struct ChangeToModeResponse = 1 {
    enum8 status = 0;
    optional char_string statusText = 1;
  }

  /** This command is used to change device modes.
        On receipt of this command the device SHALL respond with a ChangeToModeResponse command. */
  command ChangeToMode(ChangeToModeRequest): ChangeToModeResponse = 0;
}

/** This cluster supports remotely monitoring and controling the different typs of
            functionality available to a drying device, such as a laundry dryer. */
cluster LaundryDryerControls = 74 {
  revision 1;

  enum DrynessLevelEnum : enum8 {
    kLow = 0;
    kNormal = 1;
    kExtra = 2;
    kMax = 3;
  }

  readonly attribute DrynessLevelEnum supportedDrynessLevels[] = 0;
  attribute nullable DrynessLevelEnum selectedDrynessLevel = 1;
  readonly attribute command_id generatedCommandList[] = 65528;
  readonly attribute command_id acceptedCommandList[] = 65529;
  readonly attribute event_id eventList[] = 65530;
  readonly attribute attrib_id attributeList[] = 65531;
  readonly attribute bitmap32 featureMap = 65532;
  readonly attribute int16u clusterRevision = 65533;
}

/** Attributes and commands for selecting a mode from a list of supported options. */
cluster ModeSelect = 80 {
  revision 2;

  bitmap Feature : bitmap32 {
    kOnOff = 0x1;
  }

  struct SemanticTagStruct {
    vendor_id mfgCode = 0;
    enum16 value = 1;
  }

  struct ModeOptionStruct {
    char_string<64> label = 0;
    int8u mode = 1;
    SemanticTagStruct semanticTags[] = 2;
  }

  readonly attribute char_string<64> description = 0;
  readonly attribute nullable enum16 standardNamespace = 1;
  readonly attribute ModeOptionStruct supportedModes[] = 2;
  readonly attribute int8u currentMode = 3;
  attribute optional nullable int8u startUpMode = 4;
  attribute optional nullable int8u onMode = 5;
  readonly attribute optional int8u manufacturerExtension = 4293984257;
  readonly attribute command_id generatedCommandList[] = 65528;
  readonly attribute command_id acceptedCommandList[] = 65529;
  readonly attribute event_id eventList[] = 65530;
  readonly attribute attrib_id attributeList[] = 65531;
  readonly attribute bitmap32 featureMap = 65532;
  readonly attribute int16u clusterRevision = 65533;

  request struct ChangeToModeRequest {
    int8u newMode = 0;
  }

  /** On receipt of this command, if the NewMode field matches the Mode field in an entry of the SupportedModes list, the server SHALL set the CurrentMode attribute to the NewMode value, otherwise, the server SHALL respond with an INVALID_COMMAND status response. */
  command ChangeToMode(ChangeToModeRequest): DefaultSuccess = 0;
  /** Sample manufacturer specific extension command */
  command SampleMfgExtensionCommand(): DefaultSuccess = 4293984257;
}

/** Attributes and commands for selecting a mode from a list of supported options. */
cluster LaundryWasherMode = 81 {
  revision 2;

  enum ModeTag : enum16 {
    kNormal = 16384;
    kDelicate = 16385;
    kHeavy = 16386;
    kWhites = 16387;
  }

  bitmap Feature : bitmap32 {
    kOnOff = 0x1;
  }

  struct ModeTagStruct {
    optional vendor_id mfgCode = 0;
    enum16 value = 1;
  }

  struct ModeOptionStruct {
    char_string<64> label = 0;
    int8u mode = 1;
    ModeTagStruct modeTags[] = 2;
  }

  readonly attribute ModeOptionStruct supportedModes[] = 0;
  readonly attribute int8u currentMode = 1;
  attribute optional nullable int8u startUpMode = 2;
  attribute optional nullable int8u onMode = 3;
  readonly attribute command_id generatedCommandList[] = 65528;
  readonly attribute command_id acceptedCommandList[] = 65529;
  readonly attribute event_id eventList[] = 65530;
  readonly attribute attrib_id attributeList[] = 65531;
  readonly attribute bitmap32 featureMap = 65532;
  readonly attribute int16u clusterRevision = 65533;

  request struct ChangeToModeRequest {
    int8u newMode = 0;
  }

  response struct ChangeToModeResponse = 1 {
    enum8 status = 0;
    optional char_string statusText = 1;
  }

  /** This command is used to change device modes.
        On receipt of this command the device SHALL respond with a ChangeToModeResponse command. */
  command ChangeToMode(ChangeToModeRequest): ChangeToModeResponse = 0;
}

/** Attributes and commands for selecting a mode from a list of supported options. */
cluster RefrigeratorAndTemperatureControlledCabinetMode = 82 {
  revision 2;

  enum ModeTag : enum16 {
    kRapidCool = 16384;
    kRapidFreeze = 16385;
  }

  bitmap Feature : bitmap32 {
    kOnOff = 0x1;
  }

  struct ModeTagStruct {
    optional vendor_id mfgCode = 0;
    enum16 value = 1;
  }

  struct ModeOptionStruct {
    char_string<64> label = 0;
    int8u mode = 1;
    ModeTagStruct modeTags[] = 2;
  }

  readonly attribute ModeOptionStruct supportedModes[] = 0;
  readonly attribute int8u currentMode = 1;
  attribute optional nullable int8u startUpMode = 2;
  attribute optional nullable int8u onMode = 3;
  readonly attribute command_id generatedCommandList[] = 65528;
  readonly attribute command_id acceptedCommandList[] = 65529;
  readonly attribute event_id eventList[] = 65530;
  readonly attribute attrib_id attributeList[] = 65531;
  readonly attribute bitmap32 featureMap = 65532;
  readonly attribute int16u clusterRevision = 65533;

  request struct ChangeToModeRequest {
    int8u newMode = 0;
  }

  response struct ChangeToModeResponse = 1 {
    enum8 status = 0;
    optional char_string statusText = 1;
  }

  /** This command is used to change device modes.
        On receipt of this command the device SHALL respond with a ChangeToModeResponse command. */
  command ChangeToMode(ChangeToModeRequest): ChangeToModeResponse = 0;
}

/** This cluster supports remotely monitoring and controlling the different types of functionality available to a washing device, such as a washing machine. */
cluster LaundryWasherControls = 83 {
  revision 1;

  enum NumberOfRinsesEnum : enum8 {
    kNone = 0;
    kNormal = 1;
    kExtra = 2;
    kMax = 3;
  }

  bitmap Feature : bitmap32 {
    kSpin = 0x1;
    kRinse = 0x2;
  }

  readonly attribute optional char_string spinSpeeds[] = 0;
  attribute optional nullable int8u spinSpeedCurrent = 1;
  attribute optional NumberOfRinsesEnum numberOfRinses = 2;
  readonly attribute optional NumberOfRinsesEnum supportedRinses[] = 3;
  readonly attribute command_id generatedCommandList[] = 65528;
  readonly attribute command_id acceptedCommandList[] = 65529;
  readonly attribute event_id eventList[] = 65530;
  readonly attribute attrib_id attributeList[] = 65531;
  readonly attribute bitmap32 featureMap = 65532;
  readonly attribute int16u clusterRevision = 65533;
}

/** Attributes and commands for selecting a mode from a list of supported options. */
cluster RvcRunMode = 84 {
  revision 2;

  enum ModeTag : enum16 {
    kIdle = 16384;
    kCleaning = 16385;
    kMapping = 16386;
  }

  enum StatusCode : enum8 {
    kStuck = 65;
    kDustBinMissing = 66;
    kDustBinFull = 67;
    kWaterTankEmpty = 68;
    kWaterTankMissing = 69;
    kWaterTankLidOpen = 70;
    kMopCleaningPadMissing = 71;
    kBatteryLow = 72;
  }

  bitmap Feature : bitmap32 {
    kNoFeatures = 0x0;
  }

  struct ModeTagStruct {
    optional vendor_id mfgCode = 0;
    enum16 value = 1;
  }

  struct ModeOptionStruct {
    char_string<64> label = 0;
    int8u mode = 1;
    ModeTagStruct modeTags[] = 2;
  }

  readonly attribute ModeOptionStruct supportedModes[] = 0;
  readonly attribute int8u currentMode = 1;
  readonly attribute command_id generatedCommandList[] = 65528;
  readonly attribute command_id acceptedCommandList[] = 65529;
  readonly attribute event_id eventList[] = 65530;
  readonly attribute attrib_id attributeList[] = 65531;
  readonly attribute bitmap32 featureMap = 65532;
  readonly attribute int16u clusterRevision = 65533;

  request struct ChangeToModeRequest {
    int8u newMode = 0;
  }

  response struct ChangeToModeResponse = 1 {
    enum8 status = 0;
    optional char_string statusText = 1;
  }

  /** This command is used to change device modes.
        On receipt of this command the device SHALL respond with a ChangeToModeResponse command. */
  command ChangeToMode(ChangeToModeRequest): ChangeToModeResponse = 0;
}

/** Attributes and commands for selecting a mode from a list of supported options. */
cluster RvcCleanMode = 85 {
  revision 2;

  enum ModeTag : enum16 {
    kDeepClean = 16384;
    kVacuum = 16385;
    kMop = 16386;
  }

  enum StatusCode : enum8 {
    kCleaningInProgress = 64;
  }

  bitmap Feature : bitmap32 {
    kNoFeatures = 0x0;
  }

  struct ModeTagStruct {
    optional vendor_id mfgCode = 0;
    enum16 value = 1;
  }

  struct ModeOptionStruct {
    char_string<64> label = 0;
    int8u mode = 1;
    ModeTagStruct modeTags[] = 2;
  }

  readonly attribute ModeOptionStruct supportedModes[] = 0;
  readonly attribute int8u currentMode = 1;
  readonly attribute command_id generatedCommandList[] = 65528;
  readonly attribute command_id acceptedCommandList[] = 65529;
  readonly attribute event_id eventList[] = 65530;
  readonly attribute attrib_id attributeList[] = 65531;
  readonly attribute bitmap32 featureMap = 65532;
  readonly attribute int16u clusterRevision = 65533;

  request struct ChangeToModeRequest {
    int8u newMode = 0;
  }

  response struct ChangeToModeResponse = 1 {
    enum8 status = 0;
    optional char_string statusText = 1;
  }

  /** This command is used to change device modes.
        On receipt of this command the device SHALL respond with a ChangeToModeResponse command. */
  command ChangeToMode(ChangeToModeRequest): ChangeToModeResponse = 0;
}

/** Attributes and commands for configuring the temperature control, and reporting temperature. */
cluster TemperatureControl = 86 {
  revision 1; // NOTE: Default/not specifically set

  bitmap Feature : bitmap32 {
    kTemperatureNumber = 0x1;
    kTemperatureLevel = 0x2;
    kTemperatureStep = 0x4;
  }

  readonly attribute optional temperature temperatureSetpoint = 0;
  readonly attribute optional temperature minTemperature = 1;
  readonly attribute optional temperature maxTemperature = 2;
  readonly attribute optional temperature step = 3;
  readonly attribute optional int8u selectedTemperatureLevel = 4;
  readonly attribute optional char_string supportedTemperatureLevels[] = 5;
  readonly attribute command_id generatedCommandList[] = 65528;
  readonly attribute command_id acceptedCommandList[] = 65529;
  readonly attribute event_id eventList[] = 65530;
  readonly attribute attrib_id attributeList[] = 65531;
  readonly attribute bitmap32 featureMap = 65532;
  readonly attribute int16u clusterRevision = 65533;

  request struct SetTemperatureRequest {
    optional temperature targetTemperature = 0;
    optional int8u targetTemperatureLevel = 1;
  }

  /** Set Temperature */
  command SetTemperature(SetTemperatureRequest): DefaultSuccess = 0;
}

/** Attributes and commands for configuring the Refrigerator alarm. */
cluster RefrigeratorAlarm = 87 {
  revision 1; // NOTE: Default/not specifically set

  bitmap AlarmBitmap : bitmap32 {
    kDoorOpen = 0x1;
  }

  info event Notify = 0 {
    AlarmBitmap active = 0;
    AlarmBitmap inactive = 1;
    AlarmBitmap state = 2;
    AlarmBitmap mask = 3;
  }

  readonly attribute AlarmBitmap mask = 0;
  readonly attribute AlarmBitmap state = 2;
  readonly attribute AlarmBitmap supported = 3;
  readonly attribute command_id generatedCommandList[] = 65528;
  readonly attribute command_id acceptedCommandList[] = 65529;
  readonly attribute event_id eventList[] = 65530;
  readonly attribute attrib_id attributeList[] = 65531;
  readonly attribute bitmap32 featureMap = 65532;
  readonly attribute int16u clusterRevision = 65533;
}

/** Attributes and commands for selecting a mode from a list of supported options. */
cluster DishwasherMode = 89 {
  revision 2;

  enum ModeTag : enum16 {
    kNormal = 16384;
    kHeavy = 16385;
    kLight = 16386;
  }

  bitmap Feature : bitmap32 {
    kOnOff = 0x1;
  }

  struct ModeTagStruct {
    optional vendor_id mfgCode = 0;
    enum16 value = 1;
  }

  struct ModeOptionStruct {
    char_string<64> label = 0;
    int8u mode = 1;
    ModeTagStruct modeTags[] = 2;
  }

  readonly attribute ModeOptionStruct supportedModes[] = 0;
  readonly attribute int8u currentMode = 1;
  attribute optional nullable int8u startUpMode = 2;
  attribute optional nullable int8u onMode = 3;
  readonly attribute command_id generatedCommandList[] = 65528;
  readonly attribute command_id acceptedCommandList[] = 65529;
  readonly attribute event_id eventList[] = 65530;
  readonly attribute attrib_id attributeList[] = 65531;
  readonly attribute bitmap32 featureMap = 65532;
  readonly attribute int16u clusterRevision = 65533;

  request struct ChangeToModeRequest {
    int8u newMode = 0;
  }

  response struct ChangeToModeResponse = 1 {
    enum8 status = 0;
    optional char_string statusText = 1;
  }

  /** This command is used to change device modes.
        On receipt of this command the device SHALL respond with a ChangeToModeResponse command. */
  command ChangeToMode(ChangeToModeRequest): ChangeToModeResponse = 0;
}

/** Attributes for reporting air quality classification */
cluster AirQuality = 91 {
  revision 1; // NOTE: Default/not specifically set

  enum AirQualityEnum : enum8 {
    kUnknown = 0;
    kGood = 1;
    kFair = 2;
    kModerate = 3;
    kPoor = 4;
    kVeryPoor = 5;
    kExtremelyPoor = 6;
  }

  bitmap Feature : bitmap32 {
    kFair = 0x1;
    kModerate = 0x2;
    kVeryPoor = 0x4;
    kExtremelyPoor = 0x8;
  }

  readonly attribute AirQualityEnum airQuality = 0;
  readonly attribute command_id generatedCommandList[] = 65528;
  readonly attribute command_id acceptedCommandList[] = 65529;
  readonly attribute event_id eventList[] = 65530;
  readonly attribute attrib_id attributeList[] = 65531;
  readonly attribute bitmap32 featureMap = 65532;
  readonly attribute int16u clusterRevision = 65533;
}

/** This cluster provides an interface for observing and managing the state of smoke and CO alarms. */
cluster SmokeCoAlarm = 92 {
  revision 1;

  enum AlarmStateEnum : enum8 {
    kNormal = 0;
    kWarning = 1;
    kCritical = 2;
  }

  enum ContaminationStateEnum : enum8 {
    kNormal = 0;
    kLow = 1;
    kWarning = 2;
    kCritical = 3;
  }

  enum EndOfServiceEnum : enum8 {
    kNormal = 0;
    kExpired = 1;
  }

  enum ExpressedStateEnum : enum8 {
    kNormal = 0;
    kSmokeAlarm = 1;
    kCOAlarm = 2;
    kBatteryAlert = 3;
    kTesting = 4;
    kHardwareFault = 5;
    kEndOfService = 6;
    kInterconnectSmoke = 7;
    kInterconnectCO = 8;
  }

  enum MuteStateEnum : enum8 {
    kNotMuted = 0;
    kMuted = 1;
  }

  enum SensitivityEnum : enum8 {
    kHigh = 0;
    kStandard = 1;
    kLow = 2;
  }

  bitmap Feature : bitmap32 {
    kSmokeAlarm = 0x1;
    kCOAlarm = 0x2;
  }

  critical event SmokeAlarm = 0 {
    AlarmStateEnum alarmSeverityLevel = 0;
  }

  critical event COAlarm = 1 {
    AlarmStateEnum alarmSeverityLevel = 0;
  }

  info event LowBattery = 2 {
    AlarmStateEnum alarmSeverityLevel = 0;
  }

  info event HardwareFault = 3 {
  }

  info event EndOfService = 4 {
  }

  info event SelfTestComplete = 5 {
  }

  info event AlarmMuted = 6 {
  }

  info event MuteEnded = 7 {
  }

  critical event InterconnectSmokeAlarm = 8 {
    AlarmStateEnum alarmSeverityLevel = 0;
  }

  critical event InterconnectCOAlarm = 9 {
    AlarmStateEnum alarmSeverityLevel = 0;
  }

  info event AllClear = 10 {
  }

  readonly attribute ExpressedStateEnum expressedState = 0;
  readonly attribute optional AlarmStateEnum smokeState = 1;
  readonly attribute optional AlarmStateEnum COState = 2;
  readonly attribute AlarmStateEnum batteryAlert = 3;
  readonly attribute optional MuteStateEnum deviceMuted = 4;
  readonly attribute boolean testInProgress = 5;
  readonly attribute boolean hardwareFaultAlert = 6;
  readonly attribute EndOfServiceEnum endOfServiceAlert = 7;
  readonly attribute optional AlarmStateEnum interconnectSmokeAlarm = 8;
  readonly attribute optional AlarmStateEnum interconnectCOAlarm = 9;
  readonly attribute optional ContaminationStateEnum contaminationState = 10;
  attribute access(write: manage) optional SensitivityEnum smokeSensitivityLevel = 11;
  readonly attribute optional epoch_s expiryDate = 12;
  readonly attribute command_id generatedCommandList[] = 65528;
  readonly attribute command_id acceptedCommandList[] = 65529;
  readonly attribute event_id eventList[] = 65530;
  readonly attribute attrib_id attributeList[] = 65531;
  readonly attribute bitmap32 featureMap = 65532;
  readonly attribute int16u clusterRevision = 65533;

  /** This command SHALL initiate a device self-test. */
  command SelfTestRequest(): DefaultSuccess = 0;
}

/** Attributes and commands for configuring the Dishwasher alarm. */
cluster DishwasherAlarm = 93 {
  revision 1; // NOTE: Default/not specifically set

  bitmap AlarmBitmap : bitmap32 {
    kInflowError = 0x1;
    kDrainError = 0x2;
    kDoorError = 0x4;
    kTempTooLow = 0x8;
    kTempTooHigh = 0x10;
    kWaterLevelError = 0x20;
  }

  bitmap Feature : bitmap32 {
    kReset = 0x1;
  }

  info event Notify = 0 {
    AlarmBitmap active = 0;
    AlarmBitmap inactive = 1;
    AlarmBitmap state = 2;
    AlarmBitmap mask = 3;
  }

  readonly attribute AlarmBitmap mask = 0;
  readonly attribute optional AlarmBitmap latch = 1;
  readonly attribute AlarmBitmap state = 2;
  readonly attribute AlarmBitmap supported = 3;
  readonly attribute command_id generatedCommandList[] = 65528;
  readonly attribute command_id acceptedCommandList[] = 65529;
  readonly attribute event_id eventList[] = 65530;
  readonly attribute attrib_id attributeList[] = 65531;
  readonly attribute bitmap32 featureMap = 65532;
  readonly attribute int16u clusterRevision = 65533;

  request struct ResetRequest {
    AlarmBitmap alarms = 0;
  }

  request struct ModifyEnabledAlarmsRequest {
    AlarmBitmap mask = 0;
  }

  /** Reset alarm */
  command Reset(ResetRequest): DefaultSuccess = 0;
  /** Modify enabled alarms */
  command ModifyEnabledAlarms(ModifyEnabledAlarmsRequest): DefaultSuccess = 1;
}

/** Attributes and commands for selecting a mode from a list of supported options. */
provisional cluster MicrowaveOvenMode = 94 {
  revision 1;

  enum ModeTag : enum16 {
    kNormal = 16384;
    kDefrost = 16385;
  }

  bitmap Feature : bitmap32 {
    kOnOff = 0x1;
  }

  struct ModeTagStruct {
    optional vendor_id mfgCode = 0;
    enum16 value = 1;
  }

  struct ModeOptionStruct {
    char_string<64> label = 0;
    int8u mode = 1;
    ModeTagStruct modeTags[] = 2;
  }

  readonly attribute ModeOptionStruct supportedModes[] = 0;
  readonly attribute int8u currentMode = 1;
  readonly attribute command_id generatedCommandList[] = 65528;
  readonly attribute command_id acceptedCommandList[] = 65529;
  readonly attribute event_id eventList[] = 65530;
  readonly attribute attrib_id attributeList[] = 65531;
  readonly attribute bitmap32 featureMap = 65532;
  readonly attribute int16u clusterRevision = 65533;
}

/** This cluster supports remotely monitoring and, where supported, changing the operational state of any device where a state machine is a part of the operation. */
cluster OperationalState = 96 {
  revision 1;

  enum ErrorStateEnum : enum8 {
    kNoError = 0;
    kUnableToStartOrResume = 1;
    kUnableToCompleteOperation = 2;
    kCommandInvalidInState = 3;
  }

  enum OperationalStateEnum : enum8 {
    kStopped = 0;
    kRunning = 1;
    kPaused = 2;
    kError = 3;
  }

  struct ErrorStateStruct {
    enum8 errorStateID = 0;
    optional char_string<64> errorStateLabel = 1;
    optional char_string<64> errorStateDetails = 2;
  }

  struct OperationalStateStruct {
    enum8 operationalStateID = 0;
    optional char_string<64> operationalStateLabel = 1;
  }

  critical event OperationalError = 0 {
    ErrorStateStruct errorState = 0;
  }

  info event OperationCompletion = 1 {
    enum8 completionErrorCode = 0;
    optional nullable elapsed_s totalOperationalTime = 1;
    optional nullable elapsed_s pausedTime = 2;
  }

  readonly attribute nullable char_string phaseList[] = 0;
  readonly attribute nullable int8u currentPhase = 1;
  readonly attribute optional nullable elapsed_s countdownTime = 2;
  readonly attribute OperationalStateStruct operationalStateList[] = 3;
  readonly attribute OperationalStateEnum operationalState = 4;
  readonly attribute ErrorStateStruct operationalError = 5;
  readonly attribute command_id generatedCommandList[] = 65528;
  readonly attribute command_id acceptedCommandList[] = 65529;
  readonly attribute event_id eventList[] = 65530;
  readonly attribute attrib_id attributeList[] = 65531;
  readonly attribute bitmap32 featureMap = 65532;
  readonly attribute int16u clusterRevision = 65533;

  response struct OperationalCommandResponse = 4 {
    ErrorStateStruct commandResponseState = 0;
  }

  /** Upon receipt, the device SHALL pause its operation if it is possible based on the current function of the server. */
  command Pause(): OperationalCommandResponse = 0;
  /** Upon receipt, the device SHALL stop its operation if it is at a position where it is safe to do so and/or permitted. */
  command Stop(): OperationalCommandResponse = 1;
  /** Upon receipt, the device SHALL start its operation if it is safe to do so and the device is in an operational state from which it can be started. */
  command Start(): OperationalCommandResponse = 2;
  /** Upon receipt, the device SHALL resume its operation from the point it was at when it received the Pause command, or from the point when it was paused by means outside of this cluster (for example by manual button press). */
  command Resume(): OperationalCommandResponse = 3;
}

/** This cluster supports remotely monitoring and, where supported, changing the operational state of a Robotic Vacuum. */
cluster RvcOperationalState = 97 {
  revision 1;

  enum ErrorStateEnum : enum8 {
    kFailedToFindChargingDock = 64;
    kStuck = 65;
    kDustBinMissing = 66;
    kDustBinFull = 67;
    kWaterTankEmpty = 68;
    kWaterTankMissing = 69;
    kWaterTankLidOpen = 70;
    kMopCleaningPadMissing = 71;
  }

  enum OperationalStateEnum : enum8 {
    kSeekingCharger = 64;
    kCharging = 65;
    kDocked = 66;
  }

  struct ErrorStateStruct {
    enum8 errorStateID = 0;
    optional char_string<64> errorStateLabel = 1;
    optional char_string<64> errorStateDetails = 2;
  }

  struct OperationalStateStruct {
    enum8 operationalStateID = 0;
    optional char_string<64> operationalStateLabel = 1;
  }

  critical event OperationalError = 0 {
    ErrorStateStruct errorState = 0;
  }

  info event OperationCompletion = 1 {
    enum8 completionErrorCode = 0;
    optional nullable elapsed_s totalOperationalTime = 1;
    optional nullable elapsed_s pausedTime = 2;
  }

  readonly attribute nullable char_string phaseList[] = 0;
  readonly attribute nullable int8u currentPhase = 1;
  readonly attribute optional nullable elapsed_s countdownTime = 2;
  readonly attribute OperationalStateStruct operationalStateList[] = 3;
  readonly attribute enum8 operationalState = 4;
  readonly attribute ErrorStateStruct operationalError = 5;
  readonly attribute command_id generatedCommandList[] = 65528;
  readonly attribute command_id acceptedCommandList[] = 65529;
  readonly attribute event_id eventList[] = 65530;
  readonly attribute attrib_id attributeList[] = 65531;
  readonly attribute bitmap32 featureMap = 65532;
  readonly attribute int16u clusterRevision = 65533;

  response struct OperationalCommandResponse = 4 {
    ErrorStateStruct commandResponseState = 0;
  }

  /** Upon receipt, the device SHALL pause its operation if it is possible based on the current function of the server. */
  command Pause(): OperationalCommandResponse = 0;
  /** Upon receipt, the device SHALL resume its operation from the point it was at when it received the Pause command, or from the point when it was paused by means outside of this cluster (for example by manual button press). */
  command Resume(): OperationalCommandResponse = 3;
  /** On receipt of this command, the device SHALL start seeking the charging dock, if possible in the current state of the device. */
  command GoHome(): OperationalCommandResponse = 128;
}

/** Attributes and commands for scene configuration and manipulation. */
provisional cluster ScenesManagement = 98 {
  revision 1;

  bitmap CopyModeBitmap : bitmap8 {
    kCopyAllScenes = 0x1;
  }

  bitmap Feature : bitmap32 {
    kSceneNames = 0x1;
  }

  struct AttributeValuePair {
    attrib_id attributeID = 0;
    int32u attributeValue = 1;
  }

  struct ExtensionFieldSet {
    cluster_id clusterID = 0;
    AttributeValuePair attributeValueList[] = 1;
  }

  fabric_scoped struct SceneInfoStruct {
    int8u sceneCount = 0;
    fabric_sensitive int8u currentScene = 1;
    fabric_sensitive group_id currentGroup = 2;
    fabric_sensitive boolean sceneValid = 3;
    int8u remainingCapacity = 4;
    fabric_idx fabricIndex = 254;
  }

  readonly attribute optional nullable node_id lastConfiguredBy = 0;
  readonly attribute int16u sceneTableSize = 1;
  readonly attribute SceneInfoStruct fabricSceneInfo[] = 2;
  readonly attribute command_id generatedCommandList[] = 65528;
  readonly attribute command_id acceptedCommandList[] = 65529;
  readonly attribute event_id eventList[] = 65530;
  readonly attribute attrib_id attributeList[] = 65531;
  readonly attribute bitmap32 featureMap = 65532;
  readonly attribute int16u clusterRevision = 65533;

  request struct AddSceneRequest {
    group_id groupID = 0;
    int8u sceneID = 1;
    int32u transitionTime = 2;
    char_string sceneName = 3;
    ExtensionFieldSet extensionFieldSets[] = 4;
  }

  response struct AddSceneResponse = 0 {
    status status = 0;
    group_id groupID = 1;
    int8u sceneID = 2;
  }

  request struct ViewSceneRequest {
    group_id groupID = 0;
    int8u sceneID = 1;
  }

  response struct ViewSceneResponse = 1 {
    status status = 0;
    group_id groupID = 1;
    int8u sceneID = 2;
    optional int32u transitionTime = 3;
    optional char_string sceneName = 4;
    optional ExtensionFieldSet extensionFieldSets[] = 5;
  }

  request struct RemoveSceneRequest {
    group_id groupID = 0;
    int8u sceneID = 1;
  }

  response struct RemoveSceneResponse = 2 {
    status status = 0;
    group_id groupID = 1;
    int8u sceneID = 2;
  }

  request struct RemoveAllScenesRequest {
    group_id groupID = 0;
  }

  response struct RemoveAllScenesResponse = 3 {
    status status = 0;
    group_id groupID = 1;
  }

  request struct StoreSceneRequest {
    group_id groupID = 0;
    int8u sceneID = 1;
  }

  response struct StoreSceneResponse = 4 {
    status status = 0;
    group_id groupID = 1;
    int8u sceneID = 2;
  }

  request struct RecallSceneRequest {
    group_id groupID = 0;
    int8u sceneID = 1;
    optional nullable int32u transitionTime = 2;
  }

  request struct GetSceneMembershipRequest {
    group_id groupID = 0;
  }

  response struct GetSceneMembershipResponse = 6 {
    status status = 0;
    nullable int8u capacity = 1;
    group_id groupID = 2;
    optional int8u sceneList[] = 3;
  }

  request struct CopySceneRequest {
    CopyModeBitmap mode = 0;
    group_id groupIdentifierFrom = 1;
    int8u sceneIdentifierFrom = 2;
    group_id groupIdentifierTo = 3;
    int8u sceneIdentifierTo = 4;
  }

  response struct CopySceneResponse = 64 {
    status status = 0;
    group_id groupIdentifierFrom = 1;
    int8u sceneIdentifierFrom = 2;
  }

  /** Add a scene to the scene table. Extension field sets are supported, and are inputed as '{"ClusterID": VALUE, "AttributeValueList":[{"AttributeId": VALUE, "AttributeValue": VALUE}]}' */
  fabric command access(invoke: manage) AddScene(AddSceneRequest): AddSceneResponse = 0;
  /** Retrieves the requested scene entry from its Scene table. */
  fabric command ViewScene(ViewSceneRequest): ViewSceneResponse = 1;
  /** Removes the requested scene entry, corresponding to the value of the GroupID field, from its Scene Table */
  fabric command access(invoke: manage) RemoveScene(RemoveSceneRequest): RemoveSceneResponse = 2;
  /** Remove all scenes, corresponding to the value of the GroupID field, from its Scene Table */
  fabric command access(invoke: manage) RemoveAllScenes(RemoveAllScenesRequest): RemoveAllScenesResponse = 3;
  /** Adds the scene entry into its Scene Table along with all extension field sets corresponding to the current state of other clusters on the same endpoint */
  fabric command access(invoke: manage) StoreScene(StoreSceneRequest): StoreSceneResponse = 4;
  /** Set the attributes and corresponding state for each other cluster implemented on the endpoint accordingly to the resquested scene entry in the Scene Table */
  fabric command RecallScene(RecallSceneRequest): DefaultSuccess = 5;
  /** Get an unused scene identifier when no commissioning tool is in the network, or for a commissioning tool to get the used scene identifiers within a certain group */
  fabric command GetSceneMembership(GetSceneMembershipRequest): GetSceneMembershipResponse = 6;
  /** Allows a client to efficiently copy scenes from one group/scene identifier pair to another group/scene identifier pair. */
  fabric command CopyScene(CopySceneRequest): CopySceneResponse = 64;
}

/** Attributes and commands for monitoring HEPA filters in a device */
cluster HepaFilterMonitoring = 113 {
  revision 1; // NOTE: Default/not specifically set

  enum ChangeIndicationEnum : enum8 {
    kOK = 0;
    kWarning = 1;
    kCritical = 2;
  }

  enum DegradationDirectionEnum : enum8 {
    kUp = 0;
    kDown = 1;
  }

  enum ProductIdentifierTypeEnum : enum8 {
    kUPC = 0;
    kGTIN8 = 1;
    kEAN = 2;
    kGTIN14 = 3;
    kOEM = 4;
  }

  bitmap Feature : bitmap32 {
    kCondition = 0x1;
    kWarning = 0x2;
    kReplacementProductList = 0x4;
  }

  struct ReplacementProductStruct {
    ProductIdentifierTypeEnum productIdentifierType = 0;
    char_string<20> productIdentifierValue = 1;
  }

  readonly attribute optional percent condition = 0;
  readonly attribute optional DegradationDirectionEnum degradationDirection = 1;
  readonly attribute ChangeIndicationEnum changeIndication = 2;
  readonly attribute optional boolean inPlaceIndicator = 3;
  attribute optional nullable epoch_s lastChangedTime = 4;
  readonly attribute optional ReplacementProductStruct replacementProductList[] = 5;
  readonly attribute command_id generatedCommandList[] = 65528;
  readonly attribute command_id acceptedCommandList[] = 65529;
  readonly attribute event_id eventList[] = 65530;
  readonly attribute attrib_id attributeList[] = 65531;
  readonly attribute bitmap32 featureMap = 65532;
  readonly attribute int16u clusterRevision = 65533;

  /** Reset the condition of the replaceable to the non degraded state */
  command ResetCondition(): DefaultSuccess = 0;
}

/** Attributes and commands for monitoring activated carbon filters in a device */
cluster ActivatedCarbonFilterMonitoring = 114 {
  revision 1; // NOTE: Default/not specifically set

  enum ChangeIndicationEnum : enum8 {
    kOK = 0;
    kWarning = 1;
    kCritical = 2;
  }

  enum DegradationDirectionEnum : enum8 {
    kUp = 0;
    kDown = 1;
  }

  enum ProductIdentifierTypeEnum : enum8 {
    kUPC = 0;
    kGTIN8 = 1;
    kEAN = 2;
    kGTIN14 = 3;
    kOEM = 4;
  }

  bitmap Feature : bitmap32 {
    kCondition = 0x1;
    kWarning = 0x2;
    kReplacementProductList = 0x4;
  }

  struct ReplacementProductStruct {
    ProductIdentifierTypeEnum productIdentifierType = 0;
    char_string<20> productIdentifierValue = 1;
  }

  readonly attribute optional percent condition = 0;
  readonly attribute optional DegradationDirectionEnum degradationDirection = 1;
  readonly attribute ChangeIndicationEnum changeIndication = 2;
  readonly attribute optional boolean inPlaceIndicator = 3;
  attribute optional nullable epoch_s lastChangedTime = 4;
  readonly attribute optional ReplacementProductStruct replacementProductList[] = 5;
  readonly attribute command_id generatedCommandList[] = 65528;
  readonly attribute command_id acceptedCommandList[] = 65529;
  readonly attribute event_id eventList[] = 65530;
  readonly attribute attrib_id attributeList[] = 65531;
  readonly attribute bitmap32 featureMap = 65532;
  readonly attribute int16u clusterRevision = 65533;

  /** Reset the condition of the replaceable to the non degraded state */
  command ResetCondition(): DefaultSuccess = 0;
}

/** This cluster is used to configure a boolean sensor. */
provisional cluster BooleanStateConfiguration = 128 {
  revision 1;

  bitmap AlarmModeBitmap : bitmap8 {
    kVisual = 0x1;
    kAudible = 0x2;
  }

  bitmap Feature : bitmap32 {
    kVisual = 0x1;
    kAudible = 0x2;
    kAlarmSuppress = 0x4;
    kSensitivityLevel = 0x8;
  }

  bitmap SensorFaultBitmap : bitmap16 {
    kGeneralFault = 0x1;
  }

  info event AlarmsStateChanged = 0 {
    AlarmModeBitmap alarmsActive = 0;
    optional AlarmModeBitmap alarmsSuppressed = 1;
  }

  info event SensorFault = 1 {
    SensorFaultBitmap sensorFault = 0;
  }

  attribute optional int8u currentSensitivityLevel = 0;
  readonly attribute optional int8u supportedSensitivityLevels = 1;
  readonly attribute optional int8u defaultSensitivityLevel = 2;
  readonly attribute optional AlarmModeBitmap alarmsActive = 3;
  readonly attribute optional AlarmModeBitmap alarmsSuppressed = 4;
  readonly attribute optional AlarmModeBitmap alarmsEnabled = 5;
  readonly attribute optional AlarmModeBitmap alarmsSupported = 6;
  readonly attribute optional SensorFaultBitmap sensorFault = 7;
  readonly attribute command_id generatedCommandList[] = 65528;
  readonly attribute command_id acceptedCommandList[] = 65529;
  readonly attribute event_id eventList[] = 65530;
  readonly attribute attrib_id attributeList[] = 65531;
  readonly attribute bitmap32 featureMap = 65532;
  readonly attribute int16u clusterRevision = 65533;

  request struct SuppressAlarmRequest {
    AlarmModeBitmap alarmsToSuppress = 0;
  }

  request struct EnableDisableAlarmRequest {
    AlarmModeBitmap alarmsToEnableDisable = 0;
  }

  /** This command is used to suppress the specified alarm mode. */
  command SuppressAlarm(SuppressAlarmRequest): DefaultSuccess = 0;
  /** This command is used to enable or disable the specified alarm mode. */
  command EnableDisableAlarm(EnableDisableAlarmRequest): DefaultSuccess = 1;
}

/** This cluster is used to configure a valve. */
provisional cluster ValveConfigurationAndControl = 129 {
  revision 1;

  enum StatusCodeEnum : enum8 {
    kFailureDueToFault = 2;
  }

  enum ValveStateEnum : enum8 {
    kClosed = 0;
    kOpen = 1;
    kTransitioning = 2;
  }

  bitmap Feature : bitmap32 {
    kTimeSync = 0x1;
    kLevel = 0x2;
  }

  bitmap ValveFaultBitmap : bitmap16 {
    kGeneralFault = 0x1;
    kBlocked = 0x2;
    kLeaking = 0x4;
    kNotConnected = 0x8;
    kShortCircuit = 0x10;
    kCurrentExceeded = 0x20;
  }

  info event ValveStateChanged = 0 {
    ValveStateEnum valveState = 0;
    optional percent valveLevel = 1;
  }

  info event ValveFault = 1 {
    ValveFaultBitmap valveFault = 0;
  }

  readonly attribute nullable elapsed_s openDuration = 0;
  attribute nullable elapsed_s defaultOpenDuration = 1;
  readonly attribute optional nullable epoch_us autoCloseTime = 2;
  readonly attribute nullable elapsed_s remainingDuration = 3;
  readonly attribute nullable ValveStateEnum currentState = 4;
  readonly attribute nullable ValveStateEnum targetState = 5;
  readonly attribute optional nullable percent currentLevel = 6;
  readonly attribute optional nullable percent targetLevel = 7;
  attribute optional percent defaultOpenLevel = 8;
  readonly attribute optional ValveFaultBitmap valveFault = 9;
  readonly attribute optional int8u levelStep = 10;
  readonly attribute command_id generatedCommandList[] = 65528;
  readonly attribute command_id acceptedCommandList[] = 65529;
  readonly attribute event_id eventList[] = 65530;
  readonly attribute attrib_id attributeList[] = 65531;
  readonly attribute bitmap32 featureMap = 65532;
  readonly attribute int16u clusterRevision = 65533;

  request struct OpenRequest {
    optional nullable elapsed_s openDuration = 0;
    optional percent targetLevel = 1;
  }

  /** This command is used to set the valve to its open position. */
  command Open(OpenRequest): DefaultSuccess = 0;
  /** This command is used to set the valve to its closed position. */
  command Close(): DefaultSuccess = 1;
}

/** This cluster provides a mechanism for querying data about electrical power as measured by the server. */
provisional cluster ElectricalPowerMeasurement = 144 {
  revision 1;

  enum MeasurementTypeEnum : enum16 {
    kUnspecified = 0;
    kVoltage = 1;
    kActiveCurrent = 2;
    kReactiveCurrent = 3;
    kApparentCurrent = 4;
    kActivePower = 5;
    kReactivePower = 6;
    kApparentPower = 7;
    kRMSVoltage = 8;
    kRMSCurrent = 9;
    kRMSPower = 10;
    kFrequency = 11;
    kPowerFactor = 12;
    kNeutralCurrent = 13;
    kElectricalEnergy = 14;
  }

  enum PowerModeEnum : enum8 {
    kUnknown = 0;
    kDC = 1;
    kAC = 2;
  }

  bitmap Feature : bitmap32 {
    kDirectCurrent = 0x1;
    kAlternatingCurrent = 0x2;
    kPolyphasePower = 0x4;
    kHarmonics = 0x8;
    kPowerQuality = 0x10;
  }

  struct MeasurementAccuracyRangeStruct {
    int64s rangeMin = 0;
    int64s rangeMax = 1;
    optional percent100ths percentMax = 2;
    optional percent100ths percentMin = 3;
    optional percent100ths percentTypical = 4;
    optional int64u fixedMax = 5;
    optional int64u fixedMin = 6;
    optional int64u fixedTypical = 7;
  }

  struct MeasurementAccuracyStruct {
    MeasurementTypeEnum measurementType = 0;
    boolean measured = 1;
    int64s minMeasuredValue = 2;
    int64s maxMeasuredValue = 3;
    MeasurementAccuracyRangeStruct accuracyRanges[] = 4;
  }

  struct HarmonicMeasurementStruct {
    int8u order = 0;
    nullable int64s measurement = 1;
  }

  struct MeasurementRangeStruct {
    MeasurementTypeEnum measurementType = 0;
    int64s min = 1;
    int64s max = 2;
    optional epoch_s startTimestamp = 3;
    optional epoch_s endTimestamp = 4;
    optional epoch_s minTimestamp = 5;
    optional epoch_s maxTimestamp = 6;
    optional systime_ms startSystime = 7;
    optional systime_ms endSystime = 8;
    optional systime_ms minSystime = 9;
    optional systime_ms maxSystime = 10;
  }

  info event MeasurementPeriodRanges = 0 {
    MeasurementRangeStruct ranges[] = 0;
  }

  readonly attribute PowerModeEnum powerMode = 0;
  readonly attribute int8u numberOfMeasurementTypes = 1;
  readonly attribute MeasurementAccuracyStruct accuracy[] = 2;
  readonly attribute optional MeasurementRangeStruct ranges[] = 3;
  readonly attribute optional nullable voltage_mv voltage = 4;
  readonly attribute optional nullable amperage_ma activeCurrent = 5;
  readonly attribute optional nullable amperage_ma reactiveCurrent = 6;
  readonly attribute optional nullable amperage_ma apparentCurrent = 7;
  readonly attribute nullable power_mw activePower = 8;
  readonly attribute optional nullable power_mw reactivePower = 9;
  readonly attribute optional nullable power_mw apparentPower = 10;
  readonly attribute optional nullable voltage_mv RMSVoltage = 11;
  readonly attribute optional nullable amperage_ma RMSCurrent = 12;
  readonly attribute optional nullable power_mw RMSPower = 13;
  readonly attribute optional nullable int64s frequency = 14;
  readonly attribute optional nullable HarmonicMeasurementStruct harmonicCurrents[] = 15;
  readonly attribute optional nullable HarmonicMeasurementStruct harmonicPhases[] = 16;
  readonly attribute optional nullable int64s powerFactor = 17;
  readonly attribute optional nullable amperage_ma neutralCurrent = 18;
  readonly attribute command_id generatedCommandList[] = 65528;
  readonly attribute command_id acceptedCommandList[] = 65529;
  readonly attribute event_id eventList[] = 65530;
  readonly attribute attrib_id attributeList[] = 65531;
  readonly attribute bitmap32 featureMap = 65532;
  readonly attribute int16u clusterRevision = 65533;
}

/** This cluster provides a mechanism for querying data about the electrical energy imported or provided by the server. */
provisional cluster ElectricalEnergyMeasurement = 145 {
  revision 1;

  enum MeasurementTypeEnum : enum16 {
    kUnspecified = 0;
    kVoltage = 1;
    kActiveCurrent = 2;
    kReactiveCurrent = 3;
    kApparentCurrent = 4;
    kActivePower = 5;
    kReactivePower = 6;
    kApparentPower = 7;
    kRMSVoltage = 8;
    kRMSCurrent = 9;
    kRMSPower = 10;
    kFrequency = 11;
    kPowerFactor = 12;
    kNeutralCurrent = 13;
    kElectricalEnergy = 14;
  }

  bitmap Feature : bitmap32 {
    kImportedEnergy = 0x1;
    kExportedEnergy = 0x2;
    kCumulativeEnergy = 0x4;
    kPeriodicEnergy = 0x8;
  }

  struct MeasurementAccuracyRangeStruct {
    int64s rangeMin = 0;
    int64s rangeMax = 1;
    optional percent100ths percentMax = 2;
    optional percent100ths percentMin = 3;
    optional percent100ths percentTypical = 4;
    optional int64u fixedMax = 5;
    optional int64u fixedMin = 6;
    optional int64u fixedTypical = 7;
  }

  struct MeasurementAccuracyStruct {
    MeasurementTypeEnum measurementType = 0;
    boolean measured = 1;
    int64s minMeasuredValue = 2;
    int64s maxMeasuredValue = 3;
    MeasurementAccuracyRangeStruct accuracyRanges[] = 4;
  }

  struct CumulativeEnergyResetStruct {
    optional nullable epoch_s importedResetTimestamp = 0;
    optional nullable epoch_s exportedResetTimestamp = 1;
    optional nullable systime_ms importedResetSystime = 2;
    optional nullable systime_ms exportedResetSystime = 3;
  }

  struct EnergyMeasurementStruct {
    energy_mwh energy = 0;
    optional epoch_s startTimestamp = 1;
    optional epoch_s endTimestamp = 2;
    optional systime_ms startSystime = 3;
    optional systime_ms endSystime = 4;
  }

  info event CumulativeEnergyMeasured = 0 {
    optional EnergyMeasurementStruct energyImported = 0;
    optional EnergyMeasurementStruct energyExported = 1;
  }

  info event PeriodicEnergyMeasured = 1 {
    optional EnergyMeasurementStruct energyImported = 0;
    optional EnergyMeasurementStruct energyExported = 1;
  }

  readonly attribute MeasurementAccuracyStruct accuracy = 0;
  readonly attribute optional nullable EnergyMeasurementStruct cumulativeEnergyImported = 1;
  readonly attribute optional nullable EnergyMeasurementStruct cumulativeEnergyExported = 2;
  readonly attribute optional nullable EnergyMeasurementStruct periodicEnergyImported = 3;
  readonly attribute optional nullable EnergyMeasurementStruct periodicEnergyExported = 4;
  readonly attribute optional nullable CumulativeEnergyResetStruct cumulativeEnergyReset = 5;
  readonly attribute command_id generatedCommandList[] = 65528;
  readonly attribute command_id acceptedCommandList[] = 65529;
  readonly attribute event_id eventList[] = 65530;
  readonly attribute attrib_id attributeList[] = 65531;
  readonly attribute bitmap32 featureMap = 65532;
  readonly attribute int16u clusterRevision = 65533;
}

/** This cluster allows a client to manage the power draw of a device. An example of such a client could be an Energy Management System (EMS) which controls an Energy Smart Appliance (ESA). */
provisional cluster DeviceEnergyManagement = 152 {
  revision 3;

  enum AdjustmentCauseEnum : enum8 {
    kLocalOptimization = 0;
    kGridOptimization = 1;
  }

  enum CauseEnum : enum8 {
    kNormalCompletion = 0;
    kOffline = 1;
    kFault = 2;
    kUserOptOut = 3;
    kCancelled = 4;
  }

  enum CostTypeEnum : enum8 {
    kFinancial = 0;
    kGHGEmissions = 1;
    kComfort = 2;
    kTemperature = 3;
  }

  enum ESAStateEnum : enum8 {
    kOffline = 0;
    kOnline = 1;
    kFault = 2;
    kPowerAdjustActive = 3;
    kPaused = 4;
  }

  enum ESATypeEnum : enum8 {
    kEVSE = 0;
    kSpaceHeating = 1;
    kWaterHeating = 2;
    kSpaceCooling = 3;
    kSpaceHeatingCooling = 4;
    kBatteryStorage = 5;
    kSolarPV = 6;
    kFridgeFreezer = 7;
    kWashingMachine = 8;
    kDishwasher = 9;
    kCooking = 10;
    kHomeWaterPump = 11;
    kIrrigationWaterPump = 12;
    kPoolPump = 13;
    kOther = 255;
  }

  enum ForecastUpdateReasonEnum : enum8 {
    kInternalOptimization = 0;
    kLocalOptimization = 1;
    kGridOptimization = 2;
  }

  enum OptOutStateEnum : enum8 {
    kNoOptOut = 0;
    kLocalOptOut = 1;
    kGridOptOut = 2;
    kOptOut = 3;
  }

  bitmap Feature : bitmap32 {
    kPowerAdjustment = 0x1;
    kPowerForecastReporting = 0x2;
    kStateForecastReporting = 0x4;
    kStartTimeAdjustment = 0x8;
    kPausable = 0x10;
    kForecastAdjustment = 0x20;
    kConstraintBasedAdjustment = 0x40;
  }

  struct CostStruct {
    CostTypeEnum costType = 0;
    int32s value = 1;
    int8u decimalPoints = 2;
    optional int16u currency = 3;
  }

  struct SlotStruct {
    elapsed_s minDuration = 0;
    elapsed_s maxDuration = 1;
    elapsed_s defaultDuration = 2;
    elapsed_s elapsedSlotTime = 3;
    elapsed_s remainingSlotTime = 4;
    optional boolean slotIsPauseable = 5;
    optional elapsed_s minPauseDuration = 6;
    optional elapsed_s maxPauseDuration = 7;
    optional int16u manufacturerESAState = 8;
    optional power_mw nominalPower = 9;
    optional power_mw minPower = 10;
    optional power_mw maxPower = 11;
    optional energy_mwh nominalEnergy = 12;
    optional CostStruct costs[] = 13;
    optional power_mw minPowerAdjustment = 14;
    optional power_mw maxPowerAdjustment = 15;
    optional elapsed_s minDurationAdjustment = 16;
    optional elapsed_s maxDurationAdjustment = 17;
  }

  struct ForecastStruct {
    int16u forecastId = 0;
    nullable int16u activeSlotNumber = 1;
    epoch_s startTime = 2;
    epoch_s endTime = 3;
    optional nullable epoch_s earliestStartTime = 4;
    optional epoch_s latestEndTime = 5;
    boolean isPauseable = 6;
    SlotStruct slots[] = 7;
    ForecastUpdateReasonEnum forecastUpdateReason = 8;
  }

  struct ConstraintsStruct {
    epoch_s startTime = 0;
    elapsed_s duration = 1;
    optional power_mw nominalPower = 2;
    optional energy_mwh maximumEnergy = 3;
    optional int8s loadControl = 4;
  }

  struct PowerAdjustStruct {
    power_mw minPower = 0;
    power_mw maxPower = 1;
    elapsed_s minDuration = 2;
    elapsed_s maxDuration = 3;
  }

  struct SlotAdjustmentStruct {
    int8u slotIndex = 0;
    power_mw nominalPower = 1;
    elapsed_s duration = 2;
  }

  info event PowerAdjustStart = 0 {
  }

  info event PowerAdjustEnd = 1 {
    CauseEnum cause = 0;
    elapsed_s duration = 1;
    energy_mwh energyUse = 2;
  }

  info event Paused = 2 {
  }

  info event Resumed = 3 {
    CauseEnum cause = 0;
  }

  readonly attribute ESATypeEnum ESAType = 0;
  readonly attribute boolean ESACanGenerate = 1;
  readonly attribute ESAStateEnum ESAState = 2;
  readonly attribute power_mw absMinPower = 3;
  readonly attribute power_mw absMaxPower = 4;
  readonly attribute optional nullable PowerAdjustStruct powerAdjustmentCapability[] = 5;
  readonly attribute optional nullable ForecastStruct forecast = 6;
  readonly attribute optional OptOutStateEnum optOutState = 7;
  readonly attribute command_id generatedCommandList[] = 65528;
  readonly attribute command_id acceptedCommandList[] = 65529;
  readonly attribute event_id eventList[] = 65530;
  readonly attribute attrib_id attributeList[] = 65531;
  readonly attribute bitmap32 featureMap = 65532;
  readonly attribute int16u clusterRevision = 65533;

  request struct PowerAdjustRequestRequest {
    power_mw power = 0;
    elapsed_s duration = 1;
    AdjustmentCauseEnum cause = 2;
  }

  request struct StartTimeAdjustRequestRequest {
    epoch_s requestedStartTime = 0;
    AdjustmentCauseEnum cause = 1;
  }

  request struct PauseRequestRequest {
    elapsed_s duration = 0;
    AdjustmentCauseEnum cause = 1;
  }

  request struct ModifyForecastRequestRequest {
    int32u forecastId = 0;
    SlotAdjustmentStruct slotAdjustments[] = 1;
    AdjustmentCauseEnum cause = 2;
  }

  request struct RequestConstraintBasedForecastRequest {
    ConstraintsStruct constraints[] = 0;
    AdjustmentCauseEnum cause = 1;
  }

  /** Allows a client to request an adjustment in the power consumption of an ESA for a specified duration. */
  command PowerAdjustRequest(PowerAdjustRequestRequest): DefaultSuccess = 0;
  /** Allows a client to cancel an ongoing PowerAdjustmentRequest operation. */
  command CancelPowerAdjustRequest(): DefaultSuccess = 1;
  /** Allows a client to adjust the start time of a Forecast sequence that has not yet started operation (i.e. where the current Forecast StartTime is in the future). */
  command StartTimeAdjustRequest(StartTimeAdjustRequestRequest): DefaultSuccess = 2;
  /** Allows a client to temporarily pause an operation and reduce the ESAs energy demand. */
  command PauseRequest(PauseRequestRequest): DefaultSuccess = 3;
  /** Allows a client to cancel the PauseRequest command and enable earlier resumption of operation. */
  command ResumeRequest(): DefaultSuccess = 4;
  /** Allows a client to modify a Forecast within the limits allowed by the ESA. */
  command ModifyForecastRequest(ModifyForecastRequestRequest): DefaultSuccess = 5;
  /** Allows a client to ask the ESA to recompute its Forecast based on power and time constraints. */
  command RequestConstraintBasedForecast(RequestConstraintBasedForecastRequest): DefaultSuccess = 6;
  /** Allows a client to request cancellation of a previous adjustment request in a StartTimeAdjustRequest, ModifyForecastRequest or RequestConstraintBasedForecast command */
  command CancelRequest(): DefaultSuccess = 7;
}

/** Electric Vehicle Supply Equipment (EVSE) is equipment used to charge an Electric Vehicle (EV) or Plug-In Hybrid Electric Vehicle. This cluster provides an interface to the functionality of Electric Vehicle Supply Equipment (EVSE) management. */
provisional cluster EnergyEvse = 153 {
  revision 2;

  enum EnergyTransferStoppedReasonEnum : enum8 {
    kEVStopped = 0;
    kEVSEStopped = 1;
    kOther = 2;
  }

  enum FaultStateEnum : enum8 {
    kNoError = 0;
    kMeterFailure = 1;
    kOverVoltage = 2;
    kUnderVoltage = 3;
    kOverCurrent = 4;
    kContactWetFailure = 5;
    kContactDryFailure = 6;
    kGroundFault = 7;
    kPowerLoss = 8;
    kPowerQuality = 9;
    kPilotShortCircuit = 10;
    kEmergencyStop = 11;
    kEVDisconnected = 12;
    kWrongPowerSupply = 13;
    kLiveNeutralSwap = 14;
    kOverTemperature = 15;
    kOther = 255;
  }

  enum StateEnum : enum8 {
    kNotPluggedIn = 0;
    kPluggedInNoDemand = 1;
    kPluggedInDemand = 2;
    kPluggedInCharging = 3;
    kPluggedInDischarging = 4;
    kSessionEnding = 5;
    kFault = 6;
  }

  enum SupplyStateEnum : enum8 {
    kDisabled = 0;
    kChargingEnabled = 1;
    kDischargingEnabled = 2;
    kDisabledError = 3;
    kDisabledDiagnostics = 4;
  }

  bitmap Feature : bitmap32 {
    kChargingPreferences = 0x1;
    kSoCReporting = 0x2;
    kPlugAndCharge = 0x4;
    kRFID = 0x8;
    kV2X = 0x10;
  }

  bitmap TargetDayOfWeekBitmap : bitmap8 {
    kSunday = 0x1;
    kMonday = 0x2;
    kTuesday = 0x4;
    kWednesday = 0x8;
    kThursday = 0x10;
    kFriday = 0x20;
    kSaturday = 0x40;
  }

  struct ChargingTargetStruct {
    int16u targetTimeMinutesPastMidnight = 0;
    optional percent targetSoC = 1;
    optional energy_mwh addedEnergy = 2;
  }

  struct ChargingTargetScheduleStruct {
    TargetDayOfWeekBitmap dayOfWeekForSequence = 0;
    ChargingTargetStruct chargingTargets[] = 1;
  }

  info event EVConnected = 0 {
    int32u sessionID = 0;
  }

  info event EVNotDetected = 1 {
    int32u sessionID = 0;
    StateEnum state = 1;
    elapsed_s sessionDuration = 2;
    energy_mwh sessionEnergyCharged = 3;
    optional energy_mwh sessionEnergyDischarged = 4;
  }

  info event EnergyTransferStarted = 2 {
    int32u sessionID = 0;
    StateEnum state = 1;
    amperage_ma maximumCurrent = 2;
  }

  info event EnergyTransferStopped = 3 {
    int32u sessionID = 0;
    StateEnum state = 1;
    EnergyTransferStoppedReasonEnum reason = 2;
    energy_mwh energyTransferred = 4;
  }

  critical event Fault = 4 {
    nullable int32u sessionID = 0;
    StateEnum state = 1;
    FaultStateEnum faultStatePreviousState = 2;
    FaultStateEnum faultStateCurrentState = 4;
  }

  info event RFID = 5 {
    octet_string uid = 0;
  }

  readonly attribute nullable StateEnum state = 0;
  readonly attribute SupplyStateEnum supplyState = 1;
  readonly attribute FaultStateEnum faultState = 2;
  readonly attribute nullable epoch_s chargingEnabledUntil = 3;
  readonly attribute optional nullable epoch_s dischargingEnabledUntil = 4;
  readonly attribute amperage_ma circuitCapacity = 5;
  readonly attribute amperage_ma minimumChargeCurrent = 6;
  readonly attribute amperage_ma maximumChargeCurrent = 7;
  readonly attribute optional amperage_ma maximumDischargeCurrent = 8;
  attribute access(write: manage) optional amperage_ma userMaximumChargeCurrent = 9;
  attribute access(write: manage) optional elapsed_s randomizationDelayWindow = 10;
  readonly attribute optional nullable epoch_s nextChargeStartTime = 35;
  readonly attribute optional nullable epoch_s nextChargeTargetTime = 36;
  readonly attribute optional nullable energy_mwh nextChargeRequiredEnergy = 37;
  readonly attribute optional nullable percent nextChargeTargetSoC = 38;
  attribute access(write: manage) optional nullable int16u approximateEVEfficiency = 39;
  readonly attribute optional nullable percent stateOfCharge = 48;
  readonly attribute optional nullable energy_mwh batteryCapacity = 49;
  readonly attribute optional nullable char_string<32> vehicleID = 50;
  readonly attribute nullable int32u sessionID = 64;
  readonly attribute nullable elapsed_s sessionDuration = 65;
  readonly attribute nullable energy_mwh sessionEnergyCharged = 66;
  readonly attribute optional nullable energy_mwh sessionEnergyDischarged = 67;
  readonly attribute command_id generatedCommandList[] = 65528;
  readonly attribute command_id acceptedCommandList[] = 65529;
  readonly attribute event_id eventList[] = 65530;
  readonly attribute attrib_id attributeList[] = 65531;
  readonly attribute bitmap32 featureMap = 65532;
  readonly attribute int16u clusterRevision = 65533;

  response struct GetTargetsResponse = 0 {
    ChargingTargetScheduleStruct chargingTargetSchedules[] = 0;
  }

  request struct EnableChargingRequest {
    nullable epoch_s chargingEnabledUntil = 0;
    amperage_ma minimumChargeCurrent = 1;
    amperage_ma maximumChargeCurrent = 2;
  }

  request struct EnableDischargingRequest {
    nullable epoch_s dischargingEnabledUntil = 0;
    amperage_ma maximumDischargeCurrent = 1;
  }

  request struct SetTargetsRequest {
    ChargingTargetScheduleStruct chargingTargetSchedules[] = 0;
  }

  /** Allows a client to disable the EVSE from charging and discharging. */
  timed command Disable(): DefaultSuccess = 1;
  /** Allows a client to enable the EVSE to charge an EV. */
  timed command EnableCharging(EnableChargingRequest): DefaultSuccess = 2;
  /** Allows a client to enable the EVSE to discharge an EV. */
  timed command EnableDischarging(EnableDischargingRequest): DefaultSuccess = 3;
  /** Allows a client to put the EVSE into a self-diagnostics mode. */
  timed command StartDiagnostics(): DefaultSuccess = 4;
  /** Allows a client to set the user specified charging targets. */
  timed command SetTargets(SetTargetsRequest): DefaultSuccess = 5;
  /** Allows a client to retrieve the user specified charging targets. */
  timed command GetTargets(): GetTargetsResponse = 6;
  /** Allows a client to clear all stored charging targets. */
  timed command ClearTargets(): DefaultSuccess = 7;
}

/** Attributes and commands for selecting a mode from a list of supported options. */
provisional cluster EnergyEvseMode = 157 {
  revision 1;

  enum ModeTag : enum16 {
    kManual = 16384;
    kTimeOfUse = 16385;
    kSolarCharging = 16386;
  }

  bitmap Feature : bitmap32 {
    kOnOff = 0x1;
  }

  struct ModeTagStruct {
    optional vendor_id mfgCode = 0;
    enum16 value = 1;
  }

  struct ModeOptionStruct {
    char_string<64> label = 0;
    int8u mode = 1;
    ModeTagStruct modeTags[] = 2;
  }

  readonly attribute ModeOptionStruct supportedModes[] = 0;
  readonly attribute int8u currentMode = 1;
  attribute optional nullable int8u startUpMode = 2;
  attribute optional nullable int8u onMode = 3;
  readonly attribute command_id generatedCommandList[] = 65528;
  readonly attribute command_id acceptedCommandList[] = 65529;
  readonly attribute event_id eventList[] = 65530;
  readonly attribute attrib_id attributeList[] = 65531;
  readonly attribute bitmap32 featureMap = 65532;
  readonly attribute int16u clusterRevision = 65533;

  request struct ChangeToModeRequest {
    int8u newMode = 0;
  }

  response struct ChangeToModeResponse = 1 {
    enum8 status = 0;
    optional char_string<64> statusText = 1;
  }

  /** This command is used to change device modes.
        On receipt of this command the device SHALL respond with a ChangeToModeResponse command. */
  command ChangeToMode(ChangeToModeRequest): ChangeToModeResponse = 0;
}

/** Attributes and commands for selecting a mode from a list of supported options. */
provisional cluster DeviceEnergyManagementMode = 159 {
  revision 1;

  enum ModeTag : enum16 {
    kNoOptimization = 16384;
    kDeviceOptimization = 16385;
    kLocalOptimization = 16386;
    kGridOptimization = 16387;
  }

  bitmap Feature : bitmap32 {
    kOnOff = 0x1;
  }

  struct ModeTagStruct {
    optional vendor_id mfgCode = 0;
    enum16 value = 1;
  }

  struct ModeOptionStruct {
    char_string<64> label = 0;
    int8u mode = 1;
    ModeTagStruct modeTags[] = 2;
  }

  readonly attribute ModeOptionStruct supportedModes[] = 0;
  readonly attribute int8u currentMode = 1;
  attribute optional nullable int8u startUpMode = 2;
  attribute optional nullable int8u onMode = 3;
  readonly attribute command_id generatedCommandList[] = 65528;
  readonly attribute command_id acceptedCommandList[] = 65529;
  readonly attribute event_id eventList[] = 65530;
  readonly attribute attrib_id attributeList[] = 65531;
  readonly attribute bitmap32 featureMap = 65532;
  readonly attribute int16u clusterRevision = 65533;

  request struct ChangeToModeRequest {
    int8u newMode = 0;
  }

  response struct ChangeToModeResponse = 1 {
    enum8 status = 0;
    optional char_string<64> statusText = 1;
  }

  /** This command is used to change device modes.
        On receipt of this command the device SHALL respond with a ChangeToModeResponse command. */
  command ChangeToMode(ChangeToModeRequest): ChangeToModeResponse = 0;
}

/** Provides an interface for controlling and adjusting automatic window coverings. */
cluster WindowCovering = 258 {
  revision 5;

  enum EndProductType : enum8 {
    kRollerShade = 0;
    kRomanShade = 1;
    kBalloonShade = 2;
    kWovenWood = 3;
    kPleatedShade = 4;
    kCellularShade = 5;
    kLayeredShade = 6;
    kLayeredShade2D = 7;
    kSheerShade = 8;
    kTiltOnlyInteriorBlind = 9;
    kInteriorBlind = 10;
    kVerticalBlindStripCurtain = 11;
    kInteriorVenetianBlind = 12;
    kExteriorVenetianBlind = 13;
    kLateralLeftCurtain = 14;
    kLateralRightCurtain = 15;
    kCentralCurtain = 16;
    kRollerShutter = 17;
    kExteriorVerticalScreen = 18;
    kAwningTerracePatio = 19;
    kAwningVerticalScreen = 20;
    kTiltOnlyPergola = 21;
    kSwingingShutter = 22;
    kSlidingShutter = 23;
    kUnknown = 255;
  }

  enum Type : enum8 {
    kRollerShade = 0;
    kRollerShade2Motor = 1;
    kRollerShadeExterior = 2;
    kRollerShadeExterior2Motor = 3;
    kDrapery = 4;
    kAwning = 5;
    kShutter = 6;
    kTiltBlindTiltOnly = 7;
    kTiltBlindLiftAndTilt = 8;
    kProjectorScreen = 9;
    kUnknown = 255;
  }

  bitmap ConfigStatus : bitmap8 {
    kOperational = 0x1;
    kOnlineReserved = 0x2;
    kLiftMovementReversed = 0x4;
    kLiftPositionAware = 0x8;
    kTiltPositionAware = 0x10;
    kLiftEncoderControlled = 0x20;
    kTiltEncoderControlled = 0x40;
  }

  bitmap Feature : bitmap32 {
    kLift = 0x1;
    kTilt = 0x2;
    kPositionAwareLift = 0x4;
    kAbsolutePosition = 0x8;
    kPositionAwareTilt = 0x10;
  }

  bitmap Mode : bitmap8 {
    kMotorDirectionReversed = 0x1;
    kCalibrationMode = 0x2;
    kMaintenanceMode = 0x4;
    kLedFeedback = 0x8;
  }

  bitmap OperationalStatus : bitmap8 {
    kGlobal = 0x3;
    kLift = 0xC;
    kTilt = 0x30;
  }

  bitmap SafetyStatus : bitmap16 {
    kRemoteLockout = 0x1;
    kTamperDetection = 0x2;
    kFailedCommunication = 0x4;
    kPositionFailure = 0x8;
    kThermalProtection = 0x10;
    kObstacleDetected = 0x20;
    kPower = 0x40;
    kStopInput = 0x80;
    kMotorJammed = 0x100;
    kHardwareFailure = 0x200;
    kManualOperation = 0x400;
    kProtection = 0x800;
  }

  readonly attribute Type type = 0;
  readonly attribute optional int16u physicalClosedLimitLift = 1;
  readonly attribute optional int16u physicalClosedLimitTilt = 2;
  readonly attribute optional nullable int16u currentPositionLift = 3;
  readonly attribute optional nullable int16u currentPositionTilt = 4;
  readonly attribute optional int16u numberOfActuationsLift = 5;
  readonly attribute optional int16u numberOfActuationsTilt = 6;
  readonly attribute ConfigStatus configStatus = 7;
  readonly attribute optional nullable percent currentPositionLiftPercentage = 8;
  readonly attribute optional nullable percent currentPositionTiltPercentage = 9;
  readonly attribute OperationalStatus operationalStatus = 10;
  readonly attribute optional nullable percent100ths targetPositionLiftPercent100ths = 11;
  readonly attribute optional nullable percent100ths targetPositionTiltPercent100ths = 12;
  readonly attribute EndProductType endProductType = 13;
  readonly attribute optional nullable percent100ths currentPositionLiftPercent100ths = 14;
  readonly attribute optional nullable percent100ths currentPositionTiltPercent100ths = 15;
  readonly attribute optional int16u installedOpenLimitLift = 16;
  readonly attribute optional int16u installedClosedLimitLift = 17;
  readonly attribute optional int16u installedOpenLimitTilt = 18;
  readonly attribute optional int16u installedClosedLimitTilt = 19;
  attribute access(write: manage) Mode mode = 23;
  readonly attribute optional SafetyStatus safetyStatus = 26;
  readonly attribute command_id generatedCommandList[] = 65528;
  readonly attribute command_id acceptedCommandList[] = 65529;
  readonly attribute event_id eventList[] = 65530;
  readonly attribute attrib_id attributeList[] = 65531;
  readonly attribute bitmap32 featureMap = 65532;
  readonly attribute int16u clusterRevision = 65533;

  request struct GoToLiftValueRequest {
    int16u liftValue = 0;
  }

  request struct GoToLiftPercentageRequest {
    percent100ths liftPercent100thsValue = 0;
  }

  request struct GoToTiltValueRequest {
    int16u tiltValue = 0;
  }

  request struct GoToTiltPercentageRequest {
    percent100ths tiltPercent100thsValue = 0;
  }

  /** Moves window covering to InstalledOpenLimitLift and InstalledOpenLimitTilt */
  command UpOrOpen(): DefaultSuccess = 0;
  /** Moves window covering to InstalledClosedLimitLift and InstalledCloseLimitTilt */
  command DownOrClose(): DefaultSuccess = 1;
  /** Stop any adjusting of window covering */
  command StopMotion(): DefaultSuccess = 2;
  /** Go to lift value specified */
  command GoToLiftValue(GoToLiftValueRequest): DefaultSuccess = 4;
  /** Go to lift percentage specified */
  command GoToLiftPercentage(GoToLiftPercentageRequest): DefaultSuccess = 5;
  /** Go to tilt value specified */
  command GoToTiltValue(GoToTiltValueRequest): DefaultSuccess = 7;
  /** Go to tilt percentage specified */
  command GoToTiltPercentage(GoToTiltPercentageRequest): DefaultSuccess = 8;
}

/** This cluster provides control of a barrier (garage door). */
deprecated cluster BarrierControl = 259 {
  revision 1; // NOTE: Default/not specifically set

  bitmap BarrierControlCapabilities : bitmap8 {
    kPartialBarrier = 0x1;
  }

  bitmap BarrierControlSafetyStatus : bitmap16 {
    kRemoteLockout = 0x1;
    kTemperDetected = 0x2;
    kFailedCommunication = 0x4;
    kPositionFailure = 0x8;
  }

  readonly attribute enum8 barrierMovingState = 1;
  readonly attribute bitmap16 barrierSafetyStatus = 2;
  readonly attribute bitmap8 barrierCapabilities = 3;
  attribute optional int16u barrierOpenEvents = 4;
  attribute optional int16u barrierCloseEvents = 5;
  attribute optional int16u barrierCommandOpenEvents = 6;
  attribute optional int16u barrierCommandCloseEvents = 7;
  attribute optional int16u barrierOpenPeriod = 8;
  attribute optional int16u barrierClosePeriod = 9;
  readonly attribute int8u barrierPosition = 10;
  readonly attribute command_id generatedCommandList[] = 65528;
  readonly attribute command_id acceptedCommandList[] = 65529;
  readonly attribute event_id eventList[] = 65530;
  readonly attribute attrib_id attributeList[] = 65531;
  readonly attribute bitmap32 featureMap = 65532;
  readonly attribute int16u clusterRevision = 65533;

  request struct BarrierControlGoToPercentRequest {
    int8u percentOpen = 0;
  }

  /** Command to instruct a barrier to go to a percent open state. */
  command BarrierControlGoToPercent(BarrierControlGoToPercentRequest): DefaultSuccess = 0;
  /** Command that instructs the barrier to stop moving. */
  command BarrierControlStop(): DefaultSuccess = 1;
}

/** An interface for configuring and controlling pumps. */
cluster PumpConfigurationAndControl = 512 {
  revision 3;

  enum ControlModeEnum : enum8 {
    kConstantSpeed = 0;
    kConstantPressure = 1;
    kProportionalPressure = 2;
    kConstantFlow = 3;
    kConstantTemperature = 5;
    kAutomatic = 7;
  }

  enum OperationModeEnum : enum8 {
    kNormal = 0;
    kMinimum = 1;
    kMaximum = 2;
    kLocal = 3;
  }

  bitmap Feature : bitmap32 {
    kConstantPressure = 0x1;
    kCompensatedPressure = 0x2;
    kConstantFlow = 0x4;
    kConstantSpeed = 0x8;
    kConstantTemperature = 0x10;
    kAutomatic = 0x20;
    kLocalOperation = 0x40;
  }

  bitmap PumpStatusBitmap : bitmap16 {
    kDeviceFault = 0x1;
    kSupplyFault = 0x2;
    kSpeedLow = 0x4;
    kSpeedHigh = 0x8;
    kLocalOverride = 0x10;
    kRunning = 0x20;
    kRemotePressure = 0x40;
    kRemoteFlow = 0x80;
    kRemoteTemperature = 0x100;
  }

  info event SupplyVoltageLow = 0 {
  }

  info event SupplyVoltageHigh = 1 {
  }

  info event PowerMissingPhase = 2 {
  }

  info event SystemPressureLow = 3 {
  }

  info event SystemPressureHigh = 4 {
  }

  critical event DryRunning = 5 {
  }

  info event MotorTemperatureHigh = 6 {
  }

  critical event PumpMotorFatalFailure = 7 {
  }

  info event ElectronicTemperatureHigh = 8 {
  }

  critical event PumpBlocked = 9 {
  }

  info event SensorFailure = 10 {
  }

  info event ElectronicNonFatalFailure = 11 {
  }

  critical event ElectronicFatalFailure = 12 {
  }

  info event GeneralFault = 13 {
  }

  info event Leakage = 14 {
  }

  info event AirDetection = 15 {
  }

  info event TurbineOperation = 16 {
  }

  readonly attribute nullable int16s maxPressure = 0;
  readonly attribute nullable int16u maxSpeed = 1;
  readonly attribute nullable int16u maxFlow = 2;
  readonly attribute optional nullable int16s minConstPressure = 3;
  readonly attribute optional nullable int16s maxConstPressure = 4;
  readonly attribute optional nullable int16s minCompPressure = 5;
  readonly attribute optional nullable int16s maxCompPressure = 6;
  readonly attribute optional nullable int16u minConstSpeed = 7;
  readonly attribute optional nullable int16u maxConstSpeed = 8;
  readonly attribute optional nullable int16u minConstFlow = 9;
  readonly attribute optional nullable int16u maxConstFlow = 10;
  readonly attribute optional nullable int16s minConstTemp = 11;
  readonly attribute optional nullable int16s maxConstTemp = 12;
  readonly attribute optional PumpStatusBitmap pumpStatus = 16;
  readonly attribute OperationModeEnum effectiveOperationMode = 17;
  readonly attribute ControlModeEnum effectiveControlMode = 18;
  readonly attribute nullable int16s capacity = 19;
  readonly attribute optional nullable int16u speed = 20;
  attribute access(write: manage) optional nullable int24u lifetimeRunningHours = 21;
  readonly attribute optional nullable int24u power = 22;
  attribute access(write: manage) optional nullable int32u lifetimeEnergyConsumed = 23;
  attribute access(write: manage) OperationModeEnum operationMode = 32;
  attribute access(write: manage) optional ControlModeEnum controlMode = 33;
  readonly attribute command_id generatedCommandList[] = 65528;
  readonly attribute command_id acceptedCommandList[] = 65529;
  readonly attribute event_id eventList[] = 65530;
  readonly attribute attrib_id attributeList[] = 65531;
  readonly attribute bitmap32 featureMap = 65532;
  readonly attribute int16u clusterRevision = 65533;
}

/** An interface for configuring and controlling the functionality of a thermostat. */
cluster Thermostat = 513 {
  revision 6;

  enum ACCapacityFormatEnum : enum8 {
    kBTUh = 0;
  }

  enum ACCompressorTypeEnum : enum8 {
    kUnknown = 0;
    kT1 = 1;
    kT2 = 2;
    kT3 = 3;
  }

  enum ACLouverPositionEnum : enum8 {
    kClosed = 1;
    kOpen = 2;
    kQuarter = 3;
    kHalf = 4;
    kThreeQuarters = 5;
  }

  enum ACRefrigerantTypeEnum : enum8 {
    kUnknown = 0;
    kR22 = 1;
    kR410a = 2;
    kR407c = 3;
  }

  enum ACTypeEnum : enum8 {
    kUnknown = 0;
    kCoolingFixed = 1;
    kHeatPumpFixed = 2;
    kCoolingInverter = 3;
    kHeatPumpInverter = 4;
  }

  enum ControlSequenceOfOperationEnum : enum8 {
    kCoolingOnly = 0;
    kCoolingWithReheat = 1;
    kHeatingOnly = 2;
    kHeatingWithReheat = 3;
    kCoolingAndHeating = 4;
    kCoolingAndHeatingWithReheat = 5;
  }

  enum PresetScenarioEnum : enum8 {
    kUnspecified = 0;
    kOccupied = 1;
    kUnoccupied = 2;
    kSleep = 3;
    kWake = 4;
    kVacation = 5;
    kUserDefined = 6;
  }

  enum SetpointChangeSourceEnum : enum8 {
    kManual = 0;
    kSchedule = 1;
    kExternal = 2;
  }

  enum SetpointRaiseLowerModeEnum : enum8 {
    kHeat = 0;
    kCool = 1;
    kBoth = 2;
  }

  enum StartOfWeekEnum : enum8 {
    kSunday = 0;
    kMonday = 1;
    kTuesday = 2;
    kWednesday = 3;
    kThursday = 4;
    kFriday = 5;
    kSaturday = 6;
  }

  enum SystemModeEnum : enum8 {
    kOff = 0;
    kAuto = 1;
    kCool = 3;
    kHeat = 4;
    kEmergencyHeat = 5;
    kPrecooling = 6;
    kFanOnly = 7;
    kDry = 8;
    kSleep = 9;
  }

  enum TemperatureSetpointHoldEnum : enum8 {
    kSetpointHoldOff = 0;
    kSetpointHoldOn = 1;
  }

  enum ThermostatRunningModeEnum : enum8 {
    kOff = 0;
    kCool = 3;
    kHeat = 4;
  }

  bitmap ACErrorCodeBitmap : bitmap32 {
    kCompressorFail = 0x1;
    kRoomSensorFail = 0x2;
    kOutdoorSensorFail = 0x4;
    kCoilSensorFail = 0x8;
    kFanFail = 0x10;
  }

  bitmap Feature : bitmap32 {
    kHeating = 0x1;
    kCooling = 0x2;
    kOccupancy = 0x4;
    kScheduleConfiguration = 0x8;
    kSetback = 0x10;
    kAutoMode = 0x20;
    kLocalTemperatureNotExposed = 0x40;
    kMatterScheduleConfiguration = 0x80;
    kPresets = 0x100;
    kSetpoints = 0x200;
    kQueuedPresetsSupported = 0x400;
  }

  bitmap HVACSystemTypeBitmap : bitmap8 {
    kCoolingStage = 0x3;
    kHeatingStage = 0xC;
    kHeatingIsHeatPump = 0x10;
    kHeatingUsesFuel = 0x20;
  }

  bitmap PresetTypeFeaturesBitmap : bitmap16 {
    kAutomatic = 0x1;
    kSupportsNames = 0x2;
  }

  bitmap ProgrammingOperationModeBitmap : bitmap8 {
    kScheduleActive = 0x1;
    kAutoRecovery = 0x2;
    kEconomy = 0x4;
  }

  bitmap RelayStateBitmap : bitmap16 {
    kHeat = 0x1;
    kCool = 0x2;
    kFan = 0x4;
    kHeatStage2 = 0x8;
    kCoolStage2 = 0x10;
    kFanStage2 = 0x20;
    kFanStage3 = 0x40;
  }

  bitmap RemoteSensingBitmap : bitmap8 {
    kLocalTemperature = 0x1;
    kOutdoorTemperature = 0x2;
    kOccupancy = 0x4;
  }

  bitmap ScheduleDayOfWeekBitmap : bitmap8 {
    kSunday = 0x1;
    kMonday = 0x2;
    kTuesday = 0x4;
    kWednesday = 0x8;
    kThursday = 0x10;
    kFriday = 0x20;
    kSaturday = 0x40;
    kAway = 0x80;
  }

  bitmap ScheduleModeBitmap : bitmap8 {
    kHeatSetpointPresent = 0x1;
    kCoolSetpointPresent = 0x2;
  }

  bitmap ScheduleTypeFeaturesBitmap : bitmap16 {
    kSupportsPresets = 0x1;
    kSupportsSetpoints = 0x2;
    kSupportsNames = 0x4;
    kSupportsOff = 0x8;
  }

  bitmap TemperatureSetpointHoldPolicyBitmap : bitmap8 {
    kHoldDurationElapsed = 0x1;
    kHoldDurationElapsedOrPresetChanged = 0x2;
  }

  struct ScheduleTransitionStruct {
    ScheduleDayOfWeekBitmap dayOfWeek = 0;
    int16u transitionTime = 1;
    optional octet_string<16> presetHandle = 2;
    optional SystemModeEnum systemMode = 3;
    optional temperature coolingSetpoint = 4;
    optional temperature heatingSetpoint = 5;
  }

  struct ScheduleStruct {
    nullable octet_string<16> scheduleHandle = 0;
    SystemModeEnum systemMode = 1;
    optional char_string<64> name = 2;
    optional octet_string<16> presetHandle = 3;
    ScheduleTransitionStruct transitions[] = 4;
    optional nullable boolean builtIn = 5;
  }

  struct PresetStruct {
    nullable octet_string<16> presetHandle = 0;
    PresetScenarioEnum presetScenario = 1;
    optional nullable char_string<64> name = 2;
    optional temperature coolingSetpoint = 3;
    optional temperature heatingSetpoint = 4;
    nullable boolean builtIn = 5;
  }

  struct PresetTypeStruct {
    PresetScenarioEnum presetScenario = 0;
    int8u numberOfPresets = 1;
    PresetTypeFeaturesBitmap presetTypeFeatures = 2;
  }

  struct QueuedPresetStruct {
    nullable octet_string<16> presetHandle = 0;
    nullable epoch_s transitionTimestamp = 1;
  }

  struct ScheduleTypeStruct {
    SystemModeEnum systemMode = 0;
    int8u numberOfSchedules = 1;
    ScheduleTypeFeaturesBitmap scheduleTypeFeatures = 2;
  }

  struct WeeklyScheduleTransitionStruct {
    int16u transitionTime = 0;
    nullable temperature heatSetpoint = 1;
    nullable temperature coolSetpoint = 2;
  }

  readonly attribute nullable temperature localTemperature = 0;
  readonly attribute optional nullable temperature outdoorTemperature = 1;
  readonly attribute optional bitmap8 occupancy = 2;
  readonly attribute optional temperature absMinHeatSetpointLimit = 3;
  readonly attribute optional temperature absMaxHeatSetpointLimit = 4;
  readonly attribute optional temperature absMinCoolSetpointLimit = 5;
  readonly attribute optional temperature absMaxCoolSetpointLimit = 6;
  readonly attribute optional int8u PICoolingDemand = 7;
  readonly attribute optional int8u PIHeatingDemand = 8;
  attribute access(write: manage) optional bitmap8 HVACSystemTypeConfiguration = 9;
  attribute access(write: manage) optional int8s localTemperatureCalibration = 16;
  attribute optional int16s occupiedCoolingSetpoint = 17;
  attribute optional int16s occupiedHeatingSetpoint = 18;
  attribute optional int16s unoccupiedCoolingSetpoint = 19;
  attribute optional int16s unoccupiedHeatingSetpoint = 20;
  attribute access(write: manage) optional int16s minHeatSetpointLimit = 21;
  attribute access(write: manage) optional int16s maxHeatSetpointLimit = 22;
  attribute access(write: manage) optional int16s minCoolSetpointLimit = 23;
  attribute access(write: manage) optional int16s maxCoolSetpointLimit = 24;
  attribute access(write: manage) optional int8s minSetpointDeadBand = 25;
  attribute access(write: manage) optional RemoteSensingBitmap remoteSensing = 26;
  attribute access(write: manage) ControlSequenceOfOperationEnum controlSequenceOfOperation = 27;
  attribute access(write: manage) SystemModeEnum systemMode = 28;
  readonly attribute optional ThermostatRunningModeEnum thermostatRunningMode = 30;
  readonly attribute optional StartOfWeekEnum startOfWeek = 32;
  readonly attribute optional int8u numberOfWeeklyTransitions = 33;
  readonly attribute optional int8u numberOfDailyTransitions = 34;
  attribute access(write: manage) optional TemperatureSetpointHoldEnum temperatureSetpointHold = 35;
  attribute access(write: manage) optional nullable int16u temperatureSetpointHoldDuration = 36;
  attribute access(write: manage) optional ProgrammingOperationModeBitmap thermostatProgrammingOperationMode = 37;
  readonly attribute optional RelayStateBitmap thermostatRunningState = 41;
  readonly attribute optional SetpointChangeSourceEnum setpointChangeSource = 48;
  readonly attribute optional nullable int16s setpointChangeAmount = 49;
  readonly attribute optional epoch_s setpointChangeSourceTimestamp = 50;
  attribute access(write: manage) optional nullable int8u occupiedSetback = 52;
  readonly attribute optional nullable int8u occupiedSetbackMin = 53;
  readonly attribute optional nullable int8u occupiedSetbackMax = 54;
  attribute access(write: manage) optional nullable int8u unoccupiedSetback = 55;
  readonly attribute optional nullable int8u unoccupiedSetbackMin = 56;
  readonly attribute optional nullable int8u unoccupiedSetbackMax = 57;
  attribute access(write: manage) optional int8u emergencyHeatDelta = 58;
  attribute access(write: manage) optional ACTypeEnum ACType = 64;
  attribute access(write: manage) optional int16u ACCapacity = 65;
  attribute access(write: manage) optional ACRefrigerantTypeEnum ACRefrigerantType = 66;
  attribute access(write: manage) optional ACCompressorTypeEnum ACCompressorType = 67;
  attribute access(write: manage) optional ACErrorCodeBitmap ACErrorCode = 68;
  attribute access(write: manage) optional ACLouverPositionEnum ACLouverPosition = 69;
  readonly attribute optional nullable temperature ACCoilTemperature = 70;
  attribute access(write: manage) optional ACCapacityFormatEnum ACCapacityformat = 71;
  readonly attribute optional PresetTypeStruct presetTypes[] = 72;
  readonly attribute optional ScheduleTypeStruct scheduleTypes[] = 73;
  readonly attribute optional int8u numberOfPresets = 74;
  readonly attribute optional int8u numberOfSchedules = 75;
  readonly attribute optional int8u numberOfScheduleTransitions = 76;
  readonly attribute optional nullable int8u numberOfScheduleTransitionPerDay = 77;
  readonly attribute optional nullable octet_string<16> activePresetHandle = 78;
  readonly attribute optional nullable octet_string<16> activeScheduleHandle = 79;
  attribute access(write: manage) optional PresetStruct presets[] = 80;
  attribute access(write: manage) optional ScheduleStruct schedules[] = 81;
  readonly attribute optional boolean presetsSchedulesEditable = 82;
  readonly attribute optional TemperatureSetpointHoldPolicyBitmap temperatureSetpointHoldPolicy = 83;
  readonly attribute optional nullable epoch_s setpointHoldExpiryTimestamp = 84;
  readonly attribute optional nullable QueuedPresetStruct queuedPreset = 85;
  readonly attribute command_id generatedCommandList[] = 65528;
  readonly attribute command_id acceptedCommandList[] = 65529;
  readonly attribute event_id eventList[] = 65530;
  readonly attribute attrib_id attributeList[] = 65531;
  readonly attribute bitmap32 featureMap = 65532;
  readonly attribute int16u clusterRevision = 65533;

  request struct SetpointRaiseLowerRequest {
    SetpointRaiseLowerModeEnum mode = 0;
    int8s amount = 1;
  }

  response struct GetWeeklyScheduleResponse = 0 {
    int8u numberOfTransitionsForSequence = 0;
    ScheduleDayOfWeekBitmap dayOfWeekForSequence = 1;
    ScheduleModeBitmap modeForSequence = 2;
    WeeklyScheduleTransitionStruct transitions[] = 3;
  }

  request struct SetWeeklyScheduleRequest {
    int8u numberOfTransitionsForSequence = 0;
    ScheduleDayOfWeekBitmap dayOfWeekForSequence = 1;
    ScheduleModeBitmap modeForSequence = 2;
    WeeklyScheduleTransitionStruct transitions[] = 3;
  }

  request struct GetWeeklyScheduleRequest {
    ScheduleDayOfWeekBitmap daysToReturn = 0;
    ScheduleModeBitmap modeToReturn = 1;
  }

  request struct SetActiveScheduleRequestRequest {
    octet_string<16> scheduleHandle = 0;
  }

  request struct SetActivePresetRequestRequest {
    octet_string<16> presetHandle = 0;
    optional int16u delayMinutes = 1;
  }

  request struct StartPresetsSchedulesEditRequestRequest {
    int16u timeoutSeconds = 0;
  }

  request struct SetTemperatureSetpointHoldPolicyRequest {
    TemperatureSetpointHoldPolicyBitmap temperatureSetpointHoldPolicy = 0;
  }

  /** Command description for SetpointRaiseLower */
  command SetpointRaiseLower(SetpointRaiseLowerRequest): DefaultSuccess = 0;
  /** Command description for SetWeeklySchedule */
  command access(invoke: manage) SetWeeklySchedule(SetWeeklyScheduleRequest): DefaultSuccess = 1;
  /** Command description for GetWeeklySchedule */
  command GetWeeklySchedule(GetWeeklyScheduleRequest): GetWeeklyScheduleResponse = 2;
  /** This command is used to clear the weekly schedule. The ClearWeeklySchedule command has no payload. */
  command access(invoke: manage) ClearWeeklySchedule(): DefaultSuccess = 3;
  /** This command is used to set the active schedule. */
  command SetActiveScheduleRequest(SetActiveScheduleRequestRequest): DefaultSuccess = 5;
  /** This command is used to set the active preset. */
  command SetActivePresetRequest(SetActivePresetRequestRequest): DefaultSuccess = 6;
  /** This command is used to start editing the presets and schedules. */
  command access(invoke: manage) StartPresetsSchedulesEditRequest(StartPresetsSchedulesEditRequestRequest): DefaultSuccess = 7;
  /** This command is used to cancel editing presets and schedules. */
  command access(invoke: manage) CancelPresetsSchedulesEditRequest(): DefaultSuccess = 8;
  /** This command is used to notify the server that all edits are done and should be committed. */
  command access(invoke: manage) CommitPresetsSchedulesRequest(): DefaultSuccess = 9;
  /** This command is sent to cancel a queued preset. */
  command access(invoke: manage) CancelSetActivePresetRequest(): DefaultSuccess = 10;
  /** This command sets the set point hold policy. */
  command SetTemperatureSetpointHoldPolicy(SetTemperatureSetpointHoldPolicyRequest): DefaultSuccess = 11;
}

/** An interface for controlling a fan in a heating/cooling system. */
provisional cluster FanControl = 514 {
  revision 4;

  enum AirflowDirectionEnum : enum8 {
    kForward = 0;
    kReverse = 1;
  }

  enum FanModeEnum : enum8 {
    kOff = 0;
    kLow = 1;
    kMedium = 2;
    kHigh = 3;
    kOn = 4;
    kAuto = 5;
    kSmart = 6;
  }

  enum FanModeSequenceEnum : enum8 {
    kOffLowMedHigh = 0;
    kOffLowHigh = 1;
    kOffLowMedHighAuto = 2;
    kOffLowHighAuto = 3;
    kOffHighAuto = 4;
    kOffHigh = 5;
  }

  enum StepDirectionEnum : enum8 {
    kIncrease = 0;
    kDecrease = 1;
  }

  bitmap Feature : bitmap32 {
    kMultiSpeed = 0x1;
    kAuto = 0x2;
    kRocking = 0x4;
    kWind = 0x8;
    kStep = 0x10;
    kAirflowDirection = 0x20;
  }

  bitmap RockBitmap : bitmap8 {
    kRockLeftRight = 0x1;
    kRockUpDown = 0x2;
    kRockRound = 0x4;
  }

  bitmap WindBitmap : bitmap8 {
    kSleepWind = 0x1;
    kNaturalWind = 0x2;
  }

  attribute FanModeEnum fanMode = 0;
  readonly attribute FanModeSequenceEnum fanModeSequence = 1;
  attribute nullable percent percentSetting = 2;
  readonly attribute percent percentCurrent = 3;
  readonly attribute optional int8u speedMax = 4;
  attribute optional nullable int8u speedSetting = 5;
  readonly attribute optional int8u speedCurrent = 6;
  readonly attribute optional RockBitmap rockSupport = 7;
  attribute optional RockBitmap rockSetting = 8;
  readonly attribute optional WindBitmap windSupport = 9;
  attribute optional WindBitmap windSetting = 10;
  attribute optional AirflowDirectionEnum airflowDirection = 11;
  readonly attribute command_id generatedCommandList[] = 65528;
  readonly attribute command_id acceptedCommandList[] = 65529;
  readonly attribute event_id eventList[] = 65530;
  readonly attribute attrib_id attributeList[] = 65531;
  readonly attribute bitmap32 featureMap = 65532;
  readonly attribute int16u clusterRevision = 65533;

  request struct StepRequest {
    StepDirectionEnum direction = 0;
    optional boolean wrap = 1;
    optional boolean lowestOff = 2;
  }

  /** The Step command speeds up or slows down the fan, in steps. */
  command Step(StepRequest): DefaultSuccess = 0;
}

/** An interface for configuring the user interface of a thermostat (which may be remote from the thermostat). */
cluster ThermostatUserInterfaceConfiguration = 516 {
  revision 2;

  enum KeypadLockoutEnum : enum8 {
    kNoLockout = 0;
    kLockout1 = 1;
    kLockout2 = 2;
    kLockout3 = 3;
    kLockout4 = 4;
    kLockout5 = 5;
  }

  enum ScheduleProgrammingVisibilityEnum : enum8 {
    kScheduleProgrammingPermitted = 0;
    kScheduleProgrammingDenied = 1;
  }

  enum TemperatureDisplayModeEnum : enum8 {
    kCelsius = 0;
    kFahrenheit = 1;
  }

  attribute TemperatureDisplayModeEnum temperatureDisplayMode = 0;
  attribute access(write: manage) KeypadLockoutEnum keypadLockout = 1;
  attribute access(write: manage) optional ScheduleProgrammingVisibilityEnum scheduleProgrammingVisibility = 2;
  readonly attribute command_id generatedCommandList[] = 65528;
  readonly attribute command_id acceptedCommandList[] = 65529;
  readonly attribute event_id eventList[] = 65530;
  readonly attribute attrib_id attributeList[] = 65531;
  readonly attribute bitmap32 featureMap = 65532;
  readonly attribute int16u clusterRevision = 65533;
}

/** Attributes and commands for controlling the color properties of a color-capable light. */
cluster ColorControl = 768 {
  revision 6;

  enum ColorLoopAction : enum8 {
    kDeactivate = 0;
    kActivateFromColorLoopStartEnhancedHue = 1;
    kActivateFromEnhancedCurrentHue = 2;
  }

  enum ColorLoopDirection : enum8 {
    kDecrementHue = 0;
    kIncrementHue = 1;
  }

  enum ColorMode : enum8 {
    kCurrentHueAndCurrentSaturation = 0;
    kCurrentXAndCurrentY = 1;
    kColorTemperature = 2;
  }

  enum HueDirection : enum8 {
    kShortestDistance = 0;
    kLongestDistance = 1;
    kUp = 2;
    kDown = 3;
  }

  enum HueMoveMode : enum8 {
    kStop = 0;
    kUp = 1;
    kDown = 3;
  }

  enum HueStepMode : enum8 {
    kUp = 1;
    kDown = 3;
  }

  enum SaturationMoveMode : enum8 {
    kStop = 0;
    kUp = 1;
    kDown = 3;
  }

  enum SaturationStepMode : enum8 {
    kUp = 1;
    kDown = 3;
  }

  bitmap ColorCapabilities : bitmap16 {
    kHueSaturationSupported = 0x1;
    kEnhancedHueSupported = 0x2;
    kColorLoopSupported = 0x4;
    kXYAttributesSupported = 0x8;
    kColorTemperatureSupported = 0x10;
  }

  bitmap ColorLoopUpdateFlags : bitmap8 {
    kUpdateAction = 0x1;
    kUpdateDirection = 0x2;
    kUpdateTime = 0x4;
    kUpdateStartHue = 0x8;
  }

  bitmap Feature : bitmap32 {
    kHueAndSaturation = 0x1;
    kEnhancedHue = 0x2;
    kColorLoop = 0x4;
    kXY = 0x8;
    kColorTemperature = 0x10;
  }

  readonly attribute optional int8u currentHue = 0;
  readonly attribute optional int8u currentSaturation = 1;
  readonly attribute optional int16u remainingTime = 2;
  readonly attribute optional int16u currentX = 3;
  readonly attribute optional int16u currentY = 4;
  readonly attribute optional enum8 driftCompensation = 5;
  readonly attribute optional char_string<254> compensationText = 6;
  readonly attribute optional int16u colorTemperatureMireds = 7;
  readonly attribute enum8 colorMode = 8;
  attribute bitmap8 options = 15;
  readonly attribute nullable int8u numberOfPrimaries = 16;
  readonly attribute optional int16u primary1X = 17;
  readonly attribute optional int16u primary1Y = 18;
  readonly attribute optional nullable int8u primary1Intensity = 19;
  readonly attribute optional int16u primary2X = 21;
  readonly attribute optional int16u primary2Y = 22;
  readonly attribute optional nullable int8u primary2Intensity = 23;
  readonly attribute optional int16u primary3X = 25;
  readonly attribute optional int16u primary3Y = 26;
  readonly attribute optional nullable int8u primary3Intensity = 27;
  readonly attribute optional int16u primary4X = 32;
  readonly attribute optional int16u primary4Y = 33;
  readonly attribute optional nullable int8u primary4Intensity = 34;
  readonly attribute optional int16u primary5X = 36;
  readonly attribute optional int16u primary5Y = 37;
  readonly attribute optional nullable int8u primary5Intensity = 38;
  readonly attribute optional int16u primary6X = 40;
  readonly attribute optional int16u primary6Y = 41;
  readonly attribute optional nullable int8u primary6Intensity = 42;
  attribute access(write: manage) optional int16u whitePointX = 48;
  attribute access(write: manage) optional int16u whitePointY = 49;
  attribute access(write: manage) optional int16u colorPointRX = 50;
  attribute access(write: manage) optional int16u colorPointRY = 51;
  attribute access(write: manage) optional nullable int8u colorPointRIntensity = 52;
  attribute access(write: manage) optional int16u colorPointGX = 54;
  attribute access(write: manage) optional int16u colorPointGY = 55;
  attribute access(write: manage) optional nullable int8u colorPointGIntensity = 56;
  attribute access(write: manage) optional int16u colorPointBX = 58;
  attribute access(write: manage) optional int16u colorPointBY = 59;
  attribute access(write: manage) optional nullable int8u colorPointBIntensity = 60;
  readonly attribute optional int16u enhancedCurrentHue = 16384;
  readonly attribute enum8 enhancedColorMode = 16385;
  readonly attribute optional int8u colorLoopActive = 16386;
  readonly attribute optional int8u colorLoopDirection = 16387;
  readonly attribute optional int16u colorLoopTime = 16388;
  readonly attribute optional int16u colorLoopStartEnhancedHue = 16389;
  readonly attribute optional int16u colorLoopStoredEnhancedHue = 16390;
  readonly attribute bitmap16 colorCapabilities = 16394;
  readonly attribute optional int16u colorTempPhysicalMinMireds = 16395;
  readonly attribute optional int16u colorTempPhysicalMaxMireds = 16396;
  readonly attribute optional int16u coupleColorTempToLevelMinMireds = 16397;
  attribute access(write: manage) optional nullable int16u startUpColorTemperatureMireds = 16400;
  readonly attribute command_id generatedCommandList[] = 65528;
  readonly attribute command_id acceptedCommandList[] = 65529;
  readonly attribute event_id eventList[] = 65530;
  readonly attribute attrib_id attributeList[] = 65531;
  readonly attribute bitmap32 featureMap = 65532;
  readonly attribute int16u clusterRevision = 65533;

  request struct MoveToHueRequest {
    int8u hue = 0;
    HueDirection direction = 1;
    int16u transitionTime = 2;
    bitmap8 optionsMask = 3;
    bitmap8 optionsOverride = 4;
  }

  request struct MoveHueRequest {
    HueMoveMode moveMode = 0;
    int8u rate = 1;
    bitmap8 optionsMask = 2;
    bitmap8 optionsOverride = 3;
  }

  request struct StepHueRequest {
    HueStepMode stepMode = 0;
    int8u stepSize = 1;
    int8u transitionTime = 2;
    bitmap8 optionsMask = 3;
    bitmap8 optionsOverride = 4;
  }

  request struct MoveToSaturationRequest {
    int8u saturation = 0;
    int16u transitionTime = 1;
    bitmap8 optionsMask = 2;
    bitmap8 optionsOverride = 3;
  }

  request struct MoveSaturationRequest {
    SaturationMoveMode moveMode = 0;
    int8u rate = 1;
    bitmap8 optionsMask = 2;
    bitmap8 optionsOverride = 3;
  }

  request struct StepSaturationRequest {
    SaturationStepMode stepMode = 0;
    int8u stepSize = 1;
    int8u transitionTime = 2;
    bitmap8 optionsMask = 3;
    bitmap8 optionsOverride = 4;
  }

  request struct MoveToHueAndSaturationRequest {
    int8u hue = 0;
    int8u saturation = 1;
    int16u transitionTime = 2;
    bitmap8 optionsMask = 3;
    bitmap8 optionsOverride = 4;
  }

  request struct MoveToColorRequest {
    int16u colorX = 0;
    int16u colorY = 1;
    int16u transitionTime = 2;
    bitmap8 optionsMask = 3;
    bitmap8 optionsOverride = 4;
  }

  request struct MoveColorRequest {
    int16s rateX = 0;
    int16s rateY = 1;
    bitmap8 optionsMask = 2;
    bitmap8 optionsOverride = 3;
  }

  request struct StepColorRequest {
    int16s stepX = 0;
    int16s stepY = 1;
    int16u transitionTime = 2;
    bitmap8 optionsMask = 3;
    bitmap8 optionsOverride = 4;
  }

  request struct MoveToColorTemperatureRequest {
    int16u colorTemperatureMireds = 0;
    int16u transitionTime = 1;
    bitmap8 optionsMask = 2;
    bitmap8 optionsOverride = 3;
  }

  request struct EnhancedMoveToHueRequest {
    int16u enhancedHue = 0;
    HueDirection direction = 1;
    int16u transitionTime = 2;
    bitmap8 optionsMask = 3;
    bitmap8 optionsOverride = 4;
  }

  request struct EnhancedMoveHueRequest {
    HueMoveMode moveMode = 0;
    int16u rate = 1;
    bitmap8 optionsMask = 2;
    bitmap8 optionsOverride = 3;
  }

  request struct EnhancedStepHueRequest {
    HueStepMode stepMode = 0;
    int16u stepSize = 1;
    int16u transitionTime = 2;
    bitmap8 optionsMask = 3;
    bitmap8 optionsOverride = 4;
  }

  request struct EnhancedMoveToHueAndSaturationRequest {
    int16u enhancedHue = 0;
    int8u saturation = 1;
    int16u transitionTime = 2;
    bitmap8 optionsMask = 3;
    bitmap8 optionsOverride = 4;
  }

  request struct ColorLoopSetRequest {
    ColorLoopUpdateFlags updateFlags = 0;
    ColorLoopAction action = 1;
    ColorLoopDirection direction = 2;
    int16u time = 3;
    int16u startHue = 4;
    bitmap8 optionsMask = 5;
    bitmap8 optionsOverride = 6;
  }

  request struct StopMoveStepRequest {
    bitmap8 optionsMask = 0;
    bitmap8 optionsOverride = 1;
  }

  request struct MoveColorTemperatureRequest {
    HueMoveMode moveMode = 0;
    int16u rate = 1;
    int16u colorTemperatureMinimumMireds = 2;
    int16u colorTemperatureMaximumMireds = 3;
    bitmap8 optionsMask = 4;
    bitmap8 optionsOverride = 5;
  }

  request struct StepColorTemperatureRequest {
    HueStepMode stepMode = 0;
    int16u stepSize = 1;
    int16u transitionTime = 2;
    int16u colorTemperatureMinimumMireds = 3;
    int16u colorTemperatureMaximumMireds = 4;
    bitmap8 optionsMask = 5;
    bitmap8 optionsOverride = 6;
  }

  /** Move to specified hue. */
  command MoveToHue(MoveToHueRequest): DefaultSuccess = 0;
  /** Move hue up or down at specified rate. */
  command MoveHue(MoveHueRequest): DefaultSuccess = 1;
  /** Step hue up or down by specified size at specified rate. */
  command StepHue(StepHueRequest): DefaultSuccess = 2;
  /** Move to specified saturation. */
  command MoveToSaturation(MoveToSaturationRequest): DefaultSuccess = 3;
  /** Move saturation up or down at specified rate. */
  command MoveSaturation(MoveSaturationRequest): DefaultSuccess = 4;
  /** Step saturation up or down by specified size at specified rate. */
  command StepSaturation(StepSaturationRequest): DefaultSuccess = 5;
  /** Move to hue and saturation. */
  command MoveToHueAndSaturation(MoveToHueAndSaturationRequest): DefaultSuccess = 6;
  /** Move to specified color. */
  command MoveToColor(MoveToColorRequest): DefaultSuccess = 7;
  /** Moves the color. */
  command MoveColor(MoveColorRequest): DefaultSuccess = 8;
  /** Steps the lighting to a specific color. */
  command StepColor(StepColorRequest): DefaultSuccess = 9;
  /** Move to a specific color temperature. */
  command MoveToColorTemperature(MoveToColorTemperatureRequest): DefaultSuccess = 10;
  /** Command description for EnhancedMoveToHue */
  command EnhancedMoveToHue(EnhancedMoveToHueRequest): DefaultSuccess = 64;
  /** Command description for EnhancedMoveHue */
  command EnhancedMoveHue(EnhancedMoveHueRequest): DefaultSuccess = 65;
  /** Command description for EnhancedStepHue */
  command EnhancedStepHue(EnhancedStepHueRequest): DefaultSuccess = 66;
  /** Command description for EnhancedMoveToHueAndSaturation */
  command EnhancedMoveToHueAndSaturation(EnhancedMoveToHueAndSaturationRequest): DefaultSuccess = 67;
  /** Command description for ColorLoopSet */
  command ColorLoopSet(ColorLoopSetRequest): DefaultSuccess = 68;
  /** Command description for StopMoveStep */
  command StopMoveStep(StopMoveStepRequest): DefaultSuccess = 71;
  /** Command description for MoveColorTemperature */
  command MoveColorTemperature(MoveColorTemperatureRequest): DefaultSuccess = 75;
  /** Command description for StepColorTemperature */
  command StepColorTemperature(StepColorTemperatureRequest): DefaultSuccess = 76;
}

/** Attributes and commands for configuring a lighting ballast. */
provisional cluster BallastConfiguration = 769 {
  revision 4;

  bitmap BallastStatusBitmap : bitmap8 {
    kBallastNonOperational = 0x1;
    kLampFailure = 0x2;
  }

  bitmap LampAlarmModeBitmap : bitmap8 {
    kLampBurnHours = 0x1;
  }

  readonly attribute int8u physicalMinLevel = 0;
  readonly attribute int8u physicalMaxLevel = 1;
  readonly attribute optional BallastStatusBitmap ballastStatus = 2;
  attribute access(write: manage) int8u minLevel = 16;
  attribute access(write: manage) int8u maxLevel = 17;
  attribute access(write: manage) optional nullable int8u intrinsicBallastFactor = 20;
  attribute access(write: manage) optional nullable int8u ballastFactorAdjustment = 21;
  readonly attribute int8u lampQuantity = 32;
  attribute access(write: manage) optional char_string<16> lampType = 48;
  attribute access(write: manage) optional char_string<16> lampManufacturer = 49;
  attribute access(write: manage) optional nullable int24u lampRatedHours = 50;
  attribute access(write: manage) optional nullable int24u lampBurnHours = 51;
  attribute access(write: manage) optional LampAlarmModeBitmap lampAlarmMode = 52;
  attribute access(write: manage) optional nullable int24u lampBurnHoursTripPoint = 53;
  readonly attribute command_id generatedCommandList[] = 65528;
  readonly attribute command_id acceptedCommandList[] = 65529;
  readonly attribute event_id eventList[] = 65530;
  readonly attribute attrib_id attributeList[] = 65531;
  readonly attribute bitmap32 featureMap = 65532;
  readonly attribute int16u clusterRevision = 65533;
}

/** Attributes and commands for configuring the measurement of illuminance, and reporting illuminance measurements. */
cluster IlluminanceMeasurement = 1024 {
  revision 3;

  enum LightSensorTypeEnum : enum8 {
    kPhotodiode = 0;
    kCMOS = 1;
  }

  readonly attribute nullable int16u measuredValue = 0;
  readonly attribute nullable int16u minMeasuredValue = 1;
  readonly attribute nullable int16u maxMeasuredValue = 2;
  readonly attribute optional int16u tolerance = 3;
  readonly attribute optional nullable LightSensorTypeEnum lightSensorType = 4;
  readonly attribute command_id generatedCommandList[] = 65528;
  readonly attribute command_id acceptedCommandList[] = 65529;
  readonly attribute event_id eventList[] = 65530;
  readonly attribute attrib_id attributeList[] = 65531;
  readonly attribute bitmap32 featureMap = 65532;
  readonly attribute int16u clusterRevision = 65533;
}

/** Attributes and commands for configuring the measurement of temperature, and reporting temperature measurements. */
cluster TemperatureMeasurement = 1026 {
  revision 1; // NOTE: Default/not specifically set

  readonly attribute nullable temperature measuredValue = 0;
  readonly attribute nullable temperature minMeasuredValue = 1;
  readonly attribute nullable temperature maxMeasuredValue = 2;
  readonly attribute optional int16u tolerance = 3;
  readonly attribute command_id generatedCommandList[] = 65528;
  readonly attribute command_id acceptedCommandList[] = 65529;
  readonly attribute event_id eventList[] = 65530;
  readonly attribute attrib_id attributeList[] = 65531;
  readonly attribute bitmap32 featureMap = 65532;
  readonly attribute int16u clusterRevision = 65533;
}

/** Attributes and commands for configuring the measurement of pressure, and reporting pressure measurements. */
cluster PressureMeasurement = 1027 {
  revision 3;

  bitmap Feature : bitmap32 {
    kExtended = 0x1;
  }

  readonly attribute nullable int16s measuredValue = 0;
  readonly attribute nullable int16s minMeasuredValue = 1;
  readonly attribute nullable int16s maxMeasuredValue = 2;
  readonly attribute optional int16u tolerance = 3;
  readonly attribute optional nullable int16s scaledValue = 16;
  readonly attribute optional nullable int16s minScaledValue = 17;
  readonly attribute optional nullable int16s maxScaledValue = 18;
  readonly attribute optional int16u scaledTolerance = 19;
  readonly attribute optional int8s scale = 20;
  readonly attribute command_id generatedCommandList[] = 65528;
  readonly attribute command_id acceptedCommandList[] = 65529;
  readonly attribute event_id eventList[] = 65530;
  readonly attribute attrib_id attributeList[] = 65531;
  readonly attribute bitmap32 featureMap = 65532;
  readonly attribute int16u clusterRevision = 65533;
}

/** Attributes and commands for configuring the measurement of flow, and reporting flow measurements. */
cluster FlowMeasurement = 1028 {
  revision 1; // NOTE: Default/not specifically set

  readonly attribute nullable int16u measuredValue = 0;
  readonly attribute nullable int16u minMeasuredValue = 1;
  readonly attribute nullable int16u maxMeasuredValue = 2;
  readonly attribute optional int16u tolerance = 3;
  readonly attribute command_id generatedCommandList[] = 65528;
  readonly attribute command_id acceptedCommandList[] = 65529;
  readonly attribute event_id eventList[] = 65530;
  readonly attribute attrib_id attributeList[] = 65531;
  readonly attribute bitmap32 featureMap = 65532;
  readonly attribute int16u clusterRevision = 65533;
}

/** Attributes and commands for configuring the measurement of relative humidity, and reporting relative humidity measurements. */
cluster RelativeHumidityMeasurement = 1029 {
  revision 3;

  readonly attribute nullable int16u measuredValue = 0;
  readonly attribute nullable int16u minMeasuredValue = 1;
  readonly attribute nullable int16u maxMeasuredValue = 2;
  readonly attribute optional int16u tolerance = 3;
  readonly attribute command_id generatedCommandList[] = 65528;
  readonly attribute command_id acceptedCommandList[] = 65529;
  readonly attribute event_id eventList[] = 65530;
  readonly attribute attrib_id attributeList[] = 65531;
  readonly attribute bitmap32 featureMap = 65532;
  readonly attribute int16u clusterRevision = 65533;
}

/** Attributes and commands for configuring occupancy sensing, and reporting occupancy status. */
cluster OccupancySensing = 1030 {
  revision 3;

  enum OccupancySensorTypeEnum : enum8 {
    kPIR = 0;
    kUltrasonic = 1;
    kPIRAndUltrasonic = 2;
    kPhysicalContact = 3;
  }

  bitmap OccupancyBitmap : bitmap8 {
    kOccupied = 0x1;
  }

  bitmap OccupancySensorTypeBitmap : bitmap8 {
    kPIR = 0x1;
    kUltrasonic = 0x2;
    kPhysicalContact = 0x4;
  }

  readonly attribute OccupancyBitmap occupancy = 0;
  readonly attribute OccupancySensorTypeEnum occupancySensorType = 1;
  readonly attribute OccupancySensorTypeBitmap occupancySensorTypeBitmap = 2;
  attribute access(write: manage) optional int16u PIROccupiedToUnoccupiedDelay = 16;
  attribute access(write: manage) optional int16u PIRUnoccupiedToOccupiedDelay = 17;
  attribute access(write: manage) optional int8u PIRUnoccupiedToOccupiedThreshold = 18;
  attribute access(write: manage) optional int16u ultrasonicOccupiedToUnoccupiedDelay = 32;
  attribute access(write: manage) optional int16u ultrasonicUnoccupiedToOccupiedDelay = 33;
  attribute access(write: manage) optional int8u ultrasonicUnoccupiedToOccupiedThreshold = 34;
  attribute access(write: manage) optional int16u physicalContactOccupiedToUnoccupiedDelay = 48;
  attribute access(write: manage) optional int16u physicalContactUnoccupiedToOccupiedDelay = 49;
  attribute access(write: manage) optional int8u physicalContactUnoccupiedToOccupiedThreshold = 50;
  readonly attribute command_id generatedCommandList[] = 65528;
  readonly attribute command_id acceptedCommandList[] = 65529;
  readonly attribute event_id eventList[] = 65530;
  readonly attribute attrib_id attributeList[] = 65531;
  readonly attribute bitmap32 featureMap = 65532;
  readonly attribute int16u clusterRevision = 65533;
}

/** Attributes for reporting carbon monoxide concentration measurements */
cluster CarbonMonoxideConcentrationMeasurement = 1036 {
  revision 3;

  enum LevelValueEnum : enum8 {
    kUnknown = 0;
    kLow = 1;
    kMedium = 2;
    kHigh = 3;
    kCritical = 4;
  }

  enum MeasurementMediumEnum : enum8 {
    kAir = 0;
    kWater = 1;
    kSoil = 2;
  }

  enum MeasurementUnitEnum : enum8 {
    kPPM = 0;
    kPPB = 1;
    kPPT = 2;
    kMGM3 = 3;
    kUGM3 = 4;
    kNGM3 = 5;
    kPM3 = 6;
    kBQM3 = 7;
  }

  bitmap Feature : bitmap32 {
    kNumericMeasurement = 0x1;
    kLevelIndication = 0x2;
    kMediumLevel = 0x4;
    kCriticalLevel = 0x8;
    kPeakMeasurement = 0x10;
    kAverageMeasurement = 0x20;
  }

  readonly attribute optional nullable single measuredValue = 0;
  readonly attribute optional nullable single minMeasuredValue = 1;
  readonly attribute optional nullable single maxMeasuredValue = 2;
  readonly attribute optional nullable single peakMeasuredValue = 3;
  readonly attribute optional elapsed_s peakMeasuredValueWindow = 4;
  readonly attribute optional nullable single averageMeasuredValue = 5;
  readonly attribute optional elapsed_s averageMeasuredValueWindow = 6;
  readonly attribute optional single uncertainty = 7;
  readonly attribute optional MeasurementUnitEnum measurementUnit = 8;
  readonly attribute optional MeasurementMediumEnum measurementMedium = 9;
  readonly attribute optional LevelValueEnum levelValue = 10;
  readonly attribute command_id generatedCommandList[] = 65528;
  readonly attribute command_id acceptedCommandList[] = 65529;
  readonly attribute event_id eventList[] = 65530;
  readonly attribute attrib_id attributeList[] = 65531;
  readonly attribute bitmap32 featureMap = 65532;
  readonly attribute int16u clusterRevision = 65533;
}

/** Attributes for reporting carbon dioxide concentration measurements */
cluster CarbonDioxideConcentrationMeasurement = 1037 {
  revision 3;

  enum LevelValueEnum : enum8 {
    kUnknown = 0;
    kLow = 1;
    kMedium = 2;
    kHigh = 3;
    kCritical = 4;
  }

  enum MeasurementMediumEnum : enum8 {
    kAir = 0;
    kWater = 1;
    kSoil = 2;
  }

  enum MeasurementUnitEnum : enum8 {
    kPPM = 0;
    kPPB = 1;
    kPPT = 2;
    kMGM3 = 3;
    kUGM3 = 4;
    kNGM3 = 5;
    kPM3 = 6;
    kBQM3 = 7;
  }

  bitmap Feature : bitmap32 {
    kNumericMeasurement = 0x1;
    kLevelIndication = 0x2;
    kMediumLevel = 0x4;
    kCriticalLevel = 0x8;
    kPeakMeasurement = 0x10;
    kAverageMeasurement = 0x20;
  }

  readonly attribute optional nullable single measuredValue = 0;
  readonly attribute optional nullable single minMeasuredValue = 1;
  readonly attribute optional nullable single maxMeasuredValue = 2;
  readonly attribute optional nullable single peakMeasuredValue = 3;
  readonly attribute optional elapsed_s peakMeasuredValueWindow = 4;
  readonly attribute optional nullable single averageMeasuredValue = 5;
  readonly attribute optional elapsed_s averageMeasuredValueWindow = 6;
  readonly attribute optional single uncertainty = 7;
  readonly attribute optional MeasurementUnitEnum measurementUnit = 8;
  readonly attribute optional MeasurementMediumEnum measurementMedium = 9;
  readonly attribute optional LevelValueEnum levelValue = 10;
  readonly attribute command_id generatedCommandList[] = 65528;
  readonly attribute command_id acceptedCommandList[] = 65529;
  readonly attribute event_id eventList[] = 65530;
  readonly attribute attrib_id attributeList[] = 65531;
  readonly attribute bitmap32 featureMap = 65532;
  readonly attribute int16u clusterRevision = 65533;
}

/** Attributes for reporting nitrogen dioxide concentration measurements */
cluster NitrogenDioxideConcentrationMeasurement = 1043 {
  revision 3;

  enum LevelValueEnum : enum8 {
    kUnknown = 0;
    kLow = 1;
    kMedium = 2;
    kHigh = 3;
    kCritical = 4;
  }

  enum MeasurementMediumEnum : enum8 {
    kAir = 0;
    kWater = 1;
    kSoil = 2;
  }

  enum MeasurementUnitEnum : enum8 {
    kPPM = 0;
    kPPB = 1;
    kPPT = 2;
    kMGM3 = 3;
    kUGM3 = 4;
    kNGM3 = 5;
    kPM3 = 6;
    kBQM3 = 7;
  }

  bitmap Feature : bitmap32 {
    kNumericMeasurement = 0x1;
    kLevelIndication = 0x2;
    kMediumLevel = 0x4;
    kCriticalLevel = 0x8;
    kPeakMeasurement = 0x10;
    kAverageMeasurement = 0x20;
  }

  readonly attribute optional nullable single measuredValue = 0;
  readonly attribute optional nullable single minMeasuredValue = 1;
  readonly attribute optional nullable single maxMeasuredValue = 2;
  readonly attribute optional nullable single peakMeasuredValue = 3;
  readonly attribute optional elapsed_s peakMeasuredValueWindow = 4;
  readonly attribute optional nullable single averageMeasuredValue = 5;
  readonly attribute optional elapsed_s averageMeasuredValueWindow = 6;
  readonly attribute optional single uncertainty = 7;
  readonly attribute optional MeasurementUnitEnum measurementUnit = 8;
  readonly attribute optional MeasurementMediumEnum measurementMedium = 9;
  readonly attribute optional LevelValueEnum levelValue = 10;
  readonly attribute command_id generatedCommandList[] = 65528;
  readonly attribute command_id acceptedCommandList[] = 65529;
  readonly attribute event_id eventList[] = 65530;
  readonly attribute attrib_id attributeList[] = 65531;
  readonly attribute bitmap32 featureMap = 65532;
  readonly attribute int16u clusterRevision = 65533;
}

/** Attributes for reporting ozone concentration measurements */
cluster OzoneConcentrationMeasurement = 1045 {
  revision 3;

  enum LevelValueEnum : enum8 {
    kUnknown = 0;
    kLow = 1;
    kMedium = 2;
    kHigh = 3;
    kCritical = 4;
  }

  enum MeasurementMediumEnum : enum8 {
    kAir = 0;
    kWater = 1;
    kSoil = 2;
  }

  enum MeasurementUnitEnum : enum8 {
    kPPM = 0;
    kPPB = 1;
    kPPT = 2;
    kMGM3 = 3;
    kUGM3 = 4;
    kNGM3 = 5;
    kPM3 = 6;
    kBQM3 = 7;
  }

  bitmap Feature : bitmap32 {
    kNumericMeasurement = 0x1;
    kLevelIndication = 0x2;
    kMediumLevel = 0x4;
    kCriticalLevel = 0x8;
    kPeakMeasurement = 0x10;
    kAverageMeasurement = 0x20;
  }

  readonly attribute optional nullable single measuredValue = 0;
  readonly attribute optional nullable single minMeasuredValue = 1;
  readonly attribute optional nullable single maxMeasuredValue = 2;
  readonly attribute optional nullable single peakMeasuredValue = 3;
  readonly attribute optional elapsed_s peakMeasuredValueWindow = 4;
  readonly attribute optional nullable single averageMeasuredValue = 5;
  readonly attribute optional elapsed_s averageMeasuredValueWindow = 6;
  readonly attribute optional single uncertainty = 7;
  readonly attribute optional MeasurementUnitEnum measurementUnit = 8;
  readonly attribute optional MeasurementMediumEnum measurementMedium = 9;
  readonly attribute optional LevelValueEnum levelValue = 10;
  readonly attribute command_id generatedCommandList[] = 65528;
  readonly attribute command_id acceptedCommandList[] = 65529;
  readonly attribute event_id eventList[] = 65530;
  readonly attribute attrib_id attributeList[] = 65531;
  readonly attribute bitmap32 featureMap = 65532;
  readonly attribute int16u clusterRevision = 65533;
}

/** Attributes for reporting PM2.5 concentration measurements */
cluster Pm25ConcentrationMeasurement = 1066 {
  revision 3;

  enum LevelValueEnum : enum8 {
    kUnknown = 0;
    kLow = 1;
    kMedium = 2;
    kHigh = 3;
    kCritical = 4;
  }

  enum MeasurementMediumEnum : enum8 {
    kAir = 0;
    kWater = 1;
    kSoil = 2;
  }

  enum MeasurementUnitEnum : enum8 {
    kPPM = 0;
    kPPB = 1;
    kPPT = 2;
    kMGM3 = 3;
    kUGM3 = 4;
    kNGM3 = 5;
    kPM3 = 6;
    kBQM3 = 7;
  }

  bitmap Feature : bitmap32 {
    kNumericMeasurement = 0x1;
    kLevelIndication = 0x2;
    kMediumLevel = 0x4;
    kCriticalLevel = 0x8;
    kPeakMeasurement = 0x10;
    kAverageMeasurement = 0x20;
  }

  readonly attribute optional nullable single measuredValue = 0;
  readonly attribute optional nullable single minMeasuredValue = 1;
  readonly attribute optional nullable single maxMeasuredValue = 2;
  readonly attribute optional nullable single peakMeasuredValue = 3;
  readonly attribute optional elapsed_s peakMeasuredValueWindow = 4;
  readonly attribute optional nullable single averageMeasuredValue = 5;
  readonly attribute optional elapsed_s averageMeasuredValueWindow = 6;
  readonly attribute optional single uncertainty = 7;
  readonly attribute optional MeasurementUnitEnum measurementUnit = 8;
  readonly attribute optional MeasurementMediumEnum measurementMedium = 9;
  readonly attribute optional LevelValueEnum levelValue = 10;
  readonly attribute command_id generatedCommandList[] = 65528;
  readonly attribute command_id acceptedCommandList[] = 65529;
  readonly attribute event_id eventList[] = 65530;
  readonly attribute attrib_id attributeList[] = 65531;
  readonly attribute bitmap32 featureMap = 65532;
  readonly attribute int16u clusterRevision = 65533;
}

/** Attributes for reporting formaldehyde concentration measurements */
cluster FormaldehydeConcentrationMeasurement = 1067 {
  revision 3;

  enum LevelValueEnum : enum8 {
    kUnknown = 0;
    kLow = 1;
    kMedium = 2;
    kHigh = 3;
    kCritical = 4;
  }

  enum MeasurementMediumEnum : enum8 {
    kAir = 0;
    kWater = 1;
    kSoil = 2;
  }

  enum MeasurementUnitEnum : enum8 {
    kPPM = 0;
    kPPB = 1;
    kPPT = 2;
    kMGM3 = 3;
    kUGM3 = 4;
    kNGM3 = 5;
    kPM3 = 6;
    kBQM3 = 7;
  }

  bitmap Feature : bitmap32 {
    kNumericMeasurement = 0x1;
    kLevelIndication = 0x2;
    kMediumLevel = 0x4;
    kCriticalLevel = 0x8;
    kPeakMeasurement = 0x10;
    kAverageMeasurement = 0x20;
  }

  readonly attribute optional nullable single measuredValue = 0;
  readonly attribute optional nullable single minMeasuredValue = 1;
  readonly attribute optional nullable single maxMeasuredValue = 2;
  readonly attribute optional nullable single peakMeasuredValue = 3;
  readonly attribute optional elapsed_s peakMeasuredValueWindow = 4;
  readonly attribute optional nullable single averageMeasuredValue = 5;
  readonly attribute optional elapsed_s averageMeasuredValueWindow = 6;
  readonly attribute optional single uncertainty = 7;
  readonly attribute optional MeasurementUnitEnum measurementUnit = 8;
  readonly attribute optional MeasurementMediumEnum measurementMedium = 9;
  readonly attribute optional LevelValueEnum levelValue = 10;
  readonly attribute command_id generatedCommandList[] = 65528;
  readonly attribute command_id acceptedCommandList[] = 65529;
  readonly attribute event_id eventList[] = 65530;
  readonly attribute attrib_id attributeList[] = 65531;
  readonly attribute bitmap32 featureMap = 65532;
  readonly attribute int16u clusterRevision = 65533;
}

/** Attributes for reporting PM1 concentration measurements */
cluster Pm1ConcentrationMeasurement = 1068 {
  revision 3;

  enum LevelValueEnum : enum8 {
    kUnknown = 0;
    kLow = 1;
    kMedium = 2;
    kHigh = 3;
    kCritical = 4;
  }

  enum MeasurementMediumEnum : enum8 {
    kAir = 0;
    kWater = 1;
    kSoil = 2;
  }

  enum MeasurementUnitEnum : enum8 {
    kPPM = 0;
    kPPB = 1;
    kPPT = 2;
    kMGM3 = 3;
    kUGM3 = 4;
    kNGM3 = 5;
    kPM3 = 6;
    kBQM3 = 7;
  }

  bitmap Feature : bitmap32 {
    kNumericMeasurement = 0x1;
    kLevelIndication = 0x2;
    kMediumLevel = 0x4;
    kCriticalLevel = 0x8;
    kPeakMeasurement = 0x10;
    kAverageMeasurement = 0x20;
  }

  readonly attribute optional nullable single measuredValue = 0;
  readonly attribute optional nullable single minMeasuredValue = 1;
  readonly attribute optional nullable single maxMeasuredValue = 2;
  readonly attribute optional nullable single peakMeasuredValue = 3;
  readonly attribute optional elapsed_s peakMeasuredValueWindow = 4;
  readonly attribute optional nullable single averageMeasuredValue = 5;
  readonly attribute optional elapsed_s averageMeasuredValueWindow = 6;
  readonly attribute optional single uncertainty = 7;
  readonly attribute optional MeasurementUnitEnum measurementUnit = 8;
  readonly attribute optional MeasurementMediumEnum measurementMedium = 9;
  readonly attribute optional LevelValueEnum levelValue = 10;
  readonly attribute command_id generatedCommandList[] = 65528;
  readonly attribute command_id acceptedCommandList[] = 65529;
  readonly attribute event_id eventList[] = 65530;
  readonly attribute attrib_id attributeList[] = 65531;
  readonly attribute bitmap32 featureMap = 65532;
  readonly attribute int16u clusterRevision = 65533;
}

/** Attributes for reporting PM10 concentration measurements */
cluster Pm10ConcentrationMeasurement = 1069 {
  revision 3;

  enum LevelValueEnum : enum8 {
    kUnknown = 0;
    kLow = 1;
    kMedium = 2;
    kHigh = 3;
    kCritical = 4;
  }

  enum MeasurementMediumEnum : enum8 {
    kAir = 0;
    kWater = 1;
    kSoil = 2;
  }

  enum MeasurementUnitEnum : enum8 {
    kPPM = 0;
    kPPB = 1;
    kPPT = 2;
    kMGM3 = 3;
    kUGM3 = 4;
    kNGM3 = 5;
    kPM3 = 6;
    kBQM3 = 7;
  }

  bitmap Feature : bitmap32 {
    kNumericMeasurement = 0x1;
    kLevelIndication = 0x2;
    kMediumLevel = 0x4;
    kCriticalLevel = 0x8;
    kPeakMeasurement = 0x10;
    kAverageMeasurement = 0x20;
  }

  readonly attribute optional nullable single measuredValue = 0;
  readonly attribute optional nullable single minMeasuredValue = 1;
  readonly attribute optional nullable single maxMeasuredValue = 2;
  readonly attribute optional nullable single peakMeasuredValue = 3;
  readonly attribute optional elapsed_s peakMeasuredValueWindow = 4;
  readonly attribute optional nullable single averageMeasuredValue = 5;
  readonly attribute optional elapsed_s averageMeasuredValueWindow = 6;
  readonly attribute optional single uncertainty = 7;
  readonly attribute optional MeasurementUnitEnum measurementUnit = 8;
  readonly attribute optional MeasurementMediumEnum measurementMedium = 9;
  readonly attribute optional LevelValueEnum levelValue = 10;
  readonly attribute command_id generatedCommandList[] = 65528;
  readonly attribute command_id acceptedCommandList[] = 65529;
  readonly attribute event_id eventList[] = 65530;
  readonly attribute attrib_id attributeList[] = 65531;
  readonly attribute bitmap32 featureMap = 65532;
  readonly attribute int16u clusterRevision = 65533;
}

/** Attributes for reporting total volatile organic compounds concentration measurements */
cluster TotalVolatileOrganicCompoundsConcentrationMeasurement = 1070 {
  revision 3;

  enum LevelValueEnum : enum8 {
    kUnknown = 0;
    kLow = 1;
    kMedium = 2;
    kHigh = 3;
    kCritical = 4;
  }

  enum MeasurementMediumEnum : enum8 {
    kAir = 0;
    kWater = 1;
    kSoil = 2;
  }

  enum MeasurementUnitEnum : enum8 {
    kPPM = 0;
    kPPB = 1;
    kPPT = 2;
    kMGM3 = 3;
    kUGM3 = 4;
    kNGM3 = 5;
    kPM3 = 6;
    kBQM3 = 7;
  }

  bitmap Feature : bitmap32 {
    kNumericMeasurement = 0x1;
    kLevelIndication = 0x2;
    kMediumLevel = 0x4;
    kCriticalLevel = 0x8;
    kPeakMeasurement = 0x10;
    kAverageMeasurement = 0x20;
  }

  readonly attribute optional nullable single measuredValue = 0;
  readonly attribute optional nullable single minMeasuredValue = 1;
  readonly attribute optional nullable single maxMeasuredValue = 2;
  readonly attribute optional nullable single peakMeasuredValue = 3;
  readonly attribute optional elapsed_s peakMeasuredValueWindow = 4;
  readonly attribute optional nullable single averageMeasuredValue = 5;
  readonly attribute optional elapsed_s averageMeasuredValueWindow = 6;
  readonly attribute optional single uncertainty = 7;
  readonly attribute optional MeasurementUnitEnum measurementUnit = 8;
  readonly attribute optional MeasurementMediumEnum measurementMedium = 9;
  readonly attribute optional LevelValueEnum levelValue = 10;
  readonly attribute command_id generatedCommandList[] = 65528;
  readonly attribute command_id acceptedCommandList[] = 65529;
  readonly attribute event_id eventList[] = 65530;
  readonly attribute attrib_id attributeList[] = 65531;
  readonly attribute bitmap32 featureMap = 65532;
  readonly attribute int16u clusterRevision = 65533;
}

/** Attributes for reporting radon concentration measurements */
cluster RadonConcentrationMeasurement = 1071 {
  revision 3;

  enum LevelValueEnum : enum8 {
    kUnknown = 0;
    kLow = 1;
    kMedium = 2;
    kHigh = 3;
    kCritical = 4;
  }

  enum MeasurementMediumEnum : enum8 {
    kAir = 0;
    kWater = 1;
    kSoil = 2;
  }

  enum MeasurementUnitEnum : enum8 {
    kPPM = 0;
    kPPB = 1;
    kPPT = 2;
    kMGM3 = 3;
    kUGM3 = 4;
    kNGM3 = 5;
    kPM3 = 6;
    kBQM3 = 7;
  }

  bitmap Feature : bitmap32 {
    kNumericMeasurement = 0x1;
    kLevelIndication = 0x2;
    kMediumLevel = 0x4;
    kCriticalLevel = 0x8;
    kPeakMeasurement = 0x10;
    kAverageMeasurement = 0x20;
  }

  readonly attribute optional nullable single measuredValue = 0;
  readonly attribute optional nullable single minMeasuredValue = 1;
  readonly attribute optional nullable single maxMeasuredValue = 2;
  readonly attribute optional nullable single peakMeasuredValue = 3;
  readonly attribute optional elapsed_s peakMeasuredValueWindow = 4;
  readonly attribute optional nullable single averageMeasuredValue = 5;
  readonly attribute optional elapsed_s averageMeasuredValueWindow = 6;
  readonly attribute optional single uncertainty = 7;
  readonly attribute optional MeasurementUnitEnum measurementUnit = 8;
  readonly attribute optional MeasurementMediumEnum measurementMedium = 9;
  readonly attribute optional LevelValueEnum levelValue = 10;
  readonly attribute command_id generatedCommandList[] = 65528;
  readonly attribute command_id acceptedCommandList[] = 65529;
  readonly attribute event_id eventList[] = 65530;
  readonly attribute attrib_id attributeList[] = 65531;
  readonly attribute bitmap32 featureMap = 65532;
  readonly attribute int16u clusterRevision = 65533;
}

/** This cluster provides an interface for managing low power mode on a device that supports the Wake On LAN protocol. */
cluster WakeOnLan = 1283 {
  revision 1;

  readonly attribute optional char_string<12> MACAddress = 0;
  readonly attribute optional octet_string<16> linkLocalAddress = 1;
  readonly attribute command_id generatedCommandList[] = 65528;
  readonly attribute command_id acceptedCommandList[] = 65529;
  readonly attribute event_id eventList[] = 65530;
  readonly attribute attrib_id attributeList[] = 65531;
  readonly attribute bitmap32 featureMap = 65532;
  readonly attribute int16u clusterRevision = 65533;
}

/** This cluster provides an interface for managing low power mode on a device. */
cluster LowPower = 1288 {
  revision 1; // NOTE: Default/not specifically set

  readonly attribute command_id generatedCommandList[] = 65528;
  readonly attribute command_id acceptedCommandList[] = 65529;
  readonly attribute event_id eventList[] = 65530;
  readonly attribute attrib_id attributeList[] = 65531;
  readonly attribute bitmap32 featureMap = 65532;
  readonly attribute int16u clusterRevision = 65533;

  /** This command shall put the device into low power mode. */
  command Sleep(): DefaultSuccess = 0;
}

/** Attributes related to the electrical properties of a device. This cluster is used by power outlets and other devices that need to provide instantaneous data as opposed to metrology data which should be retrieved from the metering cluster.. */
deprecated cluster ElectricalMeasurement = 2820 {
  revision 3;

  readonly attribute optional bitmap32 measurementType = 0;
  readonly attribute optional int16s dcVoltage = 256;
  readonly attribute optional int16s dcVoltageMin = 257;
  readonly attribute optional int16s dcVoltageMax = 258;
  readonly attribute optional int16s dcCurrent = 259;
  readonly attribute optional int16s dcCurrentMin = 260;
  readonly attribute optional int16s dcCurrentMax = 261;
  readonly attribute optional int16s dcPower = 262;
  readonly attribute optional int16s dcPowerMin = 263;
  readonly attribute optional int16s dcPowerMax = 264;
  readonly attribute optional int16u dcVoltageMultiplier = 512;
  readonly attribute optional int16u dcVoltageDivisor = 513;
  readonly attribute optional int16u dcCurrentMultiplier = 514;
  readonly attribute optional int16u dcCurrentDivisor = 515;
  readonly attribute optional int16u dcPowerMultiplier = 516;
  readonly attribute optional int16u dcPowerDivisor = 517;
  readonly attribute optional int16u acFrequency = 768;
  readonly attribute optional int16u acFrequencyMin = 769;
  readonly attribute optional int16u acFrequencyMax = 770;
  readonly attribute optional int16u neutralCurrent = 771;
  readonly attribute optional int32s totalActivePower = 772;
  readonly attribute optional int32s totalReactivePower = 773;
  readonly attribute optional int32u totalApparentPower = 774;
  readonly attribute optional int16s measured1stHarmonicCurrent = 775;
  readonly attribute optional int16s measured3rdHarmonicCurrent = 776;
  readonly attribute optional int16s measured5thHarmonicCurrent = 777;
  readonly attribute optional int16s measured7thHarmonicCurrent = 778;
  readonly attribute optional int16s measured9thHarmonicCurrent = 779;
  readonly attribute optional int16s measured11thHarmonicCurrent = 780;
  readonly attribute optional int16s measuredPhase1stHarmonicCurrent = 781;
  readonly attribute optional int16s measuredPhase3rdHarmonicCurrent = 782;
  readonly attribute optional int16s measuredPhase5thHarmonicCurrent = 783;
  readonly attribute optional int16s measuredPhase7thHarmonicCurrent = 784;
  readonly attribute optional int16s measuredPhase9thHarmonicCurrent = 785;
  readonly attribute optional int16s measuredPhase11thHarmonicCurrent = 786;
  readonly attribute optional int16u acFrequencyMultiplier = 1024;
  readonly attribute optional int16u acFrequencyDivisor = 1025;
  readonly attribute optional int32u powerMultiplier = 1026;
  readonly attribute optional int32u powerDivisor = 1027;
  readonly attribute optional int8s harmonicCurrentMultiplier = 1028;
  readonly attribute optional int8s phaseHarmonicCurrentMultiplier = 1029;
  readonly attribute optional int16s instantaneousVoltage = 1280;
  readonly attribute optional int16u instantaneousLineCurrent = 1281;
  readonly attribute optional int16s instantaneousActiveCurrent = 1282;
  readonly attribute optional int16s instantaneousReactiveCurrent = 1283;
  readonly attribute optional int16s instantaneousPower = 1284;
  readonly attribute optional int16u rmsVoltage = 1285;
  readonly attribute optional int16u rmsVoltageMin = 1286;
  readonly attribute optional int16u rmsVoltageMax = 1287;
  readonly attribute optional int16u rmsCurrent = 1288;
  readonly attribute optional int16u rmsCurrentMin = 1289;
  readonly attribute optional int16u rmsCurrentMax = 1290;
  readonly attribute optional int16s activePower = 1291;
  readonly attribute optional int16s activePowerMin = 1292;
  readonly attribute optional int16s activePowerMax = 1293;
  readonly attribute optional int16s reactivePower = 1294;
  readonly attribute optional int16u apparentPower = 1295;
  readonly attribute optional int8s powerFactor = 1296;
  attribute optional int16u averageRmsVoltageMeasurementPeriod = 1297;
  attribute optional int16u averageRmsUnderVoltageCounter = 1299;
  attribute optional int16u rmsExtremeOverVoltagePeriod = 1300;
  attribute optional int16u rmsExtremeUnderVoltagePeriod = 1301;
  attribute optional int16u rmsVoltageSagPeriod = 1302;
  attribute optional int16u rmsVoltageSwellPeriod = 1303;
  readonly attribute optional int16u acVoltageMultiplier = 1536;
  readonly attribute optional int16u acVoltageDivisor = 1537;
  readonly attribute optional int16u acCurrentMultiplier = 1538;
  readonly attribute optional int16u acCurrentDivisor = 1539;
  readonly attribute optional int16u acPowerMultiplier = 1540;
  readonly attribute optional int16u acPowerDivisor = 1541;
  attribute optional bitmap8 overloadAlarmsMask = 1792;
  readonly attribute optional int16s voltageOverload = 1793;
  readonly attribute optional int16s currentOverload = 1794;
  attribute optional bitmap16 acOverloadAlarmsMask = 2048;
  readonly attribute optional int16s acVoltageOverload = 2049;
  readonly attribute optional int16s acCurrentOverload = 2050;
  readonly attribute optional int16s acActivePowerOverload = 2051;
  readonly attribute optional int16s acReactivePowerOverload = 2052;
  readonly attribute optional int16s averageRmsOverVoltage = 2053;
  readonly attribute optional int16s averageRmsUnderVoltage = 2054;
  readonly attribute optional int16s rmsExtremeOverVoltage = 2055;
  readonly attribute optional int16s rmsExtremeUnderVoltage = 2056;
  readonly attribute optional int16s rmsVoltageSag = 2057;
  readonly attribute optional int16s rmsVoltageSwell = 2058;
  readonly attribute optional int16u lineCurrentPhaseB = 2305;
  readonly attribute optional int16s activeCurrentPhaseB = 2306;
  readonly attribute optional int16s reactiveCurrentPhaseB = 2307;
  readonly attribute optional int16u rmsVoltagePhaseB = 2309;
  readonly attribute optional int16u rmsVoltageMinPhaseB = 2310;
  readonly attribute optional int16u rmsVoltageMaxPhaseB = 2311;
  readonly attribute optional int16u rmsCurrentPhaseB = 2312;
  readonly attribute optional int16u rmsCurrentMinPhaseB = 2313;
  readonly attribute optional int16u rmsCurrentMaxPhaseB = 2314;
  readonly attribute optional int16s activePowerPhaseB = 2315;
  readonly attribute optional int16s activePowerMinPhaseB = 2316;
  readonly attribute optional int16s activePowerMaxPhaseB = 2317;
  readonly attribute optional int16s reactivePowerPhaseB = 2318;
  readonly attribute optional int16u apparentPowerPhaseB = 2319;
  readonly attribute optional int8s powerFactorPhaseB = 2320;
  readonly attribute optional int16u averageRmsVoltageMeasurementPeriodPhaseB = 2321;
  readonly attribute optional int16u averageRmsOverVoltageCounterPhaseB = 2322;
  readonly attribute optional int16u averageRmsUnderVoltageCounterPhaseB = 2323;
  readonly attribute optional int16u rmsExtremeOverVoltagePeriodPhaseB = 2324;
  readonly attribute optional int16u rmsExtremeUnderVoltagePeriodPhaseB = 2325;
  readonly attribute optional int16u rmsVoltageSagPeriodPhaseB = 2326;
  readonly attribute optional int16u rmsVoltageSwellPeriodPhaseB = 2327;
  readonly attribute optional int16u lineCurrentPhaseC = 2561;
  readonly attribute optional int16s activeCurrentPhaseC = 2562;
  readonly attribute optional int16s reactiveCurrentPhaseC = 2563;
  readonly attribute optional int16u rmsVoltagePhaseC = 2565;
  readonly attribute optional int16u rmsVoltageMinPhaseC = 2566;
  readonly attribute optional int16u rmsVoltageMaxPhaseC = 2567;
  readonly attribute optional int16u rmsCurrentPhaseC = 2568;
  readonly attribute optional int16u rmsCurrentMinPhaseC = 2569;
  readonly attribute optional int16u rmsCurrentMaxPhaseC = 2570;
  readonly attribute optional int16s activePowerPhaseC = 2571;
  readonly attribute optional int16s activePowerMinPhaseC = 2572;
  readonly attribute optional int16s activePowerMaxPhaseC = 2573;
  readonly attribute optional int16s reactivePowerPhaseC = 2574;
  readonly attribute optional int16u apparentPowerPhaseC = 2575;
  readonly attribute optional int8s powerFactorPhaseC = 2576;
  readonly attribute optional int16u averageRmsVoltageMeasurementPeriodPhaseC = 2577;
  readonly attribute optional int16u averageRmsOverVoltageCounterPhaseC = 2578;
  readonly attribute optional int16u averageRmsUnderVoltageCounterPhaseC = 2579;
  readonly attribute optional int16u rmsExtremeOverVoltagePeriodPhaseC = 2580;
  readonly attribute optional int16u rmsExtremeUnderVoltagePeriodPhaseC = 2581;
  readonly attribute optional int16u rmsVoltageSagPeriodPhaseC = 2582;
  readonly attribute optional int16u rmsVoltageSwellPeriodPhaseC = 2583;
  readonly attribute command_id generatedCommandList[] = 65528;
  readonly attribute command_id acceptedCommandList[] = 65529;
  readonly attribute event_id eventList[] = 65530;
  readonly attribute attrib_id attributeList[] = 65531;
  readonly attribute bitmap32 featureMap = 65532;
  readonly attribute int16u clusterRevision = 65533;

  response struct GetProfileInfoResponseCommand = 0 {
    int8u profileCount = 0;
    enum8 profileIntervalPeriod = 1;
    int8u maxNumberOfIntervals = 2;
    int16u listOfAttributes[] = 3;
  }

  response struct GetMeasurementProfileResponseCommand = 1 {
    int32u startTime = 0;
    enum8 status = 1;
    enum8 profileIntervalPeriod = 2;
    int8u numberOfIntervalsDelivered = 3;
    int16u attributeId = 4;
    int8u intervals[] = 5;
  }

  request struct GetMeasurementProfileCommandRequest {
    int16u attributeId = 0;
    int32u startTime = 1;
    enum8 numberOfIntervals = 2;
  }

  /** A function which retrieves the power profiling information from the electrical measurement server. */
  command GetProfileInfoCommand(): DefaultSuccess = 0;
  /** A function which retrieves an electricity measurement profile from the electricity measurement server for a specific attribute Id requested. */
  command GetMeasurementProfileCommand(GetMeasurementProfileCommandRequest): DefaultSuccess = 1;
}

/** The Test Cluster is meant to validate the generated code */
internal cluster UnitTesting = 4294048773 {
  revision 1; // NOTE: Default/not specifically set

  enum SimpleEnum : enum8 {
    kUnspecified = 0;
    kValueA = 1;
    kValueB = 2;
    kValueC = 3;
  }

  bitmap Bitmap16MaskMap : bitmap16 {
    kMaskVal1 = 0x1;
    kMaskVal2 = 0x2;
    kMaskVal3 = 0x4;
    kMaskVal4 = 0x4000;
  }

  bitmap Bitmap32MaskMap : bitmap32 {
    kMaskVal1 = 0x1;
    kMaskVal2 = 0x2;
    kMaskVal3 = 0x4;
    kMaskVal4 = 0x40000000;
  }

  bitmap Bitmap64MaskMap : bitmap64 {
    kMaskVal1 = 0x1;
    kMaskVal2 = 0x2;
    kMaskVal3 = 0x4;
    kMaskVal4 = 0x4000000000000000;
  }

  bitmap Bitmap8MaskMap : bitmap8 {
    kMaskVal1 = 0x1;
    kMaskVal2 = 0x2;
    kMaskVal3 = 0x4;
    kMaskVal4 = 0x40;
  }

  bitmap SimpleBitmap : bitmap8 {
    kValueA = 0x1;
    kValueB = 0x2;
    kValueC = 0x4;
  }

  struct SimpleStruct {
    int8u a = 0;
    boolean b = 1;
    SimpleEnum c = 2;
    octet_string d = 3;
    char_string e = 4;
    SimpleBitmap f = 5;
    single g = 6;
    double h = 7;
  }

  fabric_scoped struct TestFabricScoped {
    fabric_sensitive int8u fabricSensitiveInt8u = 1;
    optional fabric_sensitive int8u optionalFabricSensitiveInt8u = 2;
    nullable fabric_sensitive int8u nullableFabricSensitiveInt8u = 3;
    optional nullable fabric_sensitive int8u nullableOptionalFabricSensitiveInt8u = 4;
    fabric_sensitive char_string fabricSensitiveCharString = 5;
    fabric_sensitive SimpleStruct fabricSensitiveStruct = 6;
    fabric_sensitive int8u fabricSensitiveInt8uList[] = 7;
    fabric_idx fabricIndex = 254;
  }

  struct NullablesAndOptionalsStruct {
    nullable int16u nullableInt = 0;
    optional int16u optionalInt = 1;
    optional nullable int16u nullableOptionalInt = 2;
    nullable char_string nullableString = 3;
    optional char_string optionalString = 4;
    optional nullable char_string nullableOptionalString = 5;
    nullable SimpleStruct nullableStruct = 6;
    optional SimpleStruct optionalStruct = 7;
    optional nullable SimpleStruct nullableOptionalStruct = 8;
    nullable SimpleEnum nullableList[] = 9;
    optional SimpleEnum optionalList[] = 10;
    optional nullable SimpleEnum nullableOptionalList[] = 11;
  }

  struct NestedStruct {
    int8u a = 0;
    boolean b = 1;
    SimpleStruct c = 2;
  }

  struct NestedStructList {
    int8u a = 0;
    boolean b = 1;
    SimpleStruct c = 2;
    SimpleStruct d[] = 3;
    int32u e[] = 4;
    octet_string f[] = 5;
    int8u g[] = 6;
  }

  struct DoubleNestedStructList {
    NestedStructList a[] = 0;
  }

  struct TestListStructOctet {
    int64u member1 = 0;
    octet_string<32> member2 = 1;
  }

  info event TestEvent = 1 {
    int8u arg1 = 1;
    SimpleEnum arg2 = 2;
    boolean arg3 = 3;
    SimpleStruct arg4 = 4;
    SimpleStruct arg5[] = 5;
    SimpleEnum arg6[] = 6;
  }

  fabric_sensitive info event TestFabricScopedEvent = 2 {
    fabric_idx fabricIndex = 254;
  }

  info event TestDifferentVendorMeiEvent = 4294050030 {
    int8u arg1 = 1;
  }

  attribute boolean boolean = 0;
  attribute Bitmap8MaskMap bitmap8 = 1;
  attribute Bitmap16MaskMap bitmap16 = 2;
  attribute Bitmap32MaskMap bitmap32 = 3;
  attribute Bitmap64MaskMap bitmap64 = 4;
  attribute int8u int8u = 5;
  attribute int16u int16u = 6;
  attribute int24u int24u = 7;
  attribute int32u int32u = 8;
  attribute int40u int40u = 9;
  attribute int48u int48u = 10;
  attribute int56u int56u = 11;
  attribute int64u int64u = 12;
  attribute int8s int8s = 13;
  attribute int16s int16s = 14;
  attribute int24s int24s = 15;
  attribute int32s int32s = 16;
  attribute int40s int40s = 17;
  attribute int48s int48s = 18;
  attribute int56s int56s = 19;
  attribute int64s int64s = 20;
  attribute enum8 enum8 = 21;
  attribute enum16 enum16 = 22;
  attribute single floatSingle = 23;
  attribute double floatDouble = 24;
  attribute octet_string<10> octetString = 25;
  attribute int8u listInt8u[] = 26;
  attribute octet_string listOctetString[] = 27;
  attribute TestListStructOctet listStructOctetString[] = 28;
  attribute long_octet_string<1000> longOctetString = 29;
  attribute char_string<10> charString = 30;
  attribute long_char_string<1000> longCharString = 31;
  attribute epoch_us epochUs = 32;
  attribute epoch_s epochS = 33;
  attribute vendor_id vendorId = 34;
  attribute NullablesAndOptionalsStruct listNullablesAndOptionalsStruct[] = 35;
  attribute SimpleEnum enumAttr = 36;
  attribute SimpleStruct structAttr = 37;
  attribute int8u rangeRestrictedInt8u = 38;
  attribute int8s rangeRestrictedInt8s = 39;
  attribute int16u rangeRestrictedInt16u = 40;
  attribute int16s rangeRestrictedInt16s = 41;
  attribute long_octet_string listLongOctetString[] = 42;
  attribute TestFabricScoped listFabricScoped[] = 43;
  timedwrite attribute boolean timedWriteBoolean = 48;
  attribute boolean generalErrorBoolean = 49;
  attribute boolean clusterErrorBoolean = 50;
  attribute optional boolean unsupported = 255;
  attribute nullable boolean nullableBoolean = 16384;
  attribute nullable Bitmap8MaskMap nullableBitmap8 = 16385;
  attribute nullable Bitmap16MaskMap nullableBitmap16 = 16386;
  attribute nullable Bitmap32MaskMap nullableBitmap32 = 16387;
  attribute nullable Bitmap64MaskMap nullableBitmap64 = 16388;
  attribute nullable int8u nullableInt8u = 16389;
  attribute nullable int16u nullableInt16u = 16390;
  attribute nullable int24u nullableInt24u = 16391;
  attribute nullable int32u nullableInt32u = 16392;
  attribute nullable int40u nullableInt40u = 16393;
  attribute nullable int48u nullableInt48u = 16394;
  attribute nullable int56u nullableInt56u = 16395;
  attribute nullable int64u nullableInt64u = 16396;
  attribute nullable int8s nullableInt8s = 16397;
  attribute nullable int16s nullableInt16s = 16398;
  attribute nullable int24s nullableInt24s = 16399;
  attribute nullable int32s nullableInt32s = 16400;
  attribute nullable int40s nullableInt40s = 16401;
  attribute nullable int48s nullableInt48s = 16402;
  attribute nullable int56s nullableInt56s = 16403;
  attribute nullable int64s nullableInt64s = 16404;
  attribute nullable enum8 nullableEnum8 = 16405;
  attribute nullable enum16 nullableEnum16 = 16406;
  attribute nullable single nullableFloatSingle = 16407;
  attribute nullable double nullableFloatDouble = 16408;
  attribute nullable octet_string<10> nullableOctetString = 16409;
  attribute nullable char_string<10> nullableCharString = 16414;
  attribute nullable SimpleEnum nullableEnumAttr = 16420;
  attribute nullable SimpleStruct nullableStruct = 16421;
  attribute nullable int8u nullableRangeRestrictedInt8u = 16422;
  attribute nullable int8s nullableRangeRestrictedInt8s = 16423;
  attribute nullable int16u nullableRangeRestrictedInt16u = 16424;
  attribute nullable int16s nullableRangeRestrictedInt16s = 16425;
  attribute optional int8u writeOnlyInt8u = 16426;
  attribute int8u meiInt8u = 4294070017;
  readonly attribute command_id generatedCommandList[] = 65528;
  readonly attribute command_id acceptedCommandList[] = 65529;
  readonly attribute event_id eventList[] = 65530;
  readonly attribute attrib_id attributeList[] = 65531;
  readonly attribute bitmap32 featureMap = 65532;
  readonly attribute int16u clusterRevision = 65533;

  response struct TestSpecificResponse = 0 {
    int8u returnValue = 0;
  }

  response struct TestAddArgumentsResponse = 1 {
    int8u returnValue = 0;
  }

  response struct TestSimpleArgumentResponse = 2 {
    boolean returnValue = 0;
  }

  response struct TestStructArrayArgumentResponse = 3 {
    NestedStructList arg1[] = 0;
    SimpleStruct arg2[] = 1;
    SimpleEnum arg3[] = 2;
    boolean arg4[] = 3;
    SimpleEnum arg5 = 4;
    boolean arg6 = 5;
  }

  request struct TestAddArgumentsRequest {
    int8u arg1 = 0;
    int8u arg2 = 1;
  }

  response struct TestListInt8UReverseResponse = 4 {
    int8u arg1[] = 0;
  }

  request struct TestSimpleArgumentRequestRequest {
    boolean arg1 = 0;
  }

  response struct TestEnumsResponse = 5 {
    vendor_id arg1 = 0;
    SimpleEnum arg2 = 1;
  }

  request struct TestStructArrayArgumentRequestRequest {
    NestedStructList arg1[] = 0;
    SimpleStruct arg2[] = 1;
    SimpleEnum arg3[] = 2;
    boolean arg4[] = 3;
    SimpleEnum arg5 = 4;
    boolean arg6 = 5;
  }

  response struct TestNullableOptionalResponse = 6 {
    boolean wasPresent = 0;
    optional boolean wasNull = 1;
    optional int8u value = 2;
    optional nullable int8u originalValue = 3;
  }

  request struct TestStructArgumentRequestRequest {
    SimpleStruct arg1 = 0;
  }

  response struct TestComplexNullableOptionalResponse = 7 {
    boolean nullableIntWasNull = 0;
    optional int16u nullableIntValue = 1;
    boolean optionalIntWasPresent = 2;
    optional int16u optionalIntValue = 3;
    boolean nullableOptionalIntWasPresent = 4;
    optional boolean nullableOptionalIntWasNull = 5;
    optional int16u nullableOptionalIntValue = 6;
    boolean nullableStringWasNull = 7;
    optional char_string nullableStringValue = 8;
    boolean optionalStringWasPresent = 9;
    optional char_string optionalStringValue = 10;
    boolean nullableOptionalStringWasPresent = 11;
    optional boolean nullableOptionalStringWasNull = 12;
    optional char_string nullableOptionalStringValue = 13;
    boolean nullableStructWasNull = 14;
    optional SimpleStruct nullableStructValue = 15;
    boolean optionalStructWasPresent = 16;
    optional SimpleStruct optionalStructValue = 17;
    boolean nullableOptionalStructWasPresent = 18;
    optional boolean nullableOptionalStructWasNull = 19;
    optional SimpleStruct nullableOptionalStructValue = 20;
    boolean nullableListWasNull = 21;
    optional SimpleEnum nullableListValue[] = 22;
    boolean optionalListWasPresent = 23;
    optional SimpleEnum optionalListValue[] = 24;
    boolean nullableOptionalListWasPresent = 25;
    optional boolean nullableOptionalListWasNull = 26;
    optional SimpleEnum nullableOptionalListValue[] = 27;
  }

  request struct TestNestedStructArgumentRequestRequest {
    NestedStruct arg1 = 0;
  }

  response struct BooleanResponse = 8 {
    boolean value = 0;
  }

  request struct TestListStructArgumentRequestRequest {
    SimpleStruct arg1[] = 0;
  }

  response struct SimpleStructResponse = 9 {
    SimpleStruct arg1 = 0;
  }

  request struct TestListInt8UArgumentRequestRequest {
    int8u arg1[] = 0;
  }

  response struct TestEmitTestEventResponse = 10 {
    int64u value = 0;
  }

  request struct TestNestedStructListArgumentRequestRequest {
    NestedStructList arg1 = 0;
  }

  response struct TestEmitTestFabricScopedEventResponse = 11 {
    int64u value = 0;
  }

  request struct TestListNestedStructListArgumentRequestRequest {
    NestedStructList arg1[] = 0;
  }

  response struct TestBatchHelperResponse = 12 {
    octet_string<800> buffer = 0;
  }

  request struct TestListInt8UReverseRequestRequest {
    int8u arg1[] = 0;
  }

  request struct TestEnumsRequestRequest {
    vendor_id arg1 = 0;
    SimpleEnum arg2 = 1;
  }

  request struct TestNullableOptionalRequestRequest {
    optional nullable int8u arg1 = 0;
  }

  request struct TestComplexNullableOptionalRequestRequest {
    nullable int16u nullableInt = 0;
    optional int16u optionalInt = 1;
    optional nullable int16u nullableOptionalInt = 2;
    nullable char_string nullableString = 3;
    optional char_string optionalString = 4;
    optional nullable char_string nullableOptionalString = 5;
    nullable SimpleStruct nullableStruct = 6;
    optional SimpleStruct optionalStruct = 7;
    optional nullable SimpleStruct nullableOptionalStruct = 8;
    nullable SimpleEnum nullableList[] = 9;
    optional SimpleEnum optionalList[] = 10;
    optional nullable SimpleEnum nullableOptionalList[] = 11;
  }

  request struct SimpleStructEchoRequestRequest {
    SimpleStruct arg1 = 0;
  }

  request struct TestSimpleOptionalArgumentRequestRequest {
    optional boolean arg1 = 0;
  }

  request struct TestEmitTestEventRequestRequest {
    int8u arg1 = 0;
    SimpleEnum arg2 = 1;
    boolean arg3 = 2;
  }

  request struct TestEmitTestFabricScopedEventRequestRequest {
    int8u arg1 = 0;
  }

  request struct TestBatchHelperRequestRequest {
    int16u sleepBeforeResponseTimeMs = 0;
    int16u sizeOfResponseBuffer = 1;
    int8u fillCharacter = 2;
  }

  request struct TestSecondBatchHelperRequestRequest {
    int16u sleepBeforeResponseTimeMs = 0;
    int16u sizeOfResponseBuffer = 1;
    int8u fillCharacter = 2;
  }

  request struct TestDifferentVendorMeiRequestRequest {
    int8u arg1 = 0;
  }

  response struct TestDifferentVendorMeiResponse = 4294049979 {
    int8u arg1 = 0;
    int64u eventNumber = 1;
  }

  /** Simple command without any parameters and without a specific response.
        To aid in unit testing, this command will re-initialize attribute storage to defaults. */
  command Test(): DefaultSuccess = 0;
  /** Simple command without any parameters and without a specific response not handled by the server */
  command TestNotHandled(): DefaultSuccess = 1;
  /** Simple command without any parameters and with a specific response */
  command TestSpecific(): TestSpecificResponse = 2;
  /** Simple command that should not be added to the server. */
  command TestUnknownCommand(): DefaultSuccess = 3;
  /** Command that takes two arguments and returns their sum. */
  command TestAddArguments(TestAddArgumentsRequest): TestAddArgumentsResponse = 4;
  /** Command that takes an argument which is bool */
  command TestSimpleArgumentRequest(TestSimpleArgumentRequestRequest): TestSimpleArgumentResponse = 5;
  /** Command that takes various arguments that are arrays, including an array of structs which have a list member. */
  command TestStructArrayArgumentRequest(TestStructArrayArgumentRequestRequest): TestStructArrayArgumentResponse = 6;
  /** Command that takes an argument which is struct.  The response echoes the
        'b' field of the single arg. */
  command TestStructArgumentRequest(TestStructArgumentRequestRequest): BooleanResponse = 7;
  /** Command that takes an argument which is nested struct.  The response
        echoes the 'b' field of ar1.c. */
  command TestNestedStructArgumentRequest(TestNestedStructArgumentRequestRequest): BooleanResponse = 8;
  /** Command that takes an argument which is a list of structs.  The response
        returns false if there is some struct in the list whose 'b' field is
        false, and true otherwise (including if the list is empty). */
  command TestListStructArgumentRequest(TestListStructArgumentRequestRequest): BooleanResponse = 9;
  /** Command that takes an argument which is a list of INT8U.  The response
        returns false if the list contains a 0 in it, true otherwise (including
        if the list is empty). */
  command TestListInt8UArgumentRequest(TestListInt8UArgumentRequestRequest): BooleanResponse = 10;
  /** Command that takes an argument which is a Nested Struct List.  The
        response returns false if there is some struct in arg1 (either directly
        in arg1.c or in the arg1.d list) whose 'b' field is false, and true
        otherwise. */
  command TestNestedStructListArgumentRequest(TestNestedStructListArgumentRequestRequest): BooleanResponse = 11;
  /** Command that takes an argument which is a list of Nested Struct List.
        The response returns false if there is some struct in arg1 (either
        directly in as the 'c' field of an entry 'd' list of an entry) whose 'b'
        field is false, and true otherwise (including if the list is empty). */
  command TestListNestedStructListArgumentRequest(TestListNestedStructListArgumentRequestRequest): BooleanResponse = 12;
  /** Command that takes an argument which is a list of INT8U and expects a
        response that reverses the list. */
  command TestListInt8UReverseRequest(TestListInt8UReverseRequestRequest): TestListInt8UReverseResponse = 13;
  /** Command that sends a vendor id and an enum.  The server is expected to
        echo them back. */
  command TestEnumsRequest(TestEnumsRequestRequest): TestEnumsResponse = 14;
  /** Command that takes an argument which is nullable and optional.  The
        response returns a boolean indicating whether the argument was present,
        if that's true a boolean indicating whether the argument was null, and
        if that' false the argument it received. */
  command TestNullableOptionalRequest(TestNullableOptionalRequestRequest): TestNullableOptionalResponse = 15;
  /** Command that takes various arguments which can be nullable and/or optional.  The
        response returns information about which things were received and what
        their state was. */
  command TestComplexNullableOptionalRequest(TestComplexNullableOptionalRequestRequest): TestComplexNullableOptionalResponse = 16;
  /** Command that takes an argument which is a struct.  The response echoes
        the struct back. */
  command SimpleStructEchoRequest(SimpleStructEchoRequestRequest): SimpleStructResponse = 17;
  /** Command that just responds with a success status if the timed invoke
        conditions are met. */
  timed command TimedInvokeRequest(): DefaultSuccess = 18;
  /** Command that takes an optional argument which is bool. It responds with a success value if the optional is set to any value. */
  command TestSimpleOptionalArgumentRequest(TestSimpleOptionalArgumentRequestRequest): DefaultSuccess = 19;
  /** Command that takes identical arguments to the fields of the TestEvent and logs the TestEvent to the buffer.  Command returns an event ID as the response. */
  command TestEmitTestEventRequest(TestEmitTestEventRequestRequest): TestEmitTestEventResponse = 20;
  /** Command that takes identical arguments to the fields of the TestFabricScopedEvent and logs the TestFabricScopedEvent to the buffer.  Command returns an event ID as the response. */
  command TestEmitTestFabricScopedEventRequest(TestEmitTestFabricScopedEventRequestRequest): TestEmitTestFabricScopedEventResponse = 21;
  /** Command that responds after sleepBeforeResponseTimeMs with an octet_string the size requested with fillCharacter. */
  command TestBatchHelperRequest(TestBatchHelperRequestRequest): TestBatchHelperResponse = 22;
  /** Second command that responds after sleepBeforeResponseTimeMs with an octet_string the size requested with fillCharacter. */
  command TestSecondBatchHelperRequest(TestSecondBatchHelperRequestRequest): TestBatchHelperResponse = 23;
  /** Command having a different MEI vendor ID than the cluster. Also emits TestDifferentVendorMeiEvent. */
  command TestDifferentVendorMeiRequest(TestDifferentVendorMeiRequestRequest): TestDifferentVendorMeiResponse = 4294049962;
}

/** The Fault Injection Cluster provide a means for a test harness to configure faults(for example triggering a fault in the system). */
internal cluster FaultInjection = 4294048774 {
  revision 1; // NOTE: Default/not specifically set

  enum FaultType : enum8 {
    kUnspecified = 0;
    kSystemFault = 1;
    kInetFault = 2;
    kChipFault = 3;
    kCertFault = 4;
  }

  readonly attribute command_id generatedCommandList[] = 65528;
  readonly attribute command_id acceptedCommandList[] = 65529;
  readonly attribute event_id eventList[] = 65530;
  readonly attribute attrib_id attributeList[] = 65531;
  readonly attribute bitmap32 featureMap = 65532;
  readonly attribute int16u clusterRevision = 65533;

  request struct FailAtFaultRequest {
    FaultType type = 0;
    int32u id = 1;
    int32u numCallsToSkip = 2;
    int32u numCallsToFail = 3;
    boolean takeMutex = 4;
  }

  request struct FailRandomlyAtFaultRequest {
    FaultType type = 0;
    int32u id = 1;
    int8u percentage = 2;
  }

  /** Configure a fault to be triggered deterministically */
  command access(invoke: manage) FailAtFault(FailAtFaultRequest): DefaultSuccess = 0;
  /** Configure a fault to be triggered randomly, with a given probability defined as a percentage */
  command access(invoke: manage) FailRandomlyAtFault(FailRandomlyAtFaultRequest): DefaultSuccess = 1;
}

endpoint 0 {
  device type ma_rootdevice = 22, version 1;
  device type ma_powersource = 17, version 1;

  binding cluster OtaSoftwareUpdateProvider;

  server cluster Identify {
    ram      attribute identifyTime default = 0x0000;
    ram      attribute identifyType default = 0x0;
    ram      attribute featureMap default = 0;
    ram      attribute clusterRevision default = 4;

    handle command Identify;
    handle command TriggerEffect;
  }

  server cluster Groups {
    ram      attribute nameSupport;
    ram      attribute featureMap default = 0;
    ram      attribute clusterRevision default = 4;

    handle command AddGroup;
    handle command AddGroupResponse;
    handle command ViewGroup;
    handle command ViewGroupResponse;
    handle command GetGroupMembership;
    handle command GetGroupMembershipResponse;
    handle command RemoveGroup;
    handle command RemoveGroupResponse;
    handle command RemoveAllGroups;
    handle command AddGroupIfIdentifying;
  }

  server cluster Descriptor {
    callback attribute deviceTypeList;
    callback attribute serverList;
    callback attribute clientList;
    callback attribute partsList;
    callback attribute tagList;
    callback attribute generatedCommandList;
    callback attribute acceptedCommandList;
    callback attribute eventList;
    callback attribute attributeList;
    callback attribute featureMap;
    callback attribute clusterRevision;
  }

  server cluster Binding {
    callback attribute binding;
    ram      attribute featureMap default = 0;
    ram      attribute clusterRevision default = 1;
  }

  server cluster AccessControl {
    emits event AccessControlEntryChanged;
    emits event AccessControlExtensionChanged;
    callback attribute acl;
    callback attribute extension;
    callback attribute subjectsPerAccessControlEntry;
    callback attribute targetsPerAccessControlEntry;
    callback attribute accessControlEntriesPerFabric;
    callback attribute generatedCommandList;
    callback attribute acceptedCommandList;
    callback attribute eventList;
    callback attribute attributeList;
    ram      attribute featureMap default = 0;
    callback attribute clusterRevision;
  }

  server cluster BasicInformation {
    emits event StartUp;
    emits event ShutDown;
    emits event Leave;
    callback attribute dataModelRevision;
    callback attribute vendorName;
    callback attribute vendorID;
    callback attribute productName;
    callback attribute productID;
    persist  attribute nodeLabel;
    callback attribute location;
    callback attribute hardwareVersion;
    callback attribute hardwareVersionString;
    callback attribute softwareVersion;
    callback attribute softwareVersionString;
    callback attribute manufacturingDate;
    callback attribute partNumber;
    callback attribute productURL;
    callback attribute productLabel;
    callback attribute serialNumber;
    persist  attribute localConfigDisabled default = 0;
    callback attribute uniqueID;
    callback attribute capabilityMinima;
    callback attribute productAppearance;
    callback attribute specificationVersion;
    callback attribute maxPathsPerInvoke;
    callback attribute generatedCommandList;
    callback attribute acceptedCommandList;
    callback attribute eventList;
    callback attribute attributeList;
    ram      attribute featureMap default = 0;
    ram      attribute clusterRevision default = 3;
  }

  server cluster OtaSoftwareUpdateRequestor {
    emits event StateTransition;
    emits event VersionApplied;
    emits event DownloadError;
    callback attribute defaultOTAProviders;
    ram      attribute updatePossible default = 1;
    ram      attribute updateState default = 0;
    ram      attribute updateStateProgress default = 0;
    ram      attribute featureMap default = 0;
    ram      attribute clusterRevision default = 1;

    handle command AnnounceOTAProvider;
  }

  server cluster LocalizationConfiguration {
    persist  attribute activeLocale default = "en-US";
    callback attribute supportedLocales;
    callback attribute generatedCommandList;
    callback attribute acceptedCommandList;
    callback attribute eventList;
    callback attribute attributeList;
    ram      attribute featureMap default = 0;
    ram      attribute clusterRevision default = 1;
  }

  server cluster TimeFormatLocalization {
    persist  attribute hourFormat default = 0;
    persist  attribute activeCalendarType default = 0;
    callback attribute supportedCalendarTypes;
    callback attribute generatedCommandList;
    callback attribute acceptedCommandList;
    callback attribute eventList;
    callback attribute attributeList;
    ram      attribute featureMap default = 1;
    ram      attribute clusterRevision default = 1;
  }

  server cluster UnitLocalization {
    persist  attribute temperatureUnit default = 0;
    callback attribute generatedCommandList;
    callback attribute acceptedCommandList;
    callback attribute eventList;
    callback attribute attributeList;
    ram      attribute featureMap default = 0x1;
    ram      attribute clusterRevision default = 1;
  }

  server cluster PowerSourceConfiguration {
    callback attribute sources;
    ram      attribute featureMap default = 0;
    ram      attribute clusterRevision default = 1;
  }

  server cluster PowerSource {
    ram      attribute status default = 0;
    ram      attribute order default = 3;
    ram      attribute description default = "B1";
    ram      attribute batChargeLevel default = 0;
    ram      attribute batReplacementNeeded;
    ram      attribute batReplaceability;
    callback attribute endpointList;
    callback attribute generatedCommandList;
    callback attribute acceptedCommandList;
    callback attribute eventList;
    callback attribute attributeList;
    ram      attribute featureMap default = 2;
    ram      attribute clusterRevision default = 2;
  }

  server cluster GeneralCommissioning {
    ram      attribute breadcrumb default = 0x0000000000000000;
    callback attribute basicCommissioningInfo;
    callback attribute regulatoryConfig;
    callback attribute locationCapability;
    callback attribute supportsConcurrentConnection;
    callback attribute generatedCommandList;
    callback attribute acceptedCommandList;
    callback attribute eventList;
    callback attribute attributeList;
    ram      attribute featureMap default = 0;
    ram      attribute clusterRevision default = 1;

    handle command ArmFailSafe;
    handle command ArmFailSafeResponse;
    handle command SetRegulatoryConfig;
    handle command SetRegulatoryConfigResponse;
    handle command CommissioningComplete;
    handle command CommissioningCompleteResponse;
  }

  server cluster NetworkCommissioning {
    ram      attribute maxNetworks;
    callback attribute networks;
    ram      attribute scanMaxTimeSeconds;
    ram      attribute connectMaxTimeSeconds;
    ram      attribute interfaceEnabled;
    ram      attribute lastNetworkingStatus;
    ram      attribute lastNetworkID;
    ram      attribute lastConnectErrorValue;
    callback attribute supportedWiFiBands;
    callback attribute supportedThreadFeatures;
    callback attribute threadVersion;
    callback attribute generatedCommandList;
    callback attribute acceptedCommandList;
    callback attribute eventList;
    callback attribute attributeList;
    ram      attribute featureMap default = 2;
    ram      attribute clusterRevision default = 1;

    handle command ScanNetworks;
    handle command ScanNetworksResponse;
    handle command AddOrUpdateWiFiNetwork;
    handle command AddOrUpdateThreadNetwork;
    handle command RemoveNetwork;
    handle command NetworkConfigResponse;
    handle command ConnectNetwork;
    handle command ConnectNetworkResponse;
    handle command ReorderNetwork;
  }

  server cluster DiagnosticLogs {
    callback attribute generatedCommandList;
    callback attribute acceptedCommandList;
    callback attribute eventList;
    callback attribute attributeList;
    ram      attribute featureMap default = 0;
    ram      attribute clusterRevision default = 1;

    handle command RetrieveLogsRequest;
    handle command RetrieveLogsResponse;
  }

  server cluster GeneralDiagnostics {
    emits event HardwareFaultChange;
    emits event RadioFaultChange;
    emits event NetworkFaultChange;
    emits event BootReason;
    callback attribute networkInterfaces;
    callback attribute rebootCount;
    callback attribute upTime;
    callback attribute totalOperationalHours;
    callback attribute bootReason;
    callback attribute activeHardwareFaults;
    callback attribute activeRadioFaults;
    callback attribute activeNetworkFaults;
    callback attribute testEventTriggersEnabled;
    callback attribute generatedCommandList;
    callback attribute acceptedCommandList;
    callback attribute eventList;
    callback attribute attributeList;
    ram      attribute featureMap default = 0;
    ram      attribute clusterRevision default = 0x0002;

    handle command TestEventTrigger;
    handle command TimeSnapshot;
    handle command TimeSnapshotResponse;
  }

  server cluster SoftwareDiagnostics {
    emits event SoftwareFault;
    callback attribute threadMetrics;
    callback attribute currentHeapFree;
    callback attribute currentHeapUsed;
    callback attribute currentHeapHighWatermark;
    callback attribute featureMap;
    ram      attribute clusterRevision default = 1;

    handle command ResetWatermarks;
  }

  server cluster ThreadNetworkDiagnostics {
    callback attribute channel;
    callback attribute routingRole;
    callback attribute networkName;
    callback attribute panId;
    callback attribute extendedPanId;
    callback attribute meshLocalPrefix;
    callback attribute overrunCount;
    callback attribute neighborTable;
    callback attribute routeTable;
    callback attribute partitionId;
    callback attribute weighting;
    callback attribute dataVersion;
    callback attribute stableDataVersion;
    callback attribute leaderRouterId;
    callback attribute detachedRoleCount;
    callback attribute childRoleCount;
    callback attribute routerRoleCount;
    callback attribute leaderRoleCount;
    callback attribute attachAttemptCount;
    callback attribute partitionIdChangeCount;
    callback attribute betterPartitionAttachAttemptCount;
    callback attribute parentChangeCount;
    callback attribute txTotalCount;
    callback attribute txUnicastCount;
    callback attribute txBroadcastCount;
    callback attribute txAckRequestedCount;
    callback attribute txAckedCount;
    callback attribute txNoAckRequestedCount;
    callback attribute txDataCount;
    callback attribute txDataPollCount;
    callback attribute txBeaconCount;
    callback attribute txBeaconRequestCount;
    callback attribute txOtherCount;
    callback attribute txRetryCount;
    callback attribute txDirectMaxRetryExpiryCount;
    callback attribute txIndirectMaxRetryExpiryCount;
    callback attribute txErrCcaCount;
    callback attribute txErrAbortCount;
    callback attribute txErrBusyChannelCount;
    callback attribute rxTotalCount;
    callback attribute rxUnicastCount;
    callback attribute rxBroadcastCount;
    callback attribute rxDataCount;
    callback attribute rxDataPollCount;
    callback attribute rxBeaconCount;
    callback attribute rxBeaconRequestCount;
    callback attribute rxOtherCount;
    callback attribute rxAddressFilteredCount;
    callback attribute rxDestAddrFilteredCount;
    callback attribute rxDuplicatedCount;
    callback attribute rxErrNoFrameCount;
    callback attribute rxErrUnknownNeighborCount;
    callback attribute rxErrInvalidSrcAddrCount;
    callback attribute rxErrSecCount;
    callback attribute rxErrFcsCount;
    callback attribute rxErrOtherCount;
    callback attribute activeTimestamp;
    callback attribute pendingTimestamp;
    callback attribute delay;
    callback attribute securityPolicy;
    callback attribute channelPage0Mask;
    callback attribute operationalDatasetComponents;
    callback attribute activeNetworkFaultsList;
    ram      attribute featureMap default = 0x000F;
    ram      attribute clusterRevision default = 1;

    handle command ResetCounts;
  }

  server cluster WiFiNetworkDiagnostics {
    emits event Disconnection;
    emits event AssociationFailure;
    emits event ConnectionStatus;
    callback attribute bssid;
    callback attribute securityType;
    callback attribute wiFiVersion;
    callback attribute channelNumber;
    callback attribute rssi;
    callback attribute beaconLostCount;
    callback attribute beaconRxCount;
    callback attribute packetMulticastRxCount;
    callback attribute packetMulticastTxCount;
    callback attribute packetUnicastRxCount;
    callback attribute packetUnicastTxCount;
    callback attribute currentMaxRate;
    callback attribute overrunCount;
    ram      attribute featureMap default = 3;
    ram      attribute clusterRevision default = 1;

    handle command ResetCounts;
  }

  server cluster EthernetNetworkDiagnostics {
    callback attribute PHYRate;
    callback attribute fullDuplex;
    callback attribute packetRxCount;
    callback attribute packetTxCount;
    callback attribute txErrCount;
    callback attribute collisionCount;
    callback attribute overrunCount;
    callback attribute carrierDetect;
    callback attribute timeSinceReset;
    ram      attribute featureMap default = 3;
    ram      attribute clusterRevision default = 1;

    handle command ResetCounts;
  }

  server cluster TimeSynchronization {
    emits event DSTTableEmpty;
    emits event DSTStatus;
    emits event TimeZoneStatus;
    emits event TimeFailure;
    emits event MissingTrustedTimeSource;
    callback attribute UTCTime;
    callback attribute granularity;
    ram      attribute timeSource default = 0x00;
    callback attribute trustedTimeSource;
    callback attribute defaultNTP;
    callback attribute timeZone;
    callback attribute DSTOffset;
    callback attribute localTime;
    ram      attribute timeZoneDatabase default = 0;
    callback attribute timeZoneListMaxSize;
    callback attribute DSTOffsetListMaxSize;
    ram      attribute supportsDNSResolve default = true;
    callback attribute generatedCommandList;
    callback attribute acceptedCommandList;
    callback attribute attributeList;
    ram      attribute featureMap default = 0x0B;
    ram      attribute clusterRevision default = 2;

    handle command SetUTCTime;
    handle command SetTrustedTimeSource;
    handle command SetTimeZone;
    handle command SetTimeZoneResponse;
    handle command SetDSTOffset;
    handle command SetDefaultNTP;
  }

  server cluster AdministratorCommissioning {
    callback attribute windowStatus;
    callback attribute adminFabricIndex;
    callback attribute adminVendorId;
    callback attribute generatedCommandList;
    callback attribute acceptedCommandList;
    callback attribute eventList;
    callback attribute attributeList;
    ram      attribute featureMap default = 0;
    ram      attribute clusterRevision default = 1;

    handle command OpenCommissioningWindow;
    handle command OpenBasicCommissioningWindow;
    handle command RevokeCommissioning;
  }

  server cluster OperationalCredentials {
    callback attribute NOCs;
    callback attribute fabrics;
    callback attribute supportedFabrics;
    callback attribute commissionedFabrics;
    callback attribute trustedRootCertificates;
    callback attribute currentFabricIndex;
    callback attribute generatedCommandList;
    callback attribute acceptedCommandList;
    callback attribute eventList;
    callback attribute attributeList;
    ram      attribute featureMap default = 0;
    ram      attribute clusterRevision default = 1;

    handle command AttestationRequest;
    handle command AttestationResponse;
    handle command CertificateChainRequest;
    handle command CertificateChainResponse;
    handle command CSRRequest;
    handle command CSRResponse;
    handle command AddNOC;
    handle command UpdateNOC;
    handle command NOCResponse;
    handle command UpdateFabricLabel;
    handle command RemoveFabric;
    handle command AddTrustedRootCertificate;
  }

  server cluster GroupKeyManagement {
    callback attribute groupKeyMap;
    callback attribute groupTable;
    callback attribute maxGroupsPerFabric;
    callback attribute maxGroupKeysPerFabric;
    callback attribute generatedCommandList;
    callback attribute acceptedCommandList;
    callback attribute eventList;
    callback attribute attributeList;
    callback attribute featureMap;
    callback attribute clusterRevision;

    handle command KeySetWrite;
    handle command KeySetRead;
    handle command KeySetReadResponse;
    handle command KeySetRemove;
    handle command KeySetReadAllIndices;
    handle command KeySetReadAllIndicesResponse;
  }

  server cluster FixedLabel {
    callback attribute labelList;
    ram      attribute featureMap default = 0;
    ram      attribute clusterRevision default = 1;
  }

  server cluster UserLabel {
    callback attribute labelList;
    ram      attribute featureMap default = 0;
    ram      attribute clusterRevision default = 1;
  }

  server cluster RelativeHumidityMeasurement {
    ram      attribute measuredValue;
    ram      attribute minMeasuredValue default = 0;
    ram      attribute maxMeasuredValue default = 0x2710;
    ram      attribute featureMap default = 0;
    ram      attribute clusterRevision default = 3;
  }

  server cluster FaultInjection {
    callback attribute generatedCommandList;
    callback attribute acceptedCommandList;
    callback attribute attributeList;
    ram      attribute featureMap default = 0;
    ram      attribute clusterRevision default = 1;

    handle command FailAtFault;
    handle command FailRandomlyAtFault;
  }
}
endpoint 1 {
  device type ma_powersource = 17, version 1;
  device type ma_onofflight = 256, version 1;

  binding cluster OnOff;

  server cluster Identify {
    ram      attribute identifyTime default = 0x0000;
    ram      attribute identifyType default = 0x0;
    callback attribute generatedCommandList;
    callback attribute acceptedCommandList;
    callback attribute eventList;
    callback attribute attributeList;
    ram      attribute featureMap default = 0;
    ram      attribute clusterRevision default = 4;

    handle command Identify;
    handle command TriggerEffect;
  }

  server cluster Groups {
    ram      attribute nameSupport;
    callback attribute generatedCommandList;
    callback attribute acceptedCommandList;
    callback attribute eventList;
    callback attribute attributeList;
    ram      attribute featureMap default = 0;
    ram      attribute clusterRevision default = 4;

    handle command AddGroup;
    handle command AddGroupResponse;
    handle command ViewGroup;
    handle command ViewGroupResponse;
    handle command GetGroupMembership;
    handle command GetGroupMembershipResponse;
    handle command RemoveGroup;
    handle command RemoveGroupResponse;
    handle command RemoveAllGroups;
    handle command AddGroupIfIdentifying;
  }

  server cluster OnOff {
    persist  attribute onOff default = 0x00;
    ram      attribute globalSceneControl default = 0x01;
    ram      attribute onTime default = 0x0000;
    ram      attribute offWaitTime default = 0x0000;
    persist  attribute startUpOnOff default = 0xFF;
    callback attribute generatedCommandList;
    callback attribute acceptedCommandList;
    callback attribute eventList;
    callback attribute attributeList;
    ram      attribute featureMap default = 0x0001;
    ram      attribute clusterRevision default = 5;

    handle command Off;
    handle command On;
    handle command Toggle;
    handle command OffWithEffect;
    handle command OnWithRecallGlobalScene;
    handle command OnWithTimedOff;
  }

  server cluster OnOffSwitchConfiguration {
    ram      attribute switchType;
    ram      attribute switchActions default = 0x00;
    ram      attribute featureMap default = 0;
    ram      attribute clusterRevision default = 1;
  }

  server cluster LevelControl {
    persist  attribute currentLevel default = 0xFE;
    ram      attribute remainingTime default = 0x0000;
    ram      attribute minLevel default = 0x01;
    ram      attribute maxLevel default = 0xFE;
    ram      attribute currentFrequency default = 0x0000;
    ram      attribute minFrequency default = 0x0000;
    ram      attribute maxFrequency default = 0x0000;
    ram      attribute options default = 0x00;
    ram      attribute onOffTransitionTime default = 0x0000;
    ram      attribute onLevel default = 0xFF;
    ram      attribute onTransitionTime;
    ram      attribute offTransitionTime;
    ram      attribute defaultMoveRate default = 50;
    persist  attribute startUpCurrentLevel default = 255;
    ram      attribute featureMap default = 3;
    ram      attribute clusterRevision default = 5;

    handle command MoveToLevel;
    handle command Move;
    handle command Step;
    handle command Stop;
    handle command MoveToLevelWithOnOff;
    handle command MoveWithOnOff;
    handle command StepWithOnOff;
    handle command StopWithOnOff;
  }

  server cluster BinaryInputBasic {
    ram      attribute outOfService default = 0x00;
    ram      attribute presentValue;
    ram      attribute statusFlags default = 0x00;
    ram      attribute featureMap default = 0;
    ram      attribute clusterRevision default = 1;
  }

  server cluster Descriptor {
    callback attribute deviceTypeList;
    callback attribute serverList;
    callback attribute clientList;
    callback attribute partsList;
    callback attribute tagList;
    callback attribute generatedCommandList;
    callback attribute acceptedCommandList;
    callback attribute eventList;
    callback attribute attributeList;
    callback attribute featureMap;
    callback attribute clusterRevision;
  }

  server cluster Binding {
    callback attribute binding;
    ram      attribute featureMap default = 0;
    ram      attribute clusterRevision default = 1;
  }

  server cluster Actions {
    callback attribute actionList;
    callback attribute endpointLists;
    callback attribute setupURL;
    ram      attribute featureMap default = 0;
    callback attribute clusterRevision default = 1;
  }

  server cluster PowerSource {
    emits event BatFaultChange;
    ram      attribute status default = 0;
    ram      attribute order default = 2;
    ram      attribute description default = "B2";
    ram      attribute batChargeLevel default = 0;
    ram      attribute batReplacementNeeded;
    ram      attribute batReplaceability;
    callback attribute endpointList;
    callback attribute generatedCommandList;
    callback attribute acceptedCommandList;
    callback attribute eventList;
    callback attribute attributeList;
    ram      attribute featureMap default = 2;
    ram      attribute clusterRevision default = 2;
  }

  server cluster Switch {
    emits event SwitchLatched;
    ram      attribute numberOfPositions default = 2;
    ram      attribute currentPosition;
    ram      attribute featureMap default = 1;
    ram      attribute clusterRevision default = 1;
  }

  server cluster FixedLabel {
    callback attribute labelList;
    ram      attribute featureMap default = 0;
    ram      attribute clusterRevision default = 1;
  }

  server cluster UserLabel {
    callback attribute labelList;
    ram      attribute featureMap default = 0;
    ram      attribute clusterRevision default = 1;
  }

  server cluster BooleanState {
    ram      attribute stateValue default = 0;
    ram      attribute featureMap default = 0;
    ram      attribute clusterRevision default = 1;
  }

  server cluster OvenCavityOperationalState {
    callback attribute phaseList;
    callback attribute currentPhase;
    callback attribute operationalStateList;
    callback attribute operationalState;
    callback attribute operationalError;
    callback attribute generatedCommandList;
    callback attribute acceptedCommandList;
    callback attribute eventList;
    callback attribute attributeList;
    ram      attribute featureMap default = 0;
    ram      attribute clusterRevision default = 1;
  }

  server cluster OvenMode {
    callback attribute supportedModes;
    ram      attribute currentMode;
    callback attribute generatedCommandList;
    callback attribute acceptedCommandList;
    callback attribute eventList;
    callback attribute attributeList;
    ram      attribute featureMap default = 0;
    ram      attribute clusterRevision default = 1;

    handle command ChangeToMode;
    handle command ChangeToModeResponse;
  }

  server cluster LaundryDryerControls {
    callback attribute supportedDrynessLevels;
    ram      attribute selectedDrynessLevel;
    callback attribute generatedCommandList;
    callback attribute acceptedCommandList;
    callback attribute eventList;
    callback attribute attributeList;
    ram      attribute featureMap default = 0;
    ram      attribute clusterRevision default = 1;
  }

  server cluster ModeSelect {
    ram      attribute description default = "Coffee";
    ram      attribute standardNamespace default = 0;
    callback attribute supportedModes;
    persist  attribute currentMode default = 0;
    persist  attribute startUpMode default = 0;
    persist  attribute onMode default = 255;
    callback attribute generatedCommandList;
    callback attribute acceptedCommandList;
    callback attribute attributeList;
    ram      attribute featureMap default = 1;
    ram      attribute clusterRevision default = 2;
    ram      attribute manufacturerExtension default = 255;

    handle command ChangeToMode;
  }

  server cluster LaundryWasherMode {
    callback attribute supportedModes;
    callback attribute currentMode;
    callback attribute startUpMode;
    callback attribute onMode;
    callback attribute generatedCommandList;
    callback attribute acceptedCommandList;
    callback attribute attributeList;
    callback attribute featureMap;
    ram      attribute clusterRevision default = 2;

    handle command ChangeToMode;
    handle command ChangeToModeResponse;
  }

  server cluster RefrigeratorAndTemperatureControlledCabinetMode {
    callback attribute supportedModes;
    callback attribute currentMode;
    callback attribute startUpMode;
    callback attribute onMode;
    callback attribute generatedCommandList;
    callback attribute acceptedCommandList;
    callback attribute attributeList;
    callback attribute featureMap;
    ram      attribute clusterRevision default = 2;

    handle command ChangeToMode;
    handle command ChangeToModeResponse;
  }

  server cluster LaundryWasherControls {
    callback attribute spinSpeeds;
    ram      attribute spinSpeedCurrent;
    ram      attribute numberOfRinses;
    callback attribute supportedRinses;
    callback attribute generatedCommandList;
    callback attribute acceptedCommandList;
    callback attribute eventList;
    callback attribute attributeList;
    ram      attribute featureMap default = 3;
    ram      attribute clusterRevision default = 1;
  }

  server cluster RvcRunMode {
    callback attribute supportedModes;
    callback attribute currentMode;
    callback attribute generatedCommandList;
    callback attribute acceptedCommandList;
    callback attribute eventList;
    callback attribute attributeList;
    callback attribute featureMap;
    ram      attribute clusterRevision default = 2;

    handle command ChangeToMode;
    handle command ChangeToModeResponse;
  }

  server cluster RvcCleanMode {
    callback attribute supportedModes;
    callback attribute currentMode;
    callback attribute generatedCommandList;
    callback attribute acceptedCommandList;
    callback attribute eventList;
    callback attribute attributeList;
    callback attribute featureMap;
    ram      attribute clusterRevision default = 2;

    handle command ChangeToMode;
    handle command ChangeToModeResponse;
  }

  server cluster TemperatureControl {
    ram      attribute selectedTemperatureLevel default = 0;
    callback attribute supportedTemperatureLevels;
    callback attribute generatedCommandList;
    callback attribute acceptedCommandList;
    callback attribute attributeList;
    ram      attribute featureMap default = 2;
    ram      attribute clusterRevision default = 1;

    handle command SetTemperature;
  }

  server cluster RefrigeratorAlarm {
    emits event Notify;
    ram      attribute mask default = 1;
    ram      attribute state default = 0;
    ram      attribute supported default = 1;
    callback attribute generatedCommandList;
    callback attribute acceptedCommandList;
    callback attribute attributeList;
    ram      attribute featureMap default = 0;
    ram      attribute clusterRevision default = 1;
  }

  server cluster DishwasherMode {
    callback attribute supportedModes;
    callback attribute currentMode;
    callback attribute startUpMode;
    callback attribute onMode;
    callback attribute generatedCommandList;
    callback attribute acceptedCommandList;
    callback attribute attributeList;
    callback attribute featureMap;
    ram      attribute clusterRevision default = 2;

    handle command ChangeToMode;
    handle command ChangeToModeResponse;
  }

  server cluster AirQuality {
    callback attribute airQuality;
    callback attribute generatedCommandList;
    callback attribute acceptedCommandList;
    callback attribute attributeList;
    callback attribute featureMap;
    ram      attribute clusterRevision default = 1;
  }

  server cluster SmokeCoAlarm {
    emits event SmokeAlarm;
    emits event COAlarm;
    emits event LowBattery;
    emits event HardwareFault;
    emits event EndOfService;
    emits event SelfTestComplete;
    emits event AlarmMuted;
    emits event MuteEnded;
    emits event InterconnectSmokeAlarm;
    emits event InterconnectCOAlarm;
    emits event AllClear;
    persist  attribute expressedState default = 0;
    persist  attribute smokeState default = 0;
    persist  attribute COState default = 0;
    persist  attribute batteryAlert default = 0;
    persist  attribute deviceMuted default = 0;
    ram      attribute testInProgress default = 0;
    persist  attribute hardwareFaultAlert default = 0;
    persist  attribute endOfServiceAlert default = 0;
    ram      attribute interconnectSmokeAlarm default = 0;
    ram      attribute interconnectCOAlarm default = 0;
    ram      attribute contaminationState default = 0;
    ram      attribute smokeSensitivityLevel default = 1;
    ram      attribute expiryDate default = 0;
    ram      attribute featureMap default = 3;
    ram      attribute clusterRevision default = 1;

    handle command SelfTestRequest;
  }

  server cluster DishwasherAlarm {
    emits event Notify;
    ram      attribute mask default = 1;
    ram      attribute latch default = 1;
    ram      attribute state default = 0;
    ram      attribute supported default = 15;
    callback attribute generatedCommandList;
    callback attribute acceptedCommandList;
    callback attribute attributeList;
    ram      attribute featureMap default = 1;
    ram      attribute clusterRevision default = 1;

    handle command Reset;
    handle command ModifyEnabledAlarms;
  }

  server cluster MicrowaveOvenMode {
    callback attribute supportedModes;
    callback attribute currentMode;
    callback attribute generatedCommandList;
    callback attribute acceptedCommandList;
    callback attribute eventList;
    callback attribute attributeList;
    callback attribute featureMap;
    ram      attribute clusterRevision default = 1;
  }

  server cluster OperationalState {
    emits event OperationalError;
    emits event OperationCompletion;
    callback attribute phaseList;
    callback attribute currentPhase;
    callback attribute countdownTime;
    callback attribute operationalStateList;
    callback attribute operationalState;
    callback attribute operationalError;
    callback attribute generatedCommandList;
    callback attribute acceptedCommandList;
    callback attribute attributeList;
    ram      attribute featureMap default = 0;
    ram      attribute clusterRevision default = 1;

    handle command Pause;
    handle command Stop;
    handle command Start;
    handle command Resume;
    handle command OperationalCommandResponse;
  }

  server cluster RvcOperationalState {
    emits event OperationalError;
    emits event OperationCompletion;
    callback attribute phaseList;
    callback attribute currentPhase;
    callback attribute countdownTime;
    callback attribute operationalStateList;
    callback attribute operationalState;
    callback attribute operationalError;
    callback attribute generatedCommandList;
    callback attribute acceptedCommandList;
    callback attribute eventList;
    callback attribute attributeList;
    ram      attribute featureMap default = 0;
    ram      attribute clusterRevision default = 1;

    handle command Pause;
    handle command Resume;
    handle command OperationalCommandResponse;
    handle command GoHome;
  }

  server cluster ScenesManagement {
    ram      attribute lastConfiguredBy;
    ram      attribute sceneTableSize default = 16;
    callback attribute fabricSceneInfo;
    callback attribute generatedCommandList;
    callback attribute acceptedCommandList;
    callback attribute eventList;
    callback attribute attributeList;
    ram      attribute featureMap default = 1;
    ram      attribute clusterRevision default = 1;

    handle command AddScene;
    handle command AddSceneResponse;
    handle command ViewScene;
    handle command ViewSceneResponse;
    handle command RemoveScene;
    handle command RemoveSceneResponse;
    handle command RemoveAllScenes;
    handle command RemoveAllScenesResponse;
    handle command StoreScene;
    handle command StoreSceneResponse;
    handle command RecallScene;
    handle command GetSceneMembership;
    handle command GetSceneMembershipResponse;
    handle command CopyScene;
    handle command CopySceneResponse;
  }

  server cluster HepaFilterMonitoring {
    callback attribute condition;
    callback attribute degradationDirection;
    callback attribute changeIndication;
    callback attribute inPlaceIndicator;
    callback attribute lastChangedTime;
    callback attribute replacementProductList;
    callback attribute generatedCommandList;
    callback attribute acceptedCommandList;
    callback attribute attributeList;
    callback attribute featureMap;
    ram      attribute clusterRevision default = 1;

    handle command ResetCondition;
  }

  server cluster ActivatedCarbonFilterMonitoring {
    callback attribute condition;
    callback attribute degradationDirection;
    callback attribute changeIndication;
    callback attribute inPlaceIndicator;
    callback attribute lastChangedTime;
    callback attribute replacementProductList;
    callback attribute generatedCommandList;
    callback attribute acceptedCommandList;
    callback attribute attributeList;
    callback attribute featureMap;
    ram      attribute clusterRevision default = 1;

    handle command ResetCondition;
  }

  server cluster BooleanStateConfiguration {
    emits event AlarmsStateChanged;
    emits event SensorFault;
    callback attribute currentSensitivityLevel;
    ram      attribute supportedSensitivityLevels default = 3;
    ram      attribute defaultSensitivityLevel default = 2;
    ram      attribute alarmsActive;
    ram      attribute alarmsSuppressed;
    persist  attribute alarmsEnabled;
    ram      attribute alarmsSupported default = 0x03;
    ram      attribute sensorFault default = 0;
    callback attribute generatedCommandList;
    callback attribute acceptedCommandList;
    callback attribute eventList;
    callback attribute attributeList;
    ram      attribute featureMap default = 0x0F;
    ram      attribute clusterRevision default = 1;

    handle command SuppressAlarm;
    handle command EnableDisableAlarm;
  }

  server cluster ValveConfigurationAndControl {
    emits event ValveStateChanged;
    emits event ValveFault;
    ram      attribute openDuration;
    persist  attribute defaultOpenDuration;
    ram      attribute autoCloseTime;
    callback attribute remainingDuration;
    ram      attribute currentState;
    ram      attribute targetState;
    ram      attribute currentLevel;
    ram      attribute targetLevel;
    persist  attribute defaultOpenLevel default = 100;
    ram      attribute valveFault default = 0;
    ram      attribute levelStep default = 1;
    callback attribute generatedCommandList;
    callback attribute acceptedCommandList;
    callback attribute eventList;
    callback attribute attributeList;
    ram      attribute featureMap default = 3;
    ram      attribute clusterRevision default = 1;

    handle command Open;
    handle command Close;
  }

  server cluster ElectricalPowerMeasurement {
    emits event MeasurementPeriodRanges;
    callback attribute powerMode;
    callback attribute numberOfMeasurementTypes;
    callback attribute accuracy;
    callback attribute ranges;
    callback attribute voltage;
    callback attribute activeCurrent;
    callback attribute reactiveCurrent;
    callback attribute apparentCurrent;
    callback attribute activePower;
    callback attribute reactivePower;
    callback attribute apparentPower;
    callback attribute RMSVoltage;
    callback attribute RMSCurrent;
    callback attribute RMSPower;
    callback attribute frequency;
    callback attribute harmonicCurrents;
    callback attribute harmonicPhases;
    callback attribute powerFactor;
    callback attribute neutralCurrent;
    callback attribute generatedCommandList;
    callback attribute acceptedCommandList;
    callback attribute eventList;
    callback attribute attributeList;
<<<<<<< HEAD
    callback attribute featureMap default = 0;
=======
    callback attribute featureMap;
>>>>>>> 1f3675cd
    ram      attribute clusterRevision default = 1;
  }

  server cluster ElectricalEnergyMeasurement {
    emits event CumulativeEnergyMeasured;
    emits event PeriodicEnergyMeasured;
    callback attribute accuracy;
    callback attribute cumulativeEnergyImported;
    callback attribute cumulativeEnergyExported;
    callback attribute periodicEnergyImported;
    callback attribute periodicEnergyExported;
    callback attribute cumulativeEnergyReset;
    callback attribute generatedCommandList;
    callback attribute acceptedCommandList;
    callback attribute eventList;
    callback attribute attributeList;
    callback attribute featureMap;
    ram      attribute clusterRevision default = 1;
  }

  server cluster DeviceEnergyManagement {
    emits event PowerAdjustStart;
    emits event PowerAdjustEnd;
    emits event Paused;
    emits event Resumed;
    callback attribute ESAType;
    callback attribute ESACanGenerate;
    callback attribute ESAState;
    callback attribute absMinPower;
    callback attribute absMaxPower;
    callback attribute powerAdjustmentCapability;
    callback attribute forecast;
    callback attribute optOutState;
    callback attribute generatedCommandList;
    callback attribute acceptedCommandList;
    callback attribute eventList;
    callback attribute attributeList;
    callback attribute featureMap;
    ram      attribute clusterRevision default = 3;

    handle command PowerAdjustRequest;
    handle command CancelPowerAdjustRequest;
    handle command StartTimeAdjustRequest;
    handle command PauseRequest;
    handle command ResumeRequest;
    handle command ModifyForecastRequest;
    handle command RequestConstraintBasedForecast;
    handle command CancelRequest;
  }

  server cluster EnergyEvse {
    emits event EVConnected;
    emits event EVNotDetected;
    emits event EnergyTransferStarted;
    emits event EnergyTransferStopped;
    emits event Fault;
    emits event RFID;
    callback attribute state;
    callback attribute supplyState;
    callback attribute faultState;
    callback attribute chargingEnabledUntil;
    callback attribute dischargingEnabledUntil;
    callback attribute circuitCapacity;
    callback attribute minimumChargeCurrent;
    callback attribute maximumChargeCurrent;
    callback attribute maximumDischargeCurrent;
    callback attribute userMaximumChargeCurrent;
    callback attribute randomizationDelayWindow;
    callback attribute nextChargeStartTime;
    callback attribute nextChargeTargetTime;
    callback attribute nextChargeRequiredEnergy;
    callback attribute nextChargeTargetSoC;
    callback attribute approximateEVEfficiency;
    callback attribute stateOfCharge;
    callback attribute batteryCapacity;
    callback attribute vehicleID;
    callback attribute sessionID;
    callback attribute sessionDuration;
    callback attribute sessionEnergyCharged;
    callback attribute sessionEnergyDischarged;
    callback attribute generatedCommandList;
    callback attribute acceptedCommandList;
    callback attribute eventList;
    callback attribute attributeList;
    callback attribute featureMap;
    ram      attribute clusterRevision default = 2;

    handle command GetTargetsResponse;
    handle command Disable;
    handle command EnableCharging;
    handle command EnableDischarging;
    handle command StartDiagnostics;
    handle command SetTargets;
    handle command GetTargets;
    handle command ClearTargets;
  }

  server cluster EnergyEvseMode {
    callback attribute supportedModes;
    callback attribute currentMode;
    callback attribute generatedCommandList;
    callback attribute acceptedCommandList;
    callback attribute eventList;
    callback attribute attributeList;
    callback attribute featureMap;
    ram      attribute clusterRevision default = 1;

    handle command ChangeToMode;
    handle command ChangeToModeResponse;
  }

  server cluster DeviceEnergyManagementMode {
    callback attribute supportedModes;
    callback attribute currentMode;
    callback attribute generatedCommandList;
    callback attribute acceptedCommandList;
    callback attribute eventList;
    callback attribute attributeList;
    callback attribute featureMap;
    ram      attribute clusterRevision default = 1;

    handle command ChangeToMode;
    handle command ChangeToModeResponse;
  }

  server cluster WindowCovering {
    ram      attribute type default = 0x08;
    ram      attribute physicalClosedLimitLift default = 0xFFFF;
    ram      attribute physicalClosedLimitTilt default = 0xFFFF;
    persist  attribute currentPositionLift default = 0x7FFF;
    persist  attribute currentPositionTilt default = 0x7FFF;
    persist  attribute numberOfActuationsLift default = 0x0000;
    persist  attribute numberOfActuationsTilt default = 0x0000;
    persist  attribute configStatus default = 0x03;
    persist  attribute currentPositionLiftPercentage default = 50;
    persist  attribute currentPositionTiltPercentage default = 50;
    ram      attribute operationalStatus default = 0x00;
    ram      attribute targetPositionLiftPercent100ths default = 5000;
    ram      attribute targetPositionTiltPercent100ths default = 5000;
    ram      attribute endProductType default = 0x00;
    persist  attribute currentPositionLiftPercent100ths default = 5000;
    persist  attribute currentPositionTiltPercent100ths default = 5000;
    persist  attribute installedOpenLimitLift default = 0x0000;
    persist  attribute installedClosedLimitLift default = 0xFFFF;
    persist  attribute installedOpenLimitTilt default = 0x0000;
    persist  attribute installedClosedLimitTilt default = 0xFFFF;
    persist  attribute mode default = 0x00;
    ram      attribute safetyStatus default = 0x00;
    callback attribute generatedCommandList;
    callback attribute acceptedCommandList;
    callback attribute attributeList;
    ram      attribute featureMap default = 0x17;
    ram      attribute clusterRevision default = 5;

    handle command UpOrOpen;
    handle command DownOrClose;
    handle command StopMotion;
    handle command GoToLiftValue;
    handle command GoToLiftPercentage;
    handle command GoToTiltValue;
    handle command GoToTiltPercentage;
  }

  server cluster BarrierControl {
    ram      attribute barrierMovingState;
    ram      attribute barrierSafetyStatus;
    ram      attribute barrierCapabilities;
    ram      attribute barrierPosition;
    ram      attribute featureMap default = 0;
    ram      attribute clusterRevision default = 1;

    handle command BarrierControlGoToPercent;
    handle command BarrierControlStop;
  }

  server cluster PumpConfigurationAndControl {
    ram      attribute maxPressure;
    ram      attribute maxSpeed;
    ram      attribute maxFlow;
    ram      attribute minConstPressure;
    ram      attribute maxConstPressure;
    ram      attribute minCompPressure;
    ram      attribute maxCompPressure;
    ram      attribute minConstSpeed;
    ram      attribute maxConstSpeed;
    ram      attribute minConstFlow;
    ram      attribute maxConstFlow;
    ram      attribute minConstTemp;
    ram      attribute maxConstTemp;
    ram      attribute pumpStatus;
    ram      attribute effectiveOperationMode;
    ram      attribute effectiveControlMode;
    ram      attribute capacity;
    ram      attribute speed;
    ram      attribute lifetimeRunningHours default = 0x000000;
    ram      attribute power;
    ram      attribute lifetimeEnergyConsumed default = 0x00000000;
    ram      attribute operationMode default = 0x00;
    ram      attribute controlMode default = 0x00;
    ram      attribute featureMap default = 0x1F;
    ram      attribute clusterRevision default = 4;
  }

  server cluster Thermostat {
    ram      attribute localTemperature;
    ram      attribute absMinHeatSetpointLimit default = 0x02BC;
    ram      attribute absMaxHeatSetpointLimit default = 0x0BB8;
    ram      attribute absMinCoolSetpointLimit default = 0x0640;
    ram      attribute absMaxCoolSetpointLimit default = 0x0C80;
    ram      attribute occupiedCoolingSetpoint default = 0x0A28;
    ram      attribute occupiedHeatingSetpoint default = 0x07D0;
    ram      attribute minHeatSetpointLimit default = 0x02BC;
    ram      attribute maxHeatSetpointLimit default = 0x0BB8;
    ram      attribute minCoolSetpointLimit default = 0x0640;
    ram      attribute maxCoolSetpointLimit default = 0x0C80;
    ram      attribute minSetpointDeadBand default = 0x19;
    ram      attribute controlSequenceOfOperation default = 0x04;
    ram      attribute systemMode default = 0x01;
    callback attribute presetTypes;
    callback attribute scheduleTypes;
    ram      attribute numberOfPresets default = 0;
    ram      attribute numberOfSchedules default = 0;
    ram      attribute numberOfScheduleTransitionPerDay default = 0xFF;
    ram      attribute activePresetHandle;
    ram      attribute activeScheduleHandle;
    callback attribute presets;
    callback attribute schedules;
    ram      attribute presetsSchedulesEditable;
    ram      attribute temperatureSetpointHoldPolicy default = 0;
    ram      attribute setpointHoldExpiryTimestamp;
    callback attribute queuedPreset;
    callback attribute generatedCommandList;
    callback attribute acceptedCommandList;
    callback attribute eventList;
    callback attribute attributeList;
    ram      attribute featureMap default = 0x0023;
    ram      attribute clusterRevision default = 6;

    handle command SetpointRaiseLower;
  }

  server cluster FanControl {
    ram      attribute fanMode default = 0x00;
    ram      attribute fanModeSequence default = 0x02;
    ram      attribute percentSetting default = 0x00;
    ram      attribute percentCurrent default = 0x00;
    ram      attribute speedMax default = 100;
    ram      attribute speedSetting default = 0x00;
    ram      attribute speedCurrent default = 0x00;
    ram      attribute rockSupport default = 0x03;
    ram      attribute rockSetting default = 0x00;
    ram      attribute windSupport default = 0x03;
    ram      attribute windSetting default = 0x00;
    ram      attribute airflowDirection default = 0;
    ram      attribute featureMap default = 0x3F;
    ram      attribute clusterRevision default = 4;

    handle command Step;
  }

  server cluster ThermostatUserInterfaceConfiguration {
    ram      attribute temperatureDisplayMode default = 0x00;
    ram      attribute keypadLockout default = 0x00;
    ram      attribute scheduleProgrammingVisibility;
    ram      attribute featureMap default = 0;
    ram      attribute clusterRevision default = 2;
  }

  server cluster ColorControl {
    persist  attribute currentHue default = 0x00;
    persist  attribute currentSaturation default = 0x00;
    ram      attribute remainingTime default = 0x0000;
    persist  attribute currentX default = 0x616B;
    persist  attribute currentY default = 0x607D;
    ram      attribute driftCompensation;
    ram      attribute compensationText;
    persist  attribute colorTemperatureMireds default = 0x00FA;
    ram      attribute colorMode default = 0x01;
    ram      attribute options default = 0x00;
    ram      attribute numberOfPrimaries;
    ram      attribute primary1X;
    ram      attribute primary1Y;
    ram      attribute primary1Intensity;
    ram      attribute primary2X;
    ram      attribute primary2Y;
    ram      attribute primary2Intensity;
    ram      attribute primary3X;
    ram      attribute primary3Y;
    ram      attribute primary3Intensity;
    ram      attribute primary4X;
    ram      attribute primary4Y;
    ram      attribute primary4Intensity;
    ram      attribute primary5X;
    ram      attribute primary5Y;
    ram      attribute primary5Intensity;
    ram      attribute primary6X;
    ram      attribute primary6Y;
    ram      attribute primary6Intensity;
    ram      attribute whitePointX;
    ram      attribute whitePointY;
    ram      attribute colorPointRX;
    ram      attribute colorPointRY;
    ram      attribute colorPointRIntensity;
    ram      attribute colorPointGX;
    ram      attribute colorPointGY;
    ram      attribute colorPointGIntensity;
    ram      attribute colorPointBX;
    ram      attribute colorPointBY;
    ram      attribute colorPointBIntensity;
    persist  attribute enhancedCurrentHue default = 0x0000;
    persist  attribute enhancedColorMode default = 0x01;
    persist  attribute colorLoopActive default = 0x00;
    persist  attribute colorLoopDirection default = 0x00;
    persist  attribute colorLoopTime default = 0x0019;
    ram      attribute colorLoopStartEnhancedHue default = 0x2300;
    ram      attribute colorLoopStoredEnhancedHue default = 0x0000;
    ram      attribute colorCapabilities default = 0x1F;
    ram      attribute colorTempPhysicalMinMireds default = 0x0000;
    ram      attribute colorTempPhysicalMaxMireds default = 0xFEFF;
    ram      attribute coupleColorTempToLevelMinMireds;
    persist  attribute startUpColorTemperatureMireds;
    ram      attribute featureMap default = 0x1F;
    ram      attribute clusterRevision default = 6;

    handle command MoveToHue;
    handle command MoveHue;
    handle command StepHue;
    handle command MoveToSaturation;
    handle command MoveSaturation;
    handle command StepSaturation;
    handle command MoveToHueAndSaturation;
    handle command MoveToColor;
    handle command MoveColor;
    handle command StepColor;
    handle command MoveToColorTemperature;
    handle command EnhancedMoveToHue;
    handle command EnhancedMoveHue;
    handle command EnhancedStepHue;
    handle command EnhancedMoveToHueAndSaturation;
    handle command ColorLoopSet;
    handle command StopMoveStep;
    handle command MoveColorTemperature;
    handle command StepColorTemperature;
  }

  server cluster BallastConfiguration {
    ram      attribute physicalMinLevel default = 0x01;
    ram      attribute physicalMaxLevel default = 0xFE;
    ram      attribute ballastStatus default = 0x00;
    ram      attribute minLevel default = 0x01;
    ram      attribute maxLevel default = 0xFE;
    ram      attribute intrinsicBallastFactor;
    ram      attribute ballastFactorAdjustment default = 0xFF;
    ram      attribute lampQuantity;
    ram      attribute lampType;
    ram      attribute lampManufacturer;
    ram      attribute lampRatedHours default = 0xFFFFFF;
    ram      attribute lampBurnHours default = 0x000000;
    ram      attribute lampAlarmMode default = 0x00;
    ram      attribute lampBurnHoursTripPoint default = 0xFFFFFF;
    callback attribute generatedCommandList;
    callback attribute acceptedCommandList;
    callback attribute attributeList;
    ram      attribute featureMap default = 0;
    ram      attribute clusterRevision default = 4;
  }

  server cluster IlluminanceMeasurement {
    ram      attribute measuredValue default = 0x0000;
    ram      attribute minMeasuredValue default = 0x01;
    ram      attribute maxMeasuredValue default = 0xFFFE;
    ram      attribute tolerance;
    ram      attribute lightSensorType default = 0xFF;
    ram      attribute featureMap default = 0;
    ram      attribute clusterRevision default = 3;
  }

  server cluster TemperatureMeasurement {
    ram      attribute measuredValue default = 0x8000;
    ram      attribute minMeasuredValue default = 0x8000;
    ram      attribute maxMeasuredValue default = 0x8000;
    ram      attribute tolerance;
    ram      attribute featureMap default = 0;
    ram      attribute clusterRevision default = 4;
  }

  server cluster PressureMeasurement {
    ram      attribute measuredValue default = 0x0000;
    ram      attribute minMeasuredValue;
    ram      attribute maxMeasuredValue;
    ram      attribute featureMap default = 0;
    ram      attribute clusterRevision default = 3;
  }

  server cluster FlowMeasurement {
    ram      attribute measuredValue default = 5;
    ram      attribute minMeasuredValue default = 0;
    ram      attribute maxMeasuredValue default = 100;
    ram      attribute tolerance default = 0;
    ram      attribute featureMap default = 0;
    ram      attribute clusterRevision default = 3;
  }

  server cluster RelativeHumidityMeasurement {
    ram      attribute measuredValue;
    ram      attribute minMeasuredValue default = 0;
    ram      attribute maxMeasuredValue default = 0x2710;
    ram      attribute tolerance;
    ram      attribute featureMap default = 0;
    ram      attribute clusterRevision default = 3;
  }

  server cluster OccupancySensing {
    ram      attribute occupancy;
    ram      attribute occupancySensorType;
    ram      attribute occupancySensorTypeBitmap;
    ram      attribute featureMap default = 0;
    ram      attribute clusterRevision default = 3;
  }

  server cluster CarbonMonoxideConcentrationMeasurement {
    callback attribute measuredValue;
    callback attribute minMeasuredValue;
    callback attribute maxMeasuredValue;
    callback attribute peakMeasuredValue;
    callback attribute peakMeasuredValueWindow;
    callback attribute averageMeasuredValue;
    callback attribute averageMeasuredValueWindow;
    callback attribute uncertainty;
    callback attribute measurementUnit;
    callback attribute measurementMedium;
    callback attribute levelValue;
    callback attribute generatedCommandList;
    callback attribute acceptedCommandList;
    callback attribute attributeList;
    callback attribute featureMap;
    ram      attribute clusterRevision default = 3;
  }

  server cluster CarbonDioxideConcentrationMeasurement {
    callback attribute measuredValue;
    callback attribute minMeasuredValue;
    callback attribute maxMeasuredValue;
    callback attribute peakMeasuredValue;
    callback attribute peakMeasuredValueWindow;
    callback attribute averageMeasuredValue;
    callback attribute averageMeasuredValueWindow;
    callback attribute uncertainty;
    callback attribute measurementUnit;
    callback attribute measurementMedium;
    callback attribute levelValue;
    callback attribute generatedCommandList;
    callback attribute acceptedCommandList;
    callback attribute attributeList;
    callback attribute featureMap;
    ram      attribute clusterRevision default = 3;
  }

  server cluster NitrogenDioxideConcentrationMeasurement {
    callback attribute measuredValue;
    callback attribute minMeasuredValue;
    callback attribute maxMeasuredValue;
    callback attribute peakMeasuredValue;
    callback attribute peakMeasuredValueWindow;
    callback attribute averageMeasuredValue;
    callback attribute averageMeasuredValueWindow;
    callback attribute uncertainty;
    callback attribute measurementUnit;
    callback attribute measurementMedium;
    callback attribute levelValue;
    callback attribute generatedCommandList;
    callback attribute acceptedCommandList;
    callback attribute attributeList;
    callback attribute featureMap;
    ram      attribute clusterRevision default = 3;
  }

  server cluster OzoneConcentrationMeasurement {
    callback attribute measuredValue;
    callback attribute minMeasuredValue;
    callback attribute maxMeasuredValue;
    callback attribute peakMeasuredValue;
    callback attribute peakMeasuredValueWindow;
    callback attribute averageMeasuredValue;
    callback attribute averageMeasuredValueWindow;
    callback attribute uncertainty;
    callback attribute measurementUnit;
    callback attribute measurementMedium;
    callback attribute levelValue;
    callback attribute generatedCommandList;
    callback attribute acceptedCommandList;
    callback attribute attributeList;
    callback attribute featureMap;
    ram      attribute clusterRevision default = 3;
  }

  server cluster Pm25ConcentrationMeasurement {
    callback attribute measuredValue;
    callback attribute minMeasuredValue;
    callback attribute maxMeasuredValue;
    callback attribute peakMeasuredValue;
    callback attribute peakMeasuredValueWindow;
    callback attribute averageMeasuredValue;
    callback attribute averageMeasuredValueWindow;
    callback attribute uncertainty;
    callback attribute measurementUnit;
    callback attribute measurementMedium;
    callback attribute levelValue;
    callback attribute generatedCommandList;
    callback attribute acceptedCommandList;
    callback attribute attributeList;
    callback attribute featureMap;
    ram      attribute clusterRevision default = 3;
  }

  server cluster FormaldehydeConcentrationMeasurement {
    callback attribute measuredValue;
    callback attribute minMeasuredValue;
    callback attribute maxMeasuredValue;
    callback attribute peakMeasuredValue;
    callback attribute peakMeasuredValueWindow;
    callback attribute averageMeasuredValue;
    callback attribute averageMeasuredValueWindow;
    callback attribute uncertainty;
    callback attribute measurementUnit;
    callback attribute measurementMedium;
    callback attribute levelValue;
    callback attribute generatedCommandList;
    callback attribute acceptedCommandList;
    callback attribute attributeList;
    callback attribute featureMap;
    ram      attribute clusterRevision default = 3;
  }

  server cluster Pm1ConcentrationMeasurement {
    callback attribute measuredValue;
    callback attribute minMeasuredValue;
    callback attribute maxMeasuredValue;
    callback attribute peakMeasuredValue;
    callback attribute peakMeasuredValueWindow;
    callback attribute averageMeasuredValue;
    callback attribute averageMeasuredValueWindow;
    callback attribute uncertainty;
    callback attribute measurementUnit;
    callback attribute measurementMedium;
    callback attribute levelValue;
    callback attribute generatedCommandList;
    callback attribute acceptedCommandList;
    callback attribute attributeList;
    callback attribute featureMap;
    ram      attribute clusterRevision default = 3;
  }

  server cluster Pm10ConcentrationMeasurement {
    callback attribute measuredValue;
    callback attribute minMeasuredValue;
    callback attribute maxMeasuredValue;
    callback attribute peakMeasuredValue;
    callback attribute peakMeasuredValueWindow;
    callback attribute averageMeasuredValue;
    callback attribute averageMeasuredValueWindow;
    callback attribute uncertainty;
    callback attribute measurementUnit;
    callback attribute measurementMedium;
    callback attribute levelValue;
    callback attribute generatedCommandList;
    callback attribute acceptedCommandList;
    callback attribute attributeList;
    callback attribute featureMap;
    ram      attribute clusterRevision default = 3;
  }

  server cluster TotalVolatileOrganicCompoundsConcentrationMeasurement {
    callback attribute measuredValue;
    callback attribute minMeasuredValue;
    callback attribute maxMeasuredValue;
    callback attribute peakMeasuredValue;
    callback attribute peakMeasuredValueWindow;
    callback attribute averageMeasuredValue;
    callback attribute averageMeasuredValueWindow;
    callback attribute uncertainty;
    callback attribute measurementUnit;
    callback attribute measurementMedium;
    callback attribute levelValue;
    callback attribute generatedCommandList;
    callback attribute acceptedCommandList;
    callback attribute attributeList;
    callback attribute featureMap;
    ram      attribute clusterRevision default = 3;
  }

  server cluster RadonConcentrationMeasurement {
    callback attribute measuredValue;
    callback attribute minMeasuredValue;
    callback attribute maxMeasuredValue;
    callback attribute peakMeasuredValue;
    callback attribute peakMeasuredValueWindow;
    callback attribute averageMeasuredValue;
    callback attribute averageMeasuredValueWindow;
    callback attribute uncertainty;
    callback attribute measurementUnit;
    callback attribute measurementMedium;
    callback attribute levelValue;
    callback attribute generatedCommandList;
    callback attribute acceptedCommandList;
    callback attribute attributeList;
    callback attribute featureMap;
    ram      attribute clusterRevision default = 3;
  }

  server cluster WakeOnLan {
    ram      attribute MACAddress;
    ram      attribute featureMap default = 0;
    ram      attribute clusterRevision default = 1;
  }

  server cluster LowPower {
    ram      attribute featureMap default = 0;
    ram      attribute clusterRevision default = 1;

    handle command Sleep;
  }

  server cluster ElectricalMeasurement {
    ram      attribute measurementType default = 0x000000;
    ram      attribute totalActivePower default = 0x000000;
    ram      attribute rmsVoltage default = 0xffff;
    ram      attribute rmsVoltageMin default = 0x8000;
    ram      attribute rmsVoltageMax default = 0x8000;
    ram      attribute rmsCurrent default = 0xffff;
    ram      attribute rmsCurrentMin default = 0xffff;
    ram      attribute rmsCurrentMax default = 0xffff;
    ram      attribute activePower default = 0xffff;
    ram      attribute activePowerMin default = 0xffff;
    ram      attribute activePowerMax default = 0xffff;
    ram      attribute featureMap default = 0;
    ram      attribute clusterRevision default = 3;
  }

  server cluster UnitTesting {
    emits event TestEvent;
    emits event TestFabricScopedEvent;
    emits event TestDifferentVendorMeiEvent;
    ram      attribute boolean default = false;
    ram      attribute bitmap8 default = 0;
    ram      attribute bitmap16 default = 0;
    ram      attribute bitmap32 default = 0;
    ram      attribute bitmap64 default = 0;
    ram      attribute int8u default = 0;
    ram      attribute int16u default = 0;
    ram      attribute int24u default = 0;
    ram      attribute int32u default = 0;
    ram      attribute int40u default = 0;
    ram      attribute int48u default = 0;
    ram      attribute int56u default = 0;
    ram      attribute int64u default = 0;
    ram      attribute int8s default = 0;
    ram      attribute int16s default = 0;
    ram      attribute int24s default = 0;
    ram      attribute int32s default = 0;
    ram      attribute int40s default = 0;
    ram      attribute int48s default = 0;
    ram      attribute int56s default = 0;
    ram      attribute int64s default = 0;
    ram      attribute enum8 default = 0;
    ram      attribute enum16 default = 0;
    ram      attribute floatSingle default = 0;
    ram      attribute floatDouble default = 0;
    ram      attribute octetString;
    callback attribute listInt8u;
    callback attribute listOctetString;
    callback attribute listStructOctetString;
    ram      attribute longOctetString;
    ram      attribute charString;
    ram      attribute longCharString;
    ram      attribute epochUs;
    ram      attribute epochS;
    ram      attribute vendorId;
    callback attribute listNullablesAndOptionalsStruct;
    ram      attribute enumAttr;
    callback attribute structAttr;
    ram      attribute rangeRestrictedInt8u default = 70;
    ram      attribute rangeRestrictedInt8s default = -20;
    ram      attribute rangeRestrictedInt16u default = 200;
    ram      attribute rangeRestrictedInt16s default = -100;
    callback attribute listLongOctetString;
    callback attribute listFabricScoped;
    ram      attribute timedWriteBoolean;
    callback attribute generalErrorBoolean;
    callback attribute clusterErrorBoolean;
    ram      attribute nullableBoolean default = false;
    ram      attribute nullableBitmap8 default = 0;
    ram      attribute nullableBitmap16 default = 0;
    ram      attribute nullableBitmap32 default = 0;
    ram      attribute nullableBitmap64 default = 0;
    ram      attribute nullableInt8u default = 0;
    ram      attribute nullableInt16u default = 0;
    ram      attribute nullableInt24u default = 0;
    ram      attribute nullableInt32u default = 0;
    ram      attribute nullableInt40u default = 0;
    ram      attribute nullableInt48u default = 0;
    ram      attribute nullableInt56u default = 0;
    ram      attribute nullableInt64u default = 0;
    ram      attribute nullableInt8s default = 0;
    ram      attribute nullableInt16s default = 0;
    ram      attribute nullableInt24s default = 0;
    ram      attribute nullableInt32s default = 0;
    ram      attribute nullableInt40s default = 0;
    ram      attribute nullableInt48s default = 0;
    ram      attribute nullableInt56s default = 0;
    ram      attribute nullableInt64s default = 0;
    ram      attribute nullableEnum8 default = 0;
    ram      attribute nullableEnum16 default = 0;
    ram      attribute nullableFloatSingle default = 0;
    ram      attribute nullableFloatDouble default = 0;
    ram      attribute nullableOctetString;
    ram      attribute nullableCharString;
    ram      attribute nullableEnumAttr;
    callback attribute nullableStruct;
    ram      attribute nullableRangeRestrictedInt8u default = 70;
    ram      attribute nullableRangeRestrictedInt8s default = -20;
    ram      attribute nullableRangeRestrictedInt16u default = 200;
    ram      attribute nullableRangeRestrictedInt16s default = -100;
    callback attribute writeOnlyInt8u default = 0;
    ram      attribute featureMap default = 0;
    ram      attribute clusterRevision default = 1;
    ram      attribute meiInt8u default = 0;

    handle command Test;
    handle command TestSpecificResponse;
    handle command TestNotHandled;
    handle command TestAddArgumentsResponse;
    handle command TestSpecific;
    handle command TestAddArguments;
    handle command TestListInt8UReverseResponse;
    handle command TestEnumsResponse;
    handle command TestNullableOptionalResponse;
    handle command TestStructArgumentRequest;
    handle command TestNestedStructArgumentRequest;
    handle command TestListStructArgumentRequest;
    handle command SimpleStructResponse;
    handle command TestListInt8UArgumentRequest;
    handle command TestEmitTestEventResponse;
    handle command TestNestedStructListArgumentRequest;
    handle command TestEmitTestFabricScopedEventResponse;
    handle command TestListNestedStructListArgumentRequest;
    handle command TestListInt8UReverseRequest;
    handle command TestEnumsRequest;
    handle command TestNullableOptionalRequest;
    handle command SimpleStructEchoRequest;
    handle command TimedInvokeRequest;
    handle command TestSimpleOptionalArgumentRequest;
    handle command TestEmitTestEventRequest;
    handle command TestEmitTestFabricScopedEventRequest;
    handle command TestBatchHelperRequest;
    handle command TestSecondBatchHelperRequest;
    handle command TestDifferentVendorMeiRequest;
    handle command TestDifferentVendorMeiResponse;
  }
}
endpoint 2 {
  device type ma_powersource = 17, version 1;
  device type ma_onofflight = 256, version 1;


  server cluster Identify {
    ram      attribute identifyTime default = 0x0000;
    ram      attribute identifyType default = 0x00;
    callback attribute generatedCommandList;
    callback attribute acceptedCommandList;
    callback attribute eventList;
    callback attribute attributeList;
    ram      attribute featureMap default = 0;
    ram      attribute clusterRevision default = 4;

    handle command Identify;
    handle command TriggerEffect;
  }

  server cluster Groups {
    ram      attribute nameSupport;
    callback attribute generatedCommandList;
    callback attribute acceptedCommandList;
    callback attribute eventList;
    callback attribute attributeList;
    ram      attribute featureMap default = 0;
    ram      attribute clusterRevision default = 4;

    handle command AddGroup;
    handle command AddGroupResponse;
    handle command ViewGroup;
    handle command ViewGroupResponse;
    handle command GetGroupMembership;
    handle command GetGroupMembershipResponse;
    handle command RemoveGroup;
    handle command RemoveGroupResponse;
    handle command RemoveAllGroups;
    handle command AddGroupIfIdentifying;
  }

  server cluster OnOff {
    ram      attribute onOff default = 0x00;
    ram      attribute globalSceneControl default = 1;
    ram      attribute onTime default = 0;
    ram      attribute offWaitTime default = 0;
    ram      attribute startUpOnOff;
    callback attribute generatedCommandList;
    callback attribute acceptedCommandList;
    callback attribute eventList;
    callback attribute attributeList;
    ram      attribute featureMap default = 0x0001;
    ram      attribute clusterRevision default = 5;

    handle command Off;
    handle command On;
    handle command Toggle;
    handle command OffWithEffect;
    handle command OnWithRecallGlobalScene;
    handle command OnWithTimedOff;
  }

  server cluster Descriptor {
    callback attribute deviceTypeList;
    callback attribute serverList;
    callback attribute clientList;
    callback attribute partsList;
    callback attribute tagList;
    callback attribute generatedCommandList;
    callback attribute acceptedCommandList;
    callback attribute eventList;
    callback attribute attributeList;
    callback attribute featureMap;
    callback attribute clusterRevision;
  }

  server cluster PowerSource {
    ram      attribute status default = 0;
    ram      attribute order default = 1;
    ram      attribute description default = "B3";
    ram      attribute batChargeLevel default = 0;
    ram      attribute batReplacementNeeded;
    ram      attribute batReplaceability;
    callback attribute endpointList;
    callback attribute generatedCommandList;
    callback attribute acceptedCommandList;
    callback attribute eventList;
    callback attribute attributeList;
    ram      attribute featureMap default = 2;
    ram      attribute clusterRevision default = 2;
  }

  server cluster ScenesManagement {
    ram      attribute lastConfiguredBy;
    ram      attribute sceneTableSize default = 16;
    callback attribute fabricSceneInfo;
    callback attribute generatedCommandList;
    callback attribute acceptedCommandList;
    callback attribute eventList;
    callback attribute attributeList;
    ram      attribute featureMap default = 1;
    ram      attribute clusterRevision default = 1;

    handle command AddScene;
    handle command AddSceneResponse;
    handle command ViewScene;
    handle command ViewSceneResponse;
    handle command RemoveScene;
    handle command RemoveSceneResponse;
    handle command RemoveAllScenes;
    handle command RemoveAllScenesResponse;
    handle command StoreScene;
    handle command StoreSceneResponse;
    handle command RecallScene;
    handle command GetSceneMembership;
    handle command GetSceneMembershipResponse;
    handle command CopyScene;
    handle command CopySceneResponse;
  }

  server cluster OccupancySensing {
    ram      attribute occupancy;
    ram      attribute occupancySensorType;
    ram      attribute occupancySensorTypeBitmap;
    ram      attribute featureMap default = 0;
    ram      attribute clusterRevision default = 3;
  }
}
endpoint 65534 {
  device type ma_secondary_network_commissioning = 4293984258, version 1;


  server cluster Descriptor {
    callback attribute deviceTypeList;
    callback attribute serverList;
    callback attribute clientList;
    callback attribute partsList;
    callback attribute generatedCommandList;
    callback attribute acceptedCommandList;
    callback attribute eventList;
    callback attribute attributeList;
    callback attribute featureMap;
    callback attribute clusterRevision;
  }

  server cluster NetworkCommissioning {
    callback attribute maxNetworks;
    callback attribute networks;
    callback attribute scanMaxTimeSeconds;
    callback attribute connectMaxTimeSeconds;
    callback attribute interfaceEnabled;
    callback attribute lastNetworkingStatus;
    callback attribute lastNetworkID;
    callback attribute lastConnectErrorValue;
    callback attribute generatedCommandList;
    callback attribute acceptedCommandList;
    callback attribute eventList;
    callback attribute attributeList;
    callback attribute featureMap default = 0;
    callback attribute clusterRevision default = 1;

    handle command ScanNetworks;
    handle command ScanNetworksResponse;
    handle command AddOrUpdateWiFiNetwork;
    handle command AddOrUpdateThreadNetwork;
    handle command RemoveNetwork;
    handle command NetworkConfigResponse;
    handle command ConnectNetwork;
    handle command ConnectNetworkResponse;
    handle command ReorderNetwork;
  }
}

<|MERGE_RESOLUTION|>--- conflicted
+++ resolved
@@ -8221,11 +8221,7 @@
     callback attribute acceptedCommandList;
     callback attribute eventList;
     callback attribute attributeList;
-<<<<<<< HEAD
-    callback attribute featureMap default = 0;
-=======
     callback attribute featureMap;
->>>>>>> 1f3675cd
     ram      attribute clusterRevision default = 1;
   }
 
