// This IDL was generated automatically by ZAP.
// It is for view/code review purposes only.

/** Attributes and commands for putting a device into Identification mode (e.g. flashing a light). */
cluster Identify = 3 {
  revision 4;

  enum EffectIdentifierEnum : enum8 {
    kBlink = 0;
    kBreathe = 1;
    kOkay = 2;
    kChannelChange = 11;
    kFinishEffect = 254;
    kStopEffect = 255;
  }

  enum EffectVariantEnum : enum8 {
    kDefault = 0;
  }

  enum IdentifyTypeEnum : enum8 {
    kNone = 0;
    kLightOutput = 1;
    kVisibleIndicator = 2;
    kAudibleBeep = 3;
    kDisplay = 4;
    kActuator = 5;
  }

  attribute int16u identifyTime = 0;
  readonly attribute IdentifyTypeEnum identifyType = 1;
  readonly attribute command_id generatedCommandList[] = 65528;
  readonly attribute command_id acceptedCommandList[] = 65529;
  readonly attribute event_id eventList[] = 65530;
  readonly attribute attrib_id attributeList[] = 65531;
  readonly attribute bitmap32 featureMap = 65532;
  readonly attribute int16u clusterRevision = 65533;

  request struct IdentifyRequest {
    int16u identifyTime = 0;
  }

  request struct TriggerEffectRequest {
    EffectIdentifierEnum effectIdentifier = 0;
    EffectVariantEnum effectVariant = 1;
  }

  /** Command description for Identify */
  command access(invoke: manage) Identify(IdentifyRequest): DefaultSuccess = 0;
  /** Command description for TriggerEffect */
  command access(invoke: manage) TriggerEffect(TriggerEffectRequest): DefaultSuccess = 64;
}

/** Attributes and commands for group configuration and manipulation. */
cluster Groups = 4 {
  revision 4;

  bitmap Feature : bitmap32 {
    kGroupNames = 0x1;
  }

  bitmap NameSupportBitmap : bitmap8 {
    kGroupNames = 0x80;
  }

  readonly attribute NameSupportBitmap nameSupport = 0;
  readonly attribute command_id generatedCommandList[] = 65528;
  readonly attribute command_id acceptedCommandList[] = 65529;
  readonly attribute event_id eventList[] = 65530;
  readonly attribute attrib_id attributeList[] = 65531;
  readonly attribute bitmap32 featureMap = 65532;
  readonly attribute int16u clusterRevision = 65533;

  request struct AddGroupRequest {
    group_id groupID = 0;
    char_string<16> groupName = 1;
  }

  response struct AddGroupResponse = 0 {
    enum8 status = 0;
    group_id groupID = 1;
  }

  request struct ViewGroupRequest {
    group_id groupID = 0;
  }

  response struct ViewGroupResponse = 1 {
    enum8 status = 0;
    group_id groupID = 1;
    char_string<16> groupName = 2;
  }

  request struct GetGroupMembershipRequest {
    group_id groupList[] = 0;
  }

  response struct GetGroupMembershipResponse = 2 {
    nullable int8u capacity = 0;
    group_id groupList[] = 1;
  }

  request struct RemoveGroupRequest {
    group_id groupID = 0;
  }

  response struct RemoveGroupResponse = 3 {
    enum8 status = 0;
    group_id groupID = 1;
  }

  request struct AddGroupIfIdentifyingRequest {
    group_id groupID = 0;
    char_string<16> groupName = 1;
  }

  /** Command description for AddGroup */
  fabric command access(invoke: manage) AddGroup(AddGroupRequest): AddGroupResponse = 0;
  /** Command description for ViewGroup */
  fabric command ViewGroup(ViewGroupRequest): ViewGroupResponse = 1;
  /** Command description for GetGroupMembership */
  fabric command GetGroupMembership(GetGroupMembershipRequest): GetGroupMembershipResponse = 2;
  /** Command description for RemoveGroup */
  fabric command access(invoke: manage) RemoveGroup(RemoveGroupRequest): RemoveGroupResponse = 3;
  /** Command description for RemoveAllGroups */
  fabric command access(invoke: manage) RemoveAllGroups(): DefaultSuccess = 4;
  /** Command description for AddGroupIfIdentifying */
  fabric command access(invoke: manage) AddGroupIfIdentifying(AddGroupIfIdentifyingRequest): DefaultSuccess = 5;
}

/** Attributes and commands for scene configuration and manipulation. */
provisional cluster Scenes = 5 {
  revision 5;

  bitmap CopyModeBitmap : bitmap8 {
    kCopyAllScenes = 0x1;
  }

  bitmap Feature : bitmap32 {
    kSceneNames = 0x1;
    kExplicit = 0x2;
    kTableSize = 0x4;
    kFabricScenes = 0x8;
  }

  bitmap NameSupportBitmap : bitmap8 {
    kSceneNames = 0x80;
  }

  struct AttributeValuePair {
    attrib_id attributeID = 0;
    int32u attributeValue = 1;
  }

  struct ExtensionFieldSet {
    cluster_id clusterID = 0;
    AttributeValuePair attributeValueList[] = 1;
  }

  fabric_scoped struct SceneInfoStruct {
    int8u sceneCount = 0;
    fabric_sensitive int8u currentScene = 1;
    fabric_sensitive group_id currentGroup = 2;
    fabric_sensitive boolean sceneValid = 3;
    int8u remainingCapacity = 4;
    fabric_idx fabricIndex = 254;
  }

  readonly attribute optional int8u sceneCount = 0;
  readonly attribute optional int8u currentScene = 1;
  readonly attribute optional group_id currentGroup = 2;
  readonly attribute optional boolean sceneValid = 3;
  readonly attribute NameSupportBitmap nameSupport = 4;
  readonly attribute optional nullable node_id lastConfiguredBy = 5;
  readonly attribute int16u sceneTableSize = 6;
  readonly attribute SceneInfoStruct fabricSceneInfo[] = 7;
  readonly attribute command_id generatedCommandList[] = 65528;
  readonly attribute command_id acceptedCommandList[] = 65529;
  readonly attribute event_id eventList[] = 65530;
  readonly attribute attrib_id attributeList[] = 65531;
  readonly attribute bitmap32 featureMap = 65532;
  readonly attribute int16u clusterRevision = 65533;

  request struct AddSceneRequest {
    group_id groupID = 0;
    int8u sceneID = 1;
    int16u transitionTime = 2;
    char_string sceneName = 3;
    ExtensionFieldSet extensionFieldSets[] = 4;
  }

  response struct AddSceneResponse = 0 {
    status status = 0;
    group_id groupID = 1;
    int8u sceneID = 2;
  }

  request struct ViewSceneRequest {
    group_id groupID = 0;
    int8u sceneID = 1;
  }

  response struct ViewSceneResponse = 1 {
    status status = 0;
    group_id groupID = 1;
    int8u sceneID = 2;
    optional int16u transitionTime = 3;
    optional char_string sceneName = 4;
    optional ExtensionFieldSet extensionFieldSets[] = 5;
  }

  request struct RemoveSceneRequest {
    group_id groupID = 0;
    int8u sceneID = 1;
  }

  response struct RemoveSceneResponse = 2 {
    status status = 0;
    group_id groupID = 1;
    int8u sceneID = 2;
  }

  request struct RemoveAllScenesRequest {
    group_id groupID = 0;
  }

  response struct RemoveAllScenesResponse = 3 {
    status status = 0;
    group_id groupID = 1;
  }

  request struct StoreSceneRequest {
    group_id groupID = 0;
    int8u sceneID = 1;
  }

  response struct StoreSceneResponse = 4 {
    status status = 0;
    group_id groupID = 1;
    int8u sceneID = 2;
  }

  request struct RecallSceneRequest {
    group_id groupID = 0;
    int8u sceneID = 1;
    optional nullable int16u transitionTime = 2;
  }

  request struct GetSceneMembershipRequest {
    group_id groupID = 0;
  }

  response struct GetSceneMembershipResponse = 6 {
    status status = 0;
    nullable int8u capacity = 1;
    group_id groupID = 2;
    optional int8u sceneList[] = 3;
  }

  request struct EnhancedAddSceneRequest {
    group_id groupID = 0;
    int8u sceneID = 1;
    int16u transitionTime = 2;
    char_string sceneName = 3;
    ExtensionFieldSet extensionFieldSets[] = 4;
  }

  response struct EnhancedAddSceneResponse = 64 {
    status status = 0;
    group_id groupID = 1;
    int8u sceneID = 2;
  }

  request struct EnhancedViewSceneRequest {
    group_id groupID = 0;
    int8u sceneID = 1;
  }

  response struct EnhancedViewSceneResponse = 65 {
    status status = 0;
    group_id groupID = 1;
    int8u sceneID = 2;
    optional int16u transitionTime = 3;
    optional char_string sceneName = 4;
    optional ExtensionFieldSet extensionFieldSets[] = 5;
  }

  request struct CopySceneRequest {
    CopyModeBitmap mode = 0;
    group_id groupIdentifierFrom = 1;
    int8u sceneIdentifierFrom = 2;
    group_id groupIdentifierTo = 3;
    int8u sceneIdentifierTo = 4;
  }

  response struct CopySceneResponse = 66 {
    status status = 0;
    group_id groupIdentifierFrom = 1;
    int8u sceneIdentifierFrom = 2;
  }

  /** Add a scene to the scene table. Extension field sets are supported, and are inputed as '{"ClusterID": VALUE, "AttributeValueList":[{"AttributeId": VALUE, "AttributeValue": VALUE}]}' */
  fabric command access(invoke: manage) AddScene(AddSceneRequest): AddSceneResponse = 0;
  /** Retrieves the requested scene entry from its Scene table. */
  fabric command ViewScene(ViewSceneRequest): ViewSceneResponse = 1;
  /** Removes the requested scene entry, corresponding to the value of the GroupID field, from its Scene Table */
  fabric command access(invoke: manage) RemoveScene(RemoveSceneRequest): RemoveSceneResponse = 2;
  /** Remove all scenes, corresponding to the value of the GroupID field, from its Scene Table */
  fabric command access(invoke: manage) RemoveAllScenes(RemoveAllScenesRequest): RemoveAllScenesResponse = 3;
  /** Adds the scene entry into its Scene Table along with all extension field sets corresponding to the current state of other clusters on the same endpoint */
  fabric command access(invoke: manage) StoreScene(StoreSceneRequest): StoreSceneResponse = 4;
  /** Set the attributes and corresponding state for each other cluster implemented on the endpoint accordingly to the resquested scene entry in the Scene Table */
  fabric command RecallScene(RecallSceneRequest): DefaultSuccess = 5;
  /** Get an unused scene identifier when no commissioning tool is in the network, or for a commissioning tool to get the used scene identifiers within a certain group */
  fabric command GetSceneMembership(GetSceneMembershipRequest): GetSceneMembershipResponse = 6;
  /** Allows a scene to be added using a finer scene transition time than the AddScene command. */
  fabric command EnhancedAddScene(EnhancedAddSceneRequest): EnhancedAddSceneResponse = 64;
  /** Allows a scene to be retrieved using a finer scene transition time than the ViewScene command */
  fabric command EnhancedViewScene(EnhancedViewSceneRequest): EnhancedViewSceneResponse = 65;
  /** Allows a client to efficiently copy scenes from one group/scene identifier pair to another group/scene identifier pair. */
  fabric command CopyScene(CopySceneRequest): CopySceneResponse = 66;
}

/** Attributes and commands for switching devices between 'On' and 'Off' states. */
cluster OnOff = 6 {
  revision 6;

  enum DelayedAllOffEffectVariantEnum : enum8 {
    kDelayedOffFastFade = 0;
    kNoFade = 1;
    kDelayedOffSlowFade = 2;
  }

  enum DyingLightEffectVariantEnum : enum8 {
    kDyingLightFadeOff = 0;
  }

  enum EffectIdentifierEnum : enum8 {
    kDelayedAllOff = 0;
    kDyingLight = 1;
  }

  enum StartUpOnOffEnum : enum8 {
    kOff = 0;
    kOn = 1;
    kToggle = 2;
  }

  bitmap Feature : bitmap32 {
    kLighting = 0x1;
    kDeadFrontBehavior = 0x2;
    kOffOnly = 0x4;
  }

  bitmap OnOffControlBitmap : bitmap8 {
    kAcceptOnlyWhenOn = 0x1;
  }

  readonly attribute boolean onOff = 0;
  readonly attribute optional boolean globalSceneControl = 16384;
  attribute optional int16u onTime = 16385;
  attribute optional int16u offWaitTime = 16386;
  attribute access(write: manage) optional nullable StartUpOnOffEnum startUpOnOff = 16387;
  readonly attribute command_id generatedCommandList[] = 65528;
  readonly attribute command_id acceptedCommandList[] = 65529;
  readonly attribute event_id eventList[] = 65530;
  readonly attribute attrib_id attributeList[] = 65531;
  readonly attribute bitmap32 featureMap = 65532;
  readonly attribute int16u clusterRevision = 65533;

  request struct OffWithEffectRequest {
    EffectIdentifierEnum effectIdentifier = 0;
    enum8 effectVariant = 1;
  }

  request struct OnWithTimedOffRequest {
    OnOffControlBitmap onOffControl = 0;
    int16u onTime = 1;
    int16u offWaitTime = 2;
  }

  /** On receipt of this command, a device SHALL enter its ‘Off’ state. This state is device dependent, but it is recommended that it is used for power off or similar functions. On receipt of the Off command, the OnTime attribute SHALL be set to 0. */
  command Off(): DefaultSuccess = 0;
  /** On receipt of this command, a device SHALL enter its ‘On’ state. This state is device dependent, but it is recommended that it is used for power on or similar functions. On receipt of the On command, if the value of the OnTime attribute is equal to 0, the device SHALL set the OffWaitTime attribute to 0. */
  command On(): DefaultSuccess = 1;
  /** On receipt of this command, if a device is in its ‘Off’ state it SHALL enter its ‘On’ state. Otherwise, if it is in its ‘On’ state it SHALL enter its ‘Off’ state. On receipt of the Toggle command, if the value of the OnOff attribute is equal to FALSE and if the value of the OnTime attribute is equal to 0, the device SHALL set the OffWaitTime attribute to 0. If the value of the OnOff attribute is equal to TRUE, the OnTime attribute SHALL be set to 0. */
  command Toggle(): DefaultSuccess = 2;
  /** The OffWithEffect command allows devices to be turned off using enhanced ways of fading. */
  command OffWithEffect(OffWithEffectRequest): DefaultSuccess = 64;
  /** The OnWithRecallGlobalScene command allows the recall of the settings when the device was turned off. */
  command OnWithRecallGlobalScene(): DefaultSuccess = 65;
  /** The OnWithTimedOff command allows devices to be turned on for a specific duration with a guarded off duration so that SHOULD the device be subsequently switched off, further OnWithTimedOff commands, received during this time, are prevented from turning the devices back on. */
  command OnWithTimedOff(OnWithTimedOffRequest): DefaultSuccess = 66;
}

/** Attributes and commands for switching devices between 'On' and 'Off' states. */
cluster OnOff = 6 {
  revision 6;

  enum DelayedAllOffEffectVariantEnum : enum8 {
    kDelayedOffFastFade = 0;
    kNoFade = 1;
    kDelayedOffSlowFade = 2;
  }

  enum DyingLightEffectVariantEnum : enum8 {
    kDyingLightFadeOff = 0;
  }

  enum EffectIdentifierEnum : enum8 {
    kDelayedAllOff = 0;
    kDyingLight = 1;
  }

  enum StartUpOnOffEnum : enum8 {
    kOff = 0;
    kOn = 1;
    kToggle = 2;
  }

  bitmap Feature : bitmap32 {
    kLighting = 0x1;
    kDeadFrontBehavior = 0x2;
    kOffOnly = 0x4;
  }

  bitmap OnOffControlBitmap : bitmap8 {
    kAcceptOnlyWhenOn = 0x1;
  }

  readonly attribute boolean onOff = 0;
  readonly attribute optional boolean globalSceneControl = 16384;
  attribute optional int16u onTime = 16385;
  attribute optional int16u offWaitTime = 16386;
  attribute access(write: manage) optional nullable StartUpOnOffEnum startUpOnOff = 16387;
  readonly attribute command_id generatedCommandList[] = 65528;
  readonly attribute command_id acceptedCommandList[] = 65529;
  readonly attribute event_id eventList[] = 65530;
  readonly attribute attrib_id attributeList[] = 65531;
  readonly attribute bitmap32 featureMap = 65532;
  readonly attribute int16u clusterRevision = 65533;

  request struct OffWithEffectRequest {
    EffectIdentifierEnum effectIdentifier = 0;
    enum8 effectVariant = 1;
  }

  request struct OnWithTimedOffRequest {
    OnOffControlBitmap onOffControl = 0;
    int16u onTime = 1;
    int16u offWaitTime = 2;
  }

  /** On receipt of this command, a device SHALL enter its ‘Off’ state. This state is device dependent, but it is recommended that it is used for power off or similar functions. On receipt of the Off command, the OnTime attribute SHALL be set to 0. */
  command Off(): DefaultSuccess = 0;
  /** On receipt of this command, a device SHALL enter its ‘On’ state. This state is device dependent, but it is recommended that it is used for power on or similar functions. On receipt of the On command, if the value of the OnTime attribute is equal to 0, the device SHALL set the OffWaitTime attribute to 0. */
  command On(): DefaultSuccess = 1;
  /** On receipt of this command, if a device is in its ‘Off’ state it SHALL enter its ‘On’ state. Otherwise, if it is in its ‘On’ state it SHALL enter its ‘Off’ state. On receipt of the Toggle command, if the value of the OnOff attribute is equal to FALSE and if the value of the OnTime attribute is equal to 0, the device SHALL set the OffWaitTime attribute to 0. If the value of the OnOff attribute is equal to TRUE, the OnTime attribute SHALL be set to 0. */
  command Toggle(): DefaultSuccess = 2;
  /** The OffWithEffect command allows devices to be turned off using enhanced ways of fading. */
  command OffWithEffect(OffWithEffectRequest): DefaultSuccess = 64;
  /** The OnWithRecallGlobalScene command allows the recall of the settings when the device was turned off. */
  command OnWithRecallGlobalScene(): DefaultSuccess = 65;
  /** The OnWithTimedOff command allows devices to be turned on for a specific duration with a guarded off duration so that SHOULD the device be subsequently switched off, further OnWithTimedOff commands, received during this time, are prevented from turning the devices back on. */
  command OnWithTimedOff(OnWithTimedOffRequest): DefaultSuccess = 66;
}

/** Attributes and commands for configuring On/Off switching devices. */
cluster OnOffSwitchConfiguration = 7 {
  revision 1; // NOTE: Default/not specifically set

  readonly attribute enum8 switchType = 0;
  attribute enum8 switchActions = 16;
  readonly attribute command_id generatedCommandList[] = 65528;
  readonly attribute command_id acceptedCommandList[] = 65529;
  readonly attribute event_id eventList[] = 65530;
  readonly attribute attrib_id attributeList[] = 65531;
  readonly attribute bitmap32 featureMap = 65532;
  readonly attribute int16u clusterRevision = 65533;
}

/** Attributes and commands for controlling devices that can be set to a level between fully 'On' and fully 'Off.' */
cluster LevelControl = 8 {
  revision 5;

  enum MoveModeEnum : enum8 {
    kUp = 0;
    kDown = 1;
  }

  enum StepModeEnum : enum8 {
    kUp = 0;
    kDown = 1;
  }

  bitmap Feature : bitmap32 {
    kOnOff = 0x1;
    kLighting = 0x2;
    kFrequency = 0x4;
  }

  bitmap OptionsBitmap : bitmap8 {
    kExecuteIfOff = 0x1;
    kCoupleColorTempToLevel = 0x2;
  }

  readonly attribute nullable int8u currentLevel = 0;
  readonly attribute optional int16u remainingTime = 1;
  readonly attribute optional int8u minLevel = 2;
  readonly attribute optional int8u maxLevel = 3;
  readonly attribute optional int16u currentFrequency = 4;
  readonly attribute optional int16u minFrequency = 5;
  readonly attribute optional int16u maxFrequency = 6;
  attribute OptionsBitmap options = 15;
  attribute optional int16u onOffTransitionTime = 16;
  attribute nullable int8u onLevel = 17;
  attribute optional nullable int16u onTransitionTime = 18;
  attribute optional nullable int16u offTransitionTime = 19;
  attribute optional nullable int8u defaultMoveRate = 20;
  attribute access(write: manage) optional nullable int8u startUpCurrentLevel = 16384;
  readonly attribute command_id generatedCommandList[] = 65528;
  readonly attribute command_id acceptedCommandList[] = 65529;
  readonly attribute event_id eventList[] = 65530;
  readonly attribute attrib_id attributeList[] = 65531;
  readonly attribute bitmap32 featureMap = 65532;
  readonly attribute int16u clusterRevision = 65533;

  request struct MoveToLevelRequest {
    int8u level = 0;
    nullable int16u transitionTime = 1;
    OptionsBitmap optionsMask = 2;
    OptionsBitmap optionsOverride = 3;
  }

  request struct MoveRequest {
    MoveModeEnum moveMode = 0;
    nullable int8u rate = 1;
    OptionsBitmap optionsMask = 2;
    OptionsBitmap optionsOverride = 3;
  }

  request struct StepRequest {
    StepModeEnum stepMode = 0;
    int8u stepSize = 1;
    nullable int16u transitionTime = 2;
    OptionsBitmap optionsMask = 3;
    OptionsBitmap optionsOverride = 4;
  }

  request struct StopRequest {
    OptionsBitmap optionsMask = 0;
    OptionsBitmap optionsOverride = 1;
  }

  request struct MoveToLevelWithOnOffRequest {
    int8u level = 0;
    nullable int16u transitionTime = 1;
    OptionsBitmap optionsMask = 2;
    OptionsBitmap optionsOverride = 3;
  }

  request struct MoveWithOnOffRequest {
    MoveModeEnum moveMode = 0;
    nullable int8u rate = 1;
    OptionsBitmap optionsMask = 2;
    OptionsBitmap optionsOverride = 3;
  }

  request struct StepWithOnOffRequest {
    StepModeEnum stepMode = 0;
    int8u stepSize = 1;
    nullable int16u transitionTime = 2;
    OptionsBitmap optionsMask = 3;
    OptionsBitmap optionsOverride = 4;
  }

  request struct StopWithOnOffRequest {
    OptionsBitmap optionsMask = 0;
    OptionsBitmap optionsOverride = 1;
  }

  request struct MoveToClosestFrequencyRequest {
    int16u frequency = 0;
  }

  /** Command description for MoveToLevel */
  command MoveToLevel(MoveToLevelRequest): DefaultSuccess = 0;
  /** Command description for Move */
  command Move(MoveRequest): DefaultSuccess = 1;
  /** Command description for Step */
  command Step(StepRequest): DefaultSuccess = 2;
  /** Command description for Stop */
  command Stop(StopRequest): DefaultSuccess = 3;
  /** Command description for MoveToLevelWithOnOff */
  command MoveToLevelWithOnOff(MoveToLevelWithOnOffRequest): DefaultSuccess = 4;
  /** Command description for MoveWithOnOff */
  command MoveWithOnOff(MoveWithOnOffRequest): DefaultSuccess = 5;
  /** Command description for StepWithOnOff */
  command StepWithOnOff(StepWithOnOffRequest): DefaultSuccess = 6;
  /** Command description for StopWithOnOff */
  command StopWithOnOff(StopWithOnOffRequest): DefaultSuccess = 7;
  /** Change the currrent frequency to the provided one, or a close
        approximation if the exact provided one is not possible. */
  command MoveToClosestFrequency(MoveToClosestFrequencyRequest): DefaultSuccess = 8;
}

/** An interface for reading the value of a binary measurement and accessing various characteristics of that measurement. */
cluster BinaryInputBasic = 15 {
  revision 1; // NOTE: Default/not specifically set

  attribute optional char_string<16> activeText = 4;
  attribute optional char_string<16> description = 28;
  attribute optional char_string<16> inactiveText = 46;
  attribute boolean outOfService = 81;
  readonly attribute optional enum8 polarity = 84;
  attribute boolean presentValue = 85;
  attribute optional enum8 reliability = 103;
  readonly attribute bitmap8 statusFlags = 111;
  readonly attribute optional int32u applicationType = 256;
  readonly attribute command_id generatedCommandList[] = 65528;
  readonly attribute command_id acceptedCommandList[] = 65529;
  readonly attribute event_id eventList[] = 65530;
  readonly attribute attrib_id attributeList[] = 65531;
  readonly attribute bitmap32 featureMap = 65532;
  readonly attribute int16u clusterRevision = 65533;
}

/** The Descriptor Cluster is meant to replace the support from the Zigbee Device Object (ZDO) for describing a node, its endpoints and clusters. */
cluster Descriptor = 29 {
  revision 2;

  bitmap Feature : bitmap32 {
    kTagList = 0x1;
  }

  struct DeviceTypeStruct {
    devtype_id deviceType = 0;
    int16u revision = 1;
  }

  struct SemanticTagStruct {
    nullable vendor_id mfgCode = 0;
    enum8 namespaceID = 1;
    enum8 tag = 2;
    optional nullable char_string label = 3;
  }

  readonly attribute DeviceTypeStruct deviceTypeList[] = 0;
  readonly attribute cluster_id serverList[] = 1;
  readonly attribute cluster_id clientList[] = 2;
  readonly attribute endpoint_no partsList[] = 3;
  readonly attribute optional SemanticTagStruct tagList[] = 4;
  readonly attribute command_id generatedCommandList[] = 65528;
  readonly attribute command_id acceptedCommandList[] = 65529;
  readonly attribute event_id eventList[] = 65530;
  readonly attribute attrib_id attributeList[] = 65531;
  readonly attribute bitmap32 featureMap = 65532;
  readonly attribute int16u clusterRevision = 65533;
}

/** The Binding Cluster is meant to replace the support from the Zigbee Device Object (ZDO) for supporting the binding table. */
cluster Binding = 30 {
  revision 1; // NOTE: Default/not specifically set

  fabric_scoped struct TargetStruct {
    optional node_id node = 1;
    optional group_id group = 2;
    optional endpoint_no endpoint = 3;
    optional cluster_id cluster = 4;
    fabric_idx fabricIndex = 254;
  }

  attribute access(write: manage) TargetStruct binding[] = 0;
  readonly attribute command_id generatedCommandList[] = 65528;
  readonly attribute command_id acceptedCommandList[] = 65529;
  readonly attribute event_id eventList[] = 65530;
  readonly attribute attrib_id attributeList[] = 65531;
  readonly attribute bitmap32 featureMap = 65532;
  readonly attribute int16u clusterRevision = 65533;
}

/** The Access Control Cluster exposes a data model view of a
      Node's Access Control List (ACL), which codifies the rules used to manage
      and enforce Access Control for the Node's endpoints and their associated
      cluster instances. */
cluster AccessControl = 31 {
  revision 1; // NOTE: Default/not specifically set

  enum AccessControlEntryAuthModeEnum : enum8 {
    kPASE = 1;
    kCASE = 2;
    kGroup = 3;
  }

  enum AccessControlEntryPrivilegeEnum : enum8 {
    kView = 1;
    kProxyView = 2;
    kOperate = 3;
    kManage = 4;
    kAdminister = 5;
  }

  enum ChangeTypeEnum : enum8 {
    kChanged = 0;
    kAdded = 1;
    kRemoved = 2;
  }

  struct AccessControlTargetStruct {
    nullable cluster_id cluster = 0;
    nullable endpoint_no endpoint = 1;
    nullable devtype_id deviceType = 2;
  }

  fabric_scoped struct AccessControlEntryStruct {
    fabric_sensitive AccessControlEntryPrivilegeEnum privilege = 1;
    fabric_sensitive AccessControlEntryAuthModeEnum authMode = 2;
    nullable fabric_sensitive int64u subjects[] = 3;
    nullable fabric_sensitive AccessControlTargetStruct targets[] = 4;
    fabric_idx fabricIndex = 254;
  }

  fabric_scoped struct AccessControlExtensionStruct {
    fabric_sensitive octet_string<128> data = 1;
    fabric_idx fabricIndex = 254;
  }

  fabric_sensitive info event access(read: administer) AccessControlEntryChanged = 0 {
    nullable node_id adminNodeID = 1;
    nullable int16u adminPasscodeID = 2;
    ChangeTypeEnum changeType = 3;
    nullable AccessControlEntryStruct latestValue = 4;
    fabric_idx fabricIndex = 254;
  }

  fabric_sensitive info event access(read: administer) AccessControlExtensionChanged = 1 {
    nullable node_id adminNodeID = 1;
    nullable int16u adminPasscodeID = 2;
    ChangeTypeEnum changeType = 3;
    nullable AccessControlExtensionStruct latestValue = 4;
    fabric_idx fabricIndex = 254;
  }

  attribute access(read: administer, write: administer) AccessControlEntryStruct acl[] = 0;
  attribute access(read: administer, write: administer) optional AccessControlExtensionStruct extension[] = 1;
  readonly attribute int16u subjectsPerAccessControlEntry = 2;
  readonly attribute int16u targetsPerAccessControlEntry = 3;
  readonly attribute int16u accessControlEntriesPerFabric = 4;
  readonly attribute command_id generatedCommandList[] = 65528;
  readonly attribute command_id acceptedCommandList[] = 65529;
  readonly attribute event_id eventList[] = 65530;
  readonly attribute attrib_id attributeList[] = 65531;
  readonly attribute bitmap32 featureMap = 65532;
  readonly attribute int16u clusterRevision = 65533;
}

/** This cluster provides a standardized way for a Node (typically a Bridge, but could be any Node) to expose action information. */
cluster Actions = 37 {
  revision 1; // NOTE: Default/not specifically set

  enum ActionErrorEnum : enum8 {
    kUnknown = 0;
    kInterrupted = 1;
  }

  enum ActionStateEnum : enum8 {
    kInactive = 0;
    kActive = 1;
    kPaused = 2;
    kDisabled = 3;
  }

  enum ActionTypeEnum : enum8 {
    kOther = 0;
    kScene = 1;
    kSequence = 2;
    kAutomation = 3;
    kException = 4;
    kNotification = 5;
    kAlarm = 6;
  }

  enum EndpointListTypeEnum : enum8 {
    kOther = 0;
    kRoom = 1;
    kZone = 2;
  }

  bitmap CommandBits : bitmap16 {
    kInstantAction = 0x1;
    kInstantActionWithTransition = 0x2;
    kStartAction = 0x4;
    kStartActionWithDuration = 0x8;
    kStopAction = 0x10;
    kPauseAction = 0x20;
    kPauseActionWithDuration = 0x40;
    kResumeAction = 0x80;
    kEnableAction = 0x100;
    kEnableActionWithDuration = 0x200;
    kDisableAction = 0x400;
    kDisableActionWithDuration = 0x800;
  }

  struct ActionStruct {
    int16u actionID = 0;
    char_string<32> name = 1;
    ActionTypeEnum type = 2;
    int16u endpointListID = 3;
    CommandBits supportedCommands = 4;
    ActionStateEnum state = 5;
  }

  struct EndpointListStruct {
    int16u endpointListID = 0;
    char_string<32> name = 1;
    EndpointListTypeEnum type = 2;
    endpoint_no endpoints[] = 3;
  }

  info event StateChanged = 0 {
    int16u actionID = 0;
    int32u invokeID = 1;
    ActionStateEnum newState = 2;
  }

  info event ActionFailed = 1 {
    int16u actionID = 0;
    int32u invokeID = 1;
    ActionStateEnum newState = 2;
    ActionErrorEnum error = 3;
  }

  readonly attribute ActionStruct actionList[] = 0;
  readonly attribute EndpointListStruct endpointLists[] = 1;
  readonly attribute optional long_char_string<512> setupURL = 2;
  readonly attribute command_id generatedCommandList[] = 65528;
  readonly attribute command_id acceptedCommandList[] = 65529;
  readonly attribute event_id eventList[] = 65530;
  readonly attribute attrib_id attributeList[] = 65531;
  readonly attribute bitmap32 featureMap = 65532;
  readonly attribute int16u clusterRevision = 65533;

  request struct InstantActionRequest {
    int16u actionID = 0;
    optional int32u invokeID = 1;
  }

  request struct InstantActionWithTransitionRequest {
    int16u actionID = 0;
    optional int32u invokeID = 1;
    int16u transitionTime = 2;
  }

  request struct StartActionRequest {
    int16u actionID = 0;
    optional int32u invokeID = 1;
  }

  request struct StartActionWithDurationRequest {
    int16u actionID = 0;
    optional int32u invokeID = 1;
    int32u duration = 2;
  }

  request struct StopActionRequest {
    int16u actionID = 0;
    optional int32u invokeID = 1;
  }

  request struct PauseActionRequest {
    int16u actionID = 0;
    optional int32u invokeID = 1;
  }

  request struct PauseActionWithDurationRequest {
    int16u actionID = 0;
    optional int32u invokeID = 1;
    int32u duration = 2;
  }

  request struct ResumeActionRequest {
    int16u actionID = 0;
    optional int32u invokeID = 1;
  }

  request struct EnableActionRequest {
    int16u actionID = 0;
    optional int32u invokeID = 1;
  }

  request struct EnableActionWithDurationRequest {
    int16u actionID = 0;
    optional int32u invokeID = 1;
    int32u duration = 2;
  }

  request struct DisableActionRequest {
    int16u actionID = 0;
    optional int32u invokeID = 1;
  }

  request struct DisableActionWithDurationRequest {
    int16u actionID = 0;
    optional int32u invokeID = 1;
    int32u duration = 2;
  }

  /** This command triggers an action (state change) on the involved endpoints. */
  command InstantAction(InstantActionRequest): DefaultSuccess = 0;
  /** This command triggers an action (state change) on the involved endpoints, with a specified time to transition from the current state to the new state. */
  command InstantActionWithTransition(InstantActionWithTransitionRequest): DefaultSuccess = 1;
  /** This command triggers the commencement of an action on the involved endpoints. */
  command StartAction(StartActionRequest): DefaultSuccess = 2;
  /** This command triggers the commencement of an action (with a duration) on the involved endpoints. */
  command StartActionWithDuration(StartActionWithDurationRequest): DefaultSuccess = 3;
  /** This command stops the ongoing action on the involved endpoints. */
  command StopAction(StopActionRequest): DefaultSuccess = 4;
  /** This command pauses an ongoing action. */
  command PauseAction(PauseActionRequest): DefaultSuccess = 5;
  /** This command pauses an ongoing action with a duration. */
  command PauseActionWithDuration(PauseActionWithDurationRequest): DefaultSuccess = 6;
  /** This command resumes a previously paused action. */
  command ResumeAction(ResumeActionRequest): DefaultSuccess = 7;
  /** This command enables a certain action or automation. */
  command EnableAction(EnableActionRequest): DefaultSuccess = 8;
  /** This command enables a certain action or automation with a duration. */
  command EnableActionWithDuration(EnableActionWithDurationRequest): DefaultSuccess = 9;
  /** This command disables a certain action or automation. */
  command DisableAction(DisableActionRequest): DefaultSuccess = 10;
  /** This command disables a certain action or automation with a duration. */
  command DisableActionWithDuration(DisableActionWithDurationRequest): DefaultSuccess = 11;
}

/** This cluster provides attributes and events for determining basic information about Nodes, which supports both
      Commissioning and operational determination of Node characteristics, such as Vendor ID, Product ID and serial number,
      which apply to the whole Node. Also allows setting user device information such as location. */
cluster BasicInformation = 40 {
  revision 3;

  enum ColorEnum : enum8 {
    kBlack = 0;
    kNavy = 1;
    kGreen = 2;
    kTeal = 3;
    kMaroon = 4;
    kPurple = 5;
    kOlive = 6;
    kGray = 7;
    kBlue = 8;
    kLime = 9;
    kAqua = 10;
    kRed = 11;
    kFuchsia = 12;
    kYellow = 13;
    kWhite = 14;
    kNickel = 15;
    kChrome = 16;
    kBrass = 17;
    kCopper = 18;
    kSilver = 19;
    kGold = 20;
  }

  enum ProductFinishEnum : enum8 {
    kOther = 0;
    kMatte = 1;
    kSatin = 2;
    kPolished = 3;
    kRugged = 4;
    kFabric = 5;
  }

  struct CapabilityMinimaStruct {
    int16u caseSessionsPerFabric = 0;
    int16u subscriptionsPerFabric = 1;
  }

  struct ProductAppearanceStruct {
    ProductFinishEnum finish = 0;
    nullable ColorEnum primaryColor = 1;
  }

  critical event StartUp = 0 {
    int32u softwareVersion = 0;
  }

  critical event ShutDown = 1 {
  }

  info event Leave = 2 {
    fabric_idx fabricIndex = 0;
  }

  info event ReachableChanged = 3 {
    boolean reachableNewValue = 0;
  }

  readonly attribute int16u dataModelRevision = 0;
  readonly attribute char_string<32> vendorName = 1;
  readonly attribute vendor_id vendorID = 2;
  readonly attribute char_string<32> productName = 3;
  readonly attribute int16u productID = 4;
  attribute access(write: manage) char_string<32> nodeLabel = 5;
  attribute access(write: administer) char_string<2> location = 6;
  readonly attribute int16u hardwareVersion = 7;
  readonly attribute char_string<64> hardwareVersionString = 8;
  readonly attribute int32u softwareVersion = 9;
  readonly attribute char_string<64> softwareVersionString = 10;
  readonly attribute optional char_string<16> manufacturingDate = 11;
  readonly attribute optional char_string<32> partNumber = 12;
  readonly attribute optional long_char_string<256> productURL = 13;
  readonly attribute optional char_string<64> productLabel = 14;
  readonly attribute optional char_string<32> serialNumber = 15;
  attribute access(write: manage) optional boolean localConfigDisabled = 16;
  readonly attribute optional boolean reachable = 17;
  readonly attribute optional char_string<32> uniqueID = 18;
  readonly attribute CapabilityMinimaStruct capabilityMinima = 19;
  readonly attribute optional ProductAppearanceStruct productAppearance = 20;
  readonly attribute int32u specificationVersion = 21;
  readonly attribute int16u maxPathsPerInvoke = 22;
  readonly attribute command_id generatedCommandList[] = 65528;
  readonly attribute command_id acceptedCommandList[] = 65529;
  readonly attribute event_id eventList[] = 65530;
  readonly attribute attrib_id attributeList[] = 65531;
  readonly attribute bitmap32 featureMap = 65532;
  readonly attribute int16u clusterRevision = 65533;

  command MfgSpecificPing(): DefaultSuccess = 0;
}

/** Provides an interface for providing OTA software updates */
cluster OtaSoftwareUpdateProvider = 41 {
  revision 1; // NOTE: Default/not specifically set

  enum ApplyUpdateActionEnum : enum8 {
    kProceed = 0;
    kAwaitNextAction = 1;
    kDiscontinue = 2;
  }

  enum DownloadProtocolEnum : enum8 {
    kBDXSynchronous = 0;
    kBDXAsynchronous = 1;
    kHTTPS = 2;
    kVendorSpecific = 3;
  }

  enum StatusEnum : enum8 {
    kUpdateAvailable = 0;
    kBusy = 1;
    kNotAvailable = 2;
    kDownloadProtocolNotSupported = 3;
  }

  readonly attribute command_id generatedCommandList[] = 65528;
  readonly attribute command_id acceptedCommandList[] = 65529;
  readonly attribute event_id eventList[] = 65530;
  readonly attribute attrib_id attributeList[] = 65531;
  readonly attribute bitmap32 featureMap = 65532;
  readonly attribute int16u clusterRevision = 65533;

  request struct QueryImageRequest {
    vendor_id vendorID = 0;
    int16u productID = 1;
    int32u softwareVersion = 2;
    DownloadProtocolEnum protocolsSupported[] = 3;
    optional int16u hardwareVersion = 4;
    optional char_string<2> location = 5;
    optional boolean requestorCanConsent = 6;
    optional octet_string<512> metadataForProvider = 7;
  }

  response struct QueryImageResponse = 1 {
    StatusEnum status = 0;
    optional int32u delayedActionTime = 1;
    optional char_string<256> imageURI = 2;
    optional int32u softwareVersion = 3;
    optional char_string<64> softwareVersionString = 4;
    optional octet_string<32> updateToken = 5;
    optional boolean userConsentNeeded = 6;
    optional octet_string<512> metadataForRequestor = 7;
  }

  request struct ApplyUpdateRequestRequest {
    octet_string<32> updateToken = 0;
    int32u newVersion = 1;
  }

  response struct ApplyUpdateResponse = 3 {
    ApplyUpdateActionEnum action = 0;
    int32u delayedActionTime = 1;
  }

  request struct NotifyUpdateAppliedRequest {
    octet_string<32> updateToken = 0;
    int32u softwareVersion = 1;
  }

  /** Determine availability of a new Software Image */
  command QueryImage(QueryImageRequest): QueryImageResponse = 0;
  /** Determine next action to take for a downloaded Software Image */
  command ApplyUpdateRequest(ApplyUpdateRequestRequest): ApplyUpdateResponse = 2;
  /** Notify OTA Provider that an update was applied */
  command NotifyUpdateApplied(NotifyUpdateAppliedRequest): DefaultSuccess = 4;
}

/** Provides an interface for downloading and applying OTA software updates */
cluster OtaSoftwareUpdateRequestor = 42 {
  revision 1; // NOTE: Default/not specifically set

  enum AnnouncementReasonEnum : enum8 {
    kSimpleAnnouncement = 0;
    kUpdateAvailable = 1;
    kUrgentUpdateAvailable = 2;
  }

  enum ChangeReasonEnum : enum8 {
    kUnknown = 0;
    kSuccess = 1;
    kFailure = 2;
    kTimeOut = 3;
    kDelayByProvider = 4;
  }

  enum UpdateStateEnum : enum8 {
    kUnknown = 0;
    kIdle = 1;
    kQuerying = 2;
    kDelayedOnQuery = 3;
    kDownloading = 4;
    kApplying = 5;
    kDelayedOnApply = 6;
    kRollingBack = 7;
    kDelayedOnUserConsent = 8;
  }

  fabric_scoped struct ProviderLocation {
    node_id providerNodeID = 1;
    endpoint_no endpoint = 2;
    fabric_idx fabricIndex = 254;
  }

  info event StateTransition = 0 {
    UpdateStateEnum previousState = 0;
    UpdateStateEnum newState = 1;
    ChangeReasonEnum reason = 2;
    nullable int32u targetSoftwareVersion = 3;
  }

  critical event VersionApplied = 1 {
    int32u softwareVersion = 0;
    int16u productID = 1;
  }

  info event DownloadError = 2 {
    int32u softwareVersion = 0;
    int64u bytesDownloaded = 1;
    nullable int8u progressPercent = 2;
    nullable int64s platformCode = 3;
  }

  attribute ProviderLocation defaultOTAProviders[] = 0;
  readonly attribute boolean updatePossible = 1;
  readonly attribute UpdateStateEnum updateState = 2;
  readonly attribute nullable int8u updateStateProgress = 3;
  readonly attribute command_id generatedCommandList[] = 65528;
  readonly attribute command_id acceptedCommandList[] = 65529;
  readonly attribute event_id eventList[] = 65530;
  readonly attribute attrib_id attributeList[] = 65531;
  readonly attribute bitmap32 featureMap = 65532;
  readonly attribute int16u clusterRevision = 65533;

  request struct AnnounceOTAProviderRequest {
    node_id providerNodeID = 0;
    vendor_id vendorID = 1;
    AnnouncementReasonEnum announcementReason = 2;
    optional octet_string<512> metadataForNode = 3;
    endpoint_no endpoint = 4;
  }

  /** Announce the presence of an OTA Provider */
  command AnnounceOTAProvider(AnnounceOTAProviderRequest): DefaultSuccess = 0;
}

/** Nodes should be expected to be deployed to any and all regions of the world. These global regions
      may have differing common languages, units of measurements, and numerical formatting
      standards. As such, Nodes that visually or audibly convey information need a mechanism by which
      they can be configured to use a user’s preferred language, units, etc */
cluster LocalizationConfiguration = 43 {
  revision 1; // NOTE: Default/not specifically set

  attribute access(write: manage) char_string<35> activeLocale = 0;
  readonly attribute char_string supportedLocales[] = 1;
  readonly attribute command_id generatedCommandList[] = 65528;
  readonly attribute command_id acceptedCommandList[] = 65529;
  readonly attribute event_id eventList[] = 65530;
  readonly attribute attrib_id attributeList[] = 65531;
  readonly attribute bitmap32 featureMap = 65532;
  readonly attribute int16u clusterRevision = 65533;
}

/** Nodes should be expected to be deployed to any and all regions of the world. These global regions
      may have differing preferences for how dates and times are conveyed. As such, Nodes that visually
      or audibly convey time information need a mechanism by which they can be configured to use a
      user’s preferred format. */
cluster TimeFormatLocalization = 44 {
  revision 1; // NOTE: Default/not specifically set

  enum CalendarTypeEnum : enum8 {
    kBuddhist = 0;
    kChinese = 1;
    kCoptic = 2;
    kEthiopian = 3;
    kGregorian = 4;
    kHebrew = 5;
    kIndian = 6;
    kIslamic = 7;
    kJapanese = 8;
    kKorean = 9;
    kPersian = 10;
    kTaiwanese = 11;
  }

  enum HourFormatEnum : enum8 {
    k12hr = 0;
    k24hr = 1;
  }

  bitmap Feature : bitmap32 {
    kCalendarFormat = 0x1;
  }

  attribute access(write: manage) HourFormatEnum hourFormat = 0;
  attribute access(write: manage) optional CalendarTypeEnum activeCalendarType = 1;
  readonly attribute optional CalendarTypeEnum supportedCalendarTypes[] = 2;
  readonly attribute command_id generatedCommandList[] = 65528;
  readonly attribute command_id acceptedCommandList[] = 65529;
  readonly attribute event_id eventList[] = 65530;
  readonly attribute attrib_id attributeList[] = 65531;
  readonly attribute bitmap32 featureMap = 65532;
  readonly attribute int16u clusterRevision = 65533;
}

/** Nodes should be expected to be deployed to any and all regions of the world. These global regions
      may have differing preferences for the units in which values are conveyed in communication to a
      user. As such, Nodes that visually or audibly convey measurable values to the user need a
      mechanism by which they can be configured to use a user’s preferred unit. */
cluster UnitLocalization = 45 {
  revision 1;

  enum TempUnitEnum : enum8 {
    kFahrenheit = 0;
    kCelsius = 1;
    kKelvin = 2;
  }

  bitmap Feature : bitmap32 {
    kTemperatureUnit = 0x1;
  }

  attribute access(write: manage) optional TempUnitEnum temperatureUnit = 0;
  readonly attribute command_id generatedCommandList[] = 65528;
  readonly attribute command_id acceptedCommandList[] = 65529;
  readonly attribute event_id eventList[] = 65530;
  readonly attribute attrib_id attributeList[] = 65531;
  readonly attribute bitmap32 featureMap = 65532;
  readonly attribute int16u clusterRevision = 65533;
}

/** This cluster is used to describe the configuration and capabilities of a Device's power system. */
cluster PowerSourceConfiguration = 46 {
  revision 1;

  readonly attribute endpoint_no sources[] = 0;
  readonly attribute command_id generatedCommandList[] = 65528;
  readonly attribute command_id acceptedCommandList[] = 65529;
  readonly attribute event_id eventList[] = 65530;
  readonly attribute attrib_id attributeList[] = 65531;
  readonly attribute bitmap32 featureMap = 65532;
  readonly attribute int16u clusterRevision = 65533;
}

/** This cluster is used to describe the configuration and capabilities of a physical power source that provides power to the Node. */
cluster PowerSource = 47 {
  revision 1; // NOTE: Default/not specifically set

  enum BatApprovedChemistryEnum : enum16 {
    kUnspecified = 0;
    kAlkaline = 1;
    kLithiumCarbonFluoride = 2;
    kLithiumChromiumOxide = 3;
    kLithiumCopperOxide = 4;
    kLithiumIronDisulfide = 5;
    kLithiumManganeseDioxide = 6;
    kLithiumThionylChloride = 7;
    kMagnesium = 8;
    kMercuryOxide = 9;
    kNickelOxyhydride = 10;
    kSilverOxide = 11;
    kZincAir = 12;
    kZincCarbon = 13;
    kZincChloride = 14;
    kZincManganeseDioxide = 15;
    kLeadAcid = 16;
    kLithiumCobaltOxide = 17;
    kLithiumIon = 18;
    kLithiumIonPolymer = 19;
    kLithiumIronPhosphate = 20;
    kLithiumSulfur = 21;
    kLithiumTitanate = 22;
    kNickelCadmium = 23;
    kNickelHydrogen = 24;
    kNickelIron = 25;
    kNickelMetalHydride = 26;
    kNickelZinc = 27;
    kSilverZinc = 28;
    kSodiumIon = 29;
    kSodiumSulfur = 30;
    kZincBromide = 31;
    kZincCerium = 32;
  }

  enum BatChargeFaultEnum : enum8 {
    kUnspecified = 0;
    kAmbientTooHot = 1;
    kAmbientTooCold = 2;
    kBatteryTooHot = 3;
    kBatteryTooCold = 4;
    kBatteryAbsent = 5;
    kBatteryOverVoltage = 6;
    kBatteryUnderVoltage = 7;
    kChargerOverVoltage = 8;
    kChargerUnderVoltage = 9;
    kSafetyTimeout = 10;
  }

  enum BatChargeLevelEnum : enum8 {
    kOK = 0;
    kWarning = 1;
    kCritical = 2;
  }

  enum BatChargeStateEnum : enum8 {
    kUnknown = 0;
    kIsCharging = 1;
    kIsAtFullCharge = 2;
    kIsNotCharging = 3;
  }

  enum BatCommonDesignationEnum : enum16 {
    kUnspecified = 0;
    kAAA = 1;
    kAA = 2;
    kC = 3;
    kD = 4;
    k4v5 = 5;
    k6v0 = 6;
    k9v0 = 7;
    k12AA = 8;
    kAAAA = 9;
    kA = 10;
    kB = 11;
    kF = 12;
    kN = 13;
    kNo6 = 14;
    kSubC = 15;
    kA23 = 16;
    kA27 = 17;
    kBA5800 = 18;
    kDuplex = 19;
    k4SR44 = 20;
    k523 = 21;
    k531 = 22;
    k15v0 = 23;
    k22v5 = 24;
    k30v0 = 25;
    k45v0 = 26;
    k67v5 = 27;
    kJ = 28;
    kCR123A = 29;
    kCR2 = 30;
    k2CR5 = 31;
    kCRP2 = 32;
    kCRV3 = 33;
    kSR41 = 34;
    kSR43 = 35;
    kSR44 = 36;
    kSR45 = 37;
    kSR48 = 38;
    kSR54 = 39;
    kSR55 = 40;
    kSR57 = 41;
    kSR58 = 42;
    kSR59 = 43;
    kSR60 = 44;
    kSR63 = 45;
    kSR64 = 46;
    kSR65 = 47;
    kSR66 = 48;
    kSR67 = 49;
    kSR68 = 50;
    kSR69 = 51;
    kSR516 = 52;
    kSR731 = 53;
    kSR712 = 54;
    kLR932 = 55;
    kA5 = 56;
    kA10 = 57;
    kA13 = 58;
    kA312 = 59;
    kA675 = 60;
    kAC41E = 61;
    k10180 = 62;
    k10280 = 63;
    k10440 = 64;
    k14250 = 65;
    k14430 = 66;
    k14500 = 67;
    k14650 = 68;
    k15270 = 69;
    k16340 = 70;
    kRCR123A = 71;
    k17500 = 72;
    k17670 = 73;
    k18350 = 74;
    k18500 = 75;
    k18650 = 76;
    k19670 = 77;
    k25500 = 78;
    k26650 = 79;
    k32600 = 80;
  }

  enum BatFaultEnum : enum8 {
    kUnspecified = 0;
    kOverTemp = 1;
    kUnderTemp = 2;
  }

  enum BatReplaceabilityEnum : enum8 {
    kUnspecified = 0;
    kNotReplaceable = 1;
    kUserReplaceable = 2;
    kFactoryReplaceable = 3;
  }

  enum PowerSourceStatusEnum : enum8 {
    kUnspecified = 0;
    kActive = 1;
    kStandby = 2;
    kUnavailable = 3;
  }

  enum WiredCurrentTypeEnum : enum8 {
    kAC = 0;
    kDC = 1;
  }

  enum WiredFaultEnum : enum8 {
    kUnspecified = 0;
    kOverVoltage = 1;
    kUnderVoltage = 2;
  }

  bitmap Feature : bitmap32 {
    kWired = 0x1;
    kBattery = 0x2;
    kRechargeable = 0x4;
    kReplaceable = 0x8;
  }

  struct BatChargeFaultChangeType {
    BatChargeFaultEnum current[] = 0;
    BatChargeFaultEnum previous[] = 1;
  }

  struct BatFaultChangeType {
    BatFaultEnum current[] = 0;
    BatFaultEnum previous[] = 1;
  }

  struct WiredFaultChangeType {
    WiredFaultEnum current[] = 0;
    WiredFaultEnum previous[] = 1;
  }

  info event WiredFaultChange = 0 {
    WiredFaultEnum current[] = 0;
    WiredFaultEnum previous[] = 1;
  }

  info event BatFaultChange = 1 {
    BatFaultEnum current[] = 0;
    BatFaultEnum previous[] = 1;
  }

  info event BatChargeFaultChange = 2 {
    BatChargeFaultEnum current[] = 0;
    BatChargeFaultEnum previous[] = 1;
  }

  readonly attribute PowerSourceStatusEnum status = 0;
  readonly attribute int8u order = 1;
  readonly attribute char_string<60> description = 2;
  readonly attribute optional nullable int32u wiredAssessedInputVoltage = 3;
  readonly attribute optional nullable int16u wiredAssessedInputFrequency = 4;
  readonly attribute optional WiredCurrentTypeEnum wiredCurrentType = 5;
  readonly attribute optional nullable int32u wiredAssessedCurrent = 6;
  readonly attribute optional int32u wiredNominalVoltage = 7;
  readonly attribute optional int32u wiredMaximumCurrent = 8;
  readonly attribute optional boolean wiredPresent = 9;
  readonly attribute optional WiredFaultEnum activeWiredFaults[] = 10;
  readonly attribute optional nullable int32u batVoltage = 11;
  readonly attribute optional nullable int8u batPercentRemaining = 12;
  readonly attribute optional nullable int32u batTimeRemaining = 13;
  readonly attribute optional BatChargeLevelEnum batChargeLevel = 14;
  readonly attribute optional boolean batReplacementNeeded = 15;
  readonly attribute optional BatReplaceabilityEnum batReplaceability = 16;
  readonly attribute optional boolean batPresent = 17;
  readonly attribute optional BatFaultEnum activeBatFaults[] = 18;
  readonly attribute optional char_string<60> batReplacementDescription = 19;
  readonly attribute optional BatCommonDesignationEnum batCommonDesignation = 20;
  readonly attribute optional char_string<20> batANSIDesignation = 21;
  readonly attribute optional char_string<20> batIECDesignation = 22;
  readonly attribute optional BatApprovedChemistryEnum batApprovedChemistry = 23;
  readonly attribute optional int32u batCapacity = 24;
  readonly attribute optional int8u batQuantity = 25;
  readonly attribute optional BatChargeStateEnum batChargeState = 26;
  readonly attribute optional nullable int32u batTimeToFullCharge = 27;
  readonly attribute optional boolean batFunctionalWhileCharging = 28;
  readonly attribute optional nullable int32u batChargingCurrent = 29;
  readonly attribute optional BatChargeFaultEnum activeBatChargeFaults[] = 30;
  readonly attribute endpoint_no endpointList[] = 31;
  readonly attribute command_id generatedCommandList[] = 65528;
  readonly attribute command_id acceptedCommandList[] = 65529;
  readonly attribute event_id eventList[] = 65530;
  readonly attribute attrib_id attributeList[] = 65531;
  readonly attribute bitmap32 featureMap = 65532;
  readonly attribute int16u clusterRevision = 65533;
}

/** This cluster is used to manage global aspects of the Commissioning flow. */
cluster GeneralCommissioning = 48 {
  revision 1; // NOTE: Default/not specifically set

  enum CommissioningErrorEnum : enum8 {
    kOK = 0;
    kValueOutsideRange = 1;
    kInvalidAuthentication = 2;
    kNoFailSafe = 3;
    kBusyWithOtherAdmin = 4;
  }

  enum RegulatoryLocationTypeEnum : enum8 {
    kIndoor = 0;
    kOutdoor = 1;
    kIndoorOutdoor = 2;
  }

  struct BasicCommissioningInfo {
    int16u failSafeExpiryLengthSeconds = 0;
    int16u maxCumulativeFailsafeSeconds = 1;
  }

  attribute access(write: administer) int64u breadcrumb = 0;
  readonly attribute BasicCommissioningInfo basicCommissioningInfo = 1;
  readonly attribute RegulatoryLocationTypeEnum regulatoryConfig = 2;
  readonly attribute RegulatoryLocationTypeEnum locationCapability = 3;
  readonly attribute boolean supportsConcurrentConnection = 4;
  readonly attribute command_id generatedCommandList[] = 65528;
  readonly attribute command_id acceptedCommandList[] = 65529;
  readonly attribute event_id eventList[] = 65530;
  readonly attribute attrib_id attributeList[] = 65531;
  readonly attribute bitmap32 featureMap = 65532;
  readonly attribute int16u clusterRevision = 65533;

  request struct ArmFailSafeRequest {
    int16u expiryLengthSeconds = 0;
    int64u breadcrumb = 1;
  }

  response struct ArmFailSafeResponse = 1 {
    CommissioningErrorEnum errorCode = 0;
    char_string<128> debugText = 1;
  }

  request struct SetRegulatoryConfigRequest {
    RegulatoryLocationTypeEnum newRegulatoryConfig = 0;
    char_string<2> countryCode = 1;
    int64u breadcrumb = 2;
  }

  response struct SetRegulatoryConfigResponse = 3 {
    CommissioningErrorEnum errorCode = 0;
    char_string debugText = 1;
  }

  response struct CommissioningCompleteResponse = 5 {
    CommissioningErrorEnum errorCode = 0;
    char_string debugText = 1;
  }

  /** Arm the persistent fail-safe timer with an expiry time of now + ExpiryLengthSeconds using device clock */
  command access(invoke: administer) ArmFailSafe(ArmFailSafeRequest): ArmFailSafeResponse = 0;
  /** Set the regulatory configuration to be used during commissioning */
  command access(invoke: administer) SetRegulatoryConfig(SetRegulatoryConfigRequest): SetRegulatoryConfigResponse = 2;
  /** Signals the Server that the Client has successfully completed all steps of Commissioning/Recofiguration needed during fail-safe period. */
  fabric command access(invoke: administer) CommissioningComplete(): CommissioningCompleteResponse = 4;
}

/** Functionality to configure, enable, disable network credentials and access on a Matter device. */
cluster NetworkCommissioning = 49 {
  revision 1; // NOTE: Default/not specifically set

  enum NetworkCommissioningStatusEnum : enum8 {
    kSuccess = 0;
    kOutOfRange = 1;
    kBoundsExceeded = 2;
    kNetworkIDNotFound = 3;
    kDuplicateNetworkID = 4;
    kNetworkNotFound = 5;
    kRegulatoryError = 6;
    kAuthFailure = 7;
    kUnsupportedSecurity = 8;
    kOtherConnectionFailure = 9;
    kIPV6Failed = 10;
    kIPBindFailed = 11;
    kUnknownError = 12;
  }

  enum WiFiBandEnum : enum8 {
    k2G4 = 0;
    k3G65 = 1;
    k5G = 2;
    k6G = 3;
    k60G = 4;
    k1G = 5;
  }

  bitmap Feature : bitmap32 {
    kWiFiNetworkInterface = 0x1;
    kThreadNetworkInterface = 0x2;
    kEthernetNetworkInterface = 0x4;
    kPerDeviceCredentials = 0x8;
  }

  bitmap ThreadCapabilitiesBitmap : bitmap16 {
    kIsBorderRouterCapable = 0x1;
    kIsRouterCapable = 0x2;
    kIsSleepyEndDeviceCapable = 0x4;
    kIsFullThreadDevice = 0x8;
    kIsSynchronizedSleepyEndDeviceCapable = 0x10;
  }

  bitmap WiFiSecurityBitmap : bitmap8 {
    kUnencrypted = 0x1;
    kWEP = 0x2;
    kWPAPersonal = 0x4;
    kWPA2Personal = 0x8;
    kWPA3Personal = 0x10;
    kWPA3MatterPDC = 0x20;
  }

  struct NetworkInfoStruct {
    octet_string<32> networkID = 0;
    boolean connected = 1;
    optional nullable octet_string<20> networkIdentifier = 2;
    optional nullable octet_string<20> clientIdentifier = 3;
  }

  struct ThreadInterfaceScanResultStruct {
    int16u panId = 0;
    int64u extendedPanId = 1;
    char_string<16> networkName = 2;
    int16u channel = 3;
    int8u version = 4;
    octet_string<8> extendedAddress = 5;
    int8s rssi = 6;
    int8u lqi = 7;
  }

  struct WiFiInterfaceScanResultStruct {
    WiFiSecurityBitmap security = 0;
    octet_string<32> ssid = 1;
    octet_string<6> bssid = 2;
    int16u channel = 3;
    WiFiBandEnum wiFiBand = 4;
    int8s rssi = 5;
  }

  readonly attribute access(read: administer) int8u maxNetworks = 0;
  readonly attribute access(read: administer) NetworkInfoStruct networks[] = 1;
  readonly attribute optional int8u scanMaxTimeSeconds = 2;
  readonly attribute optional int8u connectMaxTimeSeconds = 3;
  attribute access(write: administer) boolean interfaceEnabled = 4;
  readonly attribute access(read: administer) nullable NetworkCommissioningStatusEnum lastNetworkingStatus = 5;
  readonly attribute access(read: administer) nullable octet_string<32> lastNetworkID = 6;
  readonly attribute access(read: administer) nullable int32s lastConnectErrorValue = 7;
  readonly attribute optional WiFiBandEnum supportedWiFiBands[] = 8;
  readonly attribute optional ThreadCapabilitiesBitmap supportedThreadFeatures = 9;
  readonly attribute optional int16u threadVersion = 10;
  readonly attribute command_id generatedCommandList[] = 65528;
  readonly attribute command_id acceptedCommandList[] = 65529;
  readonly attribute event_id eventList[] = 65530;
  readonly attribute attrib_id attributeList[] = 65531;
  readonly attribute bitmap32 featureMap = 65532;
  readonly attribute int16u clusterRevision = 65533;

  request struct ScanNetworksRequest {
    optional nullable octet_string<32> ssid = 0;
    optional int64u breadcrumb = 1;
  }

  response struct ScanNetworksResponse = 1 {
    NetworkCommissioningStatusEnum networkingStatus = 0;
    optional char_string debugText = 1;
    optional WiFiInterfaceScanResultStruct wiFiScanResults[] = 2;
    optional ThreadInterfaceScanResultStruct threadScanResults[] = 3;
  }

  request struct AddOrUpdateWiFiNetworkRequest {
    octet_string<32> ssid = 0;
    octet_string<64> credentials = 1;
    optional int64u breadcrumb = 2;
    optional octet_string<140> networkIdentity = 3;
    optional octet_string<20> clientIdentifier = 4;
    optional octet_string<32> possessionNonce = 5;
  }

  request struct AddOrUpdateThreadNetworkRequest {
    octet_string<254> operationalDataset = 0;
    optional int64u breadcrumb = 1;
  }

  request struct RemoveNetworkRequest {
    octet_string<32> networkID = 0;
    optional int64u breadcrumb = 1;
  }

  response struct NetworkConfigResponse = 5 {
    NetworkCommissioningStatusEnum networkingStatus = 0;
    optional char_string<512> debugText = 1;
    optional int8u networkIndex = 2;
    optional octet_string<140> clientIdentity = 3;
    optional octet_string<64> possessionSignature = 4;
  }

  request struct ConnectNetworkRequest {
    octet_string<32> networkID = 0;
    optional int64u breadcrumb = 1;
  }

  response struct ConnectNetworkResponse = 7 {
    NetworkCommissioningStatusEnum networkingStatus = 0;
    optional char_string debugText = 1;
    nullable int32s errorValue = 2;
  }

  request struct ReorderNetworkRequest {
    octet_string<32> networkID = 0;
    int8u networkIndex = 1;
    optional int64u breadcrumb = 2;
  }

  request struct QueryIdentityRequest {
    OCTET_STRING<20> keyIdentifier = 0;
    optional OCTET_STRING<32> possessionNonce = 1;
  }

  response struct QueryIdentityResponse = 10 {
    OCTET_STRING<140> identity = 0;
    optional OCTET_STRING<64> possessionSignature = 1;
  }

  /** Detemine the set of networks the device sees as available. */
  command access(invoke: administer) ScanNetworks(ScanNetworksRequest): ScanNetworksResponse = 0;
  /** Add or update the credentials for a given Wi-Fi network. */
  command access(invoke: administer) AddOrUpdateWiFiNetwork(AddOrUpdateWiFiNetworkRequest): NetworkConfigResponse = 2;
  /** Add or update the credentials for a given Thread network. */
  command access(invoke: administer) AddOrUpdateThreadNetwork(AddOrUpdateThreadNetworkRequest): NetworkConfigResponse = 3;
  /** Remove the definition of a given network (including its credentials). */
  command access(invoke: administer) RemoveNetwork(RemoveNetworkRequest): NetworkConfigResponse = 4;
  /** Connect to the specified network, using previously-defined credentials. */
  command access(invoke: administer) ConnectNetwork(ConnectNetworkRequest): ConnectNetworkResponse = 6;
  /** Modify the order in which networks will be presented in the Networks attribute. */
  command access(invoke: administer) ReorderNetwork(ReorderNetworkRequest): NetworkConfigResponse = 8;
  /** Retrieve details about and optionally proof of possession of a network client identity. */
  command access(invoke: administer) QueryIdentity(QueryIdentityRequest): QueryIdentityResponse = 9;
}

/** The cluster provides commands for retrieving unstructured diagnostic logs from a Node that may be used to aid in diagnostics. */
cluster DiagnosticLogs = 50 {
  revision 1; // NOTE: Default/not specifically set

  enum IntentEnum : enum8 {
    kEndUserSupport = 0;
    kNetworkDiag = 1;
    kCrashLogs = 2;
  }

  enum StatusEnum : enum8 {
    kSuccess = 0;
    kExhausted = 1;
    kNoLogs = 2;
    kBusy = 3;
    kDenied = 4;
  }

  enum TransferProtocolEnum : enum8 {
    kResponsePayload = 0;
    kBDX = 1;
  }

  readonly attribute command_id generatedCommandList[] = 65528;
  readonly attribute command_id acceptedCommandList[] = 65529;
  readonly attribute event_id eventList[] = 65530;
  readonly attribute attrib_id attributeList[] = 65531;
  readonly attribute bitmap32 featureMap = 65532;
  readonly attribute int16u clusterRevision = 65533;

  request struct RetrieveLogsRequestRequest {
    IntentEnum intent = 0;
    TransferProtocolEnum requestedProtocol = 1;
    optional char_string<32> transferFileDesignator = 2;
  }

  response struct RetrieveLogsResponse = 1 {
    StatusEnum status = 0;
    LONG_OCTET_STRING logContent = 1;
    optional epoch_us UTCTimeStamp = 2;
    optional systime_us timeSinceBoot = 3;
  }

  /** Retrieving diagnostic logs from a Node */
  command RetrieveLogsRequest(RetrieveLogsRequestRequest): RetrieveLogsResponse = 0;
}

/** The General Diagnostics Cluster, along with other diagnostics clusters, provide a means to acquire standardized diagnostics metrics that MAY be used by a Node to assist a user or Administrative Node in diagnosing potential problems. */
cluster GeneralDiagnostics = 51 {
  revision 1; // NOTE: Default/not specifically set

  enum BootReasonEnum : enum8 {
    kUnspecified = 0;
    kPowerOnReboot = 1;
    kBrownOutReset = 2;
    kSoftwareWatchdogReset = 3;
    kHardwareWatchdogReset = 4;
    kSoftwareUpdateCompleted = 5;
    kSoftwareReset = 6;
  }

  enum HardwareFaultEnum : enum8 {
    kUnspecified = 0;
    kRadio = 1;
    kSensor = 2;
    kResettableOverTemp = 3;
    kNonResettableOverTemp = 4;
    kPowerSource = 5;
    kVisualDisplayFault = 6;
    kAudioOutputFault = 7;
    kUserInterfaceFault = 8;
    kNonVolatileMemoryError = 9;
    kTamperDetected = 10;
  }

  enum InterfaceTypeEnum : enum8 {
    kUnspecified = 0;
    kWiFi = 1;
    kEthernet = 2;
    kCellular = 3;
    kThread = 4;
  }

  enum NetworkFaultEnum : enum8 {
    kUnspecified = 0;
    kHardwareFailure = 1;
    kNetworkJammed = 2;
    kConnectionFailed = 3;
  }

  enum RadioFaultEnum : enum8 {
    kUnspecified = 0;
    kWiFiFault = 1;
    kCellularFault = 2;
    kThreadFault = 3;
    kNFCFault = 4;
    kBLEFault = 5;
    kEthernetFault = 6;
  }

  struct NetworkInterface {
    char_string<32> name = 0;
    boolean isOperational = 1;
    nullable boolean offPremiseServicesReachableIPv4 = 2;
    nullable boolean offPremiseServicesReachableIPv6 = 3;
    octet_string<8> hardwareAddress = 4;
    octet_string IPv4Addresses[] = 5;
    octet_string IPv6Addresses[] = 6;
    InterfaceTypeEnum type = 7;
  }

  critical event HardwareFaultChange = 0 {
    HardwareFaultEnum current[] = 0;
    HardwareFaultEnum previous[] = 1;
  }

  critical event RadioFaultChange = 1 {
    RadioFaultEnum current[] = 0;
    RadioFaultEnum previous[] = 1;
  }

  critical event NetworkFaultChange = 2 {
    NetworkFaultEnum current[] = 0;
    NetworkFaultEnum previous[] = 1;
  }

  critical event BootReason = 3 {
    BootReasonEnum bootReason = 0;
  }

  readonly attribute NetworkInterface networkInterfaces[] = 0;
  readonly attribute int16u rebootCount = 1;
  readonly attribute optional int64u upTime = 2;
  readonly attribute optional int32u totalOperationalHours = 3;
  readonly attribute optional BootReasonEnum bootReason = 4;
  readonly attribute optional HardwareFaultEnum activeHardwareFaults[] = 5;
  readonly attribute optional RadioFaultEnum activeRadioFaults[] = 6;
  readonly attribute optional NetworkFaultEnum activeNetworkFaults[] = 7;
  readonly attribute boolean testEventTriggersEnabled = 8;
  readonly attribute command_id generatedCommandList[] = 65528;
  readonly attribute command_id acceptedCommandList[] = 65529;
  readonly attribute event_id eventList[] = 65530;
  readonly attribute attrib_id attributeList[] = 65531;
  readonly attribute bitmap32 featureMap = 65532;
  readonly attribute int16u clusterRevision = 65533;

  request struct TestEventTriggerRequest {
    octet_string<16> enableKey = 0;
    int64u eventTrigger = 1;
  }

  response struct TimeSnapshotResponse = 2 {
    systime_us systemTimeUs = 0;
    nullable epoch_us UTCTimeUs = 1;
  }

  /** Provide a means for certification tests to trigger some test-plan-specific events */
  command access(invoke: manage) TestEventTrigger(TestEventTriggerRequest): DefaultSuccess = 0;
  /** Take a snapshot of system time and epoch time. */
  command TimeSnapshot(): TimeSnapshotResponse = 1;
}

/** The Software Diagnostics Cluster provides a means to acquire standardized diagnostics metrics that MAY be used by a Node to assist a user or Administrative Node in diagnosing potential problems. */
cluster SoftwareDiagnostics = 52 {
  revision 1; // NOTE: Default/not specifically set

  bitmap Feature : bitmap32 {
    kWatermarks = 0x1;
  }

  struct ThreadMetricsStruct {
    int64u id = 0;
    optional char_string<8> name = 1;
    optional int32u stackFreeCurrent = 2;
    optional int32u stackFreeMinimum = 3;
    optional int32u stackSize = 4;
  }

  info event SoftwareFault = 0 {
    int64u id = 0;
    optional char_string name = 1;
    optional octet_string faultRecording = 2;
  }

  readonly attribute optional ThreadMetricsStruct threadMetrics[] = 0;
  readonly attribute optional int64u currentHeapFree = 1;
  readonly attribute optional int64u currentHeapUsed = 2;
  readonly attribute optional int64u currentHeapHighWatermark = 3;
  readonly attribute command_id generatedCommandList[] = 65528;
  readonly attribute command_id acceptedCommandList[] = 65529;
  readonly attribute event_id eventList[] = 65530;
  readonly attribute attrib_id attributeList[] = 65531;
  readonly attribute bitmap32 featureMap = 65532;
  readonly attribute int16u clusterRevision = 65533;

  /** Reception of this command SHALL reset the values: The StackFreeMinimum field of the ThreadMetrics attribute, CurrentHeapHighWaterMark attribute. */
  command access(invoke: manage) ResetWatermarks(): DefaultSuccess = 0;
}

/** The Thread Network Diagnostics Cluster provides a means to acquire standardized diagnostics metrics that MAY be used by a Node to assist a user or Administrative Node in diagnosing potential problems */
cluster ThreadNetworkDiagnostics = 53 {
  revision 1; // NOTE: Default/not specifically set

  enum ConnectionStatusEnum : enum8 {
    kConnected = 0;
    kNotConnected = 1;
  }

  enum NetworkFaultEnum : enum8 {
    kUnspecified = 0;
    kLinkDown = 1;
    kHardwareFailure = 2;
    kNetworkJammed = 3;
  }

  enum RoutingRoleEnum : enum8 {
    kUnspecified = 0;
    kUnassigned = 1;
    kSleepyEndDevice = 2;
    kEndDevice = 3;
    kREED = 4;
    kRouter = 5;
    kLeader = 6;
  }

  bitmap Feature : bitmap32 {
    kPacketCounts = 0x1;
    kErrorCounts = 0x2;
    kMLECounts = 0x4;
    kMACCounts = 0x8;
  }

  struct NeighborTableStruct {
    int64u extAddress = 0;
    int32u age = 1;
    int16u rloc16 = 2;
    int32u linkFrameCounter = 3;
    int32u mleFrameCounter = 4;
    int8u lqi = 5;
    nullable int8s averageRssi = 6;
    nullable int8s lastRssi = 7;
    int8u frameErrorRate = 8;
    int8u messageErrorRate = 9;
    boolean rxOnWhenIdle = 10;
    boolean fullThreadDevice = 11;
    boolean fullNetworkData = 12;
    boolean isChild = 13;
  }

  struct OperationalDatasetComponents {
    boolean activeTimestampPresent = 0;
    boolean pendingTimestampPresent = 1;
    boolean masterKeyPresent = 2;
    boolean networkNamePresent = 3;
    boolean extendedPanIdPresent = 4;
    boolean meshLocalPrefixPresent = 5;
    boolean delayPresent = 6;
    boolean panIdPresent = 7;
    boolean channelPresent = 8;
    boolean pskcPresent = 9;
    boolean securityPolicyPresent = 10;
    boolean channelMaskPresent = 11;
  }

  struct RouteTableStruct {
    int64u extAddress = 0;
    int16u rloc16 = 1;
    int8u routerId = 2;
    int8u nextHop = 3;
    int8u pathCost = 4;
    int8u LQIIn = 5;
    int8u LQIOut = 6;
    int8u age = 7;
    boolean allocated = 8;
    boolean linkEstablished = 9;
  }

  struct SecurityPolicy {
    int16u rotationTime = 0;
    int16u flags = 1;
  }

  info event ConnectionStatus = 0 {
    ConnectionStatusEnum connectionStatus = 0;
  }

  info event NetworkFaultChange = 1 {
    NetworkFaultEnum current[] = 0;
    NetworkFaultEnum previous[] = 1;
  }

  readonly attribute nullable int16u channel = 0;
  readonly attribute nullable RoutingRoleEnum routingRole = 1;
  readonly attribute nullable char_string<16> networkName = 2;
  readonly attribute nullable int16u panId = 3;
  readonly attribute nullable int64u extendedPanId = 4;
  readonly attribute nullable octet_string<17> meshLocalPrefix = 5;
  readonly attribute optional int64u overrunCount = 6;
  readonly attribute NeighborTableStruct neighborTable[] = 7;
  readonly attribute RouteTableStruct routeTable[] = 8;
  readonly attribute nullable int32u partitionId = 9;
  readonly attribute nullable int16u weighting = 10;
  readonly attribute nullable int16u dataVersion = 11;
  readonly attribute nullable int16u stableDataVersion = 12;
  readonly attribute nullable int8u leaderRouterId = 13;
  readonly attribute optional int16u detachedRoleCount = 14;
  readonly attribute optional int16u childRoleCount = 15;
  readonly attribute optional int16u routerRoleCount = 16;
  readonly attribute optional int16u leaderRoleCount = 17;
  readonly attribute optional int16u attachAttemptCount = 18;
  readonly attribute optional int16u partitionIdChangeCount = 19;
  readonly attribute optional int16u betterPartitionAttachAttemptCount = 20;
  readonly attribute optional int16u parentChangeCount = 21;
  readonly attribute optional int32u txTotalCount = 22;
  readonly attribute optional int32u txUnicastCount = 23;
  readonly attribute optional int32u txBroadcastCount = 24;
  readonly attribute optional int32u txAckRequestedCount = 25;
  readonly attribute optional int32u txAckedCount = 26;
  readonly attribute optional int32u txNoAckRequestedCount = 27;
  readonly attribute optional int32u txDataCount = 28;
  readonly attribute optional int32u txDataPollCount = 29;
  readonly attribute optional int32u txBeaconCount = 30;
  readonly attribute optional int32u txBeaconRequestCount = 31;
  readonly attribute optional int32u txOtherCount = 32;
  readonly attribute optional int32u txRetryCount = 33;
  readonly attribute optional int32u txDirectMaxRetryExpiryCount = 34;
  readonly attribute optional int32u txIndirectMaxRetryExpiryCount = 35;
  readonly attribute optional int32u txErrCcaCount = 36;
  readonly attribute optional int32u txErrAbortCount = 37;
  readonly attribute optional int32u txErrBusyChannelCount = 38;
  readonly attribute optional int32u rxTotalCount = 39;
  readonly attribute optional int32u rxUnicastCount = 40;
  readonly attribute optional int32u rxBroadcastCount = 41;
  readonly attribute optional int32u rxDataCount = 42;
  readonly attribute optional int32u rxDataPollCount = 43;
  readonly attribute optional int32u rxBeaconCount = 44;
  readonly attribute optional int32u rxBeaconRequestCount = 45;
  readonly attribute optional int32u rxOtherCount = 46;
  readonly attribute optional int32u rxAddressFilteredCount = 47;
  readonly attribute optional int32u rxDestAddrFilteredCount = 48;
  readonly attribute optional int32u rxDuplicatedCount = 49;
  readonly attribute optional int32u rxErrNoFrameCount = 50;
  readonly attribute optional int32u rxErrUnknownNeighborCount = 51;
  readonly attribute optional int32u rxErrInvalidSrcAddrCount = 52;
  readonly attribute optional int32u rxErrSecCount = 53;
  readonly attribute optional int32u rxErrFcsCount = 54;
  readonly attribute optional int32u rxErrOtherCount = 55;
  readonly attribute optional nullable int64u activeTimestamp = 56;
  readonly attribute optional nullable int64u pendingTimestamp = 57;
  readonly attribute optional nullable int32u delay = 58;
  readonly attribute nullable SecurityPolicy securityPolicy = 59;
  readonly attribute nullable octet_string<4> channelPage0Mask = 60;
  readonly attribute nullable OperationalDatasetComponents operationalDatasetComponents = 61;
  readonly attribute NetworkFaultEnum activeNetworkFaultsList[] = 62;
  readonly attribute command_id generatedCommandList[] = 65528;
  readonly attribute command_id acceptedCommandList[] = 65529;
  readonly attribute event_id eventList[] = 65530;
  readonly attribute attrib_id attributeList[] = 65531;
  readonly attribute bitmap32 featureMap = 65532;
  readonly attribute int16u clusterRevision = 65533;

  /** Reception of this command SHALL reset the OverrunCount attributes to 0 */
  command access(invoke: manage) ResetCounts(): DefaultSuccess = 0;
}

/** The Wi-Fi Network Diagnostics Cluster provides a means to acquire standardized diagnostics metrics that MAY be used by a Node to assist a user or Administrative Node in diagnosing potential problems. */
cluster WiFiNetworkDiagnostics = 54 {
  revision 1; // NOTE: Default/not specifically set

  enum AssociationFailureCauseEnum : enum8 {
    kUnknown = 0;
    kAssociationFailed = 1;
    kAuthenticationFailed = 2;
    kSsidNotFound = 3;
  }

  enum ConnectionStatusEnum : enum8 {
    kConnected = 0;
    kNotConnected = 1;
  }

  enum SecurityTypeEnum : enum8 {
    kUnspecified = 0;
    kNone = 1;
    kWEP = 2;
    kWPA = 3;
    kWPA2 = 4;
    kWPA3 = 5;
  }

  enum WiFiVersionEnum : enum8 {
    kA = 0;
    kB = 1;
    kG = 2;
    kN = 3;
    kAc = 4;
    kAx = 5;
    kAh = 6;
  }

  bitmap Feature : bitmap32 {
    kPacketCounts = 0x1;
    kErrorCounts = 0x2;
  }

  info event Disconnection = 0 {
    int16u reasonCode = 0;
  }

  info event AssociationFailure = 1 {
    AssociationFailureCauseEnum associationFailureCause = 0;
    int16u status = 1;
  }

  info event ConnectionStatus = 2 {
    ConnectionStatusEnum connectionStatus = 0;
  }

  readonly attribute nullable octet_string<6> bssid = 0;
  readonly attribute nullable SecurityTypeEnum securityType = 1;
  readonly attribute nullable WiFiVersionEnum wiFiVersion = 2;
  readonly attribute nullable int16u channelNumber = 3;
  readonly attribute nullable int8s rssi = 4;
  readonly attribute optional nullable int32u beaconLostCount = 5;
  readonly attribute optional nullable int32u beaconRxCount = 6;
  readonly attribute optional nullable int32u packetMulticastRxCount = 7;
  readonly attribute optional nullable int32u packetMulticastTxCount = 8;
  readonly attribute optional nullable int32u packetUnicastRxCount = 9;
  readonly attribute optional nullable int32u packetUnicastTxCount = 10;
  readonly attribute optional nullable int64u currentMaxRate = 11;
  readonly attribute optional nullable int64u overrunCount = 12;
  readonly attribute command_id generatedCommandList[] = 65528;
  readonly attribute command_id acceptedCommandList[] = 65529;
  readonly attribute event_id eventList[] = 65530;
  readonly attribute attrib_id attributeList[] = 65531;
  readonly attribute bitmap32 featureMap = 65532;
  readonly attribute int16u clusterRevision = 65533;

  /** Reception of this command SHALL reset the Breacon and Packet related count attributes to 0 */
  command ResetCounts(): DefaultSuccess = 0;
}

/** The Ethernet Network Diagnostics Cluster provides a means to acquire standardized diagnostics metrics that MAY be used by a Node to assist a user or Administrative Node in diagnosing potential problems. */
cluster EthernetNetworkDiagnostics = 55 {
  revision 1; // NOTE: Default/not specifically set

  enum PHYRateEnum : enum8 {
    kRate10M = 0;
    kRate100M = 1;
    kRate1G = 2;
    kRate25G = 3;
    kRate5G = 4;
    kRate10G = 5;
    kRate40G = 6;
    kRate100G = 7;
    kRate200G = 8;
    kRate400G = 9;
  }

  bitmap Feature : bitmap32 {
    kPacketCounts = 0x1;
    kErrorCounts = 0x2;
  }

  readonly attribute optional nullable PHYRateEnum PHYRate = 0;
  readonly attribute optional nullable boolean fullDuplex = 1;
  readonly attribute optional int64u packetRxCount = 2;
  readonly attribute optional int64u packetTxCount = 3;
  readonly attribute optional int64u txErrCount = 4;
  readonly attribute optional int64u collisionCount = 5;
  readonly attribute optional int64u overrunCount = 6;
  readonly attribute optional nullable boolean carrierDetect = 7;
  readonly attribute optional int64u timeSinceReset = 8;
  readonly attribute command_id generatedCommandList[] = 65528;
  readonly attribute command_id acceptedCommandList[] = 65529;
  readonly attribute event_id eventList[] = 65530;
  readonly attribute attrib_id attributeList[] = 65531;
  readonly attribute bitmap32 featureMap = 65532;
  readonly attribute int16u clusterRevision = 65533;

  /** Reception of this command SHALL reset the attributes: PacketRxCount, PacketTxCount, TxErrCount, CollisionCount, OverrunCount to 0 */
  command access(invoke: manage) ResetCounts(): DefaultSuccess = 0;
}

/** Accurate time is required for a number of reasons, including scheduling, display and validating security materials. */
cluster TimeSynchronization = 56 {
  revision 2;

  enum GranularityEnum : enum8 {
    kNoTimeGranularity = 0;
    kMinutesGranularity = 1;
    kSecondsGranularity = 2;
    kMillisecondsGranularity = 3;
    kMicrosecondsGranularity = 4;
  }

  enum StatusCode : enum8 {
    kTimeNotAccepted = 2;
  }

  enum TimeSourceEnum : enum8 {
    kNone = 0;
    kUnknown = 1;
    kAdmin = 2;
    kNodeTimeCluster = 3;
    kNonMatterSNTP = 4;
    kNonMatterNTP = 5;
    kMatterSNTP = 6;
    kMatterNTP = 7;
    kMixedNTP = 8;
    kNonMatterSNTPNTS = 9;
    kNonMatterNTPNTS = 10;
    kMatterSNTPNTS = 11;
    kMatterNTPNTS = 12;
    kMixedNTPNTS = 13;
    kCloudSource = 14;
    kPTP = 15;
    kGNSS = 16;
  }

  enum TimeZoneDatabaseEnum : enum8 {
    kFull = 0;
    kPartial = 1;
    kNone = 2;
  }

  bitmap Feature : bitmap32 {
    kTimeZone = 0x1;
    kNTPClient = 0x2;
    kNTPServer = 0x4;
    kTimeSyncClient = 0x8;
  }

  struct DSTOffsetStruct {
    int32s offset = 0;
    epoch_us validStarting = 1;
    nullable epoch_us validUntil = 2;
  }

  struct FabricScopedTrustedTimeSourceStruct {
    node_id nodeID = 0;
    endpoint_no endpoint = 1;
  }

  struct TimeZoneStruct {
    int32s offset = 0;
    epoch_us validAt = 1;
    optional char_string<64> name = 2;
  }

  struct TrustedTimeSourceStruct {
    fabric_idx fabricIndex = 0;
    node_id nodeID = 1;
    endpoint_no endpoint = 2;
  }

  info event DSTTableEmpty = 0 {
  }

  info event DSTStatus = 1 {
    boolean DSTOffsetActive = 0;
  }

  info event TimeZoneStatus = 2 {
    int32s offset = 0;
    optional char_string name = 1;
  }

  info event TimeFailure = 3 {
  }

  info event MissingTrustedTimeSource = 4 {
  }

  readonly attribute nullable epoch_us UTCTime = 0;
  readonly attribute GranularityEnum granularity = 1;
  readonly attribute optional TimeSourceEnum timeSource = 2;
  readonly attribute optional nullable TrustedTimeSourceStruct trustedTimeSource = 3;
  readonly attribute optional nullable char_string<128> defaultNTP = 4;
  readonly attribute optional TimeZoneStruct timeZone[] = 5;
  readonly attribute optional DSTOffsetStruct DSTOffset[] = 6;
  readonly attribute optional nullable epoch_us localTime = 7;
  readonly attribute optional TimeZoneDatabaseEnum timeZoneDatabase = 8;
  readonly attribute optional boolean NTPServerAvailable = 9;
  readonly attribute optional int8u timeZoneListMaxSize = 10;
  readonly attribute optional int8u DSTOffsetListMaxSize = 11;
  readonly attribute optional boolean supportsDNSResolve = 12;
  readonly attribute command_id generatedCommandList[] = 65528;
  readonly attribute command_id acceptedCommandList[] = 65529;
  readonly attribute event_id eventList[] = 65530;
  readonly attribute attrib_id attributeList[] = 65531;
  readonly attribute bitmap32 featureMap = 65532;
  readonly attribute int16u clusterRevision = 65533;

  request struct SetUTCTimeRequest {
    epoch_us UTCTime = 0;
    GranularityEnum granularity = 1;
    optional TimeSourceEnum timeSource = 2;
  }

  request struct SetTrustedTimeSourceRequest {
    nullable FabricScopedTrustedTimeSourceStruct trustedTimeSource = 0;
  }

  request struct SetTimeZoneRequest {
    TimeZoneStruct timeZone[] = 0;
  }

  response struct SetTimeZoneResponse = 3 {
    boolean DSTOffsetRequired = 0;
  }

  request struct SetDSTOffsetRequest {
    DSTOffsetStruct DSTOffset[] = 0;
  }

  request struct SetDefaultNTPRequest {
    nullable char_string<128> defaultNTP = 0;
  }

  /** This command MAY be issued by Administrator to set the time. */
  command access(invoke: administer) SetUTCTime(SetUTCTimeRequest): DefaultSuccess = 0;
  /** This command SHALL set TrustedTimeSource. */
  fabric command access(invoke: administer) SetTrustedTimeSource(SetTrustedTimeSourceRequest): DefaultSuccess = 1;
  /** This command SHALL set TimeZone. */
  command access(invoke: manage) SetTimeZone(SetTimeZoneRequest): SetTimeZoneResponse = 2;
  /** This command SHALL set DSTOffset. */
  command access(invoke: manage) SetDSTOffset(SetDSTOffsetRequest): DefaultSuccess = 4;
  /** This command is used to set DefaultNTP. */
  command access(invoke: administer) SetDefaultNTP(SetDefaultNTPRequest): DefaultSuccess = 5;
}

/** This cluster exposes interactions with a switch device, for the purpose of using those interactions by other devices.
Two types of switch devices are supported: latching switch (e.g. rocker switch) and momentary switch (e.g. push button), distinguished with their feature flags.
Interactions with the switch device are exposed as attributes (for the latching switch) and as events (for both types of switches). An interested party MAY subscribe to these attributes/events and thus be informed of the interactions, and can perform actions based on this, for example by sending commands to perform an action such as controlling a light or a window shade. */
cluster Switch = 59 {
  revision 1; // NOTE: Default/not specifically set

  bitmap Feature : bitmap32 {
    kLatchingSwitch = 0x1;
    kMomentarySwitch = 0x2;
    kMomentarySwitchRelease = 0x4;
    kMomentarySwitchLongPress = 0x8;
    kMomentarySwitchMultiPress = 0x10;
  }

  info event SwitchLatched = 0 {
    int8u newPosition = 0;
  }

  info event InitialPress = 1 {
    int8u newPosition = 0;
  }

  info event LongPress = 2 {
    int8u newPosition = 0;
  }

  info event ShortRelease = 3 {
    int8u previousPosition = 0;
  }

  info event LongRelease = 4 {
    int8u previousPosition = 0;
  }

  info event MultiPressOngoing = 5 {
    int8u newPosition = 0;
    int8u currentNumberOfPressesCounted = 1;
  }

  info event MultiPressComplete = 6 {
    int8u previousPosition = 0;
    int8u totalNumberOfPressesCounted = 1;
  }

  readonly attribute int8u numberOfPositions = 0;
  readonly attribute int8u currentPosition = 1;
  readonly attribute optional int8u multiPressMax = 2;
  readonly attribute command_id generatedCommandList[] = 65528;
  readonly attribute command_id acceptedCommandList[] = 65529;
  readonly attribute event_id eventList[] = 65530;
  readonly attribute attrib_id attributeList[] = 65531;
  readonly attribute bitmap32 featureMap = 65532;
  readonly attribute int16u clusterRevision = 65533;
}

/** Commands to trigger a Node to allow a new Administrator to commission it. */
cluster AdministratorCommissioning = 60 {
  revision 1; // NOTE: Default/not specifically set

  enum CommissioningWindowStatusEnum : enum8 {
    kWindowNotOpen = 0;
    kEnhancedWindowOpen = 1;
    kBasicWindowOpen = 2;
  }

  enum StatusCode : enum8 {
    kBusy = 2;
    kPAKEParameterError = 3;
    kWindowNotOpen = 4;
  }

  bitmap Feature : bitmap32 {
    kBasic = 0x1;
  }

  readonly attribute CommissioningWindowStatusEnum windowStatus = 0;
  readonly attribute nullable fabric_idx adminFabricIndex = 1;
  readonly attribute nullable vendor_id adminVendorId = 2;
  readonly attribute command_id generatedCommandList[] = 65528;
  readonly attribute command_id acceptedCommandList[] = 65529;
  readonly attribute event_id eventList[] = 65530;
  readonly attribute attrib_id attributeList[] = 65531;
  readonly attribute bitmap32 featureMap = 65532;
  readonly attribute int16u clusterRevision = 65533;

  request struct OpenCommissioningWindowRequest {
    int16u commissioningTimeout = 0;
    octet_string PAKEPasscodeVerifier = 1;
    int16u discriminator = 2;
    int32u iterations = 3;
    octet_string<32> salt = 4;
  }

  request struct OpenBasicCommissioningWindowRequest {
    int16u commissioningTimeout = 0;
  }

  /** This command is used by a current Administrator to instruct a Node to go into commissioning mode using enhanced commissioning method. */
  timed command access(invoke: administer) OpenCommissioningWindow(OpenCommissioningWindowRequest): DefaultSuccess = 0;
  /** This command is used by a current Administrator to instruct a Node to go into commissioning mode using basic commissioning method, if the node supports it. */
  timed command access(invoke: administer) OpenBasicCommissioningWindow(OpenBasicCommissioningWindowRequest): DefaultSuccess = 1;
  /** This command is used by a current Administrator to instruct a Node to revoke any active Open Commissioning Window or Open Basic Commissioning Window command. */
  timed command access(invoke: administer) RevokeCommissioning(): DefaultSuccess = 2;
}

/** This cluster is used to add or remove Operational Credentials on a Commissionee or Node, as well as manage the associated Fabrics. */
cluster OperationalCredentials = 62 {
  revision 1; // NOTE: Default/not specifically set

  enum CertificateChainTypeEnum : enum8 {
    kDACCertificate = 1;
    kPAICertificate = 2;
  }

  enum NodeOperationalCertStatusEnum : enum8 {
    kOK = 0;
    kInvalidPublicKey = 1;
    kInvalidNodeOpId = 2;
    kInvalidNOC = 3;
    kMissingCsr = 4;
    kTableFull = 5;
    kInvalidAdminSubject = 6;
    kFabricConflict = 9;
    kLabelConflict = 10;
    kInvalidFabricIndex = 11;
  }

  fabric_scoped struct FabricDescriptorStruct {
    octet_string<65> rootPublicKey = 1;
    vendor_id vendorID = 2;
    fabric_id fabricID = 3;
    node_id nodeID = 4;
    char_string<32> label = 5;
    fabric_idx fabricIndex = 254;
  }

  fabric_scoped struct NOCStruct {
    fabric_sensitive octet_string noc = 1;
    nullable fabric_sensitive octet_string icac = 2;
    fabric_idx fabricIndex = 254;
  }

  readonly attribute access(read: administer) NOCStruct NOCs[] = 0;
  readonly attribute FabricDescriptorStruct fabrics[] = 1;
  readonly attribute int8u supportedFabrics = 2;
  readonly attribute int8u commissionedFabrics = 3;
  readonly attribute octet_string trustedRootCertificates[] = 4;
  readonly attribute int8u currentFabricIndex = 5;
  readonly attribute command_id generatedCommandList[] = 65528;
  readonly attribute command_id acceptedCommandList[] = 65529;
  readonly attribute event_id eventList[] = 65530;
  readonly attribute attrib_id attributeList[] = 65531;
  readonly attribute bitmap32 featureMap = 65532;
  readonly attribute int16u clusterRevision = 65533;

  request struct AttestationRequestRequest {
    octet_string<32> attestationNonce = 0;
  }

  response struct AttestationResponse = 1 {
    octet_string<900> attestationElements = 0;
    octet_string<64> attestationSignature = 1;
  }

  request struct CertificateChainRequestRequest {
    CertificateChainTypeEnum certificateType = 0;
  }

  response struct CertificateChainResponse = 3 {
    octet_string<600> certificate = 0;
  }

  request struct CSRRequestRequest {
    octet_string<32> CSRNonce = 0;
    optional boolean isForUpdateNOC = 1;
  }

  response struct CSRResponse = 5 {
    octet_string NOCSRElements = 0;
    octet_string attestationSignature = 1;
  }

  request struct AddNOCRequest {
    octet_string<400> NOCValue = 0;
    optional octet_string<400> ICACValue = 1;
    octet_string<16> IPKValue = 2;
    int64u caseAdminSubject = 3;
    vendor_id adminVendorId = 4;
  }

  request struct UpdateNOCRequest {
    octet_string NOCValue = 0;
    optional octet_string ICACValue = 1;
  }

  response struct NOCResponse = 8 {
    NodeOperationalCertStatusEnum statusCode = 0;
    optional fabric_idx fabricIndex = 1;
    optional char_string<128> debugText = 2;
  }

  request struct UpdateFabricLabelRequest {
    char_string<32> label = 0;
  }

  request struct RemoveFabricRequest {
    fabric_idx fabricIndex = 0;
  }

  request struct AddTrustedRootCertificateRequest {
    octet_string rootCACertificate = 0;
  }

  /** Sender is requesting attestation information from the receiver. */
  command access(invoke: administer) AttestationRequest(AttestationRequestRequest): AttestationResponse = 0;
  /** Sender is requesting a device attestation certificate from the receiver. */
  command access(invoke: administer) CertificateChainRequest(CertificateChainRequestRequest): CertificateChainResponse = 2;
  /** Sender is requesting a certificate signing request (CSR) from the receiver. */
  command access(invoke: administer) CSRRequest(CSRRequestRequest): CSRResponse = 4;
  /** Sender is requesting to add the new node operational certificates. */
  command access(invoke: administer) AddNOC(AddNOCRequest): NOCResponse = 6;
  /** Sender is requesting to update the node operational certificates. */
  fabric command access(invoke: administer) UpdateNOC(UpdateNOCRequest): NOCResponse = 7;
  /** This command SHALL be used by an Administrative Node to set the user-visible Label field for a given Fabric, as reflected by entries in the Fabrics attribute. */
  fabric command access(invoke: administer) UpdateFabricLabel(UpdateFabricLabelRequest): NOCResponse = 9;
  /** This command is used by Administrative Nodes to remove a given fabric index and delete all associated fabric-scoped data. */
  command access(invoke: administer) RemoveFabric(RemoveFabricRequest): NOCResponse = 10;
  /** This command SHALL add a Trusted Root CA Certificate, provided as its CHIP Certificate representation. */
  command access(invoke: administer) AddTrustedRootCertificate(AddTrustedRootCertificateRequest): DefaultSuccess = 11;
}

/** The Group Key Management Cluster is the mechanism by which group keys are managed. */
cluster GroupKeyManagement = 63 {
  revision 1; // NOTE: Default/not specifically set

  enum GroupKeySecurityPolicyEnum : enum8 {
    kTrustFirst = 0;
    kCacheAndSync = 1;
  }

  bitmap Feature : bitmap32 {
    kCacheAndSync = 0x1;
  }

  fabric_scoped struct GroupInfoMapStruct {
    group_id groupId = 1;
    endpoint_no endpoints[] = 2;
    optional char_string<16> groupName = 3;
    fabric_idx fabricIndex = 254;
  }

  fabric_scoped struct GroupKeyMapStruct {
    group_id groupId = 1;
    int16u groupKeySetID = 2;
    fabric_idx fabricIndex = 254;
  }

  struct GroupKeySetStruct {
    int16u groupKeySetID = 0;
    GroupKeySecurityPolicyEnum groupKeySecurityPolicy = 1;
    nullable octet_string<16> epochKey0 = 2;
    nullable epoch_us epochStartTime0 = 3;
    nullable octet_string<16> epochKey1 = 4;
    nullable epoch_us epochStartTime1 = 5;
    nullable octet_string<16> epochKey2 = 6;
    nullable epoch_us epochStartTime2 = 7;
  }

  attribute access(write: manage) GroupKeyMapStruct groupKeyMap[] = 0;
  readonly attribute GroupInfoMapStruct groupTable[] = 1;
  readonly attribute int16u maxGroupsPerFabric = 2;
  readonly attribute int16u maxGroupKeysPerFabric = 3;
  readonly attribute command_id generatedCommandList[] = 65528;
  readonly attribute command_id acceptedCommandList[] = 65529;
  readonly attribute event_id eventList[] = 65530;
  readonly attribute attrib_id attributeList[] = 65531;
  readonly attribute bitmap32 featureMap = 65532;
  readonly attribute int16u clusterRevision = 65533;

  request struct KeySetWriteRequest {
    GroupKeySetStruct groupKeySet = 0;
  }

  request struct KeySetReadRequest {
    int16u groupKeySetID = 0;
  }

  response struct KeySetReadResponse = 2 {
    GroupKeySetStruct groupKeySet = 0;
  }

  request struct KeySetRemoveRequest {
    int16u groupKeySetID = 0;
  }

  response struct KeySetReadAllIndicesResponse = 5 {
    int16u groupKeySetIDs[] = 0;
  }

  /** Write a new set of keys for the given key set id. */
  fabric command access(invoke: administer) KeySetWrite(KeySetWriteRequest): DefaultSuccess = 0;
  /** Read the keys for a given key set id. */
  fabric command access(invoke: administer) KeySetRead(KeySetReadRequest): KeySetReadResponse = 1;
  /** Revoke a Root Key from a Group */
  fabric command access(invoke: administer) KeySetRemove(KeySetRemoveRequest): DefaultSuccess = 3;
  /** Return the list of Group Key Sets associated with the accessing fabric */
  fabric command access(invoke: administer) KeySetReadAllIndices(): KeySetReadAllIndicesResponse = 4;
}

/** The Fixed Label Cluster provides a feature for the device to tag an endpoint with zero or more read only
labels. */
cluster FixedLabel = 64 {
  revision 1; // NOTE: Default/not specifically set

  struct LabelStruct {
    char_string<16> label = 0;
    char_string<16> value = 1;
  }

  readonly attribute LabelStruct labelList[] = 0;
  readonly attribute command_id generatedCommandList[] = 65528;
  readonly attribute command_id acceptedCommandList[] = 65529;
  readonly attribute event_id eventList[] = 65530;
  readonly attribute attrib_id attributeList[] = 65531;
  readonly attribute bitmap32 featureMap = 65532;
  readonly attribute int16u clusterRevision = 65533;
}

/** The User Label Cluster provides a feature to tag an endpoint with zero or more labels. */
cluster UserLabel = 65 {
  revision 1; // NOTE: Default/not specifically set

  struct LabelStruct {
    char_string<16> label = 0;
    char_string<16> value = 1;
  }

  attribute access(write: manage) LabelStruct labelList[] = 0;
  readonly attribute command_id generatedCommandList[] = 65528;
  readonly attribute command_id acceptedCommandList[] = 65529;
  readonly attribute event_id eventList[] = 65530;
  readonly attribute attrib_id attributeList[] = 65531;
  readonly attribute bitmap32 featureMap = 65532;
  readonly attribute int16u clusterRevision = 65533;
}

/** This cluster provides an interface to a boolean state called StateValue. */
cluster BooleanState = 69 {
  revision 1;

  info event StateChange = 0 {
    boolean stateValue = 0;
  }

  readonly attribute boolean stateValue = 0;
  readonly attribute command_id generatedCommandList[] = 65528;
  readonly attribute command_id acceptedCommandList[] = 65529;
  readonly attribute event_id eventList[] = 65530;
  readonly attribute attrib_id attributeList[] = 65531;
  readonly attribute bitmap32 featureMap = 65532;
  readonly attribute int16u clusterRevision = 65533;
}

/** Attributes and commands for selecting a mode from a list of supported options. */
cluster ModeSelect = 80 {
  revision 2;

  bitmap Feature : bitmap32 {
    kOnOff = 0x1;
  }

  struct SemanticTagStruct {
    vendor_id mfgCode = 0;
    enum16 value = 1;
  }

  struct ModeOptionStruct {
    char_string<64> label = 0;
    int8u mode = 1;
    SemanticTagStruct semanticTags[] = 2;
  }

  readonly attribute char_string<64> description = 0;
  readonly attribute nullable enum16 standardNamespace = 1;
  readonly attribute ModeOptionStruct supportedModes[] = 2;
  readonly attribute int8u currentMode = 3;
  attribute optional nullable int8u startUpMode = 4;
  attribute optional nullable int8u onMode = 5;
  readonly attribute optional int8u manufacturerExtension = 4293984257;
  readonly attribute command_id generatedCommandList[] = 65528;
  readonly attribute command_id acceptedCommandList[] = 65529;
  readonly attribute event_id eventList[] = 65530;
  readonly attribute attrib_id attributeList[] = 65531;
  readonly attribute bitmap32 featureMap = 65532;
  readonly attribute int16u clusterRevision = 65533;

  request struct ChangeToModeRequest {
    int8u newMode = 0;
  }

  /** On receipt of this command, if the NewMode field matches the Mode field in an entry of the SupportedModes list, the server SHALL set the CurrentMode attribute to the NewMode value, otherwise, the server SHALL respond with an INVALID_COMMAND status response. */
  command ChangeToMode(ChangeToModeRequest): DefaultSuccess = 0;
  /** Sample manufacturer specific extension command */
  command SampleMfgExtensionCommand(): DefaultSuccess = 4293984257;
}

/** Attributes and commands for selecting a mode from a list of supported options. */
cluster LaundryWasherMode = 81 {
  revision 2;

  enum ModeTag : enum16 {
    kNormal = 16384;
    kDelicate = 16385;
    kHeavy = 16386;
    kWhites = 16387;
  }

  bitmap Feature : bitmap32 {
    kOnOff = 0x1;
  }

  struct ModeTagStruct {
    optional vendor_id mfgCode = 0;
    enum16 value = 1;
  }

  struct ModeOptionStruct {
    char_string<64> label = 0;
    int8u mode = 1;
    ModeTagStruct modeTags[] = 2;
  }

  readonly attribute ModeOptionStruct supportedModes[] = 0;
  readonly attribute int8u currentMode = 1;
  attribute optional nullable int8u startUpMode = 2;
  attribute optional nullable int8u onMode = 3;
  readonly attribute command_id generatedCommandList[] = 65528;
  readonly attribute command_id acceptedCommandList[] = 65529;
  readonly attribute event_id eventList[] = 65530;
  readonly attribute attrib_id attributeList[] = 65531;
  readonly attribute bitmap32 featureMap = 65532;
  readonly attribute int16u clusterRevision = 65533;

  request struct ChangeToModeRequest {
    int8u newMode = 0;
  }

  response struct ChangeToModeResponse = 1 {
    enum8 status = 0;
    optional char_string statusText = 1;
  }

  /** This command is used to change device modes.
        On receipt of this command the device SHALL respond with a ChangeToModeResponse command. */
  command ChangeToMode(ChangeToModeRequest): ChangeToModeResponse = 0;
}

/** Attributes and commands for selecting a mode from a list of supported options. */
cluster RefrigeratorAndTemperatureControlledCabinetMode = 82 {
  revision 2;

  enum ModeTag : enum16 {
    kRapidCool = 16384;
    kRapidFreeze = 16385;
  }

  bitmap Feature : bitmap32 {
    kOnOff = 0x1;
  }

  struct ModeTagStruct {
    optional vendor_id mfgCode = 0;
    enum16 value = 1;
  }

  struct ModeOptionStruct {
    char_string<64> label = 0;
    int8u mode = 1;
    ModeTagStruct modeTags[] = 2;
  }

  readonly attribute ModeOptionStruct supportedModes[] = 0;
  readonly attribute int8u currentMode = 1;
  attribute optional nullable int8u startUpMode = 2;
  attribute optional nullable int8u onMode = 3;
  readonly attribute command_id generatedCommandList[] = 65528;
  readonly attribute command_id acceptedCommandList[] = 65529;
  readonly attribute event_id eventList[] = 65530;
  readonly attribute attrib_id attributeList[] = 65531;
  readonly attribute bitmap32 featureMap = 65532;
  readonly attribute int16u clusterRevision = 65533;

  request struct ChangeToModeRequest {
    int8u newMode = 0;
  }

  response struct ChangeToModeResponse = 1 {
    enum8 status = 0;
    optional char_string statusText = 1;
  }

  /** This command is used to change device modes.
        On receipt of this command the device SHALL respond with a ChangeToModeResponse command. */
  command ChangeToMode(ChangeToModeRequest): ChangeToModeResponse = 0;
}

/** This cluster supports remotely monitoring and controling the different typs of functionality available to a washing device, such as a washing machine. */
cluster LaundryWasherControls = 83 {
  revision 1; // NOTE: Default/not specifically set

  enum NumberOfRinsesEnum : enum8 {
    kNone = 0;
    kNormal = 1;
    kExtra = 2;
    kMax = 3;
  }

  bitmap Feature : bitmap32 {
    kSpin = 0x1;
    kRinse = 0x2;
  }

  readonly attribute optional char_string spinSpeeds[] = 0;
  attribute optional nullable int8u spinSpeedCurrent = 1;
  attribute optional NumberOfRinsesEnum numberOfRinses = 2;
  readonly attribute optional NumberOfRinsesEnum supportedRinses[] = 3;
  readonly attribute command_id generatedCommandList[] = 65528;
  readonly attribute command_id acceptedCommandList[] = 65529;
  readonly attribute event_id eventList[] = 65530;
  readonly attribute attrib_id attributeList[] = 65531;
  readonly attribute bitmap32 featureMap = 65532;
  readonly attribute int16u clusterRevision = 65533;
}

/** Attributes and commands for selecting a mode from a list of supported options. */
cluster RvcRunMode = 84 {
  revision 2;

  enum ModeTag : enum16 {
    kIdle = 16384;
    kCleaning = 16385;
  }

  enum StatusCode : enum8 {
    kStuck = 65;
    kDustBinMissing = 66;
    kDustBinFull = 67;
    kWaterTankEmpty = 68;
    kWaterTankMissing = 69;
    kWaterTankLidOpen = 70;
    kMopCleaningPadMissing = 71;
    kBatteryLow = 72;
  }

  bitmap Feature : bitmap32 {
    kOnOff = 0x1;
  }

  struct ModeTagStruct {
    optional vendor_id mfgCode = 0;
    enum16 value = 1;
  }

  struct ModeOptionStruct {
    char_string<64> label = 0;
    int8u mode = 1;
    ModeTagStruct modeTags[] = 2;
  }

  readonly attribute ModeOptionStruct supportedModes[] = 0;
  readonly attribute int8u currentMode = 1;
  attribute optional nullable int8u onMode = 3;
  readonly attribute command_id generatedCommandList[] = 65528;
  readonly attribute command_id acceptedCommandList[] = 65529;
  readonly attribute event_id eventList[] = 65530;
  readonly attribute attrib_id attributeList[] = 65531;
  readonly attribute bitmap32 featureMap = 65532;
  readonly attribute int16u clusterRevision = 65533;

  request struct ChangeToModeRequest {
    int8u newMode = 0;
  }

  response struct ChangeToModeResponse = 1 {
    enum8 status = 0;
    optional char_string statusText = 1;
  }

  /** This command is used to change device modes.
        On receipt of this command the device SHALL respond with a ChangeToModeResponse command. */
  command ChangeToMode(ChangeToModeRequest): ChangeToModeResponse = 0;
}

/** Attributes and commands for selecting a mode from a list of supported options. */
cluster RvcCleanMode = 85 {
  revision 2;

  enum ModeTag : enum16 {
    kDeepClean = 16384;
    kVacuum = 16385;
    kMop = 16386;
  }

  enum StatusCode : enum8 {
    kCleaningInProgress = 64;
  }

  bitmap Feature : bitmap32 {
    kOnOff = 0x1;
  }

  struct ModeTagStruct {
    optional vendor_id mfgCode = 0;
    enum16 value = 1;
  }

  struct ModeOptionStruct {
    char_string<64> label = 0;
    int8u mode = 1;
    ModeTagStruct modeTags[] = 2;
  }

  readonly attribute ModeOptionStruct supportedModes[] = 0;
  readonly attribute int8u currentMode = 1;
  attribute optional nullable int8u onMode = 3;
  readonly attribute command_id generatedCommandList[] = 65528;
  readonly attribute command_id acceptedCommandList[] = 65529;
  readonly attribute event_id eventList[] = 65530;
  readonly attribute attrib_id attributeList[] = 65531;
  readonly attribute bitmap32 featureMap = 65532;
  readonly attribute int16u clusterRevision = 65533;

  request struct ChangeToModeRequest {
    int8u newMode = 0;
  }

  response struct ChangeToModeResponse = 1 {
    enum8 status = 0;
    optional char_string statusText = 1;
  }

  /** This command is used to change device modes.
        On receipt of this command the device SHALL respond with a ChangeToModeResponse command. */
  command ChangeToMode(ChangeToModeRequest): ChangeToModeResponse = 0;
}

/** Attributes and commands for configuring the temperature control, and reporting temperature. */
cluster TemperatureControl = 86 {
  revision 1; // NOTE: Default/not specifically set

  bitmap Feature : bitmap32 {
    kTemperatureNumber = 0x1;
    kTemperatureLevel = 0x2;
    kTemperatureStep = 0x4;
  }

  readonly attribute optional temperature temperatureSetpoint = 0;
  readonly attribute optional temperature minTemperature = 1;
  readonly attribute optional temperature maxTemperature = 2;
  readonly attribute optional temperature step = 3;
  readonly attribute optional int8u selectedTemperatureLevel = 4;
  readonly attribute optional char_string supportedTemperatureLevels[] = 5;
  readonly attribute command_id generatedCommandList[] = 65528;
  readonly attribute command_id acceptedCommandList[] = 65529;
  readonly attribute event_id eventList[] = 65530;
  readonly attribute attrib_id attributeList[] = 65531;
  readonly attribute bitmap32 featureMap = 65532;
  readonly attribute int16u clusterRevision = 65533;

  request struct SetTemperatureRequest {
    optional temperature targetTemperature = 0;
    optional int8u targetTemperatureLevel = 1;
  }

  /** Set Temperature */
  command SetTemperature(SetTemperatureRequest): DefaultSuccess = 0;
}

/** Attributes and commands for configuring the Refrigerator alarm. */
cluster RefrigeratorAlarm = 87 {
  revision 1; // NOTE: Default/not specifically set

  bitmap AlarmMap : bitmap32 {
    kDoorOpen = 0x1;
  }

  info event Notify = 0 {
    AlarmMap active = 0;
    AlarmMap inactive = 1;
    AlarmMap state = 2;
    AlarmMap mask = 3;
  }

  readonly attribute AlarmMap mask = 0;
  readonly attribute AlarmMap state = 2;
  readonly attribute AlarmMap supported = 3;
  readonly attribute command_id generatedCommandList[] = 65528;
  readonly attribute command_id acceptedCommandList[] = 65529;
  readonly attribute event_id eventList[] = 65530;
  readonly attribute attrib_id attributeList[] = 65531;
  readonly attribute bitmap32 featureMap = 65532;
  readonly attribute int16u clusterRevision = 65533;
}

/** Attributes and commands for selecting a mode from a list of supported options. */
cluster DishwasherMode = 89 {
  revision 2;

  enum ModeTag : enum16 {
    kNormal = 16384;
    kHeavy = 16385;
    kLight = 16386;
  }

  bitmap Feature : bitmap32 {
    kOnOff = 0x1;
  }

  struct ModeTagStruct {
    optional vendor_id mfgCode = 0;
    enum16 value = 1;
  }

  struct ModeOptionStruct {
    char_string<64> label = 0;
    int8u mode = 1;
    ModeTagStruct modeTags[] = 2;
  }

  readonly attribute ModeOptionStruct supportedModes[] = 0;
  readonly attribute int8u currentMode = 1;
  attribute optional nullable int8u startUpMode = 2;
  attribute optional nullable int8u onMode = 3;
  readonly attribute command_id generatedCommandList[] = 65528;
  readonly attribute command_id acceptedCommandList[] = 65529;
  readonly attribute event_id eventList[] = 65530;
  readonly attribute attrib_id attributeList[] = 65531;
  readonly attribute bitmap32 featureMap = 65532;
  readonly attribute int16u clusterRevision = 65533;

  request struct ChangeToModeRequest {
    int8u newMode = 0;
  }

  response struct ChangeToModeResponse = 1 {
    enum8 status = 0;
    optional char_string statusText = 1;
  }

  /** This command is used to change device modes.
        On receipt of this command the device SHALL respond with a ChangeToModeResponse command. */
  command ChangeToMode(ChangeToModeRequest): ChangeToModeResponse = 0;
}

/** Attributes for reporting air quality classification */
cluster AirQuality = 91 {
  revision 1; // NOTE: Default/not specifically set

  enum AirQualityEnum : enum8 {
    kUnknown = 0;
    kGood = 1;
    kFair = 2;
    kModerate = 3;
    kPoor = 4;
    kVeryPoor = 5;
    kExtremelyPoor = 6;
  }

  bitmap Feature : bitmap32 {
    kFair = 0x1;
    kModerate = 0x2;
    kVeryPoor = 0x4;
    kExtremelyPoor = 0x8;
  }

  readonly attribute AirQualityEnum airQuality = 0;
  readonly attribute command_id generatedCommandList[] = 65528;
  readonly attribute command_id acceptedCommandList[] = 65529;
  readonly attribute event_id eventList[] = 65530;
  readonly attribute attrib_id attributeList[] = 65531;
  readonly attribute bitmap32 featureMap = 65532;
  readonly attribute int16u clusterRevision = 65533;
}

/** This cluster provides an interface for observing and managing the state of smoke and CO alarms. */
cluster SmokeCoAlarm = 92 {
  revision 1;

  enum AlarmStateEnum : enum8 {
    kNormal = 0;
    kWarning = 1;
    kCritical = 2;
  }

  enum ContaminationStateEnum : enum8 {
    kNormal = 0;
    kLow = 1;
    kWarning = 2;
    kCritical = 3;
  }

  enum EndOfServiceEnum : enum8 {
    kNormal = 0;
    kExpired = 1;
  }

  enum ExpressedStateEnum : enum8 {
    kNormal = 0;
    kSmokeAlarm = 1;
    kCOAlarm = 2;
    kBatteryAlert = 3;
    kTesting = 4;
    kHardwareFault = 5;
    kEndOfService = 6;
    kInterconnectSmoke = 7;
    kInterconnectCO = 8;
  }

  enum MuteStateEnum : enum8 {
    kNotMuted = 0;
    kMuted = 1;
  }

  enum SensitivityEnum : enum8 {
    kHigh = 0;
    kStandard = 1;
    kLow = 2;
  }

  bitmap Feature : bitmap32 {
    kSmokeAlarm = 0x1;
    kCOAlarm = 0x2;
  }

  critical event SmokeAlarm = 0 {
    AlarmStateEnum alarmSeverityLevel = 0;
  }

  critical event COAlarm = 1 {
    AlarmStateEnum alarmSeverityLevel = 0;
  }

  info event LowBattery = 2 {
    AlarmStateEnum alarmSeverityLevel = 0;
  }

  info event HardwareFault = 3 {
  }

  info event EndOfService = 4 {
  }

  info event SelfTestComplete = 5 {
  }

  info event AlarmMuted = 6 {
  }

  info event MuteEnded = 7 {
  }

  critical event InterconnectSmokeAlarm = 8 {
    AlarmStateEnum alarmSeverityLevel = 0;
  }

  critical event InterconnectCOAlarm = 9 {
    AlarmStateEnum alarmSeverityLevel = 0;
  }

  info event AllClear = 10 {
  }

  readonly attribute ExpressedStateEnum expressedState = 0;
  readonly attribute optional AlarmStateEnum smokeState = 1;
  readonly attribute optional AlarmStateEnum COState = 2;
  readonly attribute AlarmStateEnum batteryAlert = 3;
  readonly attribute optional MuteStateEnum deviceMuted = 4;
  readonly attribute boolean testInProgress = 5;
  readonly attribute boolean hardwareFaultAlert = 6;
  readonly attribute EndOfServiceEnum endOfServiceAlert = 7;
  readonly attribute optional AlarmStateEnum interconnectSmokeAlarm = 8;
  readonly attribute optional AlarmStateEnum interconnectCOAlarm = 9;
  readonly attribute optional ContaminationStateEnum contaminationState = 10;
  attribute access(write: manage) optional SensitivityEnum smokeSensitivityLevel = 11;
  readonly attribute optional epoch_s expiryDate = 12;
  readonly attribute command_id generatedCommandList[] = 65528;
  readonly attribute command_id acceptedCommandList[] = 65529;
  readonly attribute event_id eventList[] = 65530;
  readonly attribute attrib_id attributeList[] = 65531;
  readonly attribute bitmap32 featureMap = 65532;
  readonly attribute int16u clusterRevision = 65533;

  /** This command SHALL initiate a device self-test. */
  command SelfTestRequest(): DefaultSuccess = 0;
}

/** Attributes and commands for configuring the Dishwasher alarm. */
cluster DishwasherAlarm = 93 {
  revision 1; // NOTE: Default/not specifically set

  bitmap AlarmMap : bitmap32 {
    kInflowError = 0x1;
    kDrainError = 0x2;
    kDoorError = 0x4;
    kTempTooLow = 0x8;
    kTempTooHigh = 0x10;
    kWaterLevelError = 0x20;
  }

  bitmap Feature : bitmap32 {
    kReset = 0x1;
  }

  info event Notify = 0 {
    AlarmMap active = 0;
    AlarmMap inactive = 1;
    AlarmMap state = 2;
    AlarmMap mask = 3;
  }

  readonly attribute AlarmMap mask = 0;
  readonly attribute optional AlarmMap latch = 1;
  readonly attribute AlarmMap state = 2;
  readonly attribute AlarmMap supported = 3;
  readonly attribute command_id generatedCommandList[] = 65528;
  readonly attribute command_id acceptedCommandList[] = 65529;
  readonly attribute event_id eventList[] = 65530;
  readonly attribute attrib_id attributeList[] = 65531;
  readonly attribute bitmap32 featureMap = 65532;
  readonly attribute int16u clusterRevision = 65533;

  request struct ResetRequest {
    AlarmMap alarms = 0;
  }

  request struct ModifyEnabledAlarmsRequest {
    AlarmMap mask = 0;
  }

  /** Reset alarm */
  command Reset(ResetRequest): DefaultSuccess = 0;
  /** Modify enabled alarms */
  command ModifyEnabledAlarms(ModifyEnabledAlarmsRequest): DefaultSuccess = 1;
}

/** Attributes and commands for selecting a mode from a list of supported options. */
provisional cluster MicrowaveOvenMode = 94 {
  revision 1;

  enum ModeTag : enum16 {
    kNormal = 16384;
    kDefrost = 16385;
  }

  bitmap Feature : bitmap32 {
    kOnOff = 0x1;
  }

  struct ModeTagStruct {
    optional vendor_id mfgCode = 0;
    enum16 value = 1;
  }

  struct ModeOptionStruct {
    char_string<64> label = 0;
    int8u mode = 1;
    ModeTagStruct modeTags[] = 2;
  }

  readonly attribute ModeOptionStruct supportedModes[] = 0;
  readonly attribute int8u currentMode = 1;
  readonly attribute command_id generatedCommandList[] = 65528;
  readonly attribute command_id acceptedCommandList[] = 65529;
  readonly attribute event_id eventList[] = 65530;
  readonly attribute attrib_id attributeList[] = 65531;
  readonly attribute bitmap32 featureMap = 65532;
  readonly attribute int16u clusterRevision = 65533;
}

/** This cluster supports remotely monitoring and, where supported, changing the operational state of any device where a state machine is a part of the operation. */
cluster OperationalState = 96 {
  revision 1; // NOTE: Default/not specifically set

  enum ErrorStateEnum : enum8 {
    kNoError = 0;
    kUnableToStartOrResume = 1;
    kUnableToCompleteOperation = 2;
    kCommandInvalidInState = 3;
  }

  enum OperationalStateEnum : enum8 {
    kStopped = 0;
    kRunning = 1;
    kPaused = 2;
    kError = 3;
  }

  struct ErrorStateStruct {
    enum8 errorStateID = 0;
    optional char_string<64> errorStateLabel = 1;
    optional char_string<64> errorStateDetails = 2;
  }

  struct OperationalStateStruct {
    enum8 operationalStateID = 0;
    optional char_string<64> operationalStateLabel = 1;
  }

  critical event OperationalError = 0 {
    ErrorStateStruct errorState = 0;
  }

  info event OperationCompletion = 1 {
    enum8 completionErrorCode = 0;
    optional nullable elapsed_s totalOperationalTime = 1;
    optional nullable elapsed_s pausedTime = 2;
  }

  readonly attribute nullable char_string phaseList[] = 0;
  readonly attribute nullable int8u currentPhase = 1;
  readonly attribute optional nullable elapsed_s countdownTime = 2;
  readonly attribute OperationalStateStruct operationalStateList[] = 3;
  readonly attribute OperationalStateEnum operationalState = 4;
  readonly attribute ErrorStateStruct operationalError = 5;
  readonly attribute command_id generatedCommandList[] = 65528;
  readonly attribute command_id acceptedCommandList[] = 65529;
  readonly attribute event_id eventList[] = 65530;
  readonly attribute attrib_id attributeList[] = 65531;
  readonly attribute bitmap32 featureMap = 65532;
  readonly attribute int16u clusterRevision = 65533;

  response struct OperationalCommandResponse = 4 {
    ErrorStateStruct commandResponseState = 0;
  }

  /** Upon receipt, the device SHALL pause its operation if it is possible based on the current function of the server. */
  command Pause(): OperationalCommandResponse = 0;
  /** Upon receipt, the device SHALL stop its operation if it is at a position where it is safe to do so and/or permitted. */
  command Stop(): OperationalCommandResponse = 1;
  /** Upon receipt, the device SHALL start its operation if it is safe to do so and the device is in an operational state from which it can be started. */
  command Start(): OperationalCommandResponse = 2;
  /** Upon receipt, the device SHALL resume its operation from the point it was at when it received the Pause command, or from the point when it was paused by means outside of this cluster (for example by manual button press). */
  command Resume(): OperationalCommandResponse = 3;
}

/** This cluster supports remotely monitoring and, where supported, changing the operational state of a Robotic Vacuum. */
cluster RvcOperationalState = 97 {
  revision 1; // NOTE: Default/not specifically set

  enum ErrorStateEnum : enum8 {
    kFailedToFindChargingDock = 64;
    kStuck = 65;
    kDustBinMissing = 66;
    kDustBinFull = 67;
    kWaterTankEmpty = 68;
    kWaterTankMissing = 69;
    kWaterTankLidOpen = 70;
    kMopCleaningPadMissing = 71;
  }

  enum OperationalStateEnum : enum8 {
    kSeekingCharger = 64;
    kCharging = 65;
    kDocked = 66;
  }

  struct ErrorStateStruct {
    enum8 errorStateID = 0;
    optional char_string<64> errorStateLabel = 1;
    optional char_string<64> errorStateDetails = 2;
  }

  struct OperationalStateStruct {
    enum8 operationalStateID = 0;
    optional char_string<64> operationalStateLabel = 1;
  }

  critical event OperationalError = 0 {
    ErrorStateStruct errorState = 0;
  }

  info event OperationCompletion = 1 {
    enum8 completionErrorCode = 0;
    optional nullable elapsed_s totalOperationalTime = 1;
    optional nullable elapsed_s pausedTime = 2;
  }

  readonly attribute nullable char_string phaseList[] = 0;
  readonly attribute nullable int8u currentPhase = 1;
  readonly attribute optional nullable elapsed_s countdownTime = 2;
  readonly attribute OperationalStateStruct operationalStateList[] = 3;
  readonly attribute enum8 operationalState = 4;
  readonly attribute ErrorStateStruct operationalError = 5;
  readonly attribute command_id generatedCommandList[] = 65528;
  readonly attribute command_id acceptedCommandList[] = 65529;
  readonly attribute event_id eventList[] = 65530;
  readonly attribute attrib_id attributeList[] = 65531;
  readonly attribute bitmap32 featureMap = 65532;
  readonly attribute int16u clusterRevision = 65533;

  response struct OperationalCommandResponse = 4 {
    ErrorStateStruct commandResponseState = 0;
  }

  /** Upon receipt, the device SHALL pause its operation if it is possible based on the current function of the server. */
  command Pause(): OperationalCommandResponse = 0;
  /** Upon receipt, the device SHALL stop its operation if it is at a position where it is safe to do so and/or permitted. */
  command Stop(): OperationalCommandResponse = 1;
  /** Upon receipt, the device SHALL start its operation if it is safe to do so and the device is in an operational state from which it can be started. */
  command Start(): OperationalCommandResponse = 2;
  /** Upon receipt, the device SHALL resume its operation from the point it was at when it received the Pause command, or from the point when it was paused by means outside of this cluster (for example by manual button press). */
  command Resume(): OperationalCommandResponse = 3;
}

/** Attributes and commands for monitoring HEPA filters in a device */
cluster HepaFilterMonitoring = 113 {
  revision 1; // NOTE: Default/not specifically set

  enum ChangeIndicationEnum : enum8 {
    kOK = 0;
    kWarning = 1;
    kCritical = 2;
  }

  enum DegradationDirectionEnum : enum8 {
    kUp = 0;
    kDown = 1;
  }

  enum ProductIdentifierTypeEnum : enum8 {
    kUPC = 0;
    kGTIN8 = 1;
    kEAN = 2;
    kGTIN14 = 3;
    kOEM = 4;
  }

  bitmap Feature : bitmap32 {
    kCondition = 0x1;
    kWarning = 0x2;
    kReplacementProductList = 0x4;
  }

  struct ReplacementProductStruct {
    ProductIdentifierTypeEnum productIdentifierType = 0;
    char_string<20> productIdentifierValue = 1;
  }

  readonly attribute optional percent condition = 0;
  readonly attribute optional DegradationDirectionEnum degradationDirection = 1;
  readonly attribute ChangeIndicationEnum changeIndication = 2;
  readonly attribute optional boolean inPlaceIndicator = 3;
  attribute optional nullable epoch_s lastChangedTime = 4;
  readonly attribute optional ReplacementProductStruct replacementProductList[] = 5;
  readonly attribute command_id generatedCommandList[] = 65528;
  readonly attribute command_id acceptedCommandList[] = 65529;
  readonly attribute event_id eventList[] = 65530;
  readonly attribute attrib_id attributeList[] = 65531;
  readonly attribute bitmap32 featureMap = 65532;
  readonly attribute int16u clusterRevision = 65533;

  /** Reset the condition of the replaceable to the non degraded state */
  command ResetCondition(): DefaultSuccess = 0;
}

/** Attributes and commands for monitoring activated carbon filters in a device */
cluster ActivatedCarbonFilterMonitoring = 114 {
  revision 1; // NOTE: Default/not specifically set

  enum ChangeIndicationEnum : enum8 {
    kOK = 0;
    kWarning = 1;
    kCritical = 2;
  }

  enum DegradationDirectionEnum : enum8 {
    kUp = 0;
    kDown = 1;
  }

  enum ProductIdentifierTypeEnum : enum8 {
    kUPC = 0;
    kGTIN8 = 1;
    kEAN = 2;
    kGTIN14 = 3;
    kOEM = 4;
  }

  bitmap Feature : bitmap32 {
    kCondition = 0x1;
    kWarning = 0x2;
    kReplacementProductList = 0x4;
  }

  struct ReplacementProductStruct {
    ProductIdentifierTypeEnum productIdentifierType = 0;
    char_string<20> productIdentifierValue = 1;
  }

  readonly attribute optional percent condition = 0;
  readonly attribute optional DegradationDirectionEnum degradationDirection = 1;
  readonly attribute ChangeIndicationEnum changeIndication = 2;
  readonly attribute optional boolean inPlaceIndicator = 3;
  attribute optional nullable epoch_s lastChangedTime = 4;
  readonly attribute optional ReplacementProductStruct replacementProductList[] = 5;
  readonly attribute command_id generatedCommandList[] = 65528;
  readonly attribute command_id acceptedCommandList[] = 65529;
  readonly attribute event_id eventList[] = 65530;
  readonly attribute attrib_id attributeList[] = 65531;
  readonly attribute bitmap32 featureMap = 65532;
  readonly attribute int16u clusterRevision = 65533;

  /** Reset the condition of the replaceable to the non degraded state */
  command ResetCondition(): DefaultSuccess = 0;
}

/** Provides an interface for controlling and adjusting automatic window coverings. */
cluster WindowCovering = 258 {
  revision 5;

  enum EndProductType : enum8 {
    kRollerShade = 0;
    kRomanShade = 1;
    kBalloonShade = 2;
    kWovenWood = 3;
    kPleatedShade = 4;
    kCellularShade = 5;
    kLayeredShade = 6;
    kLayeredShade2D = 7;
    kSheerShade = 8;
    kTiltOnlyInteriorBlind = 9;
    kInteriorBlind = 10;
    kVerticalBlindStripCurtain = 11;
    kInteriorVenetianBlind = 12;
    kExteriorVenetianBlind = 13;
    kLateralLeftCurtain = 14;
    kLateralRightCurtain = 15;
    kCentralCurtain = 16;
    kRollerShutter = 17;
    kExteriorVerticalScreen = 18;
    kAwningTerracePatio = 19;
    kAwningVerticalScreen = 20;
    kTiltOnlyPergola = 21;
    kSwingingShutter = 22;
    kSlidingShutter = 23;
    kUnknown = 255;
  }

  enum Type : enum8 {
    kRollerShade = 0;
    kRollerShade2Motor = 1;
    kRollerShadeExterior = 2;
    kRollerShadeExterior2Motor = 3;
    kDrapery = 4;
    kAwning = 5;
    kShutter = 6;
    kTiltBlindTiltOnly = 7;
    kTiltBlindLiftAndTilt = 8;
    kProjectorScreen = 9;
    kUnknown = 255;
  }

  bitmap ConfigStatus : bitmap8 {
    kOperational = 0x1;
    kOnlineReserved = 0x2;
    kLiftMovementReversed = 0x4;
    kLiftPositionAware = 0x8;
    kTiltPositionAware = 0x10;
    kLiftEncoderControlled = 0x20;
    kTiltEncoderControlled = 0x40;
  }

  bitmap Feature : bitmap32 {
    kLift = 0x1;
    kTilt = 0x2;
    kPositionAwareLift = 0x4;
    kAbsolutePosition = 0x8;
    kPositionAwareTilt = 0x10;
  }

  bitmap Mode : bitmap8 {
    kMotorDirectionReversed = 0x1;
    kCalibrationMode = 0x2;
    kMaintenanceMode = 0x4;
    kLedFeedback = 0x8;
  }

  bitmap OperationalStatus : bitmap8 {
    kGlobal = 0x3;
    kLift = 0xC;
    kTilt = 0x30;
  }

  bitmap SafetyStatus : bitmap16 {
    kRemoteLockout = 0x1;
    kTamperDetection = 0x2;
    kFailedCommunication = 0x4;
    kPositionFailure = 0x8;
    kThermalProtection = 0x10;
    kObstacleDetected = 0x20;
    kPower = 0x40;
    kStopInput = 0x80;
    kMotorJammed = 0x100;
    kHardwareFailure = 0x200;
    kManualOperation = 0x400;
    kProtection = 0x800;
  }

  readonly attribute Type type = 0;
  readonly attribute optional int16u physicalClosedLimitLift = 1;
  readonly attribute optional int16u physicalClosedLimitTilt = 2;
  readonly attribute optional nullable int16u currentPositionLift = 3;
  readonly attribute optional nullable int16u currentPositionTilt = 4;
  readonly attribute optional int16u numberOfActuationsLift = 5;
  readonly attribute optional int16u numberOfActuationsTilt = 6;
  readonly attribute ConfigStatus configStatus = 7;
  readonly attribute optional nullable percent currentPositionLiftPercentage = 8;
  readonly attribute optional nullable percent currentPositionTiltPercentage = 9;
  readonly attribute OperationalStatus operationalStatus = 10;
  readonly attribute optional nullable percent100ths targetPositionLiftPercent100ths = 11;
  readonly attribute optional nullable percent100ths targetPositionTiltPercent100ths = 12;
  readonly attribute EndProductType endProductType = 13;
  readonly attribute optional nullable percent100ths currentPositionLiftPercent100ths = 14;
  readonly attribute optional nullable percent100ths currentPositionTiltPercent100ths = 15;
  readonly attribute optional int16u installedOpenLimitLift = 16;
  readonly attribute optional int16u installedClosedLimitLift = 17;
  readonly attribute optional int16u installedOpenLimitTilt = 18;
  readonly attribute optional int16u installedClosedLimitTilt = 19;
  attribute access(write: manage) Mode mode = 23;
  readonly attribute optional SafetyStatus safetyStatus = 26;
  readonly attribute command_id generatedCommandList[] = 65528;
  readonly attribute command_id acceptedCommandList[] = 65529;
  readonly attribute event_id eventList[] = 65530;
  readonly attribute attrib_id attributeList[] = 65531;
  readonly attribute bitmap32 featureMap = 65532;
  readonly attribute int16u clusterRevision = 65533;

  request struct GoToLiftValueRequest {
    int16u liftValue = 0;
  }

  request struct GoToLiftPercentageRequest {
    percent100ths liftPercent100thsValue = 0;
  }

  request struct GoToTiltValueRequest {
    int16u tiltValue = 0;
  }

  request struct GoToTiltPercentageRequest {
    percent100ths tiltPercent100thsValue = 0;
  }

  /** Moves window covering to InstalledOpenLimitLift and InstalledOpenLimitTilt */
  command UpOrOpen(): DefaultSuccess = 0;
  /** Moves window covering to InstalledClosedLimitLift and InstalledCloseLimitTilt */
  command DownOrClose(): DefaultSuccess = 1;
  /** Stop any adjusting of window covering */
  command StopMotion(): DefaultSuccess = 2;
  /** Go to lift value specified */
  command GoToLiftValue(GoToLiftValueRequest): DefaultSuccess = 4;
  /** Go to lift percentage specified */
  command GoToLiftPercentage(GoToLiftPercentageRequest): DefaultSuccess = 5;
  /** Go to tilt value specified */
  command GoToTiltValue(GoToTiltValueRequest): DefaultSuccess = 7;
  /** Go to tilt percentage specified */
  command GoToTiltPercentage(GoToTiltPercentageRequest): DefaultSuccess = 8;
}

/** This cluster provides control of a barrier (garage door). */
cluster BarrierControl = 259 {
  revision 1; // NOTE: Default/not specifically set

  bitmap BarrierControlCapabilities : bitmap8 {
    kPartialBarrier = 0x1;
  }

  bitmap BarrierControlSafetyStatus : bitmap16 {
    kRemoteLockout = 0x1;
    kTemperDetected = 0x2;
    kFailedCommunication = 0x4;
    kPositionFailure = 0x8;
  }

  readonly attribute enum8 barrierMovingState = 1;
  readonly attribute bitmap16 barrierSafetyStatus = 2;
  readonly attribute bitmap8 barrierCapabilities = 3;
  attribute optional int16u barrierOpenEvents = 4;
  attribute optional int16u barrierCloseEvents = 5;
  attribute optional int16u barrierCommandOpenEvents = 6;
  attribute optional int16u barrierCommandCloseEvents = 7;
  attribute optional int16u barrierOpenPeriod = 8;
  attribute optional int16u barrierClosePeriod = 9;
  readonly attribute int8u barrierPosition = 10;
  readonly attribute command_id generatedCommandList[] = 65528;
  readonly attribute command_id acceptedCommandList[] = 65529;
  readonly attribute event_id eventList[] = 65530;
  readonly attribute attrib_id attributeList[] = 65531;
  readonly attribute bitmap32 featureMap = 65532;
  readonly attribute int16u clusterRevision = 65533;

  request struct BarrierControlGoToPercentRequest {
    int8u percentOpen = 0;
  }

  /** Command to instruct a barrier to go to a percent open state. */
  command BarrierControlGoToPercent(BarrierControlGoToPercentRequest): DefaultSuccess = 0;
  /** Command that instructs the barrier to stop moving. */
  command BarrierControlStop(): DefaultSuccess = 1;
}

/** An interface for configuring and controlling pumps. */
cluster PumpConfigurationAndControl = 512 {
  revision 3;

  enum ControlModeEnum : enum8 {
    kConstantSpeed = 0;
    kConstantPressure = 1;
    kProportionalPressure = 2;
    kConstantFlow = 3;
    kConstantTemperature = 5;
    kAutomatic = 7;
  }

  enum OperationModeEnum : enum8 {
    kNormal = 0;
    kMinimum = 1;
    kMaximum = 2;
    kLocal = 3;
  }

  bitmap Feature : bitmap32 {
    kConstantPressure = 0x1;
    kCompensatedPressure = 0x2;
    kConstantFlow = 0x4;
    kConstantSpeed = 0x8;
    kConstantTemperature = 0x10;
    kAutomatic = 0x20;
    kLocalOperation = 0x40;
  }

  bitmap PumpStatusBitmap : bitmap16 {
    kDeviceFault = 0x1;
    kSupplyFault = 0x2;
    kSpeedLow = 0x4;
    kSpeedHigh = 0x8;
    kLocalOverride = 0x10;
    kRunning = 0x20;
    kRemotePressure = 0x40;
    kRemoteFlow = 0x80;
    kRemoteTemperature = 0x100;
  }

  info event SupplyVoltageLow = 0 {
  }

  info event SupplyVoltageHigh = 1 {
  }

  info event PowerMissingPhase = 2 {
  }

  info event SystemPressureLow = 3 {
  }

  info event SystemPressureHigh = 4 {
  }

  critical event DryRunning = 5 {
  }

  info event MotorTemperatureHigh = 6 {
  }

  critical event PumpMotorFatalFailure = 7 {
  }

  info event ElectronicTemperatureHigh = 8 {
  }

  critical event PumpBlocked = 9 {
  }

  info event SensorFailure = 10 {
  }

  info event ElectronicNonFatalFailure = 11 {
  }

  critical event ElectronicFatalFailure = 12 {
  }

  info event GeneralFault = 13 {
  }

  info event Leakage = 14 {
  }

  info event AirDetection = 15 {
  }

  info event TurbineOperation = 16 {
  }

  readonly attribute nullable int16s maxPressure = 0;
  readonly attribute nullable int16u maxSpeed = 1;
  readonly attribute nullable int16u maxFlow = 2;
  readonly attribute optional nullable int16s minConstPressure = 3;
  readonly attribute optional nullable int16s maxConstPressure = 4;
  readonly attribute optional nullable int16s minCompPressure = 5;
  readonly attribute optional nullable int16s maxCompPressure = 6;
  readonly attribute optional nullable int16u minConstSpeed = 7;
  readonly attribute optional nullable int16u maxConstSpeed = 8;
  readonly attribute optional nullable int16u minConstFlow = 9;
  readonly attribute optional nullable int16u maxConstFlow = 10;
  readonly attribute optional nullable int16s minConstTemp = 11;
  readonly attribute optional nullable int16s maxConstTemp = 12;
  readonly attribute optional PumpStatusBitmap pumpStatus = 16;
  readonly attribute OperationModeEnum effectiveOperationMode = 17;
  readonly attribute ControlModeEnum effectiveControlMode = 18;
  readonly attribute nullable int16s capacity = 19;
  readonly attribute optional nullable int16u speed = 20;
  attribute access(write: manage) optional nullable int24u lifetimeRunningHours = 21;
  readonly attribute optional nullable int24u power = 22;
  attribute access(write: manage) optional nullable int32u lifetimeEnergyConsumed = 23;
  attribute access(write: manage) OperationModeEnum operationMode = 32;
  attribute access(write: manage) optional ControlModeEnum controlMode = 33;
  readonly attribute command_id generatedCommandList[] = 65528;
  readonly attribute command_id acceptedCommandList[] = 65529;
  readonly attribute event_id eventList[] = 65530;
  readonly attribute attrib_id attributeList[] = 65531;
  readonly attribute bitmap32 featureMap = 65532;
  readonly attribute int16u clusterRevision = 65533;
}

<<<<<<< HEAD
/** This cluster provides an interface to the functionality of a thermostat. */
server cluster Thermostat = 513 {
=======
/** An interface for configuring and controlling the functionality of a thermostat. */
cluster Thermostat = 513 {
>>>>>>> 28c679c2
  revision 6;

  enum ACCapacityFormatEnum : enum8 {
    kBTUh = 0;
  }

  enum ACCompressorTypeEnum : enum8 {
    kUnknown = 0;
    kT1 = 1;
    kT2 = 2;
    kT3 = 3;
  }

  enum ACLouverPositionEnum : enum8 {
    kClosed = 1;
    kOpen = 2;
    kQuarter = 3;
    kHalf = 4;
    kThreeQuarters = 5;
  }

  enum ACRefrigerantTypeEnum : enum8 {
    kUnknown = 0;
    kR22 = 1;
    kR410a = 2;
    kR407c = 3;
  }

  enum ACTypeEnum : enum8 {
    kUnknown = 0;
    kCoolingFixed = 1;
    kHeatPumpFixed = 2;
    kCoolingInverter = 3;
    kHeatPumpInverter = 4;
  }

  enum ControlSequenceOfOperationEnum : enum8 {
    kCoolingOnly = 0;
    kCoolingWithReheat = 1;
    kHeatingOnly = 2;
    kHeatingWithReheat = 3;
    kCoolingAndHeating = 4;
    kCoolingAndHeatingWithReheat = 5;
  }

  enum PresetScenarioEnum : enum8 {
    kUnspecified = 0;
    kOccupied = 1;
    kUnoccupied = 2;
    kSleep = 3;
    kWake = 4;
    kVacation = 5;
    kUserDefined = 6;
  }

  enum SetpointAdjustModeEnum : enum8 {
    kHeat = 0;
    kCool = 1;
    kBoth = 2;
  }

  enum SetpointChangeSourceEnum : enum8 {
    kManual = 0;
    kSchedule = 1;
    kExternal = 2;
  }

  enum StartOfWeekEnum : enum8 {
    kSunday = 0;
    kMonday = 1;
    kTuesday = 2;
    kWednesday = 3;
    kThursday = 4;
    kFriday = 5;
    kSaturday = 6;
  }

  enum SystemModeEnum : enum8 {
    kOff = 0;
    kAuto = 1;
    kCool = 3;
    kHeat = 4;
    kEmergencyHeat = 5;
    kPrecooling = 6;
    kFanOnly = 7;
    kDry = 8;
    kSleep = 9;
  }

  enum TemperatureSetpointHoldEnum : enum8 {
    kSetpointHoldOff = 0;
    kSetpointHoldOn = 1;
  }

  enum ThermostatRunningModeEnum : enum8 {
    kOff = 0;
    kCool = 3;
    kHeat = 4;
  }

  bitmap ACErrorCodeBitmap : bitmap32 {
    kCompressorFail = 0x1;
    kRoomSensorFail = 0x2;
    kOutdoorSensorFail = 0x4;
    kCoilSensorFail = 0x8;
    kFanFail = 0x10;
  }

  bitmap AlarmCodeBitmap : bitmap8 {
    kInitialization = 0x1;
    kHardware = 0x2;
    kSelfCalibration = 0x4;
  }

  bitmap Feature : bitmap32 {
    kHeating = 0x1;
    kCooling = 0x2;
    kOccupancy = 0x4;
    kZigbeeScheduleConfiguration = 0x8;
    kSetback = 0x10;
    kAutoMode = 0x20;
    kLocalTemperatureNotExposed = 0x40;
    kMatterScheduleConfiguration = 0x80;
    kPresets = 0x100;
    kSetpoints = 0x200;
    kQueuedPresetsSupported = 0x400;
  }

  bitmap HVACSystemTypeBitmap : bitmap8 {
    kHeatingIsHeatPump = 0x10;
    kHeatingUsesFuel = 0x20;
  }

  bitmap PresetTypeFeaturesBitmap : bitmap16 {
    kAutomatic = 0x1;
    kSupportsNames = 0x2;
  }

  bitmap ProgrammingOperationModeBitmap : bitmap8 {
    kScheduleActive = 0x1;
    kAutoRecovery = 0x2;
    kEconomy = 0x4;
  }

  bitmap RelayStateBitmap : bitmap16 {
    kHeat = 0x1;
    kCool = 0x2;
    kFan = 0x4;
    kHeatStage2 = 0x8;
    kCoolStage2 = 0x10;
    kFanStage2 = 0x20;
    kFanStage3 = 0x40;
  }

  bitmap RemoteSensingBitmap : bitmap8 {
    kLocalTemperature = 0x1;
    kOutdoorTemperature = 0x2;
    kOccupancy = 0x4;
  }

  bitmap ScheduleDayOfWeekBitmap : bitmap8 {
    kSunday = 0x1;
    kMonday = 0x2;
    kTuesday = 0x4;
    kWednesday = 0x8;
    kThursday = 0x10;
    kFriday = 0x20;
    kSaturday = 0x40;
    kAway = 0x80;
  }

  bitmap ScheduleModeBitmap : bitmap8 {
    kHeatSetpointPresent = 0x1;
    kCoolSetpointPresent = 0x2;
  }

  bitmap ScheduleTypeFeaturesBitmap : bitmap16 {
    kSupportsPresets = 0x1;
    kSupportsSetpoints = 0x2;
    kSupportsNames = 0x4;
    kSupportsOff = 0x8;
  }

  bitmap TemperatureSetpointHoldPolicyBitmap : bitmap8 {
    kHoldDurationElapsed = 0x1;
    kHoldDurationElapsedOrPresetChanged = 0x2;
  }

  struct ScheduleTransitionStruct {
    ScheduleDayOfWeekBitmap dayOfWeek = 0;
    int16u transitionTime = 1;
    optional octet_string<16> presetHandle = 2;
    optional SystemModeEnum systemMode = 3;
    optional temperature coolingSetpoint = 4;
    optional temperature heatingSetpoint = 5;
  }

  struct ScheduleStruct {
    nullable octet_string<16> scheduleHandle = 0;
    SystemModeEnum systemMode = 1;
    optional char_string<64> name = 2;
    optional octet_string<16> presetHandle = 3;
    ScheduleTransitionStruct transitions[] = 4;
    optional nullable boolean builtIn = 5;
  }

  struct PresetStruct {
    nullable octet_string<16> presetHandle = 0;
    PresetScenarioEnum presetScenario = 1;
    optional nullable char_string<64> name = 2;
    optional temperature coolingSetpoint = 3;
    optional temperature heatingSetpoint = 4;
    nullable boolean builtIn = 5;
  }

  struct PresetTypeStruct {
    PresetScenarioEnum presetScenario = 0;
    int8u numberOfPresets = 1;
    PresetTypeFeaturesBitmap presetTypeFeatures = 2;
  }

  struct QueuedPresetStruct {
    nullable octet_string<16> presetHandle = 0;
    nullable epoch_s transitionTimestamp = 1;
  }

  struct ScheduleTypeStruct {
    SystemModeEnum systemMode = 0;
    int8u numberOfSchedules = 1;
    ScheduleTypeFeaturesBitmap scheduleTypeFeatures = 2;
  }

  struct WeeklyScheduleTransitionStruct {
    int16u transitionTime = 0;
<<<<<<< HEAD
    temperature heatSetpoint = 1;
    temperature coolSetpoint = 2;
  }

  readonly attribute nullable temperature localTemperature = 0;
  readonly attribute temperature absMinHeatSetpointLimit = 3;
  readonly attribute temperature absMaxHeatSetpointLimit = 4;
  readonly attribute temperature absMinCoolSetpointLimit = 5;
  readonly attribute temperature absMaxCoolSetpointLimit = 6;
  attribute temperature occupiedCoolingSetpoint = 17;
  attribute temperature occupiedHeatingSetpoint = 18;
  attribute access(write: manage) temperature minHeatSetpointLimit = 21;
  attribute access(write: manage) temperature maxHeatSetpointLimit = 22;
  attribute access(write: manage) temperature minCoolSetpointLimit = 23;
  attribute access(write: manage) temperature maxCoolSetpointLimit = 24;
  attribute access(write: manage) int8s minSetpointDeadBand = 25;
  attribute access(write: manage) ControlSequenceOfOperationEnum controlSequenceOfOperation = 27;
  attribute access(write: manage) SystemModeEnum systemMode = 28;
  readonly attribute PresetTypeStruct presetTypes[] = 72;
  readonly attribute ScheduleTypeStruct scheduleTypes[] = 73;
  readonly attribute int8u numberOfPresets = 74;
  readonly attribute int8u numberOfSchedules = 75;
  readonly attribute nullable int8u numberOfScheduleTransitionPerDay = 77;
  readonly attribute nullable octet_string<16> activePresetHandle = 78;
  readonly attribute nullable octet_string<16> activeScheduleHandle = 79;
  attribute access(write: manage) PresetStruct presets[] = 80;
  attribute access(write: manage) ScheduleStruct schedules[] = 81;
  readonly attribute boolean presetsSchedulesEditable = 82;
  readonly attribute TemperatureSetpointHoldPolicyBitmap temperatureSetpointHoldPolicy = 83;
  readonly attribute nullable epoch_s setpointHoldExpiryTimestamp = 84;
  readonly attribute nullable QueuedPresetStruct queuedPreset = 85;
=======
    nullable int16s heatSetpoint = 1;
    nullable int16s coolSetpoint = 2;
  }

  readonly attribute nullable int16s localTemperature = 0;
  readonly attribute optional nullable int16s outdoorTemperature = 1;
  readonly attribute optional bitmap8 occupancy = 2;
  readonly attribute optional int16s absMinHeatSetpointLimit = 3;
  readonly attribute optional int16s absMaxHeatSetpointLimit = 4;
  readonly attribute optional int16s absMinCoolSetpointLimit = 5;
  readonly attribute optional int16s absMaxCoolSetpointLimit = 6;
  readonly attribute optional int8u PICoolingDemand = 7;
  readonly attribute optional int8u PIHeatingDemand = 8;
  attribute access(write: manage) optional bitmap8 HVACSystemTypeConfiguration = 9;
  attribute access(write: manage) optional int8s localTemperatureCalibration = 16;
  attribute optional int16s occupiedCoolingSetpoint = 17;
  attribute optional int16s occupiedHeatingSetpoint = 18;
  attribute optional int16s unoccupiedCoolingSetpoint = 19;
  attribute optional int16s unoccupiedHeatingSetpoint = 20;
  attribute access(write: manage) optional int16s minHeatSetpointLimit = 21;
  attribute access(write: manage) optional int16s maxHeatSetpointLimit = 22;
  attribute access(write: manage) optional int16s minCoolSetpointLimit = 23;
  attribute access(write: manage) optional int16s maxCoolSetpointLimit = 24;
  attribute access(write: manage) optional int8s minSetpointDeadBand = 25;
  attribute access(write: manage) optional bitmap8 remoteSensing = 26;
  attribute access(write: manage) ThermostatControlSequence controlSequenceOfOperation = 27;
  attribute access(write: manage) enum8 systemMode = 28;
  readonly attribute optional enum8 thermostatRunningMode = 30;
  readonly attribute optional enum8 startOfWeek = 32;
  readonly attribute optional int8u numberOfWeeklyTransitions = 33;
  readonly attribute optional int8u numberOfDailyTransitions = 34;
  attribute access(write: manage) optional enum8 temperatureSetpointHold = 35;
  attribute access(write: manage) optional nullable int16u temperatureSetpointHoldDuration = 36;
  attribute access(write: manage) optional bitmap8 thermostatProgrammingOperationMode = 37;
  readonly attribute optional bitmap16 thermostatRunningState = 41;
  readonly attribute optional enum8 setpointChangeSource = 48;
  readonly attribute optional nullable int16s setpointChangeAmount = 49;
  readonly attribute optional epoch_s setpointChangeSourceTimestamp = 50;
  attribute access(write: manage) optional nullable int8u occupiedSetback = 52;
  readonly attribute optional nullable int8u occupiedSetbackMin = 53;
  readonly attribute optional nullable int8u occupiedSetbackMax = 54;
  attribute access(write: manage) optional nullable int8u unoccupiedSetback = 55;
  readonly attribute optional nullable int8u unoccupiedSetbackMin = 56;
  readonly attribute optional nullable int8u unoccupiedSetbackMax = 57;
  attribute access(write: manage) optional int8u emergencyHeatDelta = 58;
  attribute access(write: manage) optional enum8 ACType = 64;
  attribute access(write: manage) optional int16u ACCapacity = 65;
  attribute access(write: manage) optional enum8 ACRefrigerantType = 66;
  attribute access(write: manage) optional enum8 ACCompressorType = 67;
  attribute access(write: manage) optional bitmap32 ACErrorCode = 68;
  attribute access(write: manage) optional enum8 ACLouverPosition = 69;
  readonly attribute optional nullable int16s ACCoilTemperature = 70;
  attribute access(write: manage) optional enum8 ACCapacityformat = 71;
>>>>>>> 28c679c2
  readonly attribute command_id generatedCommandList[] = 65528;
  readonly attribute command_id acceptedCommandList[] = 65529;
  readonly attribute event_id eventList[] = 65530;
  readonly attribute attrib_id attributeList[] = 65531;
  readonly attribute bitmap32 featureMap = 65532;
  readonly attribute int16u clusterRevision = 65533;

  request struct SetpointRaiseLowerRequest {
    SetpointAdjustModeEnum mode = 0;
    int8s amount = 1;
  }

<<<<<<< HEAD
  request struct SetActiveScheduleRequestRequest {
    octet_string<16> scheduleHandle = 0;
  }

  request struct SetActivePresetRequestRequest {
    octet_string<16> presetHandle = 0;
    optional int16u delayMinutes = 1;
  }

  request struct StartPresetsSchedulesEditRequestRequest {
    int16u timeoutSeconds = 0;
  }

  request struct SetTemperatureSetpointHoldPolicyRequest {
    TemperatureSetpointHoldPolicyBitmap temperatureSetpointHoldPolicy = 0;
  }

  response struct GetRelayStatusLogResponse = 1 {
    int16u timeOfDay = 0;
    RelayStateBitmap relayStatus = 1;
    nullable temperature localTemperature = 2;
    nullable int8u humidityInPercentage = 3;
    temperature setPoint = 4;
    int16u unreadEntries = 5;
  }

  command SetpointRaiseLower(SetpointRaiseLowerRequest): DefaultSuccess = 0;
  command GetRelayStatusLog(): GetRelayStatusLogResponse = 4;
  command SetActiveScheduleRequest(SetActiveScheduleRequestRequest): DefaultSuccess = 5;
  command SetActivePresetRequest(SetActivePresetRequestRequest): DefaultSuccess = 6;
  command access(invoke: manage) StartPresetsSchedulesEditRequest(StartPresetsSchedulesEditRequestRequest): DefaultSuccess = 7;
  command access(invoke: manage) CancelPresetsSchedulesEditRequest(): DefaultSuccess = 8;
  command access(invoke: manage) CommitPresetsSchedulesRequest(): DefaultSuccess = 9;
  command access(invoke: manage) CancelSetActivePresetRequest(): DefaultSuccess = 10;
  command SetTemperatureSetpointHoldPolicy(SetTemperatureSetpointHoldPolicyRequest): DefaultSuccess = 11;
=======
  response struct GetWeeklyScheduleResponse = 0 {
    int8u numberOfTransitionsForSequence = 0;
    DayOfWeek dayOfWeekForSequence = 1;
    ModeForSequence modeForSequence = 2;
    ThermostatScheduleTransition transitions[] = 3;
  }

  request struct SetWeeklyScheduleRequest {
    int8u numberOfTransitionsForSequence = 0;
    DayOfWeek dayOfWeekForSequence = 1;
    ModeForSequence modeForSequence = 2;
    ThermostatScheduleTransition transitions[] = 3;
  }

  request struct GetWeeklyScheduleRequest {
    DayOfWeek daysToReturn = 0;
    ModeForSequence modeToReturn = 1;
  }

  /** Command description for SetpointRaiseLower */
  command SetpointRaiseLower(SetpointRaiseLowerRequest): DefaultSuccess = 0;
  /** Command description for SetWeeklySchedule */
  command access(invoke: manage) SetWeeklySchedule(SetWeeklyScheduleRequest): DefaultSuccess = 1;
  /** Command description for GetWeeklySchedule */
  command GetWeeklySchedule(GetWeeklyScheduleRequest): GetWeeklyScheduleResponse = 2;
  /** The Clear Weekly Schedule command is used to clear the weekly schedule. */
  command access(invoke: manage) ClearWeeklySchedule(): DefaultSuccess = 3;
>>>>>>> 28c679c2
}

/** An interface for controlling a fan in a heating/cooling system. */
provisional cluster FanControl = 514 {
  revision 4;

  enum AirflowDirectionEnum : enum8 {
    kForward = 0;
    kReverse = 1;
  }

  enum FanModeEnum : enum8 {
    kOff = 0;
    kLow = 1;
    kMedium = 2;
    kHigh = 3;
    kOn = 4;
    kAuto = 5;
    kSmart = 6;
  }

  enum FanModeSequenceEnum : enum8 {
    kOffLowMedHigh = 0;
    kOffLowHigh = 1;
    kOffLowMedHighAuto = 2;
    kOffLowHighAuto = 3;
    kOffHighAuto = 4;
    kOffHigh = 5;
  }

  enum StepDirectionEnum : enum8 {
    kIncrease = 0;
    kDecrease = 1;
  }

  bitmap Feature : bitmap32 {
    kMultiSpeed = 0x1;
    kAuto = 0x2;
    kRocking = 0x4;
    kWind = 0x8;
    kStep = 0x10;
    kAirflowDirection = 0x20;
  }

  bitmap RockBitmap : bitmap8 {
    kRockLeftRight = 0x1;
    kRockUpDown = 0x2;
    kRockRound = 0x4;
  }

  bitmap WindBitmap : bitmap8 {
    kSleepWind = 0x1;
    kNaturalWind = 0x2;
  }

  attribute FanModeEnum fanMode = 0;
  readonly attribute FanModeSequenceEnum fanModeSequence = 1;
  attribute nullable percent percentSetting = 2;
  readonly attribute percent percentCurrent = 3;
  readonly attribute optional int8u speedMax = 4;
  attribute optional nullable int8u speedSetting = 5;
  readonly attribute optional int8u speedCurrent = 6;
  readonly attribute optional RockBitmap rockSupport = 7;
  attribute optional RockBitmap rockSetting = 8;
  readonly attribute optional WindBitmap windSupport = 9;
  attribute optional WindBitmap windSetting = 10;
  attribute optional AirflowDirectionEnum airflowDirection = 11;
  readonly attribute command_id generatedCommandList[] = 65528;
  readonly attribute command_id acceptedCommandList[] = 65529;
  readonly attribute event_id eventList[] = 65530;
  readonly attribute attrib_id attributeList[] = 65531;
  readonly attribute bitmap32 featureMap = 65532;
  readonly attribute int16u clusterRevision = 65533;

  request struct StepRequest {
    StepDirectionEnum direction = 0;
    optional boolean wrap = 1;
    optional boolean lowestOff = 2;
  }

  /** The Step command speeds up or slows down the fan, in steps. */
  command Step(StepRequest): DefaultSuccess = 0;
}

/** An interface for configuring the user interface of a thermostat (which may be remote from the thermostat). */
cluster ThermostatUserInterfaceConfiguration = 516 {
  revision 2;

  enum KeypadLockoutEnum : enum8 {
    kNoLockout = 0;
    kLockout1 = 1;
    kLockout2 = 2;
    kLockout3 = 3;
    kLockout4 = 4;
    kLockout5 = 5;
  }

  enum ScheduleProgrammingVisibilityEnum : enum8 {
    kScheduleProgrammingPermitted = 0;
    kScheduleProgrammingDenied = 1;
  }

  enum TemperatureDisplayModeEnum : enum8 {
    kCelsius = 0;
    kFahrenheit = 1;
  }

  attribute TemperatureDisplayModeEnum temperatureDisplayMode = 0;
  attribute access(write: manage) KeypadLockoutEnum keypadLockout = 1;
  attribute access(write: manage) optional ScheduleProgrammingVisibilityEnum scheduleProgrammingVisibility = 2;
  readonly attribute command_id generatedCommandList[] = 65528;
  readonly attribute command_id acceptedCommandList[] = 65529;
  readonly attribute event_id eventList[] = 65530;
  readonly attribute attrib_id attributeList[] = 65531;
  readonly attribute bitmap32 featureMap = 65532;
  readonly attribute int16u clusterRevision = 65533;
}

/** Attributes and commands for controlling the color properties of a color-capable light. */
cluster ColorControl = 768 {
  revision 6;

  enum ColorLoopAction : enum8 {
    kDeactivate = 0;
    kActivateFromColorLoopStartEnhancedHue = 1;
    kActivateFromEnhancedCurrentHue = 2;
  }

  enum ColorLoopDirection : enum8 {
    kDecrementHue = 0;
    kIncrementHue = 1;
  }

  enum ColorMode : enum8 {
    kCurrentHueAndCurrentSaturation = 0;
    kCurrentXAndCurrentY = 1;
    kColorTemperature = 2;
  }

  enum HueDirection : enum8 {
    kShortestDistance = 0;
    kLongestDistance = 1;
    kUp = 2;
    kDown = 3;
  }

  enum HueMoveMode : enum8 {
    kStop = 0;
    kUp = 1;
    kDown = 3;
  }

  enum HueStepMode : enum8 {
    kUp = 1;
    kDown = 3;
  }

  enum SaturationMoveMode : enum8 {
    kStop = 0;
    kUp = 1;
    kDown = 3;
  }

  enum SaturationStepMode : enum8 {
    kUp = 1;
    kDown = 3;
  }

  bitmap ColorCapabilities : bitmap16 {
    kHueSaturationSupported = 0x1;
    kEnhancedHueSupported = 0x2;
    kColorLoopSupported = 0x4;
    kXYAttributesSupported = 0x8;
    kColorTemperatureSupported = 0x10;
  }

  bitmap ColorLoopUpdateFlags : bitmap8 {
    kUpdateAction = 0x1;
    kUpdateDirection = 0x2;
    kUpdateTime = 0x4;
    kUpdateStartHue = 0x8;
  }

  bitmap Feature : bitmap32 {
    kHueAndSaturation = 0x1;
    kEnhancedHue = 0x2;
    kColorLoop = 0x4;
    kXY = 0x8;
    kColorTemperature = 0x10;
  }

  readonly attribute optional int8u currentHue = 0;
  readonly attribute optional int8u currentSaturation = 1;
  readonly attribute optional int16u remainingTime = 2;
  readonly attribute optional int16u currentX = 3;
  readonly attribute optional int16u currentY = 4;
  readonly attribute optional enum8 driftCompensation = 5;
  readonly attribute optional char_string<254> compensationText = 6;
  readonly attribute optional int16u colorTemperatureMireds = 7;
  readonly attribute enum8 colorMode = 8;
  attribute bitmap8 options = 15;
  readonly attribute nullable int8u numberOfPrimaries = 16;
  readonly attribute optional int16u primary1X = 17;
  readonly attribute optional int16u primary1Y = 18;
  readonly attribute optional nullable int8u primary1Intensity = 19;
  readonly attribute optional int16u primary2X = 21;
  readonly attribute optional int16u primary2Y = 22;
  readonly attribute optional nullable int8u primary2Intensity = 23;
  readonly attribute optional int16u primary3X = 25;
  readonly attribute optional int16u primary3Y = 26;
  readonly attribute optional nullable int8u primary3Intensity = 27;
  readonly attribute optional int16u primary4X = 32;
  readonly attribute optional int16u primary4Y = 33;
  readonly attribute optional nullable int8u primary4Intensity = 34;
  readonly attribute optional int16u primary5X = 36;
  readonly attribute optional int16u primary5Y = 37;
  readonly attribute optional nullable int8u primary5Intensity = 38;
  readonly attribute optional int16u primary6X = 40;
  readonly attribute optional int16u primary6Y = 41;
  readonly attribute optional nullable int8u primary6Intensity = 42;
  attribute access(write: manage) optional int16u whitePointX = 48;
  attribute access(write: manage) optional int16u whitePointY = 49;
  attribute access(write: manage) optional int16u colorPointRX = 50;
  attribute access(write: manage) optional int16u colorPointRY = 51;
  attribute access(write: manage) optional nullable int8u colorPointRIntensity = 52;
  attribute access(write: manage) optional int16u colorPointGX = 54;
  attribute access(write: manage) optional int16u colorPointGY = 55;
  attribute access(write: manage) optional nullable int8u colorPointGIntensity = 56;
  attribute access(write: manage) optional int16u colorPointBX = 58;
  attribute access(write: manage) optional int16u colorPointBY = 59;
  attribute access(write: manage) optional nullable int8u colorPointBIntensity = 60;
  readonly attribute optional int16u enhancedCurrentHue = 16384;
  readonly attribute enum8 enhancedColorMode = 16385;
  readonly attribute optional int8u colorLoopActive = 16386;
  readonly attribute optional int8u colorLoopDirection = 16387;
  readonly attribute optional int16u colorLoopTime = 16388;
  readonly attribute optional int16u colorLoopStartEnhancedHue = 16389;
  readonly attribute optional int16u colorLoopStoredEnhancedHue = 16390;
  readonly attribute bitmap16 colorCapabilities = 16394;
  readonly attribute optional int16u colorTempPhysicalMinMireds = 16395;
  readonly attribute optional int16u colorTempPhysicalMaxMireds = 16396;
  readonly attribute optional int16u coupleColorTempToLevelMinMireds = 16397;
  attribute access(write: manage) optional nullable int16u startUpColorTemperatureMireds = 16400;
  readonly attribute command_id generatedCommandList[] = 65528;
  readonly attribute command_id acceptedCommandList[] = 65529;
  readonly attribute event_id eventList[] = 65530;
  readonly attribute attrib_id attributeList[] = 65531;
  readonly attribute bitmap32 featureMap = 65532;
  readonly attribute int16u clusterRevision = 65533;

  request struct MoveToHueRequest {
    int8u hue = 0;
    HueDirection direction = 1;
    int16u transitionTime = 2;
    bitmap8 optionsMask = 3;
    bitmap8 optionsOverride = 4;
  }

  request struct MoveHueRequest {
    HueMoveMode moveMode = 0;
    int8u rate = 1;
    bitmap8 optionsMask = 2;
    bitmap8 optionsOverride = 3;
  }

  request struct StepHueRequest {
    HueStepMode stepMode = 0;
    int8u stepSize = 1;
    int8u transitionTime = 2;
    bitmap8 optionsMask = 3;
    bitmap8 optionsOverride = 4;
  }

  request struct MoveToSaturationRequest {
    int8u saturation = 0;
    int16u transitionTime = 1;
    bitmap8 optionsMask = 2;
    bitmap8 optionsOverride = 3;
  }

  request struct MoveSaturationRequest {
    SaturationMoveMode moveMode = 0;
    int8u rate = 1;
    bitmap8 optionsMask = 2;
    bitmap8 optionsOverride = 3;
  }

  request struct StepSaturationRequest {
    SaturationStepMode stepMode = 0;
    int8u stepSize = 1;
    int8u transitionTime = 2;
    bitmap8 optionsMask = 3;
    bitmap8 optionsOverride = 4;
  }

  request struct MoveToHueAndSaturationRequest {
    int8u hue = 0;
    int8u saturation = 1;
    int16u transitionTime = 2;
    bitmap8 optionsMask = 3;
    bitmap8 optionsOverride = 4;
  }

  request struct MoveToColorRequest {
    int16u colorX = 0;
    int16u colorY = 1;
    int16u transitionTime = 2;
    bitmap8 optionsMask = 3;
    bitmap8 optionsOverride = 4;
  }

  request struct MoveColorRequest {
    int16s rateX = 0;
    int16s rateY = 1;
    bitmap8 optionsMask = 2;
    bitmap8 optionsOverride = 3;
  }

  request struct StepColorRequest {
    int16s stepX = 0;
    int16s stepY = 1;
    int16u transitionTime = 2;
    bitmap8 optionsMask = 3;
    bitmap8 optionsOverride = 4;
  }

  request struct MoveToColorTemperatureRequest {
    int16u colorTemperatureMireds = 0;
    int16u transitionTime = 1;
    bitmap8 optionsMask = 2;
    bitmap8 optionsOverride = 3;
  }

  request struct EnhancedMoveToHueRequest {
    int16u enhancedHue = 0;
    HueDirection direction = 1;
    int16u transitionTime = 2;
    bitmap8 optionsMask = 3;
    bitmap8 optionsOverride = 4;
  }

  request struct EnhancedMoveHueRequest {
    HueMoveMode moveMode = 0;
    int16u rate = 1;
    bitmap8 optionsMask = 2;
    bitmap8 optionsOverride = 3;
  }

  request struct EnhancedStepHueRequest {
    HueStepMode stepMode = 0;
    int16u stepSize = 1;
    int16u transitionTime = 2;
    bitmap8 optionsMask = 3;
    bitmap8 optionsOverride = 4;
  }

  request struct EnhancedMoveToHueAndSaturationRequest {
    int16u enhancedHue = 0;
    int8u saturation = 1;
    int16u transitionTime = 2;
    bitmap8 optionsMask = 3;
    bitmap8 optionsOverride = 4;
  }

  request struct ColorLoopSetRequest {
    ColorLoopUpdateFlags updateFlags = 0;
    ColorLoopAction action = 1;
    ColorLoopDirection direction = 2;
    int16u time = 3;
    int16u startHue = 4;
    bitmap8 optionsMask = 5;
    bitmap8 optionsOverride = 6;
  }

  request struct StopMoveStepRequest {
    bitmap8 optionsMask = 0;
    bitmap8 optionsOverride = 1;
  }

  request struct MoveColorTemperatureRequest {
    HueMoveMode moveMode = 0;
    int16u rate = 1;
    int16u colorTemperatureMinimumMireds = 2;
    int16u colorTemperatureMaximumMireds = 3;
    bitmap8 optionsMask = 4;
    bitmap8 optionsOverride = 5;
  }

  request struct StepColorTemperatureRequest {
    HueStepMode stepMode = 0;
    int16u stepSize = 1;
    int16u transitionTime = 2;
    int16u colorTemperatureMinimumMireds = 3;
    int16u colorTemperatureMaximumMireds = 4;
    bitmap8 optionsMask = 5;
    bitmap8 optionsOverride = 6;
  }

  /** Move to specified hue. */
  command MoveToHue(MoveToHueRequest): DefaultSuccess = 0;
  /** Move hue up or down at specified rate. */
  command MoveHue(MoveHueRequest): DefaultSuccess = 1;
  /** Step hue up or down by specified size at specified rate. */
  command StepHue(StepHueRequest): DefaultSuccess = 2;
  /** Move to specified saturation. */
  command MoveToSaturation(MoveToSaturationRequest): DefaultSuccess = 3;
  /** Move saturation up or down at specified rate. */
  command MoveSaturation(MoveSaturationRequest): DefaultSuccess = 4;
  /** Step saturation up or down by specified size at specified rate. */
  command StepSaturation(StepSaturationRequest): DefaultSuccess = 5;
  /** Move to hue and saturation. */
  command MoveToHueAndSaturation(MoveToHueAndSaturationRequest): DefaultSuccess = 6;
  /** Move to specified color. */
  command MoveToColor(MoveToColorRequest): DefaultSuccess = 7;
  /** Moves the color. */
  command MoveColor(MoveColorRequest): DefaultSuccess = 8;
  /** Steps the lighting to a specific color. */
  command StepColor(StepColorRequest): DefaultSuccess = 9;
  /** Move to a specific color temperature. */
  command MoveToColorTemperature(MoveToColorTemperatureRequest): DefaultSuccess = 10;
  /** Command description for EnhancedMoveToHue */
  command EnhancedMoveToHue(EnhancedMoveToHueRequest): DefaultSuccess = 64;
  /** Command description for EnhancedMoveHue */
  command EnhancedMoveHue(EnhancedMoveHueRequest): DefaultSuccess = 65;
  /** Command description for EnhancedStepHue */
  command EnhancedStepHue(EnhancedStepHueRequest): DefaultSuccess = 66;
  /** Command description for EnhancedMoveToHueAndSaturation */
  command EnhancedMoveToHueAndSaturation(EnhancedMoveToHueAndSaturationRequest): DefaultSuccess = 67;
  /** Command description for ColorLoopSet */
  command ColorLoopSet(ColorLoopSetRequest): DefaultSuccess = 68;
  /** Command description for StopMoveStep */
  command StopMoveStep(StopMoveStepRequest): DefaultSuccess = 71;
  /** Command description for MoveColorTemperature */
  command MoveColorTemperature(MoveColorTemperatureRequest): DefaultSuccess = 75;
  /** Command description for StepColorTemperature */
  command StepColorTemperature(StepColorTemperatureRequest): DefaultSuccess = 76;
}

/** Attributes and commands for configuring a lighting ballast. */
provisional cluster BallastConfiguration = 769 {
  revision 4;

  bitmap BallastStatusBitmap : bitmap8 {
    kBallastNonOperational = 0x1;
    kLampFailure = 0x2;
  }

  bitmap LampAlarmModeBitmap : bitmap8 {
    kLampBurnHours = 0x1;
  }

  readonly attribute int8u physicalMinLevel = 0;
  readonly attribute int8u physicalMaxLevel = 1;
  readonly attribute optional BallastStatusBitmap ballastStatus = 2;
  attribute access(write: manage) int8u minLevel = 16;
  attribute access(write: manage) int8u maxLevel = 17;
  attribute access(write: manage) optional nullable int8u intrinsicBallastFactor = 20;
  attribute access(write: manage) optional nullable int8u ballastFactorAdjustment = 21;
  readonly attribute int8u lampQuantity = 32;
  attribute access(write: manage) optional char_string<16> lampType = 48;
  attribute access(write: manage) optional char_string<16> lampManufacturer = 49;
  attribute access(write: manage) optional nullable int24u lampRatedHours = 50;
  attribute access(write: manage) optional nullable int24u lampBurnHours = 51;
  attribute access(write: manage) optional LampAlarmModeBitmap lampAlarmMode = 52;
  attribute access(write: manage) optional nullable int24u lampBurnHoursTripPoint = 53;
  readonly attribute command_id generatedCommandList[] = 65528;
  readonly attribute command_id acceptedCommandList[] = 65529;
  readonly attribute event_id eventList[] = 65530;
  readonly attribute attrib_id attributeList[] = 65531;
  readonly attribute bitmap32 featureMap = 65532;
  readonly attribute int16u clusterRevision = 65533;
}

/** Attributes and commands for configuring the measurement of illuminance, and reporting illuminance measurements. */
cluster IlluminanceMeasurement = 1024 {
  revision 3;

  enum LightSensorTypeEnum : enum8 {
    kPhotodiode = 0;
    kCMOS = 1;
  }

  readonly attribute nullable int16u measuredValue = 0;
  readonly attribute nullable int16u minMeasuredValue = 1;
  readonly attribute nullable int16u maxMeasuredValue = 2;
  readonly attribute optional int16u tolerance = 3;
  readonly attribute optional nullable LightSensorTypeEnum lightSensorType = 4;
  readonly attribute command_id generatedCommandList[] = 65528;
  readonly attribute command_id acceptedCommandList[] = 65529;
  readonly attribute event_id eventList[] = 65530;
  readonly attribute attrib_id attributeList[] = 65531;
  readonly attribute bitmap32 featureMap = 65532;
  readonly attribute int16u clusterRevision = 65533;
}

/** Attributes and commands for configuring the measurement of temperature, and reporting temperature measurements. */
cluster TemperatureMeasurement = 1026 {
  revision 1; // NOTE: Default/not specifically set

  readonly attribute nullable temperature measuredValue = 0;
  readonly attribute nullable temperature minMeasuredValue = 1;
  readonly attribute nullable temperature maxMeasuredValue = 2;
  readonly attribute optional int16u tolerance = 3;
  readonly attribute command_id generatedCommandList[] = 65528;
  readonly attribute command_id acceptedCommandList[] = 65529;
  readonly attribute event_id eventList[] = 65530;
  readonly attribute attrib_id attributeList[] = 65531;
  readonly attribute bitmap32 featureMap = 65532;
  readonly attribute int16u clusterRevision = 65533;
}

/** Attributes and commands for configuring the measurement of pressure, and reporting pressure measurements. */
cluster PressureMeasurement = 1027 {
  revision 3;

  bitmap Feature : bitmap32 {
    kExtended = 0x1;
  }

  readonly attribute nullable int16s measuredValue = 0;
  readonly attribute nullable int16s minMeasuredValue = 1;
  readonly attribute nullable int16s maxMeasuredValue = 2;
  readonly attribute optional int16u tolerance = 3;
  readonly attribute optional nullable int16s scaledValue = 16;
  readonly attribute optional nullable int16s minScaledValue = 17;
  readonly attribute optional nullable int16s maxScaledValue = 18;
  readonly attribute optional int16u scaledTolerance = 19;
  readonly attribute optional int8s scale = 20;
  readonly attribute command_id generatedCommandList[] = 65528;
  readonly attribute command_id acceptedCommandList[] = 65529;
  readonly attribute event_id eventList[] = 65530;
  readonly attribute attrib_id attributeList[] = 65531;
  readonly attribute bitmap32 featureMap = 65532;
  readonly attribute int16u clusterRevision = 65533;
}

/** Attributes and commands for configuring the measurement of flow, and reporting flow measurements. */
cluster FlowMeasurement = 1028 {
  revision 1; // NOTE: Default/not specifically set

  readonly attribute nullable int16u measuredValue = 0;
  readonly attribute nullable int16u minMeasuredValue = 1;
  readonly attribute nullable int16u maxMeasuredValue = 2;
  readonly attribute optional int16u tolerance = 3;
  readonly attribute command_id generatedCommandList[] = 65528;
  readonly attribute command_id acceptedCommandList[] = 65529;
  readonly attribute event_id eventList[] = 65530;
  readonly attribute attrib_id attributeList[] = 65531;
  readonly attribute bitmap32 featureMap = 65532;
  readonly attribute int16u clusterRevision = 65533;
}

/** Attributes and commands for configuring the measurement of relative humidity, and reporting relative humidity measurements. */
cluster RelativeHumidityMeasurement = 1029 {
  revision 3;

  readonly attribute nullable int16u measuredValue = 0;
  readonly attribute nullable int16u minMeasuredValue = 1;
  readonly attribute nullable int16u maxMeasuredValue = 2;
  readonly attribute optional int16u tolerance = 3;
  readonly attribute command_id generatedCommandList[] = 65528;
  readonly attribute command_id acceptedCommandList[] = 65529;
  readonly attribute event_id eventList[] = 65530;
  readonly attribute attrib_id attributeList[] = 65531;
  readonly attribute bitmap32 featureMap = 65532;
  readonly attribute int16u clusterRevision = 65533;
}

/** Attributes and commands for configuring occupancy sensing, and reporting occupancy status. */
cluster OccupancySensing = 1030 {
  revision 3;

  enum OccupancySensorTypeEnum : enum8 {
    kPIR = 0;
    kUltrasonic = 1;
    kPIRAndUltrasonic = 2;
    kPhysicalContact = 3;
  }

  bitmap OccupancyBitmap : bitmap8 {
    kOccupied = 0x1;
  }

  bitmap OccupancySensorTypeBitmap : bitmap8 {
    kPIR = 0x1;
    kUltrasonic = 0x2;
    kPhysicalContact = 0x4;
  }

  readonly attribute OccupancyBitmap occupancy = 0;
  readonly attribute OccupancySensorTypeEnum occupancySensorType = 1;
  readonly attribute OccupancySensorTypeBitmap occupancySensorTypeBitmap = 2;
  attribute access(write: manage) optional int16u PIROccupiedToUnoccupiedDelay = 16;
  attribute access(write: manage) optional int16u PIRUnoccupiedToOccupiedDelay = 17;
  attribute access(write: manage) optional int8u PIRUnoccupiedToOccupiedThreshold = 18;
  attribute access(write: manage) optional int16u ultrasonicOccupiedToUnoccupiedDelay = 32;
  attribute access(write: manage) optional int16u ultrasonicUnoccupiedToOccupiedDelay = 33;
  attribute access(write: manage) optional int8u ultrasonicUnoccupiedToOccupiedThreshold = 34;
  attribute access(write: manage) optional int16u physicalContactOccupiedToUnoccupiedDelay = 48;
  attribute access(write: manage) optional int16u physicalContactUnoccupiedToOccupiedDelay = 49;
  attribute access(write: manage) optional int8u physicalContactUnoccupiedToOccupiedThreshold = 50;
  readonly attribute command_id generatedCommandList[] = 65528;
  readonly attribute command_id acceptedCommandList[] = 65529;
  readonly attribute event_id eventList[] = 65530;
  readonly attribute attrib_id attributeList[] = 65531;
  readonly attribute bitmap32 featureMap = 65532;
  readonly attribute int16u clusterRevision = 65533;
}

/** Attributes for reporting carbon monoxide concentration measurements */
cluster CarbonMonoxideConcentrationMeasurement = 1036 {
  revision 3;

  enum LevelValueEnum : enum8 {
    kUnknown = 0;
    kLow = 1;
    kMedium = 2;
    kHigh = 3;
    kCritical = 4;
  }

  enum MeasurementMediumEnum : enum8 {
    kAir = 0;
    kWater = 1;
    kSoil = 2;
  }

  enum MeasurementUnitEnum : enum8 {
    kPPM = 0;
    kPPB = 1;
    kPPT = 2;
    kMGM3 = 3;
    kUGM3 = 4;
    kNGM3 = 5;
    kPM3 = 6;
    kBQM3 = 7;
  }

  bitmap Feature : bitmap32 {
    kNumericMeasurement = 0x1;
    kLevelIndication = 0x2;
    kMediumLevel = 0x4;
    kCriticalLevel = 0x8;
    kPeakMeasurement = 0x10;
    kAverageMeasurement = 0x20;
  }

  readonly attribute optional nullable single measuredValue = 0;
  readonly attribute optional nullable single minMeasuredValue = 1;
  readonly attribute optional nullable single maxMeasuredValue = 2;
  readonly attribute optional nullable single peakMeasuredValue = 3;
  readonly attribute optional elapsed_s peakMeasuredValueWindow = 4;
  readonly attribute optional nullable single averageMeasuredValue = 5;
  readonly attribute optional elapsed_s averageMeasuredValueWindow = 6;
  readonly attribute optional single uncertainty = 7;
  readonly attribute optional MeasurementUnitEnum measurementUnit = 8;
  readonly attribute optional MeasurementMediumEnum measurementMedium = 9;
  readonly attribute optional LevelValueEnum levelValue = 10;
  readonly attribute command_id generatedCommandList[] = 65528;
  readonly attribute command_id acceptedCommandList[] = 65529;
  readonly attribute event_id eventList[] = 65530;
  readonly attribute attrib_id attributeList[] = 65531;
  readonly attribute bitmap32 featureMap = 65532;
  readonly attribute int16u clusterRevision = 65533;
}

/** Attributes for reporting carbon dioxide concentration measurements */
cluster CarbonDioxideConcentrationMeasurement = 1037 {
  revision 3;

  enum LevelValueEnum : enum8 {
    kUnknown = 0;
    kLow = 1;
    kMedium = 2;
    kHigh = 3;
    kCritical = 4;
  }

  enum MeasurementMediumEnum : enum8 {
    kAir = 0;
    kWater = 1;
    kSoil = 2;
  }

  enum MeasurementUnitEnum : enum8 {
    kPPM = 0;
    kPPB = 1;
    kPPT = 2;
    kMGM3 = 3;
    kUGM3 = 4;
    kNGM3 = 5;
    kPM3 = 6;
    kBQM3 = 7;
  }

  bitmap Feature : bitmap32 {
    kNumericMeasurement = 0x1;
    kLevelIndication = 0x2;
    kMediumLevel = 0x4;
    kCriticalLevel = 0x8;
    kPeakMeasurement = 0x10;
    kAverageMeasurement = 0x20;
  }

  readonly attribute optional nullable single measuredValue = 0;
  readonly attribute optional nullable single minMeasuredValue = 1;
  readonly attribute optional nullable single maxMeasuredValue = 2;
  readonly attribute optional nullable single peakMeasuredValue = 3;
  readonly attribute optional elapsed_s peakMeasuredValueWindow = 4;
  readonly attribute optional nullable single averageMeasuredValue = 5;
  readonly attribute optional elapsed_s averageMeasuredValueWindow = 6;
  readonly attribute optional single uncertainty = 7;
  readonly attribute optional MeasurementUnitEnum measurementUnit = 8;
  readonly attribute optional MeasurementMediumEnum measurementMedium = 9;
  readonly attribute optional LevelValueEnum levelValue = 10;
  readonly attribute command_id generatedCommandList[] = 65528;
  readonly attribute command_id acceptedCommandList[] = 65529;
  readonly attribute event_id eventList[] = 65530;
  readonly attribute attrib_id attributeList[] = 65531;
  readonly attribute bitmap32 featureMap = 65532;
  readonly attribute int16u clusterRevision = 65533;
}

/** Attributes for reporting nitrogen dioxide concentration measurements */
cluster NitrogenDioxideConcentrationMeasurement = 1043 {
  revision 3;

  enum LevelValueEnum : enum8 {
    kUnknown = 0;
    kLow = 1;
    kMedium = 2;
    kHigh = 3;
    kCritical = 4;
  }

  enum MeasurementMediumEnum : enum8 {
    kAir = 0;
    kWater = 1;
    kSoil = 2;
  }

  enum MeasurementUnitEnum : enum8 {
    kPPM = 0;
    kPPB = 1;
    kPPT = 2;
    kMGM3 = 3;
    kUGM3 = 4;
    kNGM3 = 5;
    kPM3 = 6;
    kBQM3 = 7;
  }

  bitmap Feature : bitmap32 {
    kNumericMeasurement = 0x1;
    kLevelIndication = 0x2;
    kMediumLevel = 0x4;
    kCriticalLevel = 0x8;
    kPeakMeasurement = 0x10;
    kAverageMeasurement = 0x20;
  }

  readonly attribute optional nullable single measuredValue = 0;
  readonly attribute optional nullable single minMeasuredValue = 1;
  readonly attribute optional nullable single maxMeasuredValue = 2;
  readonly attribute optional nullable single peakMeasuredValue = 3;
  readonly attribute optional elapsed_s peakMeasuredValueWindow = 4;
  readonly attribute optional nullable single averageMeasuredValue = 5;
  readonly attribute optional elapsed_s averageMeasuredValueWindow = 6;
  readonly attribute optional single uncertainty = 7;
  readonly attribute optional MeasurementUnitEnum measurementUnit = 8;
  readonly attribute optional MeasurementMediumEnum measurementMedium = 9;
  readonly attribute optional LevelValueEnum levelValue = 10;
  readonly attribute command_id generatedCommandList[] = 65528;
  readonly attribute command_id acceptedCommandList[] = 65529;
  readonly attribute event_id eventList[] = 65530;
  readonly attribute attrib_id attributeList[] = 65531;
  readonly attribute bitmap32 featureMap = 65532;
  readonly attribute int16u clusterRevision = 65533;
}

/** Attributes for reporting ozone concentration measurements */
cluster OzoneConcentrationMeasurement = 1045 {
  revision 3;

  enum LevelValueEnum : enum8 {
    kUnknown = 0;
    kLow = 1;
    kMedium = 2;
    kHigh = 3;
    kCritical = 4;
  }

  enum MeasurementMediumEnum : enum8 {
    kAir = 0;
    kWater = 1;
    kSoil = 2;
  }

  enum MeasurementUnitEnum : enum8 {
    kPPM = 0;
    kPPB = 1;
    kPPT = 2;
    kMGM3 = 3;
    kUGM3 = 4;
    kNGM3 = 5;
    kPM3 = 6;
    kBQM3 = 7;
  }

  bitmap Feature : bitmap32 {
    kNumericMeasurement = 0x1;
    kLevelIndication = 0x2;
    kMediumLevel = 0x4;
    kCriticalLevel = 0x8;
    kPeakMeasurement = 0x10;
    kAverageMeasurement = 0x20;
  }

  readonly attribute optional nullable single measuredValue = 0;
  readonly attribute optional nullable single minMeasuredValue = 1;
  readonly attribute optional nullable single maxMeasuredValue = 2;
  readonly attribute optional nullable single peakMeasuredValue = 3;
  readonly attribute optional elapsed_s peakMeasuredValueWindow = 4;
  readonly attribute optional nullable single averageMeasuredValue = 5;
  readonly attribute optional elapsed_s averageMeasuredValueWindow = 6;
  readonly attribute optional single uncertainty = 7;
  readonly attribute optional MeasurementUnitEnum measurementUnit = 8;
  readonly attribute optional MeasurementMediumEnum measurementMedium = 9;
  readonly attribute optional LevelValueEnum levelValue = 10;
  readonly attribute command_id generatedCommandList[] = 65528;
  readonly attribute command_id acceptedCommandList[] = 65529;
  readonly attribute event_id eventList[] = 65530;
  readonly attribute attrib_id attributeList[] = 65531;
  readonly attribute bitmap32 featureMap = 65532;
  readonly attribute int16u clusterRevision = 65533;
}

/** Attributes for reporting PM2.5 concentration measurements */
cluster Pm25ConcentrationMeasurement = 1066 {
  revision 3;

  enum LevelValueEnum : enum8 {
    kUnknown = 0;
    kLow = 1;
    kMedium = 2;
    kHigh = 3;
    kCritical = 4;
  }

  enum MeasurementMediumEnum : enum8 {
    kAir = 0;
    kWater = 1;
    kSoil = 2;
  }

  enum MeasurementUnitEnum : enum8 {
    kPPM = 0;
    kPPB = 1;
    kPPT = 2;
    kMGM3 = 3;
    kUGM3 = 4;
    kNGM3 = 5;
    kPM3 = 6;
    kBQM3 = 7;
  }

  bitmap Feature : bitmap32 {
    kNumericMeasurement = 0x1;
    kLevelIndication = 0x2;
    kMediumLevel = 0x4;
    kCriticalLevel = 0x8;
    kPeakMeasurement = 0x10;
    kAverageMeasurement = 0x20;
  }

  readonly attribute optional nullable single measuredValue = 0;
  readonly attribute optional nullable single minMeasuredValue = 1;
  readonly attribute optional nullable single maxMeasuredValue = 2;
  readonly attribute optional nullable single peakMeasuredValue = 3;
  readonly attribute optional elapsed_s peakMeasuredValueWindow = 4;
  readonly attribute optional nullable single averageMeasuredValue = 5;
  readonly attribute optional elapsed_s averageMeasuredValueWindow = 6;
  readonly attribute optional single uncertainty = 7;
  readonly attribute optional MeasurementUnitEnum measurementUnit = 8;
  readonly attribute optional MeasurementMediumEnum measurementMedium = 9;
  readonly attribute optional LevelValueEnum levelValue = 10;
  readonly attribute command_id generatedCommandList[] = 65528;
  readonly attribute command_id acceptedCommandList[] = 65529;
  readonly attribute event_id eventList[] = 65530;
  readonly attribute attrib_id attributeList[] = 65531;
  readonly attribute bitmap32 featureMap = 65532;
  readonly attribute int16u clusterRevision = 65533;
}

/** Attributes for reporting formaldehyde concentration measurements */
cluster FormaldehydeConcentrationMeasurement = 1067 {
  revision 3;

  enum LevelValueEnum : enum8 {
    kUnknown = 0;
    kLow = 1;
    kMedium = 2;
    kHigh = 3;
    kCritical = 4;
  }

  enum MeasurementMediumEnum : enum8 {
    kAir = 0;
    kWater = 1;
    kSoil = 2;
  }

  enum MeasurementUnitEnum : enum8 {
    kPPM = 0;
    kPPB = 1;
    kPPT = 2;
    kMGM3 = 3;
    kUGM3 = 4;
    kNGM3 = 5;
    kPM3 = 6;
    kBQM3 = 7;
  }

  bitmap Feature : bitmap32 {
    kNumericMeasurement = 0x1;
    kLevelIndication = 0x2;
    kMediumLevel = 0x4;
    kCriticalLevel = 0x8;
    kPeakMeasurement = 0x10;
    kAverageMeasurement = 0x20;
  }

  readonly attribute optional nullable single measuredValue = 0;
  readonly attribute optional nullable single minMeasuredValue = 1;
  readonly attribute optional nullable single maxMeasuredValue = 2;
  readonly attribute optional nullable single peakMeasuredValue = 3;
  readonly attribute optional elapsed_s peakMeasuredValueWindow = 4;
  readonly attribute optional nullable single averageMeasuredValue = 5;
  readonly attribute optional elapsed_s averageMeasuredValueWindow = 6;
  readonly attribute optional single uncertainty = 7;
  readonly attribute optional MeasurementUnitEnum measurementUnit = 8;
  readonly attribute optional MeasurementMediumEnum measurementMedium = 9;
  readonly attribute optional LevelValueEnum levelValue = 10;
  readonly attribute command_id generatedCommandList[] = 65528;
  readonly attribute command_id acceptedCommandList[] = 65529;
  readonly attribute event_id eventList[] = 65530;
  readonly attribute attrib_id attributeList[] = 65531;
  readonly attribute bitmap32 featureMap = 65532;
  readonly attribute int16u clusterRevision = 65533;
}

/** Attributes for reporting PM1 concentration measurements */
cluster Pm1ConcentrationMeasurement = 1068 {
  revision 3;

  enum LevelValueEnum : enum8 {
    kUnknown = 0;
    kLow = 1;
    kMedium = 2;
    kHigh = 3;
    kCritical = 4;
  }

  enum MeasurementMediumEnum : enum8 {
    kAir = 0;
    kWater = 1;
    kSoil = 2;
  }

  enum MeasurementUnitEnum : enum8 {
    kPPM = 0;
    kPPB = 1;
    kPPT = 2;
    kMGM3 = 3;
    kUGM3 = 4;
    kNGM3 = 5;
    kPM3 = 6;
    kBQM3 = 7;
  }

  bitmap Feature : bitmap32 {
    kNumericMeasurement = 0x1;
    kLevelIndication = 0x2;
    kMediumLevel = 0x4;
    kCriticalLevel = 0x8;
    kPeakMeasurement = 0x10;
    kAverageMeasurement = 0x20;
  }

  readonly attribute optional nullable single measuredValue = 0;
  readonly attribute optional nullable single minMeasuredValue = 1;
  readonly attribute optional nullable single maxMeasuredValue = 2;
  readonly attribute optional nullable single peakMeasuredValue = 3;
  readonly attribute optional elapsed_s peakMeasuredValueWindow = 4;
  readonly attribute optional nullable single averageMeasuredValue = 5;
  readonly attribute optional elapsed_s averageMeasuredValueWindow = 6;
  readonly attribute optional single uncertainty = 7;
  readonly attribute optional MeasurementUnitEnum measurementUnit = 8;
  readonly attribute optional MeasurementMediumEnum measurementMedium = 9;
  readonly attribute optional LevelValueEnum levelValue = 10;
  readonly attribute command_id generatedCommandList[] = 65528;
  readonly attribute command_id acceptedCommandList[] = 65529;
  readonly attribute event_id eventList[] = 65530;
  readonly attribute attrib_id attributeList[] = 65531;
  readonly attribute bitmap32 featureMap = 65532;
  readonly attribute int16u clusterRevision = 65533;
}

/** Attributes for reporting PM10 concentration measurements */
cluster Pm10ConcentrationMeasurement = 1069 {
  revision 3;

  enum LevelValueEnum : enum8 {
    kUnknown = 0;
    kLow = 1;
    kMedium = 2;
    kHigh = 3;
    kCritical = 4;
  }

  enum MeasurementMediumEnum : enum8 {
    kAir = 0;
    kWater = 1;
    kSoil = 2;
  }

  enum MeasurementUnitEnum : enum8 {
    kPPM = 0;
    kPPB = 1;
    kPPT = 2;
    kMGM3 = 3;
    kUGM3 = 4;
    kNGM3 = 5;
    kPM3 = 6;
    kBQM3 = 7;
  }

  bitmap Feature : bitmap32 {
    kNumericMeasurement = 0x1;
    kLevelIndication = 0x2;
    kMediumLevel = 0x4;
    kCriticalLevel = 0x8;
    kPeakMeasurement = 0x10;
    kAverageMeasurement = 0x20;
  }

  readonly attribute optional nullable single measuredValue = 0;
  readonly attribute optional nullable single minMeasuredValue = 1;
  readonly attribute optional nullable single maxMeasuredValue = 2;
  readonly attribute optional nullable single peakMeasuredValue = 3;
  readonly attribute optional elapsed_s peakMeasuredValueWindow = 4;
  readonly attribute optional nullable single averageMeasuredValue = 5;
  readonly attribute optional elapsed_s averageMeasuredValueWindow = 6;
  readonly attribute optional single uncertainty = 7;
  readonly attribute optional MeasurementUnitEnum measurementUnit = 8;
  readonly attribute optional MeasurementMediumEnum measurementMedium = 9;
  readonly attribute optional LevelValueEnum levelValue = 10;
  readonly attribute command_id generatedCommandList[] = 65528;
  readonly attribute command_id acceptedCommandList[] = 65529;
  readonly attribute event_id eventList[] = 65530;
  readonly attribute attrib_id attributeList[] = 65531;
  readonly attribute bitmap32 featureMap = 65532;
  readonly attribute int16u clusterRevision = 65533;
}

/** Attributes for reporting total volatile organic compounds concentration measurements */
cluster TotalVolatileOrganicCompoundsConcentrationMeasurement = 1070 {
  revision 3;

  enum LevelValueEnum : enum8 {
    kUnknown = 0;
    kLow = 1;
    kMedium = 2;
    kHigh = 3;
    kCritical = 4;
  }

  enum MeasurementMediumEnum : enum8 {
    kAir = 0;
    kWater = 1;
    kSoil = 2;
  }

  enum MeasurementUnitEnum : enum8 {
    kPPM = 0;
    kPPB = 1;
    kPPT = 2;
    kMGM3 = 3;
    kUGM3 = 4;
    kNGM3 = 5;
    kPM3 = 6;
    kBQM3 = 7;
  }

  bitmap Feature : bitmap32 {
    kNumericMeasurement = 0x1;
    kLevelIndication = 0x2;
    kMediumLevel = 0x4;
    kCriticalLevel = 0x8;
    kPeakMeasurement = 0x10;
    kAverageMeasurement = 0x20;
  }

  readonly attribute optional nullable single measuredValue = 0;
  readonly attribute optional nullable single minMeasuredValue = 1;
  readonly attribute optional nullable single maxMeasuredValue = 2;
  readonly attribute optional nullable single peakMeasuredValue = 3;
  readonly attribute optional elapsed_s peakMeasuredValueWindow = 4;
  readonly attribute optional nullable single averageMeasuredValue = 5;
  readonly attribute optional elapsed_s averageMeasuredValueWindow = 6;
  readonly attribute optional single uncertainty = 7;
  readonly attribute optional MeasurementUnitEnum measurementUnit = 8;
  readonly attribute optional MeasurementMediumEnum measurementMedium = 9;
  readonly attribute optional LevelValueEnum levelValue = 10;
  readonly attribute command_id generatedCommandList[] = 65528;
  readonly attribute command_id acceptedCommandList[] = 65529;
  readonly attribute event_id eventList[] = 65530;
  readonly attribute attrib_id attributeList[] = 65531;
  readonly attribute bitmap32 featureMap = 65532;
  readonly attribute int16u clusterRevision = 65533;
}

/** Attributes for reporting radon concentration measurements */
cluster RadonConcentrationMeasurement = 1071 {
  revision 3;

  enum LevelValueEnum : enum8 {
    kUnknown = 0;
    kLow = 1;
    kMedium = 2;
    kHigh = 3;
    kCritical = 4;
  }

  enum MeasurementMediumEnum : enum8 {
    kAir = 0;
    kWater = 1;
    kSoil = 2;
  }

  enum MeasurementUnitEnum : enum8 {
    kPPM = 0;
    kPPB = 1;
    kPPT = 2;
    kMGM3 = 3;
    kUGM3 = 4;
    kNGM3 = 5;
    kPM3 = 6;
    kBQM3 = 7;
  }

  bitmap Feature : bitmap32 {
    kNumericMeasurement = 0x1;
    kLevelIndication = 0x2;
    kMediumLevel = 0x4;
    kCriticalLevel = 0x8;
    kPeakMeasurement = 0x10;
    kAverageMeasurement = 0x20;
  }

  readonly attribute optional nullable single measuredValue = 0;
  readonly attribute optional nullable single minMeasuredValue = 1;
  readonly attribute optional nullable single maxMeasuredValue = 2;
  readonly attribute optional nullable single peakMeasuredValue = 3;
  readonly attribute optional elapsed_s peakMeasuredValueWindow = 4;
  readonly attribute optional nullable single averageMeasuredValue = 5;
  readonly attribute optional elapsed_s averageMeasuredValueWindow = 6;
  readonly attribute optional single uncertainty = 7;
  readonly attribute optional MeasurementUnitEnum measurementUnit = 8;
  readonly attribute optional MeasurementMediumEnum measurementMedium = 9;
  readonly attribute optional LevelValueEnum levelValue = 10;
  readonly attribute command_id generatedCommandList[] = 65528;
  readonly attribute command_id acceptedCommandList[] = 65529;
  readonly attribute event_id eventList[] = 65530;
  readonly attribute attrib_id attributeList[] = 65531;
  readonly attribute bitmap32 featureMap = 65532;
  readonly attribute int16u clusterRevision = 65533;
}

/** This cluster provides an interface for managing low power mode on a device that supports the Wake On LAN protocol. */
cluster WakeOnLan = 1283 {
  revision 1; // NOTE: Default/not specifically set

  readonly attribute optional char_string<12> MACAddress = 0;
  readonly attribute optional octet_string<16> linkLocalAddress = 1;
  readonly attribute command_id generatedCommandList[] = 65528;
  readonly attribute command_id acceptedCommandList[] = 65529;
  readonly attribute event_id eventList[] = 65530;
  readonly attribute attrib_id attributeList[] = 65531;
  readonly attribute bitmap32 featureMap = 65532;
  readonly attribute int16u clusterRevision = 65533;
}

/** This cluster provides an interface for managing low power mode on a device. */
cluster LowPower = 1288 {
  revision 1; // NOTE: Default/not specifically set

  readonly attribute command_id generatedCommandList[] = 65528;
  readonly attribute command_id acceptedCommandList[] = 65529;
  readonly attribute event_id eventList[] = 65530;
  readonly attribute attrib_id attributeList[] = 65531;
  readonly attribute bitmap32 featureMap = 65532;
  readonly attribute int16u clusterRevision = 65533;

  /** This command shall put the device into low power mode. */
  command Sleep(): DefaultSuccess = 0;
}

/** Attributes related to the electrical properties of a device. This cluster is used by power outlets and other devices that need to provide instantaneous data as opposed to metrology data which should be retrieved from the metering cluster.. */
cluster ElectricalMeasurement = 2820 {
  revision 3;

  readonly attribute optional bitmap32 measurementType = 0;
  readonly attribute optional int16s dcVoltage = 256;
  readonly attribute optional int16s dcVoltageMin = 257;
  readonly attribute optional int16s dcVoltageMax = 258;
  readonly attribute optional int16s dcCurrent = 259;
  readonly attribute optional int16s dcCurrentMin = 260;
  readonly attribute optional int16s dcCurrentMax = 261;
  readonly attribute optional int16s dcPower = 262;
  readonly attribute optional int16s dcPowerMin = 263;
  readonly attribute optional int16s dcPowerMax = 264;
  readonly attribute optional int16u dcVoltageMultiplier = 512;
  readonly attribute optional int16u dcVoltageDivisor = 513;
  readonly attribute optional int16u dcCurrentMultiplier = 514;
  readonly attribute optional int16u dcCurrentDivisor = 515;
  readonly attribute optional int16u dcPowerMultiplier = 516;
  readonly attribute optional int16u dcPowerDivisor = 517;
  readonly attribute optional int16u acFrequency = 768;
  readonly attribute optional int16u acFrequencyMin = 769;
  readonly attribute optional int16u acFrequencyMax = 770;
  readonly attribute optional int16u neutralCurrent = 771;
  readonly attribute optional int32s totalActivePower = 772;
  readonly attribute optional int32s totalReactivePower = 773;
  readonly attribute optional int32u totalApparentPower = 774;
  readonly attribute optional int16s measured1stHarmonicCurrent = 775;
  readonly attribute optional int16s measured3rdHarmonicCurrent = 776;
  readonly attribute optional int16s measured5thHarmonicCurrent = 777;
  readonly attribute optional int16s measured7thHarmonicCurrent = 778;
  readonly attribute optional int16s measured9thHarmonicCurrent = 779;
  readonly attribute optional int16s measured11thHarmonicCurrent = 780;
  readonly attribute optional int16s measuredPhase1stHarmonicCurrent = 781;
  readonly attribute optional int16s measuredPhase3rdHarmonicCurrent = 782;
  readonly attribute optional int16s measuredPhase5thHarmonicCurrent = 783;
  readonly attribute optional int16s measuredPhase7thHarmonicCurrent = 784;
  readonly attribute optional int16s measuredPhase9thHarmonicCurrent = 785;
  readonly attribute optional int16s measuredPhase11thHarmonicCurrent = 786;
  readonly attribute optional int16u acFrequencyMultiplier = 1024;
  readonly attribute optional int16u acFrequencyDivisor = 1025;
  readonly attribute optional int32u powerMultiplier = 1026;
  readonly attribute optional int32u powerDivisor = 1027;
  readonly attribute optional int8s harmonicCurrentMultiplier = 1028;
  readonly attribute optional int8s phaseHarmonicCurrentMultiplier = 1029;
  readonly attribute optional int16s instantaneousVoltage = 1280;
  readonly attribute optional int16u instantaneousLineCurrent = 1281;
  readonly attribute optional int16s instantaneousActiveCurrent = 1282;
  readonly attribute optional int16s instantaneousReactiveCurrent = 1283;
  readonly attribute optional int16s instantaneousPower = 1284;
  readonly attribute optional int16u rmsVoltage = 1285;
  readonly attribute optional int16u rmsVoltageMin = 1286;
  readonly attribute optional int16u rmsVoltageMax = 1287;
  readonly attribute optional int16u rmsCurrent = 1288;
  readonly attribute optional int16u rmsCurrentMin = 1289;
  readonly attribute optional int16u rmsCurrentMax = 1290;
  readonly attribute optional int16s activePower = 1291;
  readonly attribute optional int16s activePowerMin = 1292;
  readonly attribute optional int16s activePowerMax = 1293;
  readonly attribute optional int16s reactivePower = 1294;
  readonly attribute optional int16u apparentPower = 1295;
  readonly attribute optional int8s powerFactor = 1296;
  attribute optional int16u averageRmsVoltageMeasurementPeriod = 1297;
  attribute optional int16u averageRmsUnderVoltageCounter = 1299;
  attribute optional int16u rmsExtremeOverVoltagePeriod = 1300;
  attribute optional int16u rmsExtremeUnderVoltagePeriod = 1301;
  attribute optional int16u rmsVoltageSagPeriod = 1302;
  attribute optional int16u rmsVoltageSwellPeriod = 1303;
  readonly attribute optional int16u acVoltageMultiplier = 1536;
  readonly attribute optional int16u acVoltageDivisor = 1537;
  readonly attribute optional int16u acCurrentMultiplier = 1538;
  readonly attribute optional int16u acCurrentDivisor = 1539;
  readonly attribute optional int16u acPowerMultiplier = 1540;
  readonly attribute optional int16u acPowerDivisor = 1541;
  attribute optional bitmap8 overloadAlarmsMask = 1792;
  readonly attribute optional int16s voltageOverload = 1793;
  readonly attribute optional int16s currentOverload = 1794;
  attribute optional bitmap16 acOverloadAlarmsMask = 2048;
  readonly attribute optional int16s acVoltageOverload = 2049;
  readonly attribute optional int16s acCurrentOverload = 2050;
  readonly attribute optional int16s acActivePowerOverload = 2051;
  readonly attribute optional int16s acReactivePowerOverload = 2052;
  readonly attribute optional int16s averageRmsOverVoltage = 2053;
  readonly attribute optional int16s averageRmsUnderVoltage = 2054;
  readonly attribute optional int16s rmsExtremeOverVoltage = 2055;
  readonly attribute optional int16s rmsExtremeUnderVoltage = 2056;
  readonly attribute optional int16s rmsVoltageSag = 2057;
  readonly attribute optional int16s rmsVoltageSwell = 2058;
  readonly attribute optional int16u lineCurrentPhaseB = 2305;
  readonly attribute optional int16s activeCurrentPhaseB = 2306;
  readonly attribute optional int16s reactiveCurrentPhaseB = 2307;
  readonly attribute optional int16u rmsVoltagePhaseB = 2309;
  readonly attribute optional int16u rmsVoltageMinPhaseB = 2310;
  readonly attribute optional int16u rmsVoltageMaxPhaseB = 2311;
  readonly attribute optional int16u rmsCurrentPhaseB = 2312;
  readonly attribute optional int16u rmsCurrentMinPhaseB = 2313;
  readonly attribute optional int16u rmsCurrentMaxPhaseB = 2314;
  readonly attribute optional int16s activePowerPhaseB = 2315;
  readonly attribute optional int16s activePowerMinPhaseB = 2316;
  readonly attribute optional int16s activePowerMaxPhaseB = 2317;
  readonly attribute optional int16s reactivePowerPhaseB = 2318;
  readonly attribute optional int16u apparentPowerPhaseB = 2319;
  readonly attribute optional int8s powerFactorPhaseB = 2320;
  readonly attribute optional int16u averageRmsVoltageMeasurementPeriodPhaseB = 2321;
  readonly attribute optional int16u averageRmsOverVoltageCounterPhaseB = 2322;
  readonly attribute optional int16u averageRmsUnderVoltageCounterPhaseB = 2323;
  readonly attribute optional int16u rmsExtremeOverVoltagePeriodPhaseB = 2324;
  readonly attribute optional int16u rmsExtremeUnderVoltagePeriodPhaseB = 2325;
  readonly attribute optional int16u rmsVoltageSagPeriodPhaseB = 2326;
  readonly attribute optional int16u rmsVoltageSwellPeriodPhaseB = 2327;
  readonly attribute optional int16u lineCurrentPhaseC = 2561;
  readonly attribute optional int16s activeCurrentPhaseC = 2562;
  readonly attribute optional int16s reactiveCurrentPhaseC = 2563;
  readonly attribute optional int16u rmsVoltagePhaseC = 2565;
  readonly attribute optional int16u rmsVoltageMinPhaseC = 2566;
  readonly attribute optional int16u rmsVoltageMaxPhaseC = 2567;
  readonly attribute optional int16u rmsCurrentPhaseC = 2568;
  readonly attribute optional int16u rmsCurrentMinPhaseC = 2569;
  readonly attribute optional int16u rmsCurrentMaxPhaseC = 2570;
  readonly attribute optional int16s activePowerPhaseC = 2571;
  readonly attribute optional int16s activePowerMinPhaseC = 2572;
  readonly attribute optional int16s activePowerMaxPhaseC = 2573;
  readonly attribute optional int16s reactivePowerPhaseC = 2574;
  readonly attribute optional int16u apparentPowerPhaseC = 2575;
  readonly attribute optional int8s powerFactorPhaseC = 2576;
  readonly attribute optional int16u averageRmsVoltageMeasurementPeriodPhaseC = 2577;
  readonly attribute optional int16u averageRmsOverVoltageCounterPhaseC = 2578;
  readonly attribute optional int16u averageRmsUnderVoltageCounterPhaseC = 2579;
  readonly attribute optional int16u rmsExtremeOverVoltagePeriodPhaseC = 2580;
  readonly attribute optional int16u rmsExtremeUnderVoltagePeriodPhaseC = 2581;
  readonly attribute optional int16u rmsVoltageSagPeriodPhaseC = 2582;
  readonly attribute optional int16u rmsVoltageSwellPeriodPhaseC = 2583;
  readonly attribute command_id generatedCommandList[] = 65528;
  readonly attribute command_id acceptedCommandList[] = 65529;
  readonly attribute event_id eventList[] = 65530;
  readonly attribute attrib_id attributeList[] = 65531;
  readonly attribute bitmap32 featureMap = 65532;
  readonly attribute int16u clusterRevision = 65533;

  response struct GetProfileInfoResponseCommand = 0 {
    int8u profileCount = 0;
    enum8 profileIntervalPeriod = 1;
    int8u maxNumberOfIntervals = 2;
    int16u listOfAttributes[] = 3;
  }

  response struct GetMeasurementProfileResponseCommand = 1 {
    int32u startTime = 0;
    enum8 status = 1;
    enum8 profileIntervalPeriod = 2;
    int8u numberOfIntervalsDelivered = 3;
    int16u attributeId = 4;
    int8u intervals[] = 5;
  }

  request struct GetMeasurementProfileCommandRequest {
    int16u attributeId = 0;
    int32u startTime = 1;
    enum8 numberOfIntervals = 2;
  }

  /** A function which retrieves the power profiling information from the electrical measurement server. */
  command GetProfileInfoCommand(): DefaultSuccess = 0;
  /** A function which retrieves an electricity measurement profile from the electricity measurement server for a specific attribute Id requested. */
  command GetMeasurementProfileCommand(GetMeasurementProfileCommandRequest): DefaultSuccess = 1;
}

/** The Test Cluster is meant to validate the generated code */
internal cluster UnitTesting = 4294048773 {
  revision 1; // NOTE: Default/not specifically set

  enum SimpleEnum : enum8 {
    kUnspecified = 0;
    kValueA = 1;
    kValueB = 2;
    kValueC = 3;
  }

  bitmap Bitmap16MaskMap : bitmap16 {
    kMaskVal1 = 0x1;
    kMaskVal2 = 0x2;
    kMaskVal3 = 0x4;
    kMaskVal4 = 0x4000;
  }

  bitmap Bitmap32MaskMap : bitmap32 {
    kMaskVal1 = 0x1;
    kMaskVal2 = 0x2;
    kMaskVal3 = 0x4;
    kMaskVal4 = 0x40000000;
  }

  bitmap Bitmap64MaskMap : bitmap64 {
    kMaskVal1 = 0x1;
    kMaskVal2 = 0x2;
    kMaskVal3 = 0x4;
    kMaskVal4 = 0x4000000000000000;
  }

  bitmap Bitmap8MaskMap : bitmap8 {
    kMaskVal1 = 0x1;
    kMaskVal2 = 0x2;
    kMaskVal3 = 0x4;
    kMaskVal4 = 0x40;
  }

  bitmap SimpleBitmap : bitmap8 {
    kValueA = 0x1;
    kValueB = 0x2;
    kValueC = 0x4;
  }

  struct SimpleStruct {
    int8u a = 0;
    boolean b = 1;
    SimpleEnum c = 2;
    octet_string d = 3;
    char_string e = 4;
    SimpleBitmap f = 5;
    single g = 6;
    double h = 7;
  }

  fabric_scoped struct TestFabricScoped {
    fabric_sensitive int8u fabricSensitiveInt8u = 1;
    optional fabric_sensitive int8u optionalFabricSensitiveInt8u = 2;
    nullable fabric_sensitive int8u nullableFabricSensitiveInt8u = 3;
    optional nullable fabric_sensitive int8u nullableOptionalFabricSensitiveInt8u = 4;
    fabric_sensitive char_string fabricSensitiveCharString = 5;
    fabric_sensitive SimpleStruct fabricSensitiveStruct = 6;
    fabric_sensitive int8u fabricSensitiveInt8uList[] = 7;
    fabric_idx fabricIndex = 254;
  }

  struct NullablesAndOptionalsStruct {
    nullable int16u nullableInt = 0;
    optional int16u optionalInt = 1;
    optional nullable int16u nullableOptionalInt = 2;
    nullable char_string nullableString = 3;
    optional char_string optionalString = 4;
    optional nullable char_string nullableOptionalString = 5;
    nullable SimpleStruct nullableStruct = 6;
    optional SimpleStruct optionalStruct = 7;
    optional nullable SimpleStruct nullableOptionalStruct = 8;
    nullable SimpleEnum nullableList[] = 9;
    optional SimpleEnum optionalList[] = 10;
    optional nullable SimpleEnum nullableOptionalList[] = 11;
  }

  struct NestedStruct {
    int8u a = 0;
    boolean b = 1;
    SimpleStruct c = 2;
  }

  struct NestedStructList {
    int8u a = 0;
    boolean b = 1;
    SimpleStruct c = 2;
    SimpleStruct d[] = 3;
    int32u e[] = 4;
    octet_string f[] = 5;
    int8u g[] = 6;
  }

  struct DoubleNestedStructList {
    NestedStructList a[] = 0;
  }

  struct TestListStructOctet {
    int64u member1 = 0;
    octet_string<32> member2 = 1;
  }

  info event TestEvent = 1 {
    int8u arg1 = 1;
    SimpleEnum arg2 = 2;
    boolean arg3 = 3;
    SimpleStruct arg4 = 4;
    SimpleStruct arg5[] = 5;
    SimpleEnum arg6[] = 6;
  }

  fabric_sensitive info event TestFabricScopedEvent = 2 {
    fabric_idx fabricIndex = 254;
  }

  attribute boolean boolean = 0;
  attribute Bitmap8MaskMap bitmap8 = 1;
  attribute Bitmap16MaskMap bitmap16 = 2;
  attribute Bitmap32MaskMap bitmap32 = 3;
  attribute Bitmap64MaskMap bitmap64 = 4;
  attribute int8u int8u = 5;
  attribute int16u int16u = 6;
  attribute int24u int24u = 7;
  attribute int32u int32u = 8;
  attribute int40u int40u = 9;
  attribute int48u int48u = 10;
  attribute int56u int56u = 11;
  attribute int64u int64u = 12;
  attribute int8s int8s = 13;
  attribute int16s int16s = 14;
  attribute int24s int24s = 15;
  attribute int32s int32s = 16;
  attribute int40s int40s = 17;
  attribute int48s int48s = 18;
  attribute int56s int56s = 19;
  attribute int64s int64s = 20;
  attribute enum8 enum8 = 21;
  attribute enum16 enum16 = 22;
  attribute single floatSingle = 23;
  attribute double floatDouble = 24;
  attribute octet_string<10> octetString = 25;
  attribute int8u listInt8u[] = 26;
  attribute octet_string listOctetString[] = 27;
  attribute TestListStructOctet listStructOctetString[] = 28;
  attribute long_octet_string<1000> longOctetString = 29;
  attribute char_string<10> charString = 30;
  attribute long_char_string<1000> longCharString = 31;
  attribute epoch_us epochUs = 32;
  attribute epoch_s epochS = 33;
  attribute vendor_id vendorId = 34;
  attribute NullablesAndOptionalsStruct listNullablesAndOptionalsStruct[] = 35;
  attribute SimpleEnum enumAttr = 36;
  attribute SimpleStruct structAttr = 37;
  attribute int8u rangeRestrictedInt8u = 38;
  attribute int8s rangeRestrictedInt8s = 39;
  attribute int16u rangeRestrictedInt16u = 40;
  attribute int16s rangeRestrictedInt16s = 41;
  attribute LONG_OCTET_STRING listLongOctetString[] = 42;
  attribute TestFabricScoped listFabricScoped[] = 43;
  timedwrite attribute boolean timedWriteBoolean = 48;
  attribute boolean generalErrorBoolean = 49;
  attribute boolean clusterErrorBoolean = 50;
  attribute optional boolean unsupported = 255;
  attribute nullable boolean nullableBoolean = 16384;
  attribute nullable Bitmap8MaskMap nullableBitmap8 = 16385;
  attribute nullable Bitmap16MaskMap nullableBitmap16 = 16386;
  attribute nullable Bitmap32MaskMap nullableBitmap32 = 16387;
  attribute nullable Bitmap64MaskMap nullableBitmap64 = 16388;
  attribute nullable int8u nullableInt8u = 16389;
  attribute nullable int16u nullableInt16u = 16390;
  attribute nullable int24u nullableInt24u = 16391;
  attribute nullable int32u nullableInt32u = 16392;
  attribute nullable int40u nullableInt40u = 16393;
  attribute nullable int48u nullableInt48u = 16394;
  attribute nullable int56u nullableInt56u = 16395;
  attribute nullable int64u nullableInt64u = 16396;
  attribute nullable int8s nullableInt8s = 16397;
  attribute nullable int16s nullableInt16s = 16398;
  attribute nullable int24s nullableInt24s = 16399;
  attribute nullable int32s nullableInt32s = 16400;
  attribute nullable int40s nullableInt40s = 16401;
  attribute nullable int48s nullableInt48s = 16402;
  attribute nullable int56s nullableInt56s = 16403;
  attribute nullable int64s nullableInt64s = 16404;
  attribute nullable enum8 nullableEnum8 = 16405;
  attribute nullable enum16 nullableEnum16 = 16406;
  attribute nullable single nullableFloatSingle = 16407;
  attribute nullable double nullableFloatDouble = 16408;
  attribute nullable octet_string<10> nullableOctetString = 16409;
  attribute nullable char_string<10> nullableCharString = 16414;
  attribute nullable SimpleEnum nullableEnumAttr = 16420;
  attribute nullable SimpleStruct nullableStruct = 16421;
  attribute nullable int8u nullableRangeRestrictedInt8u = 16422;
  attribute nullable int8s nullableRangeRestrictedInt8s = 16423;
  attribute nullable int16u nullableRangeRestrictedInt16u = 16424;
  attribute nullable int16s nullableRangeRestrictedInt16s = 16425;
  attribute optional int8u writeOnlyInt8u = 16426;
  readonly attribute command_id generatedCommandList[] = 65528;
  readonly attribute command_id acceptedCommandList[] = 65529;
  readonly attribute event_id eventList[] = 65530;
  readonly attribute attrib_id attributeList[] = 65531;
  readonly attribute bitmap32 featureMap = 65532;
  readonly attribute int16u clusterRevision = 65533;

  response struct TestSpecificResponse = 0 {
    int8u returnValue = 0;
  }

  response struct TestAddArgumentsResponse = 1 {
    int8u returnValue = 0;
  }

  response struct TestSimpleArgumentResponse = 2 {
    boolean returnValue = 0;
  }

  response struct TestStructArrayArgumentResponse = 3 {
    NestedStructList arg1[] = 0;
    SimpleStruct arg2[] = 1;
    SimpleEnum arg3[] = 2;
    boolean arg4[] = 3;
    SimpleEnum arg5 = 4;
    boolean arg6 = 5;
  }

  request struct TestAddArgumentsRequest {
    int8u arg1 = 0;
    int8u arg2 = 1;
  }

  response struct TestListInt8UReverseResponse = 4 {
    int8u arg1[] = 0;
  }

  request struct TestSimpleArgumentRequestRequest {
    boolean arg1 = 0;
  }

  response struct TestEnumsResponse = 5 {
    vendor_id arg1 = 0;
    SimpleEnum arg2 = 1;
  }

  request struct TestStructArrayArgumentRequestRequest {
    NestedStructList arg1[] = 0;
    SimpleStruct arg2[] = 1;
    SimpleEnum arg3[] = 2;
    boolean arg4[] = 3;
    SimpleEnum arg5 = 4;
    boolean arg6 = 5;
  }

  response struct TestNullableOptionalResponse = 6 {
    boolean wasPresent = 0;
    optional boolean wasNull = 1;
    optional int8u value = 2;
    optional nullable int8u originalValue = 3;
  }

  request struct TestStructArgumentRequestRequest {
    SimpleStruct arg1 = 0;
  }

  response struct TestComplexNullableOptionalResponse = 7 {
    boolean nullableIntWasNull = 0;
    optional int16u nullableIntValue = 1;
    boolean optionalIntWasPresent = 2;
    optional int16u optionalIntValue = 3;
    boolean nullableOptionalIntWasPresent = 4;
    optional boolean nullableOptionalIntWasNull = 5;
    optional int16u nullableOptionalIntValue = 6;
    boolean nullableStringWasNull = 7;
    optional char_string nullableStringValue = 8;
    boolean optionalStringWasPresent = 9;
    optional char_string optionalStringValue = 10;
    boolean nullableOptionalStringWasPresent = 11;
    optional boolean nullableOptionalStringWasNull = 12;
    optional char_string nullableOptionalStringValue = 13;
    boolean nullableStructWasNull = 14;
    optional SimpleStruct nullableStructValue = 15;
    boolean optionalStructWasPresent = 16;
    optional SimpleStruct optionalStructValue = 17;
    boolean nullableOptionalStructWasPresent = 18;
    optional boolean nullableOptionalStructWasNull = 19;
    optional SimpleStruct nullableOptionalStructValue = 20;
    boolean nullableListWasNull = 21;
    optional SimpleEnum nullableListValue[] = 22;
    boolean optionalListWasPresent = 23;
    optional SimpleEnum optionalListValue[] = 24;
    boolean nullableOptionalListWasPresent = 25;
    optional boolean nullableOptionalListWasNull = 26;
    optional SimpleEnum nullableOptionalListValue[] = 27;
  }

  request struct TestNestedStructArgumentRequestRequest {
    NestedStruct arg1 = 0;
  }

  response struct BooleanResponse = 8 {
    boolean value = 0;
  }

  request struct TestListStructArgumentRequestRequest {
    SimpleStruct arg1[] = 0;
  }

  response struct SimpleStructResponse = 9 {
    SimpleStruct arg1 = 0;
  }

  request struct TestListInt8UArgumentRequestRequest {
    int8u arg1[] = 0;
  }

  response struct TestEmitTestEventResponse = 10 {
    int64u value = 0;
  }

  request struct TestNestedStructListArgumentRequestRequest {
    NestedStructList arg1 = 0;
  }

  response struct TestEmitTestFabricScopedEventResponse = 11 {
    int64u value = 0;
  }

  request struct TestListNestedStructListArgumentRequestRequest {
    NestedStructList arg1[] = 0;
  }

  request struct TestListInt8UReverseRequestRequest {
    int8u arg1[] = 0;
  }

  request struct TestEnumsRequestRequest {
    vendor_id arg1 = 0;
    SimpleEnum arg2 = 1;
  }

  request struct TestNullableOptionalRequestRequest {
    optional nullable int8u arg1 = 0;
  }

  request struct TestComplexNullableOptionalRequestRequest {
    nullable int16u nullableInt = 0;
    optional int16u optionalInt = 1;
    optional nullable int16u nullableOptionalInt = 2;
    nullable char_string nullableString = 3;
    optional char_string optionalString = 4;
    optional nullable char_string nullableOptionalString = 5;
    nullable SimpleStruct nullableStruct = 6;
    optional SimpleStruct optionalStruct = 7;
    optional nullable SimpleStruct nullableOptionalStruct = 8;
    nullable SimpleEnum nullableList[] = 9;
    optional SimpleEnum optionalList[] = 10;
    optional nullable SimpleEnum nullableOptionalList[] = 11;
  }

  request struct SimpleStructEchoRequestRequest {
    SimpleStruct arg1 = 0;
  }

  request struct TestSimpleOptionalArgumentRequestRequest {
    optional boolean arg1 = 0;
  }

  request struct TestEmitTestEventRequestRequest {
    int8u arg1 = 0;
    SimpleEnum arg2 = 1;
    boolean arg3 = 2;
  }

  request struct TestEmitTestFabricScopedEventRequestRequest {
    int8u arg1 = 0;
  }

  /** Simple command without any parameters and without a specific response */
  command Test(): DefaultSuccess = 0;
  /** Simple command without any parameters and without a specific response not handled by the server */
  command TestNotHandled(): DefaultSuccess = 1;
  /** Simple command without any parameters and with a specific response */
  command TestSpecific(): TestSpecificResponse = 2;
  /** Simple command that should not be added to the server. */
  command TestUnknownCommand(): DefaultSuccess = 3;
  /** Command that takes two arguments and returns their sum. */
  command TestAddArguments(TestAddArgumentsRequest): TestAddArgumentsResponse = 4;
  /** Command that takes an argument which is bool */
  command TestSimpleArgumentRequest(TestSimpleArgumentRequestRequest): TestSimpleArgumentResponse = 5;
  /** Command that takes various arguments that are arrays, including an array of structs which have a list member. */
  command TestStructArrayArgumentRequest(TestStructArrayArgumentRequestRequest): TestStructArrayArgumentResponse = 6;
  /** Command that takes an argument which is struct.  The response echoes the
        'b' field of the single arg. */
  command TestStructArgumentRequest(TestStructArgumentRequestRequest): BooleanResponse = 7;
  /** Command that takes an argument which is nested struct.  The response
        echoes the 'b' field of ar1.c. */
  command TestNestedStructArgumentRequest(TestNestedStructArgumentRequestRequest): BooleanResponse = 8;
  /** Command that takes an argument which is a list of structs.  The response
        returns false if there is some struct in the list whose 'b' field is
        false, and true otherwise (including if the list is empty). */
  command TestListStructArgumentRequest(TestListStructArgumentRequestRequest): BooleanResponse = 9;
  /** Command that takes an argument which is a list of INT8U.  The response
        returns false if the list contains a 0 in it, true otherwise (including
        if the list is empty). */
  command TestListInt8UArgumentRequest(TestListInt8UArgumentRequestRequest): BooleanResponse = 10;
  /** Command that takes an argument which is a Nested Struct List.  The
        response returns false if there is some struct in arg1 (either directly
        in arg1.c or in the arg1.d list) whose 'b' field is false, and true
        otherwise. */
  command TestNestedStructListArgumentRequest(TestNestedStructListArgumentRequestRequest): BooleanResponse = 11;
  /** Command that takes an argument which is a list of Nested Struct List.
        The response returns false if there is some struct in arg1 (either
        directly in as the 'c' field of an entry 'd' list of an entry) whose 'b'
        field is false, and true otherwise (including if the list is empty). */
  command TestListNestedStructListArgumentRequest(TestListNestedStructListArgumentRequestRequest): BooleanResponse = 12;
  /** Command that takes an argument which is a list of INT8U and expects a
        response that reverses the list. */
  command TestListInt8UReverseRequest(TestListInt8UReverseRequestRequest): TestListInt8UReverseResponse = 13;
  /** Command that sends a vendor id and an enum.  The server is expected to
        echo them back. */
  command TestEnumsRequest(TestEnumsRequestRequest): TestEnumsResponse = 14;
  /** Command that takes an argument which is nullable and optional.  The
        response returns a boolean indicating whether the argument was present,
        if that's true a boolean indicating whether the argument was null, and
        if that' false the argument it received. */
  command TestNullableOptionalRequest(TestNullableOptionalRequestRequest): TestNullableOptionalResponse = 15;
  /** Command that takes various arguments which can be nullable and/or optional.  The
        response returns information about which things were received and what
        their state was. */
  command TestComplexNullableOptionalRequest(TestComplexNullableOptionalRequestRequest): TestComplexNullableOptionalResponse = 16;
  /** Command that takes an argument which is a struct.  The response echoes
        the struct back. */
  command SimpleStructEchoRequest(SimpleStructEchoRequestRequest): SimpleStructResponse = 17;
  /** Command that just responds with a success status if the timed invoke
        conditions are met. */
  timed command TimedInvokeRequest(): DefaultSuccess = 18;
  /** Command that takes an optional argument which is bool. It responds with a success value if the optional is set to any value. */
  command TestSimpleOptionalArgumentRequest(TestSimpleOptionalArgumentRequestRequest): DefaultSuccess = 19;
  /** Command that takes identical arguments to the fields of the TestEvent and logs the TestEvent to the buffer.  Command returns an event ID as the response. */
  command TestEmitTestEventRequest(TestEmitTestEventRequestRequest): TestEmitTestEventResponse = 20;
  /** Command that takes identical arguments to the fields of the TestFabricScopedEvent and logs the TestFabricScopedEvent to the buffer.  Command returns an event ID as the response. */
  command TestEmitTestFabricScopedEventRequest(TestEmitTestFabricScopedEventRequestRequest): TestEmitTestFabricScopedEventResponse = 21;
}

/** The Fault Injection Cluster provide a means for a test harness to configure faults(for example triggering a fault in the system). */
internal cluster FaultInjection = 4294048774 {
  revision 1; // NOTE: Default/not specifically set

  enum FaultType : enum8 {
    kUnspecified = 0;
    kSystemFault = 1;
    kInetFault = 2;
    kChipFault = 3;
    kCertFault = 4;
  }

  readonly attribute command_id generatedCommandList[] = 65528;
  readonly attribute command_id acceptedCommandList[] = 65529;
  readonly attribute event_id eventList[] = 65530;
  readonly attribute attrib_id attributeList[] = 65531;
  readonly attribute bitmap32 featureMap = 65532;
  readonly attribute int16u clusterRevision = 65533;

  request struct FailAtFaultRequest {
    FaultType type = 0;
    int32u id = 1;
    int32u numCallsToSkip = 2;
    int32u numCallsToFail = 3;
    boolean takeMutex = 4;
  }

  request struct FailRandomlyAtFaultRequest {
    FaultType type = 0;
    int32u id = 1;
    int8u percentage = 2;
  }

  /** Configure a fault to be triggered deterministically */
  command access(invoke: manage) FailAtFault(FailAtFaultRequest): DefaultSuccess = 0;
  /** Configure a fault to be triggered randomly, with a given probability defined as a percentage */
  command access(invoke: manage) FailRandomlyAtFault(FailRandomlyAtFaultRequest): DefaultSuccess = 1;
}

endpoint 0 {
  device type ma_rootdevice = 22, version 1;
  device type ma_powersource = 17, version 1;

  binding cluster OtaSoftwareUpdateProvider;

  server cluster Identify {
    ram      attribute identifyTime default = 0x0000;
    ram      attribute identifyType default = 0x0;
    ram      attribute featureMap default = 0;
    ram      attribute clusterRevision default = 4;

    handle command Identify;
    handle command TriggerEffect;
  }

  server cluster Groups {
    ram      attribute nameSupport;
    ram      attribute featureMap default = 0;
    ram      attribute clusterRevision default = 4;

    handle command AddGroup;
    handle command AddGroupResponse;
    handle command ViewGroup;
    handle command ViewGroupResponse;
    handle command GetGroupMembership;
    handle command GetGroupMembershipResponse;
    handle command RemoveGroup;
    handle command RemoveGroupResponse;
    handle command RemoveAllGroups;
    handle command AddGroupIfIdentifying;
  }

  server cluster Descriptor {
    callback attribute deviceTypeList;
    callback attribute serverList;
    callback attribute clientList;
    callback attribute partsList;
    callback attribute tagList;
    callback attribute generatedCommandList;
    callback attribute acceptedCommandList;
    callback attribute eventList;
    callback attribute attributeList;
    ram      attribute featureMap default = 0;
    callback attribute clusterRevision default = 2;
  }

  server cluster Binding {
    callback attribute binding;
    ram      attribute featureMap default = 0;
    ram      attribute clusterRevision default = 1;
  }

  server cluster AccessControl {
    emits event AccessControlEntryChanged;
    emits event AccessControlExtensionChanged;
    callback attribute acl;
    callback attribute extension;
    callback attribute subjectsPerAccessControlEntry default = 4;
    callback attribute targetsPerAccessControlEntry default = 3;
    callback attribute accessControlEntriesPerFabric default = 4;
    callback attribute generatedCommandList;
    callback attribute acceptedCommandList;
    callback attribute eventList;
    callback attribute attributeList;
    ram      attribute featureMap default = 0;
    callback attribute clusterRevision default = 1;
  }

  server cluster BasicInformation {
    emits event StartUp;
    emits event ShutDown;
    emits event Leave;
    callback attribute dataModelRevision default = 10;
    callback attribute vendorName;
    callback attribute vendorID;
    callback attribute productName;
    callback attribute productID;
    persist  attribute nodeLabel;
    callback attribute location default = "XX";
    callback attribute hardwareVersion default = 0;
    callback attribute hardwareVersionString;
    callback attribute softwareVersion default = 0;
    callback attribute softwareVersionString;
    callback attribute manufacturingDate default = "20210614123456ZZ";
    callback attribute partNumber;
    callback attribute productURL;
    callback attribute productLabel;
    callback attribute serialNumber;
    persist  attribute localConfigDisabled default = 0;
    callback attribute uniqueID;
    callback attribute capabilityMinima;
    callback attribute productAppearance;
    callback attribute specificationVersion;
    callback attribute maxPathsPerInvoke;
    callback attribute generatedCommandList;
    callback attribute acceptedCommandList;
    callback attribute eventList;
    callback attribute attributeList;
    ram      attribute featureMap default = 0;
    ram      attribute clusterRevision default = 3;
  }

  server cluster OtaSoftwareUpdateRequestor {
    emits event StateTransition;
    emits event VersionApplied;
    emits event DownloadError;
    callback attribute defaultOTAProviders default = 0;
    ram      attribute updatePossible default = 1;
    ram      attribute updateState default = 0;
    ram      attribute updateStateProgress default = 0;
    ram      attribute featureMap default = 0;
    ram      attribute clusterRevision default = 1;

    handle command AnnounceOTAProvider;
  }

  server cluster LocalizationConfiguration {
    persist  attribute activeLocale default = "en-US";
    callback attribute supportedLocales;
    callback attribute generatedCommandList;
    callback attribute acceptedCommandList;
    callback attribute eventList;
    callback attribute attributeList;
    ram      attribute featureMap default = 0;
    ram      attribute clusterRevision default = 1;
  }

  server cluster TimeFormatLocalization {
    persist  attribute hourFormat default = 0;
    persist  attribute activeCalendarType default = 0;
    callback attribute supportedCalendarTypes;
    callback attribute generatedCommandList;
    callback attribute acceptedCommandList;
    callback attribute eventList;
    callback attribute attributeList;
    ram      attribute featureMap default = 1;
    ram      attribute clusterRevision default = 1;
  }

  server cluster UnitLocalization {
    persist  attribute temperatureUnit default = 0;
    callback attribute generatedCommandList;
    callback attribute acceptedCommandList;
    callback attribute eventList;
    callback attribute attributeList;
    ram      attribute featureMap default = 0x1;
    ram      attribute clusterRevision default = 1;
  }

  server cluster PowerSourceConfiguration {
    callback attribute sources;
    ram      attribute featureMap default = 0;
    ram      attribute clusterRevision default = 1;
  }

  server cluster PowerSource {
    ram      attribute status default = 0;
    ram      attribute order default = 3;
    ram      attribute description default = "B1";
    ram      attribute batChargeLevel default = 0;
    ram      attribute batReplacementNeeded;
    ram      attribute batReplaceability;
    callback attribute endpointList;
    callback attribute generatedCommandList;
    callback attribute acceptedCommandList;
    callback attribute eventList;
    callback attribute attributeList;
    ram      attribute featureMap default = 2;
    ram      attribute clusterRevision default = 2;
  }

  server cluster GeneralCommissioning {
    ram      attribute breadcrumb default = 0x0000000000000000;
    callback attribute basicCommissioningInfo;
    callback attribute regulatoryConfig default = 0;
    callback attribute locationCapability default = 0;
    callback attribute supportsConcurrentConnection default = 1;
    callback attribute generatedCommandList;
    callback attribute acceptedCommandList;
    callback attribute eventList;
    callback attribute attributeList;
    ram      attribute featureMap default = 0;
    ram      attribute clusterRevision default = 1;

    handle command ArmFailSafe;
    handle command ArmFailSafeResponse;
    handle command SetRegulatoryConfig;
    handle command SetRegulatoryConfigResponse;
    handle command CommissioningComplete;
    handle command CommissioningCompleteResponse;
  }

  server cluster NetworkCommissioning {
    ram      attribute maxNetworks;
    callback attribute networks;
    ram      attribute scanMaxTimeSeconds;
    ram      attribute connectMaxTimeSeconds;
    ram      attribute interfaceEnabled;
    ram      attribute lastNetworkingStatus;
    ram      attribute lastNetworkID;
    ram      attribute lastConnectErrorValue;
    callback attribute generatedCommandList;
    callback attribute acceptedCommandList;
    callback attribute eventList;
    callback attribute attributeList;
    ram      attribute featureMap default = 2;
    ram      attribute clusterRevision default = 1;

    handle command ScanNetworks;
    handle command ScanNetworksResponse;
    handle command AddOrUpdateWiFiNetwork;
    handle command AddOrUpdateThreadNetwork;
    handle command RemoveNetwork;
    handle command NetworkConfigResponse;
    handle command ConnectNetwork;
    handle command ConnectNetworkResponse;
    handle command ReorderNetwork;
  }

  server cluster DiagnosticLogs {
    ram      attribute featureMap default = 0;
    ram      attribute clusterRevision default = 1;

    handle command RetrieveLogsRequest;
  }

  server cluster GeneralDiagnostics {
    emits event HardwareFaultChange;
    emits event RadioFaultChange;
    emits event NetworkFaultChange;
    emits event BootReason;
    callback attribute networkInterfaces;
    callback attribute rebootCount default = 0x0000;
    callback attribute upTime default = 0x0000000000000000;
    callback attribute totalOperationalHours default = 0x00000000;
    callback attribute bootReason;
    callback attribute activeHardwareFaults;
    callback attribute activeRadioFaults;
    callback attribute activeNetworkFaults;
    callback attribute testEventTriggersEnabled;
    callback attribute generatedCommandList;
    callback attribute acceptedCommandList;
    callback attribute eventList;
    callback attribute attributeList;
    ram      attribute featureMap default = 0;
    ram      attribute clusterRevision default = 0x0002;

    handle command TestEventTrigger;
    handle command TimeSnapshot;
    handle command TimeSnapshotResponse;
  }

  server cluster SoftwareDiagnostics {
    emits event SoftwareFault;
    callback attribute threadMetrics;
    callback attribute currentHeapFree default = 0x0000000000000000;
    callback attribute currentHeapUsed default = 0x0000000000000000;
    callback attribute currentHeapHighWatermark default = 0x0000000000000000;
    callback attribute featureMap default = 1;
    ram      attribute clusterRevision default = 1;

    handle command ResetWatermarks;
  }

  server cluster ThreadNetworkDiagnostics {
    callback attribute channel;
    callback attribute routingRole;
    callback attribute networkName default = "0";
    callback attribute panId default = 0x0000;
    callback attribute extendedPanId default = 0x0000000000000000;
    callback attribute meshLocalPrefix;
    callback attribute overrunCount default = 0x0000000000000000;
    callback attribute neighborTable;
    callback attribute routeTable;
    callback attribute partitionId;
    callback attribute weighting;
    callback attribute dataVersion;
    callback attribute stableDataVersion;
    callback attribute leaderRouterId;
    callback attribute detachedRoleCount default = 0x0000;
    callback attribute childRoleCount default = 0x0000;
    callback attribute routerRoleCount default = 0x0000;
    callback attribute leaderRoleCount default = 0x0000;
    callback attribute attachAttemptCount default = 0x0000;
    callback attribute partitionIdChangeCount default = 0x0000;
    callback attribute betterPartitionAttachAttemptCount default = 0x0000;
    callback attribute parentChangeCount default = 0x0000;
    callback attribute txTotalCount default = 0x0000;
    callback attribute txUnicastCount default = 0x0000;
    callback attribute txBroadcastCount default = 0x0000;
    callback attribute txAckRequestedCount default = 0x0000;
    callback attribute txAckedCount default = 0x0000;
    callback attribute txNoAckRequestedCount default = 0x0000;
    callback attribute txDataCount default = 0x0000;
    callback attribute txDataPollCount default = 0x0000;
    callback attribute txBeaconCount default = 0x0000;
    callback attribute txBeaconRequestCount default = 0x0000;
    callback attribute txOtherCount default = 0x0000;
    callback attribute txRetryCount default = 0x0000;
    callback attribute txDirectMaxRetryExpiryCount default = 0x0000;
    callback attribute txIndirectMaxRetryExpiryCount default = 0x0000;
    callback attribute txErrCcaCount default = 0x0000;
    callback attribute txErrAbortCount default = 0x0000;
    callback attribute txErrBusyChannelCount default = 0x0000;
    callback attribute rxTotalCount default = 0x0000;
    callback attribute rxUnicastCount default = 0x0000;
    callback attribute rxBroadcastCount default = 0x0000;
    callback attribute rxDataCount default = 0x0000;
    callback attribute rxDataPollCount default = 0x0000;
    callback attribute rxBeaconCount default = 0x0000;
    callback attribute rxBeaconRequestCount default = 0x0000;
    callback attribute rxOtherCount default = 0x0000;
    callback attribute rxAddressFilteredCount default = 0x0000;
    callback attribute rxDestAddrFilteredCount default = 0x0000;
    callback attribute rxDuplicatedCount default = 0x0000;
    callback attribute rxErrNoFrameCount default = 0x0000;
    callback attribute rxErrUnknownNeighborCount default = 0x0000;
    callback attribute rxErrInvalidSrcAddrCount default = 0x0000;
    callback attribute rxErrSecCount default = 0x0000;
    callback attribute rxErrFcsCount default = 0x0000;
    callback attribute rxErrOtherCount default = 0x0000;
    callback attribute activeTimestamp default = 0x0000000000000000;
    callback attribute pendingTimestamp default = 0x0000000000000000;
    callback attribute delay default = 0x0000;
    callback attribute securityPolicy;
    callback attribute channelPage0Mask default = "0x0000";
    callback attribute operationalDatasetComponents;
    callback attribute activeNetworkFaultsList;
    ram      attribute featureMap default = 0x000F;
    ram      attribute clusterRevision default = 1;

    handle command ResetCounts;
  }

  server cluster WiFiNetworkDiagnostics {
    emits event Disconnection;
    emits event AssociationFailure;
    emits event ConnectionStatus;
    callback attribute bssid;
    callback attribute securityType;
    callback attribute wiFiVersion;
    callback attribute channelNumber default = 0x0000;
    callback attribute rssi default = 0x00;
    callback attribute beaconLostCount default = 0x00000000;
    callback attribute beaconRxCount default = 0x00000000;
    callback attribute packetMulticastRxCount default = 0x00000000;
    callback attribute packetMulticastTxCount default = 0x00000000;
    callback attribute packetUnicastRxCount default = 0x00000000;
    callback attribute packetUnicastTxCount default = 0x00000000;
    callback attribute currentMaxRate default = 0x0000000000000000;
    callback attribute overrunCount default = 0x0000000000000000;
    ram      attribute featureMap default = 3;
    ram      attribute clusterRevision default = 1;

    handle command ResetCounts;
  }

  server cluster EthernetNetworkDiagnostics {
    callback attribute PHYRate;
    callback attribute fullDuplex default = 0x00;
    callback attribute packetRxCount default = 0x0000000000000000;
    callback attribute packetTxCount default = 0x0000000000000000;
    callback attribute txErrCount default = 0x0000000000000000;
    callback attribute collisionCount default = 0x0000000000000000;
    callback attribute overrunCount default = 0x0000000000000000;
    callback attribute carrierDetect default = 0x00;
    callback attribute timeSinceReset default = 0x0000000000000000;
    ram      attribute featureMap default = 3;
    ram      attribute clusterRevision default = 1;

    handle command ResetCounts;
  }

  server cluster TimeSynchronization {
    emits event DSTTableEmpty;
    emits event DSTStatus;
    emits event TimeZoneStatus;
    emits event TimeFailure;
    emits event MissingTrustedTimeSource;
    callback attribute UTCTime;
    callback attribute granularity default = 0x00;
    ram      attribute timeSource default = 0x00;
    callback attribute trustedTimeSource;
    callback attribute defaultNTP;
    callback attribute timeZone default = 1;
    callback attribute DSTOffset;
    callback attribute localTime default = 1;
    ram      attribute timeZoneDatabase default = 0;
    callback attribute timeZoneListMaxSize default = 3;
    callback attribute DSTOffsetListMaxSize;
    ram      attribute supportsDNSResolve default = true;
    callback attribute generatedCommandList;
    callback attribute acceptedCommandList;
    callback attribute attributeList;
    ram      attribute featureMap default = 0x0B;
    ram      attribute clusterRevision default = 2;

    handle command SetUTCTime;
    handle command SetTrustedTimeSource;
    handle command SetTimeZone;
    handle command SetTimeZoneResponse;
    handle command SetDSTOffset;
    handle command SetDefaultNTP;
  }

  server cluster AdministratorCommissioning {
    callback attribute windowStatus default = 0;
    callback attribute adminFabricIndex default = 1;
    callback attribute adminVendorId default = 0;
    callback attribute generatedCommandList;
    callback attribute acceptedCommandList;
    callback attribute eventList;
    callback attribute attributeList;
    ram      attribute featureMap default = 0;
    ram      attribute clusterRevision default = 1;

    handle command OpenCommissioningWindow;
    handle command OpenBasicCommissioningWindow;
    handle command RevokeCommissioning;
  }

  server cluster OperationalCredentials {
    callback attribute NOCs;
    callback attribute fabrics;
    callback attribute supportedFabrics;
    callback attribute commissionedFabrics;
    callback attribute trustedRootCertificates;
    callback attribute currentFabricIndex;
    callback attribute generatedCommandList;
    callback attribute acceptedCommandList;
    callback attribute eventList;
    callback attribute attributeList;
    ram      attribute featureMap default = 0;
    ram      attribute clusterRevision default = 1;

    handle command AttestationRequest;
    handle command AttestationResponse;
    handle command CertificateChainRequest;
    handle command CertificateChainResponse;
    handle command CSRRequest;
    handle command CSRResponse;
    handle command AddNOC;
    handle command UpdateNOC;
    handle command NOCResponse;
    handle command UpdateFabricLabel;
    handle command RemoveFabric;
    handle command AddTrustedRootCertificate;
  }

  server cluster GroupKeyManagement {
    callback attribute groupKeyMap;
    callback attribute groupTable;
    callback attribute maxGroupsPerFabric;
    callback attribute maxGroupKeysPerFabric;
    callback attribute generatedCommandList;
    callback attribute acceptedCommandList;
    callback attribute eventList;
    callback attribute attributeList;
    callback attribute featureMap default = 0;
    callback attribute clusterRevision default = 1;

    handle command KeySetWrite;
    handle command KeySetRead;
    handle command KeySetReadResponse;
    handle command KeySetRemove;
    handle command KeySetReadAllIndices;
    handle command KeySetReadAllIndicesResponse;
  }

  server cluster FixedLabel {
    callback attribute labelList;
    ram      attribute featureMap default = 0;
    ram      attribute clusterRevision default = 1;
  }

  server cluster UserLabel {
    callback attribute labelList;
    ram      attribute featureMap default = 0;
    ram      attribute clusterRevision default = 1;
  }

  server cluster RelativeHumidityMeasurement {
    ram      attribute measuredValue;
    ram      attribute minMeasuredValue default = 0;
    ram      attribute maxMeasuredValue default = 0x2710;
    ram      attribute featureMap default = 0;
    ram      attribute clusterRevision default = 3;
  }

  server cluster FaultInjection {
    callback attribute generatedCommandList;
    callback attribute acceptedCommandList;
    callback attribute attributeList;
    ram      attribute featureMap default = 0;
    ram      attribute clusterRevision default = 1;

    handle command FailAtFault;
    handle command FailRandomlyAtFault;
  }
}
endpoint 1 {
  device type ma_powersource = 17, version 1;
  device type ma_onofflight = 256, version 1;

  binding cluster OnOff;

  server cluster Identify {
    ram      attribute identifyTime default = 0x0000;
    ram      attribute identifyType default = 0x0;
    callback attribute generatedCommandList;
    callback attribute acceptedCommandList;
    callback attribute eventList;
    callback attribute attributeList;
    ram      attribute featureMap default = 0;
    ram      attribute clusterRevision default = 4;

    handle command Identify;
    handle command TriggerEffect;
  }

  server cluster Groups {
    ram      attribute nameSupport;
    callback attribute generatedCommandList;
    callback attribute acceptedCommandList;
    callback attribute eventList;
    callback attribute attributeList;
    ram      attribute featureMap default = 0;
    ram      attribute clusterRevision default = 4;

    handle command AddGroup;
    handle command AddGroupResponse;
    handle command ViewGroup;
    handle command ViewGroupResponse;
    handle command GetGroupMembership;
    handle command GetGroupMembershipResponse;
    handle command RemoveGroup;
    handle command RemoveGroupResponse;
    handle command RemoveAllGroups;
    handle command AddGroupIfIdentifying;
  }

  server cluster Scenes {
    ram      attribute nameSupport default = 0x80;
    ram      attribute lastConfiguredBy;
    ram      attribute sceneTableSize default = 16;
    callback attribute fabricSceneInfo;
    callback attribute generatedCommandList;
    callback attribute acceptedCommandList;
    callback attribute eventList;
    callback attribute attributeList;
    ram      attribute featureMap default = 15;
    ram      attribute clusterRevision default = 5;

    handle command AddScene;
    handle command AddSceneResponse;
    handle command ViewScene;
    handle command ViewSceneResponse;
    handle command RemoveScene;
    handle command RemoveSceneResponse;
    handle command RemoveAllScenes;
    handle command RemoveAllScenesResponse;
    handle command StoreScene;
    handle command StoreSceneResponse;
    handle command RecallScene;
    handle command GetSceneMembership;
    handle command GetSceneMembershipResponse;
    handle command EnhancedAddScene;
    handle command EnhancedAddSceneResponse;
    handle command EnhancedViewScene;
    handle command EnhancedViewSceneResponse;
    handle command CopyScene;
    handle command CopySceneResponse;
  }

  server cluster OnOff {
    persist  attribute onOff default = 0x00;
    ram      attribute globalSceneControl default = 0x01;
    ram      attribute onTime default = 0x0000;
    ram      attribute offWaitTime default = 0x0000;
    persist  attribute startUpOnOff default = 0xFF;
    callback attribute generatedCommandList;
    callback attribute acceptedCommandList;
    callback attribute eventList;
    callback attribute attributeList;
    ram      attribute featureMap default = 0x0001;
    ram      attribute clusterRevision default = 5;

    handle command Off;
    handle command On;
    handle command Toggle;
    handle command OffWithEffect;
    handle command OnWithRecallGlobalScene;
    handle command OnWithTimedOff;
  }

  server cluster OnOffSwitchConfiguration {
    ram      attribute switchType;
    ram      attribute switchActions default = 0x00;
    ram      attribute featureMap default = 0;
    ram      attribute clusterRevision default = 1;
  }

  server cluster LevelControl {
    persist  attribute currentLevel default = 0xFE;
    ram      attribute remainingTime default = 0x0000;
    ram      attribute minLevel default = 0x01;
    ram      attribute maxLevel default = 0xFE;
    ram      attribute currentFrequency default = 0x0000;
    ram      attribute minFrequency default = 0x0000;
    ram      attribute maxFrequency default = 0x0000;
    ram      attribute options default = 0x00;
    ram      attribute onOffTransitionTime default = 0x0000;
    ram      attribute onLevel default = 0xFF;
    ram      attribute onTransitionTime;
    ram      attribute offTransitionTime;
    ram      attribute defaultMoveRate default = 50;
    persist  attribute startUpCurrentLevel default = 255;
    ram      attribute featureMap default = 3;
    ram      attribute clusterRevision default = 5;

    handle command MoveToLevel;
    handle command Move;
    handle command Step;
    handle command Stop;
    handle command MoveToLevelWithOnOff;
    handle command MoveWithOnOff;
    handle command StepWithOnOff;
    handle command StopWithOnOff;
  }

  server cluster BinaryInputBasic {
    ram      attribute outOfService default = 0x00;
    ram      attribute presentValue;
    ram      attribute statusFlags default = 0x00;
    ram      attribute featureMap default = 0;
    ram      attribute clusterRevision default = 1;
  }

  server cluster Descriptor {
    callback attribute deviceTypeList;
    callback attribute serverList;
    callback attribute clientList;
    callback attribute partsList;
    callback attribute tagList;
    callback attribute generatedCommandList;
    callback attribute acceptedCommandList;
    callback attribute eventList;
    callback attribute attributeList;
    ram      attribute featureMap default = 0;
    callback attribute clusterRevision default = 2;
  }

  server cluster Binding {
    callback attribute binding;
    ram      attribute featureMap default = 0;
    ram      attribute clusterRevision default = 1;
  }

  server cluster Actions {
    callback attribute actionList;
    callback attribute endpointLists;
    callback attribute setupURL;
    ram      attribute featureMap default = 0;
    callback attribute clusterRevision default = 1;
  }

  server cluster PowerSource {
    emits event BatFaultChange;
    ram      attribute status default = 0;
    ram      attribute order default = 2;
    ram      attribute description default = "B2";
    ram      attribute batChargeLevel default = 0;
    ram      attribute batReplacementNeeded;
    ram      attribute batReplaceability;
    callback attribute endpointList;
    callback attribute generatedCommandList;
    callback attribute acceptedCommandList;
    callback attribute eventList;
    callback attribute attributeList;
    ram      attribute featureMap default = 2;
    ram      attribute clusterRevision default = 2;
  }

  server cluster Switch {
    emits event SwitchLatched;
    ram      attribute numberOfPositions default = 2;
    ram      attribute currentPosition;
    ram      attribute featureMap default = 1;
    ram      attribute clusterRevision default = 1;
  }

  server cluster FixedLabel {
    callback attribute labelList;
    ram      attribute featureMap default = 0;
    ram      attribute clusterRevision default = 1;
  }

  server cluster UserLabel {
    callback attribute labelList;
    ram      attribute featureMap default = 0;
    ram      attribute clusterRevision default = 1;
  }

  server cluster BooleanState {
    ram      attribute stateValue default = 0;
    ram      attribute featureMap default = 0;
    ram      attribute clusterRevision default = 1;
  }

  server cluster ModeSelect {
    ram      attribute description default = "Coffee";
    ram      attribute standardNamespace default = 0;
    callback attribute supportedModes default = 0;
    persist  attribute currentMode default = 0;
    persist  attribute startUpMode default = 0;
    persist  attribute onMode default = 255;
    callback attribute generatedCommandList;
    callback attribute acceptedCommandList;
    callback attribute attributeList;
    ram      attribute featureMap default = 1;
    ram      attribute clusterRevision default = 2;
    ram      attribute manufacturerExtension default = 255;

    handle command ChangeToMode;
  }

  server cluster LaundryWasherMode {
    callback attribute supportedModes;
    callback attribute currentMode;
    callback attribute startUpMode;
    callback attribute onMode;
    callback attribute generatedCommandList;
    callback attribute acceptedCommandList;
    callback attribute attributeList;
    callback attribute featureMap default = 0;
    ram      attribute clusterRevision default = 2;

    handle command ChangeToMode;
    handle command ChangeToModeResponse;
  }

  server cluster RefrigeratorAndTemperatureControlledCabinetMode {
    callback attribute supportedModes;
    callback attribute currentMode;
    callback attribute startUpMode;
    callback attribute onMode;
    callback attribute generatedCommandList;
    callback attribute acceptedCommandList;
    callback attribute attributeList;
    callback attribute featureMap default = 0;
    ram      attribute clusterRevision default = 2;

    handle command ChangeToMode;
    handle command ChangeToModeResponse;
  }

  server cluster LaundryWasherControls {
    callback attribute spinSpeeds;
    ram      attribute spinSpeedCurrent;
    ram      attribute numberOfRinses;
    callback attribute supportedRinses;
    callback attribute generatedCommandList;
    callback attribute acceptedCommandList;
    callback attribute eventList;
    callback attribute attributeList;
    ram      attribute featureMap default = 3;
    ram      attribute clusterRevision default = 1;
  }

  server cluster RvcRunMode {
    callback attribute supportedModes;
    callback attribute currentMode;
    callback attribute onMode;
    callback attribute generatedCommandList;
    callback attribute acceptedCommandList;
    callback attribute attributeList;
    callback attribute featureMap default = 0;
    ram      attribute clusterRevision default = 2;

    handle command ChangeToMode;
    handle command ChangeToModeResponse;
  }

  server cluster RvcCleanMode {
    callback attribute supportedModes;
    callback attribute currentMode;
    callback attribute onMode;
    callback attribute generatedCommandList;
    callback attribute acceptedCommandList;
    callback attribute attributeList;
    callback attribute featureMap default = 0;
    ram      attribute clusterRevision default = 2;

    handle command ChangeToMode;
    handle command ChangeToModeResponse;
  }

  server cluster TemperatureControl {
    ram      attribute selectedTemperatureLevel default = 0;
    callback attribute supportedTemperatureLevels;
    callback attribute generatedCommandList;
    callback attribute acceptedCommandList;
    callback attribute attributeList;
    ram      attribute featureMap default = 2;
    ram      attribute clusterRevision default = 1;

    handle command SetTemperature;
  }

  server cluster RefrigeratorAlarm {
    emits event Notify;
    ram      attribute mask default = 1;
    ram      attribute state default = 0;
    ram      attribute supported default = 1;
    callback attribute generatedCommandList;
    callback attribute acceptedCommandList;
    callback attribute attributeList;
    ram      attribute featureMap default = 0;
    ram      attribute clusterRevision default = 1;
  }

  server cluster DishwasherMode {
    callback attribute supportedModes;
    callback attribute currentMode;
    callback attribute startUpMode;
    callback attribute onMode;
    callback attribute generatedCommandList;
    callback attribute acceptedCommandList;
    callback attribute attributeList;
    callback attribute featureMap default = 0;
    ram      attribute clusterRevision default = 2;

    handle command ChangeToMode;
    handle command ChangeToModeResponse;
  }

  server cluster AirQuality {
    callback attribute airQuality default = 0;
    callback attribute generatedCommandList;
    callback attribute acceptedCommandList;
    callback attribute attributeList;
    callback attribute featureMap default = 0;
    ram      attribute clusterRevision default = 1;
  }

  server cluster SmokeCoAlarm {
    emits event SmokeAlarm;
    emits event COAlarm;
    emits event LowBattery;
    emits event HardwareFault;
    emits event EndOfService;
    emits event SelfTestComplete;
    emits event AlarmMuted;
    emits event MuteEnded;
    emits event InterconnectSmokeAlarm;
    emits event InterconnectCOAlarm;
    emits event AllClear;
    persist  attribute expressedState default = 0;
    persist  attribute smokeState default = 0;
    persist  attribute COState default = 0;
    persist  attribute batteryAlert default = 0;
    persist  attribute deviceMuted default = 0;
    ram      attribute testInProgress default = 0;
    persist  attribute hardwareFaultAlert default = 0;
    persist  attribute endOfServiceAlert default = 0;
    ram      attribute interconnectSmokeAlarm default = 0;
    ram      attribute interconnectCOAlarm default = 0;
    ram      attribute contaminationState default = 0;
    ram      attribute smokeSensitivityLevel default = 1;
    ram      attribute expiryDate default = 0;
    ram      attribute featureMap default = 3;
    ram      attribute clusterRevision default = 1;

    handle command SelfTestRequest;
  }

  server cluster DishwasherAlarm {
    emits event Notify;
    ram      attribute mask default = 1;
    ram      attribute latch default = 1;
    ram      attribute state default = 0;
    ram      attribute supported default = 15;
    callback attribute generatedCommandList;
    callback attribute acceptedCommandList;
    callback attribute attributeList;
    ram      attribute featureMap default = 1;
    ram      attribute clusterRevision default = 1;

    handle command Reset;
    handle command ModifyEnabledAlarms;
  }

  server cluster MicrowaveOvenMode {
    callback attribute supportedModes;
    callback attribute currentMode;
    callback attribute generatedCommandList;
    callback attribute acceptedCommandList;
    callback attribute eventList;
    callback attribute attributeList;
    callback attribute featureMap default = 0;
    ram      attribute clusterRevision default = 1;
  }

  server cluster OperationalState {
    emits event OperationalError;
    emits event OperationCompletion;
    callback attribute phaseList;
    callback attribute currentPhase;
    callback attribute countdownTime;
    callback attribute operationalStateList;
    callback attribute operationalState;
    callback attribute operationalError;
    callback attribute generatedCommandList;
    callback attribute acceptedCommandList;
    callback attribute attributeList;
    ram      attribute featureMap default = 0;
    ram      attribute clusterRevision default = 1;

    handle command Pause;
    handle command Stop;
    handle command Start;
    handle command Resume;
    handle command OperationalCommandResponse;
  }

  server cluster RvcOperationalState {
    emits event OperationalError;
    emits event OperationCompletion;
    callback attribute phaseList;
    callback attribute currentPhase default = 0;
    callback attribute countdownTime default = 0;
    callback attribute operationalStateList default = 0;
    callback attribute operationalState default = 0;
    callback attribute operationalError default = 0;
    callback attribute generatedCommandList default = 0;
    callback attribute acceptedCommandList default = 0;
    callback attribute attributeList default = 0;
    ram      attribute featureMap default = 0;
    ram      attribute clusterRevision default = 1;

    handle command Pause;
    handle command Resume;
    handle command OperationalCommandResponse;
  }

  server cluster HepaFilterMonitoring {
    callback attribute condition;
    callback attribute degradationDirection;
    callback attribute changeIndication default = 0;
    callback attribute inPlaceIndicator;
    callback attribute lastChangedTime;
    callback attribute replacementProductList;
    callback attribute generatedCommandList;
    callback attribute acceptedCommandList;
    callback attribute attributeList;
    callback attribute featureMap default = 7;
    ram      attribute clusterRevision default = 1;

    handle command ResetCondition;
  }

  server cluster ActivatedCarbonFilterMonitoring {
    callback attribute condition;
    callback attribute degradationDirection;
    callback attribute changeIndication default = 0;
    callback attribute inPlaceIndicator;
    callback attribute lastChangedTime;
    callback attribute replacementProductList;
    callback attribute generatedCommandList;
    callback attribute acceptedCommandList;
    callback attribute attributeList;
    callback attribute featureMap default = 7;
    ram      attribute clusterRevision default = 1;

    handle command ResetCondition;
  }

  server cluster WindowCovering {
    ram      attribute type default = 0x08;
    ram      attribute physicalClosedLimitLift default = 0xFFFF;
    ram      attribute physicalClosedLimitTilt default = 0xFFFF;
    persist  attribute currentPositionLift default = 0x7FFF;
    persist  attribute currentPositionTilt default = 0x7FFF;
    persist  attribute numberOfActuationsLift default = 0x0000;
    persist  attribute numberOfActuationsTilt default = 0x0000;
    persist  attribute configStatus default = 0x03;
    persist  attribute currentPositionLiftPercentage default = 50;
    persist  attribute currentPositionTiltPercentage default = 50;
    ram      attribute operationalStatus default = 0x00;
    ram      attribute targetPositionLiftPercent100ths default = 5000;
    ram      attribute targetPositionTiltPercent100ths default = 5000;
    ram      attribute endProductType default = 0x00;
    persist  attribute currentPositionLiftPercent100ths default = 5000;
    persist  attribute currentPositionTiltPercent100ths default = 5000;
    persist  attribute installedOpenLimitLift default = 0x0000;
    persist  attribute installedClosedLimitLift default = 0xFFFF;
    persist  attribute installedOpenLimitTilt default = 0x0000;
    persist  attribute installedClosedLimitTilt default = 0xFFFF;
    persist  attribute mode default = 0x00;
    ram      attribute safetyStatus default = 0x00;
    callback attribute generatedCommandList;
    callback attribute acceptedCommandList;
    callback attribute attributeList;
    ram      attribute featureMap default = 0x17;
    ram      attribute clusterRevision default = 5;

    handle command UpOrOpen;
    handle command DownOrClose;
    handle command StopMotion;
    handle command GoToLiftValue;
    handle command GoToLiftPercentage;
    handle command GoToTiltValue;
    handle command GoToTiltPercentage;
  }

  server cluster BarrierControl {
    ram      attribute barrierMovingState;
    ram      attribute barrierSafetyStatus;
    ram      attribute barrierCapabilities;
    ram      attribute barrierPosition;
    ram      attribute featureMap default = 0;
    ram      attribute clusterRevision default = 1;

    handle command BarrierControlGoToPercent;
    handle command BarrierControlStop;
  }

  server cluster PumpConfigurationAndControl {
    ram      attribute maxPressure;
    ram      attribute maxSpeed;
    ram      attribute maxFlow;
    ram      attribute minConstPressure;
    ram      attribute maxConstPressure;
    ram      attribute minCompPressure;
    ram      attribute maxCompPressure;
    ram      attribute minConstSpeed;
    ram      attribute maxConstSpeed;
    ram      attribute minConstFlow;
    ram      attribute maxConstFlow;
    ram      attribute minConstTemp;
    ram      attribute maxConstTemp;
    ram      attribute pumpStatus;
    ram      attribute effectiveOperationMode;
    ram      attribute effectiveControlMode;
    ram      attribute capacity;
    ram      attribute speed;
    ram      attribute lifetimeRunningHours default = 0x000000;
    ram      attribute power;
    ram      attribute lifetimeEnergyConsumed default = 0x00000000;
    ram      attribute operationMode default = 0x00;
    ram      attribute controlMode default = 0x00;
    ram      attribute featureMap default = 0x1F;
    ram      attribute clusterRevision default = 4;
  }

  server cluster Thermostat {
    ram      attribute localTemperature;
    ram      attribute absMinHeatSetpointLimit default = 0x02BC;
    ram      attribute absMaxHeatSetpointLimit default = 0x0BB8;
    ram      attribute absMinCoolSetpointLimit default = 0x0640;
    ram      attribute absMaxCoolSetpointLimit default = 0x0C80;
    ram      attribute occupiedCoolingSetpoint default = 0x0A28;
    ram      attribute occupiedHeatingSetpoint default = 0x07D0;
    ram      attribute minHeatSetpointLimit default = 0x02BC;
    ram      attribute maxHeatSetpointLimit default = 0x0BB8;
    ram      attribute minCoolSetpointLimit default = 0x0640;
    ram      attribute maxCoolSetpointLimit default = 0x0C80;
    ram      attribute minSetpointDeadBand default = 0x19;
    ram      attribute controlSequenceOfOperation default = 0x04;
    ram      attribute systemMode default = 0x01;
    callback attribute presetTypes;
    callback attribute scheduleTypes;
    ram      attribute numberOfPresets default = 0;
    ram      attribute numberOfSchedules default = 0;
    ram      attribute numberOfScheduleTransitionPerDay default = 0xFF;
    ram      attribute activePresetHandle;
    ram      attribute activeScheduleHandle;
    callback attribute presets;
    callback attribute schedules;
    ram      attribute presetsSchedulesEditable;
    ram      attribute temperatureSetpointHoldPolicy default = 0;
    ram      attribute setpointHoldExpiryTimestamp;
    callback attribute queuedPreset;
    callback attribute generatedCommandList;
    callback attribute acceptedCommandList;
    callback attribute eventList;
    callback attribute attributeList;
    ram      attribute featureMap default = 0x03A3;
    ram      attribute clusterRevision default = 6;

    handle command SetpointRaiseLower;
    handle command GetRelayStatusLogResponse;
    handle command GetRelayStatusLog;
    handle command SetActiveScheduleRequest;
    handle command SetActivePresetRequest;
    handle command StartPresetsSchedulesEditRequest;
    handle command CancelPresetsSchedulesEditRequest;
    handle command CommitPresetsSchedulesRequest;
    handle command CancelSetActivePresetRequest;
    handle command SetTemperatureSetpointHoldPolicy;
  }

  server cluster FanControl {
    ram      attribute fanMode default = 0x00;
    ram      attribute fanModeSequence default = 0x02;
    ram      attribute percentSetting default = 0x00;
    ram      attribute percentCurrent default = 0x00;
    ram      attribute speedMax default = 100;
    ram      attribute speedSetting default = 0x00;
    ram      attribute speedCurrent default = 0x00;
    ram      attribute rockSupport default = 0x03;
    ram      attribute rockSetting default = 0x00;
    ram      attribute windSupport default = 0x03;
    ram      attribute windSetting default = 0x00;
    ram      attribute airflowDirection default = 0;
    ram      attribute featureMap default = 0x3F;
    ram      attribute clusterRevision default = 4;

    handle command Step;
  }

  server cluster ThermostatUserInterfaceConfiguration {
    ram      attribute temperatureDisplayMode default = 0x00;
    ram      attribute keypadLockout default = 0x00;
    ram      attribute scheduleProgrammingVisibility;
    ram      attribute featureMap default = 0;
    ram      attribute clusterRevision default = 2;
  }

  server cluster ColorControl {
    persist  attribute currentHue default = 0x00;
    persist  attribute currentSaturation default = 0x00;
    ram      attribute remainingTime default = 0x0000;
    persist  attribute currentX default = 0x616B;
    persist  attribute currentY default = 0x607D;
    ram      attribute driftCompensation;
    ram      attribute compensationText;
    persist  attribute colorTemperatureMireds default = 0x00FA;
    ram      attribute colorMode default = 0x01;
    ram      attribute options default = 0x00;
    ram      attribute numberOfPrimaries;
    ram      attribute primary1X;
    ram      attribute primary1Y;
    ram      attribute primary1Intensity;
    ram      attribute primary2X;
    ram      attribute primary2Y;
    ram      attribute primary2Intensity;
    ram      attribute primary3X;
    ram      attribute primary3Y;
    ram      attribute primary3Intensity;
    ram      attribute primary4X;
    ram      attribute primary4Y;
    ram      attribute primary4Intensity;
    ram      attribute primary5X;
    ram      attribute primary5Y;
    ram      attribute primary5Intensity;
    ram      attribute primary6X;
    ram      attribute primary6Y;
    ram      attribute primary6Intensity;
    ram      attribute whitePointX;
    ram      attribute whitePointY;
    ram      attribute colorPointRX;
    ram      attribute colorPointRY;
    ram      attribute colorPointRIntensity;
    ram      attribute colorPointGX;
    ram      attribute colorPointGY;
    ram      attribute colorPointGIntensity;
    ram      attribute colorPointBX;
    ram      attribute colorPointBY;
    ram      attribute colorPointBIntensity;
    persist  attribute enhancedCurrentHue default = 0x0000;
    persist  attribute enhancedColorMode default = 0x01;
    persist  attribute colorLoopActive default = 0x00;
    persist  attribute colorLoopDirection default = 0x00;
    persist  attribute colorLoopTime default = 0x0019;
    ram      attribute colorLoopStartEnhancedHue default = 0x2300;
    ram      attribute colorLoopStoredEnhancedHue default = 0x0000;
    ram      attribute colorCapabilities default = 0x1F;
    ram      attribute colorTempPhysicalMinMireds default = 0x0000;
    ram      attribute colorTempPhysicalMaxMireds default = 0xFEFF;
    ram      attribute coupleColorTempToLevelMinMireds;
    persist  attribute startUpColorTemperatureMireds;
    ram      attribute featureMap default = 0x1F;
    ram      attribute clusterRevision default = 6;

    handle command MoveToHue;
    handle command MoveHue;
    handle command StepHue;
    handle command MoveToSaturation;
    handle command MoveSaturation;
    handle command StepSaturation;
    handle command MoveToHueAndSaturation;
    handle command MoveToColor;
    handle command MoveColor;
    handle command StepColor;
    handle command MoveToColorTemperature;
    handle command EnhancedMoveToHue;
    handle command EnhancedMoveHue;
    handle command EnhancedStepHue;
    handle command EnhancedMoveToHueAndSaturation;
    handle command ColorLoopSet;
    handle command StopMoveStep;
    handle command MoveColorTemperature;
    handle command StepColorTemperature;
  }

  server cluster BallastConfiguration {
    ram      attribute physicalMinLevel default = 0x01;
    ram      attribute physicalMaxLevel default = 0xFE;
    ram      attribute ballastStatus default = 0x00;
    ram      attribute minLevel default = 0x01;
    ram      attribute maxLevel default = 0xFE;
    ram      attribute intrinsicBallastFactor;
    ram      attribute ballastFactorAdjustment default = 0xFF;
    ram      attribute lampQuantity;
    ram      attribute lampType;
    ram      attribute lampManufacturer;
    ram      attribute lampRatedHours default = 0xFFFFFF;
    ram      attribute lampBurnHours default = 0x000000;
    ram      attribute lampAlarmMode default = 0x00;
    ram      attribute lampBurnHoursTripPoint default = 0xFFFFFF;
    callback attribute generatedCommandList;
    callback attribute acceptedCommandList;
    callback attribute attributeList;
    ram      attribute featureMap default = 0;
    ram      attribute clusterRevision default = 4;
  }

  server cluster IlluminanceMeasurement {
    ram      attribute measuredValue default = 0x0000;
    ram      attribute minMeasuredValue default = 0x01;
    ram      attribute maxMeasuredValue default = 0xFFFE;
    ram      attribute tolerance;
    ram      attribute lightSensorType default = 0xFF;
    ram      attribute featureMap default = 0;
    ram      attribute clusterRevision default = 3;
  }

  server cluster TemperatureMeasurement {
    ram      attribute measuredValue default = 0x8000;
    ram      attribute minMeasuredValue default = 0x8000;
    ram      attribute maxMeasuredValue default = 0x8000;
    ram      attribute tolerance;
    ram      attribute featureMap default = 0;
    ram      attribute clusterRevision default = 4;
  }

  server cluster PressureMeasurement {
    ram      attribute measuredValue default = 0x0000;
    ram      attribute minMeasuredValue;
    ram      attribute maxMeasuredValue;
    ram      attribute featureMap default = 0;
    ram      attribute clusterRevision default = 3;
  }

  server cluster FlowMeasurement {
    ram      attribute measuredValue default = 5;
    ram      attribute minMeasuredValue default = 0;
    ram      attribute maxMeasuredValue default = 100;
    ram      attribute tolerance default = 0;
    ram      attribute featureMap default = 0;
    ram      attribute clusterRevision default = 3;
  }

  server cluster RelativeHumidityMeasurement {
    ram      attribute measuredValue;
    ram      attribute minMeasuredValue default = 0;
    ram      attribute maxMeasuredValue default = 0x2710;
    ram      attribute tolerance;
    ram      attribute featureMap default = 0;
    ram      attribute clusterRevision default = 3;
  }

  server cluster OccupancySensing {
    ram      attribute occupancy;
    ram      attribute occupancySensorType;
    ram      attribute occupancySensorTypeBitmap;
    ram      attribute featureMap default = 0;
    ram      attribute clusterRevision default = 3;
  }

  server cluster CarbonMonoxideConcentrationMeasurement {
    callback attribute measuredValue default = 401;
    callback attribute minMeasuredValue default = 50;
    callback attribute maxMeasuredValue default = 1500;
    callback attribute peakMeasuredValue default = 511;
    callback attribute peakMeasuredValueWindow default = 3600;
    callback attribute averageMeasuredValue default = 213;
    callback attribute averageMeasuredValueWindow default = 3600;
    callback attribute uncertainty default = 10;
    callback attribute measurementUnit default = 1;
    callback attribute measurementMedium default = 0;
    callback attribute levelValue default = 3;
    callback attribute generatedCommandList;
    callback attribute acceptedCommandList;
    callback attribute attributeList;
    callback attribute featureMap default = 0;
    ram      attribute clusterRevision default = 3;
  }

  server cluster CarbonDioxideConcentrationMeasurement {
    callback attribute measuredValue default = 458;
    callback attribute minMeasuredValue default = 300;
    callback attribute maxMeasuredValue default = 2000;
    callback attribute peakMeasuredValue default = 523;
    callback attribute peakMeasuredValueWindow default = 3600;
    callback attribute averageMeasuredValue default = 421;
    callback attribute averageMeasuredValueWindow default = 3600;
    callback attribute uncertainty default = 5;
    callback attribute measurementUnit default = 0;
    callback attribute measurementMedium default = 0;
    callback attribute levelValue default = 1;
    callback attribute generatedCommandList;
    callback attribute acceptedCommandList;
    callback attribute attributeList;
    callback attribute featureMap default = 0;
    ram      attribute clusterRevision default = 3;
  }

  server cluster NitrogenDioxideConcentrationMeasurement {
    callback attribute measuredValue default = 3;
    callback attribute minMeasuredValue default = 1;
    callback attribute maxMeasuredValue default = 150;
    callback attribute peakMeasuredValue default = 3;
    callback attribute peakMeasuredValueWindow default = 120;
    callback attribute averageMeasuredValue default = 3;
    callback attribute averageMeasuredValueWindow default = 120;
    callback attribute uncertainty default = 1;
    callback attribute measurementUnit default = 1;
    callback attribute measurementMedium default = 0;
    callback attribute levelValue default = 1;
    callback attribute generatedCommandList;
    callback attribute acceptedCommandList;
    callback attribute attributeList;
    callback attribute featureMap default = 0;
    ram      attribute clusterRevision default = 3;
  }

  server cluster OzoneConcentrationMeasurement {
    callback attribute measuredValue default = 10;
    callback attribute minMeasuredValue default = 3;
    callback attribute maxMeasuredValue default = 300;
    callback attribute peakMeasuredValue default = 50;
    callback attribute peakMeasuredValueWindow default = 3600;
    callback attribute averageMeasuredValue default = 20;
    callback attribute averageMeasuredValueWindow default = 3600;
    callback attribute uncertainty default = 0;
    callback attribute measurementUnit default = 0;
    callback attribute measurementMedium default = 0;
    callback attribute levelValue default = 1;
    callback attribute generatedCommandList;
    callback attribute acceptedCommandList;
    callback attribute attributeList;
    callback attribute featureMap default = 0;
    ram      attribute clusterRevision default = 3;
  }

  server cluster Pm25ConcentrationMeasurement {
    callback attribute measuredValue default = 42;
    callback attribute minMeasuredValue default = 1;
    callback attribute maxMeasuredValue default = 400;
    callback attribute peakMeasuredValue default = 90;
    callback attribute peakMeasuredValueWindow default = 3600;
    callback attribute averageMeasuredValue default = 35;
    callback attribute averageMeasuredValueWindow default = 3600;
    callback attribute uncertainty default = 4;
    callback attribute measurementUnit default = 4;
    callback attribute measurementMedium default = 0;
    callback attribute levelValue default = 2;
    callback attribute generatedCommandList;
    callback attribute acceptedCommandList;
    callback attribute attributeList;
    callback attribute featureMap default = 0;
    ram      attribute clusterRevision default = 3;
  }

  server cluster FormaldehydeConcentrationMeasurement {
    callback attribute measuredValue default = 10;
    callback attribute minMeasuredValue default = 0;
    callback attribute maxMeasuredValue default = 200;
    callback attribute peakMeasuredValue default = 10;
    callback attribute peakMeasuredValueWindow default = 7200;
    callback attribute averageMeasuredValue default = 2;
    callback attribute averageMeasuredValueWindow default = 7200;
    callback attribute uncertainty default = 0;
    callback attribute measurementUnit default = 3;
    callback attribute measurementMedium default = 0;
    callback attribute levelValue default = 2;
    callback attribute generatedCommandList;
    callback attribute acceptedCommandList;
    callback attribute attributeList;
    callback attribute featureMap default = 0;
    ram      attribute clusterRevision default = 3;
  }

  server cluster Pm1ConcentrationMeasurement {
    callback attribute measuredValue default = 39;
    callback attribute minMeasuredValue default = 1;
    callback attribute maxMeasuredValue default = 400;
    callback attribute peakMeasuredValue default = 70;
    callback attribute peakMeasuredValueWindow default = 3600;
    callback attribute averageMeasuredValue default = 41;
    callback attribute averageMeasuredValueWindow default = 3600;
    callback attribute uncertainty default = 4;
    callback attribute measurementUnit default = 4;
    callback attribute measurementMedium default = 0;
    callback attribute levelValue default = 1;
    callback attribute generatedCommandList;
    callback attribute acceptedCommandList;
    callback attribute attributeList;
    callback attribute featureMap default = 0;
    ram      attribute clusterRevision default = 3;
  }

  server cluster Pm10ConcentrationMeasurement {
    callback attribute measuredValue default = 7;
    callback attribute minMeasuredValue default = 2;
    callback attribute maxMeasuredValue default = 400;
    callback attribute peakMeasuredValue default = 49;
    callback attribute peakMeasuredValueWindow default = 3600;
    callback attribute averageMeasuredValue default = 43;
    callback attribute averageMeasuredValueWindow default = 3600;
    callback attribute uncertainty default = 2;
    callback attribute measurementUnit default = 4;
    callback attribute measurementMedium default = 0;
    callback attribute levelValue default = 1;
    callback attribute generatedCommandList;
    callback attribute acceptedCommandList;
    callback attribute attributeList;
    callback attribute featureMap default = 0;
    ram      attribute clusterRevision default = 3;
  }

  server cluster TotalVolatileOrganicCompoundsConcentrationMeasurement {
    callback attribute measuredValue default = 5;
    callback attribute minMeasuredValue default = 1;
    callback attribute maxMeasuredValue default = 100;
    callback attribute peakMeasuredValue default = 8;
    callback attribute peakMeasuredValueWindow default = 3600;
    callback attribute averageMeasuredValue default = 2;
    callback attribute averageMeasuredValueWindow default = 3600;
    callback attribute uncertainty default = 1;
    callback attribute measurementUnit default = 1;
    callback attribute measurementMedium default = 0;
    callback attribute levelValue default = 1;
    callback attribute generatedCommandList;
    callback attribute acceptedCommandList;
    callback attribute attributeList;
    callback attribute featureMap default = 0;
    ram      attribute clusterRevision default = 3;
  }

  server cluster RadonConcentrationMeasurement {
    callback attribute measuredValue default = 10;
    callback attribute minMeasuredValue default = 5;
    callback attribute maxMeasuredValue default = 100;
    callback attribute peakMeasuredValue default = 36;
    callback attribute peakMeasuredValueWindow default = 3600;
    callback attribute averageMeasuredValue default = 20;
    callback attribute averageMeasuredValueWindow default = 3600;
    callback attribute uncertainty default = 0;
    callback attribute measurementUnit default = 0;
    callback attribute measurementMedium default = 0;
    callback attribute levelValue default = 3;
    callback attribute generatedCommandList;
    callback attribute acceptedCommandList;
    callback attribute attributeList;
    callback attribute featureMap default = 0;
    ram      attribute clusterRevision default = 3;
  }

  server cluster WakeOnLan {
    ram      attribute MACAddress;
    ram      attribute featureMap default = 0;
    ram      attribute clusterRevision default = 1;
  }

  server cluster LowPower {
    ram      attribute featureMap default = 0;
    ram      attribute clusterRevision default = 1;

    handle command Sleep;
  }

  server cluster ElectricalMeasurement {
    ram      attribute measurementType default = 0x000000;
    ram      attribute totalActivePower default = 0x000000;
    ram      attribute rmsVoltage default = 0xffff;
    ram      attribute rmsVoltageMin default = 0x8000;
    ram      attribute rmsVoltageMax default = 0x8000;
    ram      attribute rmsCurrent default = 0xffff;
    ram      attribute rmsCurrentMin default = 0xffff;
    ram      attribute rmsCurrentMax default = 0xffff;
    ram      attribute activePower default = 0xffff;
    ram      attribute activePowerMin default = 0xffff;
    ram      attribute activePowerMax default = 0xffff;
    ram      attribute featureMap default = 0;
    ram      attribute clusterRevision default = 3;
  }

  server cluster UnitTesting {
    emits event TestEvent;
    emits event TestFabricScopedEvent;
    ram      attribute boolean default = false;
    ram      attribute bitmap8 default = 0;
    ram      attribute bitmap16 default = 0;
    ram      attribute bitmap32 default = 0;
    ram      attribute bitmap64 default = 0;
    ram      attribute int8u default = 0;
    ram      attribute int16u default = 0;
    ram      attribute int24u default = 0;
    ram      attribute int32u default = 0;
    ram      attribute int40u default = 0;
    ram      attribute int48u default = 0;
    ram      attribute int56u default = 0;
    ram      attribute int64u default = 0;
    ram      attribute int8s default = 0;
    ram      attribute int16s default = 0;
    ram      attribute int24s default = 0;
    ram      attribute int32s default = 0;
    ram      attribute int40s default = 0;
    ram      attribute int48s default = 0;
    ram      attribute int56s default = 0;
    ram      attribute int64s default = 0;
    ram      attribute enum8 default = 0;
    ram      attribute enum16 default = 0;
    ram      attribute floatSingle default = 0;
    ram      attribute floatDouble default = 0;
    ram      attribute octetString;
    callback attribute listInt8u;
    callback attribute listOctetString;
    callback attribute listStructOctetString;
    ram      attribute longOctetString;
    ram      attribute charString;
    ram      attribute longCharString;
    ram      attribute epochUs;
    ram      attribute epochS;
    ram      attribute vendorId;
    callback attribute listNullablesAndOptionalsStruct;
    ram      attribute enumAttr;
    callback attribute structAttr;
    ram      attribute rangeRestrictedInt8u default = 70;
    ram      attribute rangeRestrictedInt8s default = -20;
    ram      attribute rangeRestrictedInt16u default = 200;
    ram      attribute rangeRestrictedInt16s default = -100;
    callback attribute listLongOctetString;
    callback attribute listFabricScoped;
    ram      attribute timedWriteBoolean;
    callback attribute generalErrorBoolean;
    callback attribute clusterErrorBoolean;
    ram      attribute nullableBoolean default = false;
    ram      attribute nullableBitmap8 default = 0;
    ram      attribute nullableBitmap16 default = 0;
    ram      attribute nullableBitmap32 default = 0;
    ram      attribute nullableBitmap64 default = 0;
    ram      attribute nullableInt8u default = 0;
    ram      attribute nullableInt16u default = 0;
    ram      attribute nullableInt24u default = 0;
    ram      attribute nullableInt32u default = 0;
    ram      attribute nullableInt40u default = 0;
    ram      attribute nullableInt48u default = 0;
    ram      attribute nullableInt56u default = 0;
    ram      attribute nullableInt64u default = 0;
    ram      attribute nullableInt8s default = 0;
    ram      attribute nullableInt16s default = 0;
    ram      attribute nullableInt24s default = 0;
    ram      attribute nullableInt32s default = 0;
    ram      attribute nullableInt40s default = 0;
    ram      attribute nullableInt48s default = 0;
    ram      attribute nullableInt56s default = 0;
    ram      attribute nullableInt64s default = 0;
    ram      attribute nullableEnum8 default = 0;
    ram      attribute nullableEnum16 default = 0;
    ram      attribute nullableFloatSingle default = 0;
    ram      attribute nullableFloatDouble default = 0;
    ram      attribute nullableOctetString;
    ram      attribute nullableCharString;
    ram      attribute nullableEnumAttr;
    callback attribute nullableStruct;
    ram      attribute nullableRangeRestrictedInt8u default = 70;
    ram      attribute nullableRangeRestrictedInt8s default = -20;
    ram      attribute nullableRangeRestrictedInt16u default = 200;
    ram      attribute nullableRangeRestrictedInt16s default = -100;
    callback attribute writeOnlyInt8u default = 0;
    ram      attribute featureMap default = 0;
    ram      attribute clusterRevision default = 1;

    handle command Test;
    handle command TestSpecificResponse;
    handle command TestNotHandled;
    handle command TestAddArgumentsResponse;
    handle command TestSpecific;
    handle command TestAddArguments;
    handle command TestListInt8UReverseResponse;
    handle command TestEnumsResponse;
    handle command TestNullableOptionalResponse;
    handle command TestStructArgumentRequest;
    handle command TestNestedStructArgumentRequest;
    handle command TestListStructArgumentRequest;
    handle command SimpleStructResponse;
    handle command TestListInt8UArgumentRequest;
    handle command TestEmitTestEventResponse;
    handle command TestNestedStructListArgumentRequest;
    handle command TestEmitTestFabricScopedEventResponse;
    handle command TestListNestedStructListArgumentRequest;
    handle command TestListInt8UReverseRequest;
    handle command TestEnumsRequest;
    handle command TestNullableOptionalRequest;
    handle command SimpleStructEchoRequest;
    handle command TimedInvokeRequest;
    handle command TestSimpleOptionalArgumentRequest;
    handle command TestEmitTestEventRequest;
    handle command TestEmitTestFabricScopedEventRequest;
  }
}
endpoint 2 {
  device type ma_powersource = 17, version 1;
  device type ma_onofflight = 256, version 1;


  server cluster Identify {
    ram      attribute identifyTime default = 0x0000;
    ram      attribute identifyType default = 0x00;
    callback attribute generatedCommandList;
    callback attribute acceptedCommandList;
    callback attribute eventList;
    callback attribute attributeList;
    ram      attribute featureMap default = 0;
    ram      attribute clusterRevision default = 4;

    handle command Identify;
    handle command TriggerEffect;
  }

  server cluster Groups {
    ram      attribute nameSupport;
    callback attribute generatedCommandList;
    callback attribute acceptedCommandList;
    callback attribute eventList;
    callback attribute attributeList;
    ram      attribute featureMap default = 0;
    ram      attribute clusterRevision default = 4;

    handle command AddGroup;
    handle command AddGroupResponse;
    handle command ViewGroup;
    handle command ViewGroupResponse;
    handle command GetGroupMembership;
    handle command GetGroupMembershipResponse;
    handle command RemoveGroup;
    handle command RemoveGroupResponse;
    handle command RemoveAllGroups;
    handle command AddGroupIfIdentifying;
  }

  server cluster Scenes {
    ram      attribute nameSupport default = 0x80;
    ram      attribute lastConfiguredBy;
    ram      attribute sceneTableSize default = 16;
    callback attribute fabricSceneInfo;
    callback attribute generatedCommandList;
    callback attribute acceptedCommandList;
    callback attribute eventList;
    callback attribute attributeList;
    ram      attribute featureMap default = 15;
    ram      attribute clusterRevision default = 5;

    handle command AddScene;
    handle command AddSceneResponse;
    handle command ViewScene;
    handle command ViewSceneResponse;
    handle command RemoveScene;
    handle command RemoveSceneResponse;
    handle command RemoveAllScenes;
    handle command RemoveAllScenesResponse;
    handle command StoreScene;
    handle command StoreSceneResponse;
    handle command RecallScene;
    handle command GetSceneMembership;
    handle command GetSceneMembershipResponse;
    handle command EnhancedAddScene;
    handle command EnhancedAddSceneResponse;
    handle command EnhancedViewScene;
    handle command EnhancedViewSceneResponse;
    handle command CopyScene;
    handle command CopySceneResponse;
  }

  server cluster OnOff {
    ram      attribute onOff default = 0x00;
    ram      attribute globalSceneControl default = 1;
    ram      attribute onTime default = 0;
    ram      attribute offWaitTime default = 0;
    ram      attribute startUpOnOff;
    callback attribute generatedCommandList;
    callback attribute acceptedCommandList;
    callback attribute eventList;
    callback attribute attributeList;
    ram      attribute featureMap default = 0x0001;
    ram      attribute clusterRevision default = 5;

    handle command Off;
    handle command On;
    handle command Toggle;
    handle command OffWithEffect;
    handle command OnWithRecallGlobalScene;
    handle command OnWithTimedOff;
  }

  server cluster Descriptor {
    callback attribute deviceTypeList;
    callback attribute serverList;
    callback attribute clientList;
    callback attribute partsList;
    callback attribute tagList;
    callback attribute generatedCommandList;
    callback attribute acceptedCommandList;
    callback attribute eventList;
    callback attribute attributeList;
    ram      attribute featureMap default = 0;
    callback attribute clusterRevision default = 2;
  }

  server cluster PowerSource {
    ram      attribute status default = 0;
    ram      attribute order default = 1;
    ram      attribute description default = "B3";
    ram      attribute batChargeLevel default = 0;
    ram      attribute batReplacementNeeded;
    ram      attribute batReplaceability;
    callback attribute endpointList;
    callback attribute generatedCommandList;
    callback attribute acceptedCommandList;
    callback attribute eventList;
    callback attribute attributeList;
    ram      attribute featureMap default = 2;
    ram      attribute clusterRevision default = 2;
  }

  server cluster OccupancySensing {
    ram      attribute occupancy;
    ram      attribute occupancySensorType;
    ram      attribute occupancySensorTypeBitmap;
    ram      attribute featureMap default = 0;
    ram      attribute clusterRevision default = 3;
  }
}
endpoint 65534 {
  device type ma_secondary_network_commissioning = 4293984258, version 1;


  server cluster Descriptor {
    callback attribute deviceTypeList;
    callback attribute serverList;
    callback attribute clientList;
    callback attribute partsList;
    callback attribute generatedCommandList;
    callback attribute acceptedCommandList;
    callback attribute eventList;
    callback attribute attributeList;
    ram      attribute featureMap default = 0;
    callback attribute clusterRevision default = 2;
  }

  server cluster NetworkCommissioning {
    callback attribute maxNetworks;
    callback attribute networks;
    callback attribute scanMaxTimeSeconds;
    callback attribute connectMaxTimeSeconds;
    callback attribute interfaceEnabled;
    callback attribute lastNetworkingStatus;
    callback attribute lastNetworkID;
    callback attribute lastConnectErrorValue;
    callback attribute generatedCommandList;
    callback attribute acceptedCommandList;
    callback attribute eventList;
    callback attribute attributeList;
    callback attribute featureMap default = 0;
    callback attribute clusterRevision default = 1;

    handle command ScanNetworks;
    handle command ScanNetworksResponse;
    handle command AddOrUpdateWiFiNetwork;
    handle command AddOrUpdateThreadNetwork;
    handle command RemoveNetwork;
    handle command NetworkConfigResponse;
    handle command ConnectNetwork;
    handle command ConnectNetworkResponse;
    handle command ReorderNetwork;
  }
}

<|MERGE_RESOLUTION|>--- conflicted
+++ resolved
@@ -3955,13 +3955,8 @@
   readonly attribute int16u clusterRevision = 65533;
 }
 
-<<<<<<< HEAD
 /** This cluster provides an interface to the functionality of a thermostat. */
-server cluster Thermostat = 513 {
-=======
-/** An interface for configuring and controlling the functionality of a thermostat. */
 cluster Thermostat = 513 {
->>>>>>> 28c679c2
   revision 6;
 
   enum ACCapacityFormatEnum : enum8 {
@@ -4196,75 +4191,42 @@
 
   struct WeeklyScheduleTransitionStruct {
     int16u transitionTime = 0;
-<<<<<<< HEAD
     temperature heatSetpoint = 1;
     temperature coolSetpoint = 2;
   }
 
   readonly attribute nullable temperature localTemperature = 0;
-  readonly attribute temperature absMinHeatSetpointLimit = 3;
-  readonly attribute temperature absMaxHeatSetpointLimit = 4;
-  readonly attribute temperature absMinCoolSetpointLimit = 5;
-  readonly attribute temperature absMaxCoolSetpointLimit = 6;
-  attribute temperature occupiedCoolingSetpoint = 17;
-  attribute temperature occupiedHeatingSetpoint = 18;
-  attribute access(write: manage) temperature minHeatSetpointLimit = 21;
-  attribute access(write: manage) temperature maxHeatSetpointLimit = 22;
-  attribute access(write: manage) temperature minCoolSetpointLimit = 23;
-  attribute access(write: manage) temperature maxCoolSetpointLimit = 24;
-  attribute access(write: manage) int8s minSetpointDeadBand = 25;
+  readonly attribute optional nullable temperature outdoorTemperature = 1;
+  readonly attribute optional bitmap8 occupancy = 2;
+  readonly attribute optional temperature absMinHeatSetpointLimit = 3;
+  readonly attribute optional temperature absMaxHeatSetpointLimit = 4;
+  readonly attribute optional temperature absMinCoolSetpointLimit = 5;
+  readonly attribute optional temperature absMaxCoolSetpointLimit = 6;
+  readonly attribute optional int8u PICoolingDemand = 7;
+  readonly attribute optional int8u PIHeatingDemand = 8;
+  attribute access(write: manage) optional int8s localTemperatureCalibration = 16;
+  attribute optional temperature occupiedCoolingSetpoint = 17;
+  attribute optional temperature occupiedHeatingSetpoint = 18;
+  attribute optional temperature unoccupiedCoolingSetpoint = 19;
+  attribute optional temperature unoccupiedHeatingSetpoint = 20;
+  attribute access(write: manage) optional temperature minHeatSetpointLimit = 21;
+  attribute access(write: manage) optional temperature maxHeatSetpointLimit = 22;
+  attribute access(write: manage) optional temperature minCoolSetpointLimit = 23;
+  attribute access(write: manage) optional temperature maxCoolSetpointLimit = 24;
+  attribute access(write: manage) optional int8s minSetpointDeadBand = 25;
+  attribute access(write: manage) optional RemoteSensingBitmap remoteSensing = 26;
   attribute access(write: manage) ControlSequenceOfOperationEnum controlSequenceOfOperation = 27;
   attribute access(write: manage) SystemModeEnum systemMode = 28;
-  readonly attribute PresetTypeStruct presetTypes[] = 72;
-  readonly attribute ScheduleTypeStruct scheduleTypes[] = 73;
-  readonly attribute int8u numberOfPresets = 74;
-  readonly attribute int8u numberOfSchedules = 75;
-  readonly attribute nullable int8u numberOfScheduleTransitionPerDay = 77;
-  readonly attribute nullable octet_string<16> activePresetHandle = 78;
-  readonly attribute nullable octet_string<16> activeScheduleHandle = 79;
-  attribute access(write: manage) PresetStruct presets[] = 80;
-  attribute access(write: manage) ScheduleStruct schedules[] = 81;
-  readonly attribute boolean presetsSchedulesEditable = 82;
-  readonly attribute TemperatureSetpointHoldPolicyBitmap temperatureSetpointHoldPolicy = 83;
-  readonly attribute nullable epoch_s setpointHoldExpiryTimestamp = 84;
-  readonly attribute nullable QueuedPresetStruct queuedPreset = 85;
-=======
-    nullable int16s heatSetpoint = 1;
-    nullable int16s coolSetpoint = 2;
-  }
-
-  readonly attribute nullable int16s localTemperature = 0;
-  readonly attribute optional nullable int16s outdoorTemperature = 1;
-  readonly attribute optional bitmap8 occupancy = 2;
-  readonly attribute optional int16s absMinHeatSetpointLimit = 3;
-  readonly attribute optional int16s absMaxHeatSetpointLimit = 4;
-  readonly attribute optional int16s absMinCoolSetpointLimit = 5;
-  readonly attribute optional int16s absMaxCoolSetpointLimit = 6;
-  readonly attribute optional int8u PICoolingDemand = 7;
-  readonly attribute optional int8u PIHeatingDemand = 8;
-  attribute access(write: manage) optional bitmap8 HVACSystemTypeConfiguration = 9;
-  attribute access(write: manage) optional int8s localTemperatureCalibration = 16;
-  attribute optional int16s occupiedCoolingSetpoint = 17;
-  attribute optional int16s occupiedHeatingSetpoint = 18;
-  attribute optional int16s unoccupiedCoolingSetpoint = 19;
-  attribute optional int16s unoccupiedHeatingSetpoint = 20;
-  attribute access(write: manage) optional int16s minHeatSetpointLimit = 21;
-  attribute access(write: manage) optional int16s maxHeatSetpointLimit = 22;
-  attribute access(write: manage) optional int16s minCoolSetpointLimit = 23;
-  attribute access(write: manage) optional int16s maxCoolSetpointLimit = 24;
-  attribute access(write: manage) optional int8s minSetpointDeadBand = 25;
-  attribute access(write: manage) optional bitmap8 remoteSensing = 26;
-  attribute access(write: manage) ThermostatControlSequence controlSequenceOfOperation = 27;
-  attribute access(write: manage) enum8 systemMode = 28;
-  readonly attribute optional enum8 thermostatRunningMode = 30;
-  readonly attribute optional enum8 startOfWeek = 32;
+  readonly attribute optional AlarmCodeBitmap alarmMask = 29;
+  readonly attribute optional ThermostatRunningModeEnum thermostatRunningMode = 30;
+  readonly attribute optional StartOfWeekEnum startOfWeek = 32;
   readonly attribute optional int8u numberOfWeeklyTransitions = 33;
   readonly attribute optional int8u numberOfDailyTransitions = 34;
-  attribute access(write: manage) optional enum8 temperatureSetpointHold = 35;
+  attribute access(write: manage) optional TemperatureSetpointHoldEnum temperatureSetpointHold = 35;
   attribute access(write: manage) optional nullable int16u temperatureSetpointHoldDuration = 36;
-  attribute access(write: manage) optional bitmap8 thermostatProgrammingOperationMode = 37;
-  readonly attribute optional bitmap16 thermostatRunningState = 41;
-  readonly attribute optional enum8 setpointChangeSource = 48;
+  attribute access(write: manage) optional ProgrammingOperationModeBitmap thermostatProgrammingOperationMode = 37;
+  readonly attribute optional RelayStateBitmap thermostatRunningState = 41;
+  readonly attribute optional SetpointChangeSourceEnum setpointChangeSource = 48;
   readonly attribute optional nullable int16s setpointChangeAmount = 49;
   readonly attribute optional epoch_s setpointChangeSourceTimestamp = 50;
   attribute access(write: manage) optional nullable int8u occupiedSetback = 52;
@@ -4274,15 +4236,28 @@
   readonly attribute optional nullable int8u unoccupiedSetbackMin = 56;
   readonly attribute optional nullable int8u unoccupiedSetbackMax = 57;
   attribute access(write: manage) optional int8u emergencyHeatDelta = 58;
-  attribute access(write: manage) optional enum8 ACType = 64;
+  attribute access(write: manage) optional ACTypeEnum ACType = 64;
   attribute access(write: manage) optional int16u ACCapacity = 65;
-  attribute access(write: manage) optional enum8 ACRefrigerantType = 66;
-  attribute access(write: manage) optional enum8 ACCompressorType = 67;
-  attribute access(write: manage) optional bitmap32 ACErrorCode = 68;
-  attribute access(write: manage) optional enum8 ACLouverPosition = 69;
-  readonly attribute optional nullable int16s ACCoilTemperature = 70;
-  attribute access(write: manage) optional enum8 ACCapacityformat = 71;
->>>>>>> 28c679c2
+  attribute access(write: manage) optional ACRefrigerantTypeEnum ACRefrigerantType = 66;
+  attribute access(write: manage) optional ACCompressorTypeEnum ACCompressorType = 67;
+  attribute access(write: manage) optional ACErrorCodeBitmap ACErrorCode = 68;
+  attribute access(write: manage) optional ACLouverPositionEnum ACLouverPosition = 69;
+  readonly attribute optional nullable temperature ACCoilTemperature = 70;
+  attribute access(write: manage) optional ACCapacityFormatEnum ACCapacityFormat = 71;
+  readonly attribute optional PresetTypeStruct presetTypes[] = 72;
+  readonly attribute optional ScheduleTypeStruct scheduleTypes[] = 73;
+  readonly attribute optional int8u numberOfPresets = 74;
+  readonly attribute optional int8u numberOfSchedules = 75;
+  readonly attribute optional int8u numberOfScheduleTransitions = 76;
+  readonly attribute optional nullable int8u numberOfScheduleTransitionPerDay = 77;
+  readonly attribute optional nullable octet_string<16> activePresetHandle = 78;
+  readonly attribute optional nullable octet_string<16> activeScheduleHandle = 79;
+  attribute access(write: manage) optional PresetStruct presets[] = 80;
+  attribute access(write: manage) optional ScheduleStruct schedules[] = 81;
+  readonly attribute optional boolean presetsSchedulesEditable = 82;
+  readonly attribute optional TemperatureSetpointHoldPolicyBitmap temperatureSetpointHoldPolicy = 83;
+  readonly attribute optional nullable epoch_s setpointHoldExpiryTimestamp = 84;
+  readonly attribute optional nullable QueuedPresetStruct queuedPreset = 85;
   readonly attribute command_id generatedCommandList[] = 65528;
   readonly attribute command_id acceptedCommandList[] = 65529;
   readonly attribute event_id eventList[] = 65530;
@@ -4295,22 +4270,18 @@
     int8s amount = 1;
   }
 
-<<<<<<< HEAD
-  request struct SetActiveScheduleRequestRequest {
-    octet_string<16> scheduleHandle = 0;
-  }
-
-  request struct SetActivePresetRequestRequest {
-    octet_string<16> presetHandle = 0;
-    optional int16u delayMinutes = 1;
-  }
-
-  request struct StartPresetsSchedulesEditRequestRequest {
-    int16u timeoutSeconds = 0;
-  }
-
-  request struct SetTemperatureSetpointHoldPolicyRequest {
-    TemperatureSetpointHoldPolicyBitmap temperatureSetpointHoldPolicy = 0;
+  response struct GetWeeklyScheduleResponse = 0 {
+    int8u numberOfTransitionsForSequence = 0;
+    ScheduleDayOfWeekBitmap dayOfWeekforSequence = 1;
+    ScheduleModeBitmap modeForSequence = 2;
+    WeeklyScheduleTransitionStruct transitions[] = 3;
+  }
+
+  request struct SetWeeklyScheduleRequest {
+    int8u numberOfTransitionsForSequence = 0;
+    ScheduleDayOfWeekBitmap dayOfWeekforSequence = 1;
+    ScheduleModeBitmap modeForSequence = 2;
+    WeeklyScheduleTransitionStruct transitions[] = 3;
   }
 
   response struct GetRelayStatusLogResponse = 1 {
@@ -4322,44 +4293,52 @@
     int16u unreadEntries = 5;
   }
 
+  request struct GetWeeklyScheduleRequest {
+    ScheduleDayOfWeekBitmap daysToReturn = 0;
+    ScheduleModeBitmap modeToReturn = 1;
+  }
+
+  request struct SetActiveScheduleRequestRequest {
+    octet_string<16> scheduleHandle = 0;
+  }
+
+  request struct SetActivePresetRequestRequest {
+    octet_string<16> presetHandle = 0;
+    optional int16u delayMinutes = 1;
+  }
+
+  request struct StartPresetsSchedulesEditRequestRequest {
+    int16u timeoutSeconds = 0;
+  }
+
+  request struct SetTemperatureSetpointHoldPolicyRequest {
+    TemperatureSetpointHoldPolicyBitmap temperatureSetpointHoldPolicy = 0;
+  }
+
+  /** Upon receipt, the attributes for the indicated setpoint(s) SHALL have the amount specified in the Amount field added to them. If the resulting value is outside the limits imposed by */
   command SetpointRaiseLower(SetpointRaiseLowerRequest): DefaultSuccess = 0;
+  /** Upon receipt, the weekly schedule for updating setpoints SHALL be stored in the thermostat and SHOULD begin at the time of receipt. A status code SHALL be sent in response. */
+  command access(invoke: manage) SetWeeklySchedule(SetWeeklyScheduleRequest): DefaultSuccess = 1;
+  /** Upon receipt, the unit SHOULD send in return the Get Weekly Schedule Response command. The Days to Return and Mode to Return fields are defined as bitmask for the flexibility to support multiple days and multiple modes within one command. If thermostat cannot handle incoming command with multiple days and/or multiple modes within one command, it SHALL send default response of INVALID_COMMAND in return. */
+  command GetWeeklySchedule(GetWeeklyScheduleRequest): GetWeeklyScheduleResponse = 2;
+  /** This command is used to clear the weekly schedule. The Clear weekly schedule has no payload. */
+  command access(invoke: manage) ClearWeeklySchedule(): DefaultSuccess = 3;
+  /** This command is used to query the thermostat internal relay status log. This command has no payload. */
   command GetRelayStatusLog(): GetRelayStatusLogResponse = 4;
+  /** Upon receipt, if the */
   command SetActiveScheduleRequest(SetActiveScheduleRequestRequest): DefaultSuccess = 5;
+  /** Upon receipt, this SHALL set the thermostat */
   command SetActivePresetRequest(SetActivePresetRequestRequest): DefaultSuccess = 6;
+  /** Upon receipt, this SHALL attempt to enable editing of the */
   command access(invoke: manage) StartPresetsSchedulesEditRequest(StartPresetsSchedulesEditRequestRequest): DefaultSuccess = 7;
+  /** Upon receipt, this SHALL attempt to cancel any active editing of the */
   command access(invoke: manage) CancelPresetsSchedulesEditRequest(): DefaultSuccess = 8;
+  /** Upon receipt, this SHALL attempt to commit any pending changes to the */
   command access(invoke: manage) CommitPresetsSchedulesRequest(): DefaultSuccess = 9;
+  /** This command is sent to cancel a queued preset specified by */
   command access(invoke: manage) CancelSetActivePresetRequest(): DefaultSuccess = 10;
+  /** This command is sent to set the */
   command SetTemperatureSetpointHoldPolicy(SetTemperatureSetpointHoldPolicyRequest): DefaultSuccess = 11;
-=======
-  response struct GetWeeklyScheduleResponse = 0 {
-    int8u numberOfTransitionsForSequence = 0;
-    DayOfWeek dayOfWeekForSequence = 1;
-    ModeForSequence modeForSequence = 2;
-    ThermostatScheduleTransition transitions[] = 3;
-  }
-
-  request struct SetWeeklyScheduleRequest {
-    int8u numberOfTransitionsForSequence = 0;
-    DayOfWeek dayOfWeekForSequence = 1;
-    ModeForSequence modeForSequence = 2;
-    ThermostatScheduleTransition transitions[] = 3;
-  }
-
-  request struct GetWeeklyScheduleRequest {
-    DayOfWeek daysToReturn = 0;
-    ModeForSequence modeToReturn = 1;
-  }
-
-  /** Command description for SetpointRaiseLower */
-  command SetpointRaiseLower(SetpointRaiseLowerRequest): DefaultSuccess = 0;
-  /** Command description for SetWeeklySchedule */
-  command access(invoke: manage) SetWeeklySchedule(SetWeeklyScheduleRequest): DefaultSuccess = 1;
-  /** Command description for GetWeeklySchedule */
-  command GetWeeklySchedule(GetWeeklyScheduleRequest): GetWeeklyScheduleResponse = 2;
-  /** The Clear Weekly Schedule command is used to clear the weekly schedule. */
-  command access(invoke: manage) ClearWeeklySchedule(): DefaultSuccess = 3;
->>>>>>> 28c679c2
 }
 
 /** An interface for controlling a fan in a heating/cooling system. */
@@ -6266,7 +6245,7 @@
     callback attribute eventList;
     callback attribute attributeList;
     ram      attribute featureMap default = 0;
-    callback attribute clusterRevision default = 2;
+    callback attribute clusterRevision;
   }
 
   server cluster Binding {
@@ -6280,33 +6259,33 @@
     emits event AccessControlExtensionChanged;
     callback attribute acl;
     callback attribute extension;
-    callback attribute subjectsPerAccessControlEntry default = 4;
-    callback attribute targetsPerAccessControlEntry default = 3;
-    callback attribute accessControlEntriesPerFabric default = 4;
+    callback attribute subjectsPerAccessControlEntry;
+    callback attribute targetsPerAccessControlEntry;
+    callback attribute accessControlEntriesPerFabric;
     callback attribute generatedCommandList;
     callback attribute acceptedCommandList;
     callback attribute eventList;
     callback attribute attributeList;
     ram      attribute featureMap default = 0;
-    callback attribute clusterRevision default = 1;
+    callback attribute clusterRevision;
   }
 
   server cluster BasicInformation {
     emits event StartUp;
     emits event ShutDown;
     emits event Leave;
-    callback attribute dataModelRevision default = 10;
+    callback attribute dataModelRevision;
     callback attribute vendorName;
     callback attribute vendorID;
     callback attribute productName;
     callback attribute productID;
     persist  attribute nodeLabel;
-    callback attribute location default = "XX";
-    callback attribute hardwareVersion default = 0;
+    callback attribute location;
+    callback attribute hardwareVersion;
     callback attribute hardwareVersionString;
-    callback attribute softwareVersion default = 0;
+    callback attribute softwareVersion;
     callback attribute softwareVersionString;
-    callback attribute manufacturingDate default = "20210614123456ZZ";
+    callback attribute manufacturingDate;
     callback attribute partNumber;
     callback attribute productURL;
     callback attribute productLabel;
@@ -6329,7 +6308,7 @@
     emits event StateTransition;
     emits event VersionApplied;
     emits event DownloadError;
-    callback attribute defaultOTAProviders default = 0;
+    callback attribute defaultOTAProviders;
     ram      attribute updatePossible default = 1;
     ram      attribute updateState default = 0;
     ram      attribute updateStateProgress default = 0;
@@ -6397,9 +6376,9 @@
   server cluster GeneralCommissioning {
     ram      attribute breadcrumb default = 0x0000000000000000;
     callback attribute basicCommissioningInfo;
-    callback attribute regulatoryConfig default = 0;
-    callback attribute locationCapability default = 0;
-    callback attribute supportsConcurrentConnection default = 1;
+    callback attribute regulatoryConfig;
+    callback attribute locationCapability;
+    callback attribute supportsConcurrentConnection;
     callback attribute generatedCommandList;
     callback attribute acceptedCommandList;
     callback attribute eventList;
@@ -6455,9 +6434,9 @@
     emits event NetworkFaultChange;
     emits event BootReason;
     callback attribute networkInterfaces;
-    callback attribute rebootCount default = 0x0000;
-    callback attribute upTime default = 0x0000000000000000;
-    callback attribute totalOperationalHours default = 0x00000000;
+    callback attribute rebootCount;
+    callback attribute upTime;
+    callback attribute totalOperationalHours;
     callback attribute bootReason;
     callback attribute activeHardwareFaults;
     callback attribute activeRadioFaults;
@@ -6478,10 +6457,10 @@
   server cluster SoftwareDiagnostics {
     emits event SoftwareFault;
     callback attribute threadMetrics;
-    callback attribute currentHeapFree default = 0x0000000000000000;
-    callback attribute currentHeapUsed default = 0x0000000000000000;
-    callback attribute currentHeapHighWatermark default = 0x0000000000000000;
-    callback attribute featureMap default = 1;
+    callback attribute currentHeapFree;
+    callback attribute currentHeapUsed;
+    callback attribute currentHeapHighWatermark;
+    callback attribute featureMap;
     ram      attribute clusterRevision default = 1;
 
     handle command ResetWatermarks;
@@ -6490,11 +6469,11 @@
   server cluster ThreadNetworkDiagnostics {
     callback attribute channel;
     callback attribute routingRole;
-    callback attribute networkName default = "0";
-    callback attribute panId default = 0x0000;
-    callback attribute extendedPanId default = 0x0000000000000000;
+    callback attribute networkName;
+    callback attribute panId;
+    callback attribute extendedPanId;
     callback attribute meshLocalPrefix;
-    callback attribute overrunCount default = 0x0000000000000000;
+    callback attribute overrunCount;
     callback attribute neighborTable;
     callback attribute routeTable;
     callback attribute partitionId;
@@ -6502,53 +6481,53 @@
     callback attribute dataVersion;
     callback attribute stableDataVersion;
     callback attribute leaderRouterId;
-    callback attribute detachedRoleCount default = 0x0000;
-    callback attribute childRoleCount default = 0x0000;
-    callback attribute routerRoleCount default = 0x0000;
-    callback attribute leaderRoleCount default = 0x0000;
-    callback attribute attachAttemptCount default = 0x0000;
-    callback attribute partitionIdChangeCount default = 0x0000;
-    callback attribute betterPartitionAttachAttemptCount default = 0x0000;
-    callback attribute parentChangeCount default = 0x0000;
-    callback attribute txTotalCount default = 0x0000;
-    callback attribute txUnicastCount default = 0x0000;
-    callback attribute txBroadcastCount default = 0x0000;
-    callback attribute txAckRequestedCount default = 0x0000;
-    callback attribute txAckedCount default = 0x0000;
-    callback attribute txNoAckRequestedCount default = 0x0000;
-    callback attribute txDataCount default = 0x0000;
-    callback attribute txDataPollCount default = 0x0000;
-    callback attribute txBeaconCount default = 0x0000;
-    callback attribute txBeaconRequestCount default = 0x0000;
-    callback attribute txOtherCount default = 0x0000;
-    callback attribute txRetryCount default = 0x0000;
-    callback attribute txDirectMaxRetryExpiryCount default = 0x0000;
-    callback attribute txIndirectMaxRetryExpiryCount default = 0x0000;
-    callback attribute txErrCcaCount default = 0x0000;
-    callback attribute txErrAbortCount default = 0x0000;
-    callback attribute txErrBusyChannelCount default = 0x0000;
-    callback attribute rxTotalCount default = 0x0000;
-    callback attribute rxUnicastCount default = 0x0000;
-    callback attribute rxBroadcastCount default = 0x0000;
-    callback attribute rxDataCount default = 0x0000;
-    callback attribute rxDataPollCount default = 0x0000;
-    callback attribute rxBeaconCount default = 0x0000;
-    callback attribute rxBeaconRequestCount default = 0x0000;
-    callback attribute rxOtherCount default = 0x0000;
-    callback attribute rxAddressFilteredCount default = 0x0000;
-    callback attribute rxDestAddrFilteredCount default = 0x0000;
-    callback attribute rxDuplicatedCount default = 0x0000;
-    callback attribute rxErrNoFrameCount default = 0x0000;
-    callback attribute rxErrUnknownNeighborCount default = 0x0000;
-    callback attribute rxErrInvalidSrcAddrCount default = 0x0000;
-    callback attribute rxErrSecCount default = 0x0000;
-    callback attribute rxErrFcsCount default = 0x0000;
-    callback attribute rxErrOtherCount default = 0x0000;
-    callback attribute activeTimestamp default = 0x0000000000000000;
-    callback attribute pendingTimestamp default = 0x0000000000000000;
-    callback attribute delay default = 0x0000;
+    callback attribute detachedRoleCount;
+    callback attribute childRoleCount;
+    callback attribute routerRoleCount;
+    callback attribute leaderRoleCount;
+    callback attribute attachAttemptCount;
+    callback attribute partitionIdChangeCount;
+    callback attribute betterPartitionAttachAttemptCount;
+    callback attribute parentChangeCount;
+    callback attribute txTotalCount;
+    callback attribute txUnicastCount;
+    callback attribute txBroadcastCount;
+    callback attribute txAckRequestedCount;
+    callback attribute txAckedCount;
+    callback attribute txNoAckRequestedCount;
+    callback attribute txDataCount;
+    callback attribute txDataPollCount;
+    callback attribute txBeaconCount;
+    callback attribute txBeaconRequestCount;
+    callback attribute txOtherCount;
+    callback attribute txRetryCount;
+    callback attribute txDirectMaxRetryExpiryCount;
+    callback attribute txIndirectMaxRetryExpiryCount;
+    callback attribute txErrCcaCount;
+    callback attribute txErrAbortCount;
+    callback attribute txErrBusyChannelCount;
+    callback attribute rxTotalCount;
+    callback attribute rxUnicastCount;
+    callback attribute rxBroadcastCount;
+    callback attribute rxDataCount;
+    callback attribute rxDataPollCount;
+    callback attribute rxBeaconCount;
+    callback attribute rxBeaconRequestCount;
+    callback attribute rxOtherCount;
+    callback attribute rxAddressFilteredCount;
+    callback attribute rxDestAddrFilteredCount;
+    callback attribute rxDuplicatedCount;
+    callback attribute rxErrNoFrameCount;
+    callback attribute rxErrUnknownNeighborCount;
+    callback attribute rxErrInvalidSrcAddrCount;
+    callback attribute rxErrSecCount;
+    callback attribute rxErrFcsCount;
+    callback attribute rxErrOtherCount;
+    callback attribute activeTimestamp;
+    callback attribute pendingTimestamp;
+    callback attribute delay;
     callback attribute securityPolicy;
-    callback attribute channelPage0Mask default = "0x0000";
+    callback attribute channelPage0Mask;
     callback attribute operationalDatasetComponents;
     callback attribute activeNetworkFaultsList;
     ram      attribute featureMap default = 0x000F;
@@ -6564,16 +6543,16 @@
     callback attribute bssid;
     callback attribute securityType;
     callback attribute wiFiVersion;
-    callback attribute channelNumber default = 0x0000;
-    callback attribute rssi default = 0x00;
-    callback attribute beaconLostCount default = 0x00000000;
-    callback attribute beaconRxCount default = 0x00000000;
-    callback attribute packetMulticastRxCount default = 0x00000000;
-    callback attribute packetMulticastTxCount default = 0x00000000;
-    callback attribute packetUnicastRxCount default = 0x00000000;
-    callback attribute packetUnicastTxCount default = 0x00000000;
-    callback attribute currentMaxRate default = 0x0000000000000000;
-    callback attribute overrunCount default = 0x0000000000000000;
+    callback attribute channelNumber;
+    callback attribute rssi;
+    callback attribute beaconLostCount;
+    callback attribute beaconRxCount;
+    callback attribute packetMulticastRxCount;
+    callback attribute packetMulticastTxCount;
+    callback attribute packetUnicastRxCount;
+    callback attribute packetUnicastTxCount;
+    callback attribute currentMaxRate;
+    callback attribute overrunCount;
     ram      attribute featureMap default = 3;
     ram      attribute clusterRevision default = 1;
 
@@ -6582,14 +6561,14 @@
 
   server cluster EthernetNetworkDiagnostics {
     callback attribute PHYRate;
-    callback attribute fullDuplex default = 0x00;
-    callback attribute packetRxCount default = 0x0000000000000000;
-    callback attribute packetTxCount default = 0x0000000000000000;
-    callback attribute txErrCount default = 0x0000000000000000;
-    callback attribute collisionCount default = 0x0000000000000000;
-    callback attribute overrunCount default = 0x0000000000000000;
-    callback attribute carrierDetect default = 0x00;
-    callback attribute timeSinceReset default = 0x0000000000000000;
+    callback attribute fullDuplex;
+    callback attribute packetRxCount;
+    callback attribute packetTxCount;
+    callback attribute txErrCount;
+    callback attribute collisionCount;
+    callback attribute overrunCount;
+    callback attribute carrierDetect;
+    callback attribute timeSinceReset;
     ram      attribute featureMap default = 3;
     ram      attribute clusterRevision default = 1;
 
@@ -6603,15 +6582,15 @@
     emits event TimeFailure;
     emits event MissingTrustedTimeSource;
     callback attribute UTCTime;
-    callback attribute granularity default = 0x00;
+    callback attribute granularity;
     ram      attribute timeSource default = 0x00;
     callback attribute trustedTimeSource;
     callback attribute defaultNTP;
-    callback attribute timeZone default = 1;
+    callback attribute timeZone;
     callback attribute DSTOffset;
-    callback attribute localTime default = 1;
+    callback attribute localTime;
     ram      attribute timeZoneDatabase default = 0;
-    callback attribute timeZoneListMaxSize default = 3;
+    callback attribute timeZoneListMaxSize;
     callback attribute DSTOffsetListMaxSize;
     ram      attribute supportsDNSResolve default = true;
     callback attribute generatedCommandList;
@@ -6629,9 +6608,9 @@
   }
 
   server cluster AdministratorCommissioning {
-    callback attribute windowStatus default = 0;
-    callback attribute adminFabricIndex default = 1;
-    callback attribute adminVendorId default = 0;
+    callback attribute windowStatus;
+    callback attribute adminFabricIndex;
+    callback attribute adminVendorId;
     callback attribute generatedCommandList;
     callback attribute acceptedCommandList;
     callback attribute eventList;
@@ -6681,8 +6660,8 @@
     callback attribute acceptedCommandList;
     callback attribute eventList;
     callback attribute attributeList;
-    callback attribute featureMap default = 0;
-    callback attribute clusterRevision default = 1;
+    callback attribute featureMap;
+    callback attribute clusterRevision;
 
     handle command KeySetWrite;
     handle command KeySetRead;
@@ -6872,7 +6851,7 @@
     callback attribute eventList;
     callback attribute attributeList;
     ram      attribute featureMap default = 0;
-    callback attribute clusterRevision default = 2;
+    callback attribute clusterRevision;
   }
 
   server cluster Binding {
@@ -6935,7 +6914,7 @@
   server cluster ModeSelect {
     ram      attribute description default = "Coffee";
     ram      attribute standardNamespace default = 0;
-    callback attribute supportedModes default = 0;
+    callback attribute supportedModes;
     persist  attribute currentMode default = 0;
     persist  attribute startUpMode default = 0;
     persist  attribute onMode default = 255;
@@ -6957,7 +6936,7 @@
     callback attribute generatedCommandList;
     callback attribute acceptedCommandList;
     callback attribute attributeList;
-    callback attribute featureMap default = 0;
+    callback attribute featureMap;
     ram      attribute clusterRevision default = 2;
 
     handle command ChangeToMode;
@@ -6972,7 +6951,7 @@
     callback attribute generatedCommandList;
     callback attribute acceptedCommandList;
     callback attribute attributeList;
-    callback attribute featureMap default = 0;
+    callback attribute featureMap;
     ram      attribute clusterRevision default = 2;
 
     handle command ChangeToMode;
@@ -6999,7 +6978,7 @@
     callback attribute generatedCommandList;
     callback attribute acceptedCommandList;
     callback attribute attributeList;
-    callback attribute featureMap default = 0;
+    callback attribute featureMap;
     ram      attribute clusterRevision default = 2;
 
     handle command ChangeToMode;
@@ -7013,7 +6992,7 @@
     callback attribute generatedCommandList;
     callback attribute acceptedCommandList;
     callback attribute attributeList;
-    callback attribute featureMap default = 0;
+    callback attribute featureMap;
     ram      attribute clusterRevision default = 2;
 
     handle command ChangeToMode;
@@ -7052,7 +7031,7 @@
     callback attribute generatedCommandList;
     callback attribute acceptedCommandList;
     callback attribute attributeList;
-    callback attribute featureMap default = 0;
+    callback attribute featureMap;
     ram      attribute clusterRevision default = 2;
 
     handle command ChangeToMode;
@@ -7060,11 +7039,11 @@
   }
 
   server cluster AirQuality {
-    callback attribute airQuality default = 0;
+    callback attribute airQuality;
     callback attribute generatedCommandList;
     callback attribute acceptedCommandList;
     callback attribute attributeList;
-    callback attribute featureMap default = 0;
+    callback attribute featureMap;
     ram      attribute clusterRevision default = 1;
   }
 
@@ -7122,7 +7101,7 @@
     callback attribute acceptedCommandList;
     callback attribute eventList;
     callback attribute attributeList;
-    callback attribute featureMap default = 0;
+    callback attribute featureMap;
     ram      attribute clusterRevision default = 1;
   }
 
@@ -7152,14 +7131,14 @@
     emits event OperationalError;
     emits event OperationCompletion;
     callback attribute phaseList;
-    callback attribute currentPhase default = 0;
-    callback attribute countdownTime default = 0;
-    callback attribute operationalStateList default = 0;
-    callback attribute operationalState default = 0;
-    callback attribute operationalError default = 0;
-    callback attribute generatedCommandList default = 0;
-    callback attribute acceptedCommandList default = 0;
-    callback attribute attributeList default = 0;
+    callback attribute currentPhase;
+    callback attribute countdownTime;
+    callback attribute operationalStateList;
+    callback attribute operationalState;
+    callback attribute operationalError;
+    callback attribute generatedCommandList;
+    callback attribute acceptedCommandList;
+    callback attribute attributeList;
     ram      attribute featureMap default = 0;
     ram      attribute clusterRevision default = 1;
 
@@ -7171,14 +7150,14 @@
   server cluster HepaFilterMonitoring {
     callback attribute condition;
     callback attribute degradationDirection;
-    callback attribute changeIndication default = 0;
+    callback attribute changeIndication;
     callback attribute inPlaceIndicator;
     callback attribute lastChangedTime;
     callback attribute replacementProductList;
     callback attribute generatedCommandList;
     callback attribute acceptedCommandList;
     callback attribute attributeList;
-    callback attribute featureMap default = 7;
+    callback attribute featureMap;
     ram      attribute clusterRevision default = 1;
 
     handle command ResetCondition;
@@ -7187,14 +7166,14 @@
   server cluster ActivatedCarbonFilterMonitoring {
     callback attribute condition;
     callback attribute degradationDirection;
-    callback attribute changeIndication default = 0;
+    callback attribute changeIndication;
     callback attribute inPlaceIndicator;
     callback attribute lastChangedTime;
     callback attribute replacementProductList;
     callback attribute generatedCommandList;
     callback attribute acceptedCommandList;
     callback attribute attributeList;
-    callback attribute featureMap default = 7;
+    callback attribute featureMap;
     ram      attribute clusterRevision default = 1;
 
     handle command ResetCondition;
@@ -7505,192 +7484,192 @@
   }
 
   server cluster CarbonMonoxideConcentrationMeasurement {
-    callback attribute measuredValue default = 401;
-    callback attribute minMeasuredValue default = 50;
-    callback attribute maxMeasuredValue default = 1500;
-    callback attribute peakMeasuredValue default = 511;
-    callback attribute peakMeasuredValueWindow default = 3600;
-    callback attribute averageMeasuredValue default = 213;
-    callback attribute averageMeasuredValueWindow default = 3600;
-    callback attribute uncertainty default = 10;
-    callback attribute measurementUnit default = 1;
-    callback attribute measurementMedium default = 0;
-    callback attribute levelValue default = 3;
+    callback attribute measuredValue;
+    callback attribute minMeasuredValue;
+    callback attribute maxMeasuredValue;
+    callback attribute peakMeasuredValue;
+    callback attribute peakMeasuredValueWindow;
+    callback attribute averageMeasuredValue;
+    callback attribute averageMeasuredValueWindow;
+    callback attribute uncertainty;
+    callback attribute measurementUnit;
+    callback attribute measurementMedium;
+    callback attribute levelValue;
     callback attribute generatedCommandList;
     callback attribute acceptedCommandList;
     callback attribute attributeList;
-    callback attribute featureMap default = 0;
+    callback attribute featureMap;
     ram      attribute clusterRevision default = 3;
   }
 
   server cluster CarbonDioxideConcentrationMeasurement {
-    callback attribute measuredValue default = 458;
-    callback attribute minMeasuredValue default = 300;
-    callback attribute maxMeasuredValue default = 2000;
-    callback attribute peakMeasuredValue default = 523;
-    callback attribute peakMeasuredValueWindow default = 3600;
-    callback attribute averageMeasuredValue default = 421;
-    callback attribute averageMeasuredValueWindow default = 3600;
-    callback attribute uncertainty default = 5;
-    callback attribute measurementUnit default = 0;
-    callback attribute measurementMedium default = 0;
-    callback attribute levelValue default = 1;
+    callback attribute measuredValue;
+    callback attribute minMeasuredValue;
+    callback attribute maxMeasuredValue;
+    callback attribute peakMeasuredValue;
+    callback attribute peakMeasuredValueWindow;
+    callback attribute averageMeasuredValue;
+    callback attribute averageMeasuredValueWindow;
+    callback attribute uncertainty;
+    callback attribute measurementUnit;
+    callback attribute measurementMedium;
+    callback attribute levelValue;
     callback attribute generatedCommandList;
     callback attribute acceptedCommandList;
     callback attribute attributeList;
-    callback attribute featureMap default = 0;
+    callback attribute featureMap;
     ram      attribute clusterRevision default = 3;
   }
 
   server cluster NitrogenDioxideConcentrationMeasurement {
-    callback attribute measuredValue default = 3;
-    callback attribute minMeasuredValue default = 1;
-    callback attribute maxMeasuredValue default = 150;
-    callback attribute peakMeasuredValue default = 3;
-    callback attribute peakMeasuredValueWindow default = 120;
-    callback attribute averageMeasuredValue default = 3;
-    callback attribute averageMeasuredValueWindow default = 120;
-    callback attribute uncertainty default = 1;
-    callback attribute measurementUnit default = 1;
-    callback attribute measurementMedium default = 0;
-    callback attribute levelValue default = 1;
+    callback attribute measuredValue;
+    callback attribute minMeasuredValue;
+    callback attribute maxMeasuredValue;
+    callback attribute peakMeasuredValue;
+    callback attribute peakMeasuredValueWindow;
+    callback attribute averageMeasuredValue;
+    callback attribute averageMeasuredValueWindow;
+    callback attribute uncertainty;
+    callback attribute measurementUnit;
+    callback attribute measurementMedium;
+    callback attribute levelValue;
     callback attribute generatedCommandList;
     callback attribute acceptedCommandList;
     callback attribute attributeList;
-    callback attribute featureMap default = 0;
+    callback attribute featureMap;
     ram      attribute clusterRevision default = 3;
   }
 
   server cluster OzoneConcentrationMeasurement {
-    callback attribute measuredValue default = 10;
-    callback attribute minMeasuredValue default = 3;
-    callback attribute maxMeasuredValue default = 300;
-    callback attribute peakMeasuredValue default = 50;
-    callback attribute peakMeasuredValueWindow default = 3600;
-    callback attribute averageMeasuredValue default = 20;
-    callback attribute averageMeasuredValueWindow default = 3600;
-    callback attribute uncertainty default = 0;
-    callback attribute measurementUnit default = 0;
-    callback attribute measurementMedium default = 0;
-    callback attribute levelValue default = 1;
+    callback attribute measuredValue;
+    callback attribute minMeasuredValue;
+    callback attribute maxMeasuredValue;
+    callback attribute peakMeasuredValue;
+    callback attribute peakMeasuredValueWindow;
+    callback attribute averageMeasuredValue;
+    callback attribute averageMeasuredValueWindow;
+    callback attribute uncertainty;
+    callback attribute measurementUnit;
+    callback attribute measurementMedium;
+    callback attribute levelValue;
     callback attribute generatedCommandList;
     callback attribute acceptedCommandList;
     callback attribute attributeList;
-    callback attribute featureMap default = 0;
+    callback attribute featureMap;
     ram      attribute clusterRevision default = 3;
   }
 
   server cluster Pm25ConcentrationMeasurement {
-    callback attribute measuredValue default = 42;
-    callback attribute minMeasuredValue default = 1;
-    callback attribute maxMeasuredValue default = 400;
-    callback attribute peakMeasuredValue default = 90;
-    callback attribute peakMeasuredValueWindow default = 3600;
-    callback attribute averageMeasuredValue default = 35;
-    callback attribute averageMeasuredValueWindow default = 3600;
-    callback attribute uncertainty default = 4;
-    callback attribute measurementUnit default = 4;
-    callback attribute measurementMedium default = 0;
-    callback attribute levelValue default = 2;
+    callback attribute measuredValue;
+    callback attribute minMeasuredValue;
+    callback attribute maxMeasuredValue;
+    callback attribute peakMeasuredValue;
+    callback attribute peakMeasuredValueWindow;
+    callback attribute averageMeasuredValue;
+    callback attribute averageMeasuredValueWindow;
+    callback attribute uncertainty;
+    callback attribute measurementUnit;
+    callback attribute measurementMedium;
+    callback attribute levelValue;
     callback attribute generatedCommandList;
     callback attribute acceptedCommandList;
     callback attribute attributeList;
-    callback attribute featureMap default = 0;
+    callback attribute featureMap;
     ram      attribute clusterRevision default = 3;
   }
 
   server cluster FormaldehydeConcentrationMeasurement {
-    callback attribute measuredValue default = 10;
-    callback attribute minMeasuredValue default = 0;
-    callback attribute maxMeasuredValue default = 200;
-    callback attribute peakMeasuredValue default = 10;
-    callback attribute peakMeasuredValueWindow default = 7200;
-    callback attribute averageMeasuredValue default = 2;
-    callback attribute averageMeasuredValueWindow default = 7200;
-    callback attribute uncertainty default = 0;
-    callback attribute measurementUnit default = 3;
-    callback attribute measurementMedium default = 0;
-    callback attribute levelValue default = 2;
+    callback attribute measuredValue;
+    callback attribute minMeasuredValue;
+    callback attribute maxMeasuredValue;
+    callback attribute peakMeasuredValue;
+    callback attribute peakMeasuredValueWindow;
+    callback attribute averageMeasuredValue;
+    callback attribute averageMeasuredValueWindow;
+    callback attribute uncertainty;
+    callback attribute measurementUnit;
+    callback attribute measurementMedium;
+    callback attribute levelValue;
     callback attribute generatedCommandList;
     callback attribute acceptedCommandList;
     callback attribute attributeList;
-    callback attribute featureMap default = 0;
+    callback attribute featureMap;
     ram      attribute clusterRevision default = 3;
   }
 
   server cluster Pm1ConcentrationMeasurement {
-    callback attribute measuredValue default = 39;
-    callback attribute minMeasuredValue default = 1;
-    callback attribute maxMeasuredValue default = 400;
-    callback attribute peakMeasuredValue default = 70;
-    callback attribute peakMeasuredValueWindow default = 3600;
-    callback attribute averageMeasuredValue default = 41;
-    callback attribute averageMeasuredValueWindow default = 3600;
-    callback attribute uncertainty default = 4;
-    callback attribute measurementUnit default = 4;
-    callback attribute measurementMedium default = 0;
-    callback attribute levelValue default = 1;
+    callback attribute measuredValue;
+    callback attribute minMeasuredValue;
+    callback attribute maxMeasuredValue;
+    callback attribute peakMeasuredValue;
+    callback attribute peakMeasuredValueWindow;
+    callback attribute averageMeasuredValue;
+    callback attribute averageMeasuredValueWindow;
+    callback attribute uncertainty;
+    callback attribute measurementUnit;
+    callback attribute measurementMedium;
+    callback attribute levelValue;
     callback attribute generatedCommandList;
     callback attribute acceptedCommandList;
     callback attribute attributeList;
-    callback attribute featureMap default = 0;
+    callback attribute featureMap;
     ram      attribute clusterRevision default = 3;
   }
 
   server cluster Pm10ConcentrationMeasurement {
-    callback attribute measuredValue default = 7;
-    callback attribute minMeasuredValue default = 2;
-    callback attribute maxMeasuredValue default = 400;
-    callback attribute peakMeasuredValue default = 49;
-    callback attribute peakMeasuredValueWindow default = 3600;
-    callback attribute averageMeasuredValue default = 43;
-    callback attribute averageMeasuredValueWindow default = 3600;
-    callback attribute uncertainty default = 2;
-    callback attribute measurementUnit default = 4;
-    callback attribute measurementMedium default = 0;
-    callback attribute levelValue default = 1;
+    callback attribute measuredValue;
+    callback attribute minMeasuredValue;
+    callback attribute maxMeasuredValue;
+    callback attribute peakMeasuredValue;
+    callback attribute peakMeasuredValueWindow;
+    callback attribute averageMeasuredValue;
+    callback attribute averageMeasuredValueWindow;
+    callback attribute uncertainty;
+    callback attribute measurementUnit;
+    callback attribute measurementMedium;
+    callback attribute levelValue;
     callback attribute generatedCommandList;
     callback attribute acceptedCommandList;
     callback attribute attributeList;
-    callback attribute featureMap default = 0;
+    callback attribute featureMap;
     ram      attribute clusterRevision default = 3;
   }
 
   server cluster TotalVolatileOrganicCompoundsConcentrationMeasurement {
-    callback attribute measuredValue default = 5;
-    callback attribute minMeasuredValue default = 1;
-    callback attribute maxMeasuredValue default = 100;
-    callback attribute peakMeasuredValue default = 8;
-    callback attribute peakMeasuredValueWindow default = 3600;
-    callback attribute averageMeasuredValue default = 2;
-    callback attribute averageMeasuredValueWindow default = 3600;
-    callback attribute uncertainty default = 1;
-    callback attribute measurementUnit default = 1;
-    callback attribute measurementMedium default = 0;
-    callback attribute levelValue default = 1;
+    callback attribute measuredValue;
+    callback attribute minMeasuredValue;
+    callback attribute maxMeasuredValue;
+    callback attribute peakMeasuredValue;
+    callback attribute peakMeasuredValueWindow;
+    callback attribute averageMeasuredValue;
+    callback attribute averageMeasuredValueWindow;
+    callback attribute uncertainty;
+    callback attribute measurementUnit;
+    callback attribute measurementMedium;
+    callback attribute levelValue;
     callback attribute generatedCommandList;
     callback attribute acceptedCommandList;
     callback attribute attributeList;
-    callback attribute featureMap default = 0;
+    callback attribute featureMap;
     ram      attribute clusterRevision default = 3;
   }
 
   server cluster RadonConcentrationMeasurement {
-    callback attribute measuredValue default = 10;
-    callback attribute minMeasuredValue default = 5;
-    callback attribute maxMeasuredValue default = 100;
-    callback attribute peakMeasuredValue default = 36;
-    callback attribute peakMeasuredValueWindow default = 3600;
-    callback attribute averageMeasuredValue default = 20;
-    callback attribute averageMeasuredValueWindow default = 3600;
-    callback attribute uncertainty default = 0;
-    callback attribute measurementUnit default = 0;
-    callback attribute measurementMedium default = 0;
-    callback attribute levelValue default = 3;
+    callback attribute measuredValue;
+    callback attribute minMeasuredValue;
+    callback attribute maxMeasuredValue;
+    callback attribute peakMeasuredValue;
+    callback attribute peakMeasuredValueWindow;
+    callback attribute averageMeasuredValue;
+    callback attribute averageMeasuredValueWindow;
+    callback attribute uncertainty;
+    callback attribute measurementUnit;
+    callback attribute measurementMedium;
+    callback attribute levelValue;
     callback attribute generatedCommandList;
     callback attribute acceptedCommandList;
     callback attribute attributeList;
-    callback attribute featureMap default = 0;
+    callback attribute featureMap;
     ram      attribute clusterRevision default = 3;
   }
 
@@ -7943,7 +7922,7 @@
     callback attribute eventList;
     callback attribute attributeList;
     ram      attribute featureMap default = 0;
-    callback attribute clusterRevision default = 2;
+    callback attribute clusterRevision;
   }
 
   server cluster PowerSource {
@@ -7984,7 +7963,7 @@
     callback attribute eventList;
     callback attribute attributeList;
     ram      attribute featureMap default = 0;
-    callback attribute clusterRevision default = 2;
+    callback attribute clusterRevision;
   }
 
   server cluster NetworkCommissioning {
