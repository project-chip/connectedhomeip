--- conflicted
+++ resolved
@@ -3638,8 +3638,6 @@
   command ResetCondition(): DefaultSuccess = 0;
 }
 
-<<<<<<< HEAD
-=======
 /** This cluster provides a mechanism for querying data about the electrical energy imported or provided by the server. */
 provisional cluster ElectricalEnergyMeasurement = 145 {
   revision 1;
@@ -3719,7 +3717,6 @@
   readonly attribute int16u clusterRevision = 65533;
 }
 
->>>>>>> 893c6e56
 /** Electric Vehicle Supply Equipment (EVSE) is equipment used to charge an Electric Vehicle (EV) or Plug-In Hybrid Electric Vehicle. This cluster provides an interface to the functionality of Electric Vehicle Supply Equipment (EVSE) management. */
 provisional cluster EnergyEvse = 153 {
   revision 1; // NOTE: Default/not specifically set
@@ -7309,12 +7306,6 @@
     handle command ResetCondition;
   }
 
-<<<<<<< HEAD
-  server cluster EnergyEvse {
-    callback attribute state;
-    callback attribute supplyState;
-    callback attribute faultState;
-=======
   server cluster ElectricalEnergyMeasurement {
     emits event CumulativeEnergyMeasured;
     emits event PeriodicEnergyMeasured;
@@ -7335,7 +7326,6 @@
     callback attribute state default = 0;
     callback attribute supplyState default = 0;
     callback attribute faultState default = 0;
->>>>>>> 893c6e56
     callback attribute chargingEnabledUntil default = 0;
     callback attribute dischargingEnabledUntil default = 0;
     callback attribute circuitCapacity default = 0;
@@ -7354,17 +7344,10 @@
     callback attribute stateOfCharge;
     callback attribute batteryCapacity;
     callback attribute vehicleID;
-<<<<<<< HEAD
-    callback attribute sessionID default = 0;
-    callback attribute sessionDuration default = 0;
-    callback attribute sessionEnergyCharged default = 0;
-    callback attribute sessionEnergyDischarged default = 0;
-=======
     callback attribute sessionID;
     callback attribute sessionDuration;
     callback attribute sessionEnergyCharged;
     callback attribute sessionEnergyDischarged;
->>>>>>> 893c6e56
     callback attribute generatedCommandList;
     callback attribute acceptedCommandList;
     callback attribute eventList;
