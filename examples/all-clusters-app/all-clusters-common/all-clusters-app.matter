--- conflicted
+++ resolved
@@ -7942,19 +7942,12 @@
   }
 
   server cluster EnergyEvse {
-<<<<<<< HEAD
-    callback attribute state default = 0;
-    callback attribute supplyState default = 0;
-    callback attribute faultState default = 0;
-    callback attribute chargingEnabledUntil default = 0;
-    callback attribute dischargingEnabledUntil default = 0;
-    callback attribute circuitCapacity default = 0;
-    callback attribute minimumChargeCurrent default = 6000;
-    callback attribute maximumChargeCurrent default = 0;
-    callback attribute maximumDischargeCurrent default = 0;
-    callback attribute userMaximumChargeCurrent default = 0;
-    callback attribute randomizationDelayWindow default = 600;
-=======
+    emits event EVConnected;
+    emits event EVNotDetected;
+    emits event EnergyTransferStarted;
+    emits event EnergyTransferStopped;
+    emits event Fault;
+    emits event RFID;
     callback attribute state;
     callback attribute supplyState;
     callback attribute faultState;
@@ -7966,9 +7959,6 @@
     callback attribute maximumDischargeCurrent;
     callback attribute userMaximumChargeCurrent;
     callback attribute randomizationDelayWindow;
-    callback attribute numberOfWeeklyTargets default = 0;
-    callback attribute numberOfDailyTargets default = 1;
->>>>>>> e04030e6
     callback attribute nextChargeStartTime;
     callback attribute nextChargeTargetTime;
     callback attribute nextChargeRequiredEnergy;
@@ -8112,13 +8102,6 @@
     ram      attribute clusterRevision default = 6;
 
     handle command SetpointRaiseLower;
-    handle command SetActiveScheduleRequest;
-    handle command SetActivePresetRequest;
-    handle command StartPresetsSchedulesEditRequest;
-    handle command CancelPresetsSchedulesEditRequest;
-    handle command CommitPresetsSchedulesRequest;
-    handle command CancelSetActivePresetRequest;
-    handle command SetTemperatureSetpointHoldPolicy;
   }
 
   server cluster FanControl {
