--- conflicted
+++ resolved
@@ -2488,19 +2488,9 @@
 }
 
 server cluster PressureMeasurement = 1027 {
-<<<<<<< HEAD
-  bitmap PressureFeature : BITMAP32 {
-    kExt = 0x1;
-  }
-
-  readonly attribute int16s measuredValue = 0;
-  readonly attribute int16s minMeasuredValue = 1;
-  readonly attribute int16s maxMeasuredValue = 2;
-=======
   readonly attribute nullable int16s measuredValue = 0;
   readonly attribute nullable int16s minMeasuredValue = 1;
   readonly attribute nullable int16s maxMeasuredValue = 2;
->>>>>>> 235a4ac3
   readonly global attribute int16u clusterRevision = 65533;
 }
 
@@ -3596,4 +3586,4 @@
 
 endpoint 65534 {
   server  cluster NetworkCommissioning;
-}
+}