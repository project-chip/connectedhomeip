// This IDL was generated automatically by ZAP.
// It is for view/code review purposes only.

enum AreaTypeTag : enum8 {
  kAisle = 0;
  kAttic = 1;
  kBackDoor = 2;
  kBackYard = 3;
  kBalcony = 4;
  kBallroom = 5;
  kBathroom = 6;
  kBedroom = 7;
  kBorder = 8;
  kBoxroom = 9;
  kBreakfastRoom = 10;
  kCarport = 11;
  kCellar = 12;
  kCloakroom = 13;
  kCloset = 14;
  kConservatory = 15;
  kCorridor = 16;
  kCraftRoom = 17;
  kCupboard = 18;
  kDeck = 19;
  kDen = 20;
  kDining = 21;
  kDrawingRoom = 22;
  kDressingRoom = 23;
  kDriveway = 24;
  kElevator = 25;
  kEnsuite = 26;
  kEntrance = 27;
  kEntryway = 28;
  kFamilyRoom = 29;
  kFoyer = 30;
  kFrontDoor = 31;
  kFrontYard = 32;
  kGameRoom = 33;
  kGarage = 34;
  kGarageDoor = 35;
  kGarden = 36;
  kGardenDoor = 37;
  kGuestBathroom = 38;
  kGuestBedroom = 39;
  kGuestRestroom = 40;
  kGuestRoom = 41;
  kGym = 42;
  kHallway = 43;
  kHearthRoom = 44;
  kKidsRoom = 45;
  kKidsBedroom = 46;
  kKitchen = 47;
  kLarder = 48;
  kLaundryRoom = 49;
  kLawn = 50;
  kLibrary = 51;
  kLivingRoom = 52;
  kLounge = 53;
  kMediaTVRoom = 54;
  kMudRoom = 55;
  kMusicRoom = 56;
  kNursery = 57;
  kOffice = 58;
  kOutdoorKitchen = 59;
  kOutside = 60;
  kPantry = 61;
  kParkingLot = 62;
  kParlor = 63;
  kPatio = 64;
  kPlayRoom = 65;
  kPoolRoom = 66;
  kPorch = 67;
  kPrimaryBathroom = 68;
  kPrimaryBedroom = 69;
  kRamp = 70;
  kReceptionRoom = 71;
  kRecreationRoom = 72;
  kRestroom = 73;
  kRoof = 74;
  kSauna = 75;
  kScullery = 76;
  kSewingRoom = 77;
  kShed = 78;
  kSideDoor = 79;
  kSideYard = 80;
  kSittingRoom = 81;
  kSnug = 82;
  kSpa = 83;
  kStaircase = 84;
  kSteamRoom = 85;
  kStorageRoom = 86;
  kStudio = 87;
  kStudy = 88;
  kSunRoom = 89;
  kSwimmingPool = 90;
  kTerrace = 91;
  kUtilityRoom = 92;
  kWard = 93;
  kWorkshop = 94;
}

enum AtomicRequestTypeEnum : enum8 {
  kBeginWrite = 0;
  kCommitWrite = 1;
  kRollbackWrite = 2;
}

enum FloorSurfaceTag : enum8 {
  kCarpet = 0;
  kCeramic = 1;
  kConcrete = 2;
  kCork = 3;
  kDeepCarpet = 4;
  kDirt = 5;
  kEngineeredWood = 6;
  kGlass = 7;
  kGrass = 8;
  kHardwood = 9;
  kLaminate = 10;
  kLinoleum = 11;
  kMat = 12;
  kMetal = 13;
  kPlastic = 14;
  kPolishedConcrete = 15;
  kRubber = 16;
  kRug = 17;
  kSand = 18;
  kStone = 19;
  kTatami = 20;
  kTerrazzo = 21;
  kTile = 22;
  kVinyl = 23;
}

enum LandmarkTag : enum8 {
  kAirConditioner = 0;
  kAirPurifier = 1;
  kBackDoor = 2;
  kBarStool = 3;
  kBathMat = 4;
  kBathtub = 5;
  kBed = 6;
  kBookshelf = 7;
  kChair = 8;
  kChristmasTree = 9;
  kCoatRack = 10;
  kCoffeeTable = 11;
  kCookingRange = 12;
  kCouch = 13;
  kCountertop = 14;
  kCradle = 15;
  kCrib = 16;
  kDesk = 17;
  kDiningTable = 18;
  kDishwasher = 19;
  kDoor = 20;
  kDresser = 21;
  kLaundryDryer = 22;
  kFan = 23;
  kFireplace = 24;
  kFreezer = 25;
  kFrontDoor = 26;
  kHighChair = 27;
  kKitchenIsland = 28;
  kLamp = 29;
  kLitterBox = 30;
  kMirror = 31;
  kNightstand = 32;
  kOven = 33;
  kPetBed = 34;
  kPetBowl = 35;
  kPetCrate = 36;
  kRefrigerator = 37;
  kScratchingPost = 38;
  kShoeRack = 39;
  kShower = 40;
  kSideDoor = 41;
  kSink = 42;
  kSofa = 43;
  kStove = 44;
  kTable = 45;
  kToilet = 46;
  kTrashCan = 47;
  kLaundryWasher = 48;
  kWindow = 49;
  kWineCooler = 50;
}

enum PositionTag : enum8 {
  kLeft = 0;
  kRight = 1;
  kTop = 2;
  kBottom = 3;
  kMiddle = 4;
  kRow = 5;
  kColumn = 6;
}

enum RelativePositionTag : enum8 {
  kUnder = 0;
  kNextTo = 1;
  kAround = 2;
  kOn = 3;
  kAbove = 4;
  kFrontOf = 5;
  kBehind = 6;
}

enum TestGlobalEnum : enum8 {
  kSomeValue = 0;
  kSomeOtherValue = 1;
  kFinalValue = 2;
}

enum ThreeLevelAutoEnum : enum8 {
  kAuto = 0;
  kLow = 1;
  kMedium = 2;
  kHigh = 3;
}

bitmap TestGlobalBitmap : bitmap32 {
  kFirstBit = 0x1;
  kSecondBit = 0x2;
}

struct TestGlobalStruct {
  char_string<128> name = 0;
  nullable TestGlobalBitmap myBitmap = 1;
  optional nullable TestGlobalEnum myEnum = 2;
}

struct LocationDescriptorStruct {
  char_string<128> locationName = 0;
  nullable int16s floorNumber = 1;
  nullable AreaTypeTag areaType = 2;
}

struct AtomicAttributeStatusStruct {
  attrib_id attributeID = 0;
  status statusCode = 1;
}

/** Attributes and commands for putting a device into Identification mode (e.g. flashing a light). */
cluster Identify = 3 {
  revision 4;

  enum EffectIdentifierEnum : enum8 {
    kBlink = 0;
    kBreathe = 1;
    kOkay = 2;
    kChannelChange = 11;
    kFinishEffect = 254;
    kStopEffect = 255;
  }

  enum EffectVariantEnum : enum8 {
    kDefault = 0;
  }

  enum IdentifyTypeEnum : enum8 {
    kNone = 0;
    kLightOutput = 1;
    kVisibleIndicator = 2;
    kAudibleBeep = 3;
    kDisplay = 4;
    kActuator = 5;
  }

  attribute int16u identifyTime = 0;
  readonly attribute IdentifyTypeEnum identifyType = 1;
  readonly attribute command_id generatedCommandList[] = 65528;
  readonly attribute command_id acceptedCommandList[] = 65529;
  readonly attribute event_id eventList[] = 65530;
  readonly attribute attrib_id attributeList[] = 65531;
  readonly attribute bitmap32 featureMap = 65532;
  readonly attribute int16u clusterRevision = 65533;

  request struct IdentifyRequest {
    int16u identifyTime = 0;
  }

  request struct TriggerEffectRequest {
    EffectIdentifierEnum effectIdentifier = 0;
    EffectVariantEnum effectVariant = 1;
  }

  /** Command description for Identify */
  command access(invoke: manage) Identify(IdentifyRequest): DefaultSuccess = 0;
  /** Command description for TriggerEffect */
  command access(invoke: manage) TriggerEffect(TriggerEffectRequest): DefaultSuccess = 64;
}

/** Attributes and commands for group configuration and manipulation. */
cluster Groups = 4 {
  revision 4;

  bitmap Feature : bitmap32 {
    kGroupNames = 0x1;
  }

  bitmap NameSupportBitmap : bitmap8 {
    kGroupNames = 0x80;
  }

  readonly attribute NameSupportBitmap nameSupport = 0;
  readonly attribute command_id generatedCommandList[] = 65528;
  readonly attribute command_id acceptedCommandList[] = 65529;
  readonly attribute event_id eventList[] = 65530;
  readonly attribute attrib_id attributeList[] = 65531;
  readonly attribute bitmap32 featureMap = 65532;
  readonly attribute int16u clusterRevision = 65533;

  request struct AddGroupRequest {
    group_id groupID = 0;
    char_string<16> groupName = 1;
  }

  response struct AddGroupResponse = 0 {
    enum8 status = 0;
    group_id groupID = 1;
  }

  request struct ViewGroupRequest {
    group_id groupID = 0;
  }

  response struct ViewGroupResponse = 1 {
    enum8 status = 0;
    group_id groupID = 1;
    char_string<16> groupName = 2;
  }

  request struct GetGroupMembershipRequest {
    group_id groupList[] = 0;
  }

  response struct GetGroupMembershipResponse = 2 {
    nullable int8u capacity = 0;
    group_id groupList[] = 1;
  }

  request struct RemoveGroupRequest {
    group_id groupID = 0;
  }

  response struct RemoveGroupResponse = 3 {
    enum8 status = 0;
    group_id groupID = 1;
  }

  request struct AddGroupIfIdentifyingRequest {
    group_id groupID = 0;
    char_string<16> groupName = 1;
  }

  /** Command description for AddGroup */
  fabric command access(invoke: manage) AddGroup(AddGroupRequest): AddGroupResponse = 0;
  /** Command description for ViewGroup */
  fabric command ViewGroup(ViewGroupRequest): ViewGroupResponse = 1;
  /** Command description for GetGroupMembership */
  fabric command GetGroupMembership(GetGroupMembershipRequest): GetGroupMembershipResponse = 2;
  /** Command description for RemoveGroup */
  fabric command access(invoke: manage) RemoveGroup(RemoveGroupRequest): RemoveGroupResponse = 3;
  /** Command description for RemoveAllGroups */
  fabric command access(invoke: manage) RemoveAllGroups(): DefaultSuccess = 4;
  /** Command description for AddGroupIfIdentifying */
  fabric command access(invoke: manage) AddGroupIfIdentifying(AddGroupIfIdentifyingRequest): DefaultSuccess = 5;
}

/** Attributes and commands for switching devices between 'On' and 'Off' states. */
cluster OnOff = 6 {
  revision 6;

  enum DelayedAllOffEffectVariantEnum : enum8 {
    kDelayedOffFastFade = 0;
    kNoFade = 1;
    kDelayedOffSlowFade = 2;
  }

  enum DyingLightEffectVariantEnum : enum8 {
    kDyingLightFadeOff = 0;
  }

  enum EffectIdentifierEnum : enum8 {
    kDelayedAllOff = 0;
    kDyingLight = 1;
  }

  enum StartUpOnOffEnum : enum8 {
    kOff = 0;
    kOn = 1;
    kToggle = 2;
  }

  bitmap Feature : bitmap32 {
    kLighting = 0x1;
    kDeadFrontBehavior = 0x2;
    kOffOnly = 0x4;
  }

  bitmap OnOffControlBitmap : bitmap8 {
    kAcceptOnlyWhenOn = 0x1;
  }

  readonly attribute boolean onOff = 0;
  readonly attribute optional boolean globalSceneControl = 16384;
  attribute optional int16u onTime = 16385;
  attribute optional int16u offWaitTime = 16386;
  attribute access(write: manage) optional nullable StartUpOnOffEnum startUpOnOff = 16387;
  readonly attribute command_id generatedCommandList[] = 65528;
  readonly attribute command_id acceptedCommandList[] = 65529;
  readonly attribute event_id eventList[] = 65530;
  readonly attribute attrib_id attributeList[] = 65531;
  readonly attribute bitmap32 featureMap = 65532;
  readonly attribute int16u clusterRevision = 65533;

  request struct OffWithEffectRequest {
    EffectIdentifierEnum effectIdentifier = 0;
    enum8 effectVariant = 1;
  }

  request struct OnWithTimedOffRequest {
    OnOffControlBitmap onOffControl = 0;
    int16u onTime = 1;
    int16u offWaitTime = 2;
  }

  /** On receipt of this command, a device SHALL enter its ‘Off’ state. This state is device dependent, but it is recommended that it is used for power off or similar functions. On receipt of the Off command, the OnTime attribute SHALL be set to 0. */
  command Off(): DefaultSuccess = 0;
  /** On receipt of this command, a device SHALL enter its ‘On’ state. This state is device dependent, but it is recommended that it is used for power on or similar functions. On receipt of the On command, if the value of the OnTime attribute is equal to 0, the device SHALL set the OffWaitTime attribute to 0. */
  command On(): DefaultSuccess = 1;
  /** On receipt of this command, if a device is in its ‘Off’ state it SHALL enter its ‘On’ state. Otherwise, if it is in its ‘On’ state it SHALL enter its ‘Off’ state. On receipt of the Toggle command, if the value of the OnOff attribute is equal to FALSE and if the value of the OnTime attribute is equal to 0, the device SHALL set the OffWaitTime attribute to 0. If the value of the OnOff attribute is equal to TRUE, the OnTime attribute SHALL be set to 0. */
  command Toggle(): DefaultSuccess = 2;
  /** The OffWithEffect command allows devices to be turned off using enhanced ways of fading. */
  command OffWithEffect(OffWithEffectRequest): DefaultSuccess = 64;
  /** The OnWithRecallGlobalScene command allows the recall of the settings when the device was turned off. */
  command OnWithRecallGlobalScene(): DefaultSuccess = 65;
  /** The OnWithTimedOff command allows devices to be turned on for a specific duration with a guarded off duration so that SHOULD the device be subsequently switched off, further OnWithTimedOff commands, received during this time, are prevented from turning the devices back on. */
  command OnWithTimedOff(OnWithTimedOffRequest): DefaultSuccess = 66;
}

/** Attributes and commands for switching devices between 'On' and 'Off' states. */
cluster OnOff = 6 {
  revision 6;

  enum DelayedAllOffEffectVariantEnum : enum8 {
    kDelayedOffFastFade = 0;
    kNoFade = 1;
    kDelayedOffSlowFade = 2;
  }

  enum DyingLightEffectVariantEnum : enum8 {
    kDyingLightFadeOff = 0;
  }

  enum EffectIdentifierEnum : enum8 {
    kDelayedAllOff = 0;
    kDyingLight = 1;
  }

  enum StartUpOnOffEnum : enum8 {
    kOff = 0;
    kOn = 1;
    kToggle = 2;
  }

  bitmap Feature : bitmap32 {
    kLighting = 0x1;
    kDeadFrontBehavior = 0x2;
    kOffOnly = 0x4;
  }

  bitmap OnOffControlBitmap : bitmap8 {
    kAcceptOnlyWhenOn = 0x1;
  }

  readonly attribute boolean onOff = 0;
  readonly attribute optional boolean globalSceneControl = 16384;
  attribute optional int16u onTime = 16385;
  attribute optional int16u offWaitTime = 16386;
  attribute access(write: manage) optional nullable StartUpOnOffEnum startUpOnOff = 16387;
  readonly attribute command_id generatedCommandList[] = 65528;
  readonly attribute command_id acceptedCommandList[] = 65529;
  readonly attribute event_id eventList[] = 65530;
  readonly attribute attrib_id attributeList[] = 65531;
  readonly attribute bitmap32 featureMap = 65532;
  readonly attribute int16u clusterRevision = 65533;

  request struct OffWithEffectRequest {
    EffectIdentifierEnum effectIdentifier = 0;
    enum8 effectVariant = 1;
  }

  request struct OnWithTimedOffRequest {
    OnOffControlBitmap onOffControl = 0;
    int16u onTime = 1;
    int16u offWaitTime = 2;
  }

  /** On receipt of this command, a device SHALL enter its ‘Off’ state. This state is device dependent, but it is recommended that it is used for power off or similar functions. On receipt of the Off command, the OnTime attribute SHALL be set to 0. */
  command Off(): DefaultSuccess = 0;
  /** On receipt of this command, a device SHALL enter its ‘On’ state. This state is device dependent, but it is recommended that it is used for power on or similar functions. On receipt of the On command, if the value of the OnTime attribute is equal to 0, the device SHALL set the OffWaitTime attribute to 0. */
  command On(): DefaultSuccess = 1;
  /** On receipt of this command, if a device is in its ‘Off’ state it SHALL enter its ‘On’ state. Otherwise, if it is in its ‘On’ state it SHALL enter its ‘Off’ state. On receipt of the Toggle command, if the value of the OnOff attribute is equal to FALSE and if the value of the OnTime attribute is equal to 0, the device SHALL set the OffWaitTime attribute to 0. If the value of the OnOff attribute is equal to TRUE, the OnTime attribute SHALL be set to 0. */
  command Toggle(): DefaultSuccess = 2;
  /** The OffWithEffect command allows devices to be turned off using enhanced ways of fading. */
  command OffWithEffect(OffWithEffectRequest): DefaultSuccess = 64;
  /** The OnWithRecallGlobalScene command allows the recall of the settings when the device was turned off. */
  command OnWithRecallGlobalScene(): DefaultSuccess = 65;
  /** The OnWithTimedOff command allows devices to be turned on for a specific duration with a guarded off duration so that SHOULD the device be subsequently switched off, further OnWithTimedOff commands, received during this time, are prevented from turning the devices back on. */
  command OnWithTimedOff(OnWithTimedOffRequest): DefaultSuccess = 66;
}

/** Attributes and commands for controlling devices that can be set to a level between fully 'On' and fully 'Off.' */
cluster LevelControl = 8 {
  revision 6;

  enum MoveModeEnum : enum8 {
    kUp = 0;
    kDown = 1;
  }

  enum StepModeEnum : enum8 {
    kUp = 0;
    kDown = 1;
  }

  bitmap Feature : bitmap32 {
    kOnOff = 0x1;
    kLighting = 0x2;
    kFrequency = 0x4;
  }

  bitmap OptionsBitmap : bitmap8 {
    kExecuteIfOff = 0x1;
    kCoupleColorTempToLevel = 0x2;
  }

  readonly attribute nullable int8u currentLevel = 0;
  readonly attribute optional int16u remainingTime = 1;
  readonly attribute optional int8u minLevel = 2;
  readonly attribute optional int8u maxLevel = 3;
  readonly attribute optional int16u currentFrequency = 4;
  readonly attribute optional int16u minFrequency = 5;
  readonly attribute optional int16u maxFrequency = 6;
  attribute OptionsBitmap options = 15;
  attribute optional int16u onOffTransitionTime = 16;
  attribute nullable int8u onLevel = 17;
  attribute optional nullable int16u onTransitionTime = 18;
  attribute optional nullable int16u offTransitionTime = 19;
  attribute optional nullable int8u defaultMoveRate = 20;
  attribute access(write: manage) optional nullable int8u startUpCurrentLevel = 16384;
  readonly attribute command_id generatedCommandList[] = 65528;
  readonly attribute command_id acceptedCommandList[] = 65529;
  readonly attribute event_id eventList[] = 65530;
  readonly attribute attrib_id attributeList[] = 65531;
  readonly attribute bitmap32 featureMap = 65532;
  readonly attribute int16u clusterRevision = 65533;

  request struct MoveToLevelRequest {
    int8u level = 0;
    nullable int16u transitionTime = 1;
    OptionsBitmap optionsMask = 2;
    OptionsBitmap optionsOverride = 3;
  }

  request struct MoveRequest {
    MoveModeEnum moveMode = 0;
    nullable int8u rate = 1;
    OptionsBitmap optionsMask = 2;
    OptionsBitmap optionsOverride = 3;
  }

  request struct StepRequest {
    StepModeEnum stepMode = 0;
    int8u stepSize = 1;
    nullable int16u transitionTime = 2;
    OptionsBitmap optionsMask = 3;
    OptionsBitmap optionsOverride = 4;
  }

  request struct StopRequest {
    OptionsBitmap optionsMask = 0;
    OptionsBitmap optionsOverride = 1;
  }

  request struct MoveToLevelWithOnOffRequest {
    int8u level = 0;
    nullable int16u transitionTime = 1;
    OptionsBitmap optionsMask = 2;
    OptionsBitmap optionsOverride = 3;
  }

  request struct MoveWithOnOffRequest {
    MoveModeEnum moveMode = 0;
    nullable int8u rate = 1;
    OptionsBitmap optionsMask = 2;
    OptionsBitmap optionsOverride = 3;
  }

  request struct StepWithOnOffRequest {
    StepModeEnum stepMode = 0;
    int8u stepSize = 1;
    nullable int16u transitionTime = 2;
    OptionsBitmap optionsMask = 3;
    OptionsBitmap optionsOverride = 4;
  }

  request struct StopWithOnOffRequest {
    OptionsBitmap optionsMask = 0;
    OptionsBitmap optionsOverride = 1;
  }

  request struct MoveToClosestFrequencyRequest {
    int16u frequency = 0;
  }

  /** Command description for MoveToLevel */
  command MoveToLevel(MoveToLevelRequest): DefaultSuccess = 0;
  /** Command description for Move */
  command Move(MoveRequest): DefaultSuccess = 1;
  /** Command description for Step */
  command Step(StepRequest): DefaultSuccess = 2;
  /** Command description for Stop */
  command Stop(StopRequest): DefaultSuccess = 3;
  /** Command description for MoveToLevelWithOnOff */
  command MoveToLevelWithOnOff(MoveToLevelWithOnOffRequest): DefaultSuccess = 4;
  /** Command description for MoveWithOnOff */
  command MoveWithOnOff(MoveWithOnOffRequest): DefaultSuccess = 5;
  /** Command description for StepWithOnOff */
  command StepWithOnOff(StepWithOnOffRequest): DefaultSuccess = 6;
  /** Command description for StopWithOnOff */
  command StopWithOnOff(StopWithOnOffRequest): DefaultSuccess = 7;
  /** Change the currrent frequency to the provided one, or a close
        approximation if the exact provided one is not possible. */
  command MoveToClosestFrequency(MoveToClosestFrequencyRequest): DefaultSuccess = 8;
}

/** The Descriptor Cluster is meant to replace the support from the Zigbee Device Object (ZDO) for describing a node, its endpoints and clusters. */
cluster Descriptor = 29 {
  revision 2;

  bitmap Feature : bitmap32 {
    kTagList = 0x1;
  }

  struct DeviceTypeStruct {
    devtype_id deviceType = 0;
    int16u revision = 1;
  }

  struct SemanticTagStruct {
    nullable vendor_id mfgCode = 0;
    enum8 namespaceID = 1;
    enum8 tag = 2;
    optional nullable char_string label = 3;
  }

  readonly attribute DeviceTypeStruct deviceTypeList[] = 0;
  readonly attribute cluster_id serverList[] = 1;
  readonly attribute cluster_id clientList[] = 2;
  readonly attribute endpoint_no partsList[] = 3;
  readonly attribute optional SemanticTagStruct tagList[] = 4;
  readonly attribute command_id generatedCommandList[] = 65528;
  readonly attribute command_id acceptedCommandList[] = 65529;
  readonly attribute event_id eventList[] = 65530;
  readonly attribute attrib_id attributeList[] = 65531;
  readonly attribute bitmap32 featureMap = 65532;
  readonly attribute int16u clusterRevision = 65533;
}

/** The Binding Cluster is meant to replace the support from the Zigbee Device Object (ZDO) for supporting the binding table. */
cluster Binding = 30 {
  revision 1; // NOTE: Default/not specifically set

  fabric_scoped struct TargetStruct {
    optional node_id node = 1;
    optional group_id group = 2;
    optional endpoint_no endpoint = 3;
    optional cluster_id cluster = 4;
    fabric_idx fabricIndex = 254;
  }

  attribute access(write: manage) TargetStruct binding[] = 0;
  readonly attribute command_id generatedCommandList[] = 65528;
  readonly attribute command_id acceptedCommandList[] = 65529;
  readonly attribute event_id eventList[] = 65530;
  readonly attribute attrib_id attributeList[] = 65531;
  readonly attribute bitmap32 featureMap = 65532;
  readonly attribute int16u clusterRevision = 65533;
}

/** The Access Control Cluster exposes a data model view of a
      Node's Access Control List (ACL), which codifies the rules used to manage
      and enforce Access Control for the Node's endpoints and their associated
      cluster instances. */
cluster AccessControl = 31 {
  revision 2;

  enum AccessControlEntryAuthModeEnum : enum8 {
    kPASE = 1;
    kCASE = 2;
    kGroup = 3;
  }

  enum AccessControlEntryPrivilegeEnum : enum8 {
    kView = 1;
    kProxyView = 2;
    kOperate = 3;
    kManage = 4;
    kAdminister = 5;
  }

  enum AccessRestrictionTypeEnum : enum8 {
    kAttributeAccessForbidden = 0;
    kAttributeWriteForbidden = 1;
    kCommandForbidden = 2;
    kEventForbidden = 3;
  }

  enum ChangeTypeEnum : enum8 {
    kChanged = 0;
    kAdded = 1;
    kRemoved = 2;
  }

  bitmap Feature : bitmap32 {
    kExtension = 0x1;
    kManagedDevice = 0x2;
  }

  struct AccessRestrictionStruct {
    AccessRestrictionTypeEnum type = 0;
    nullable int32u id = 1;
  }

  struct CommissioningAccessRestrictionEntryStruct {
    endpoint_no endpoint = 0;
    cluster_id cluster = 1;
    AccessRestrictionStruct restrictions[] = 2;
  }

  fabric_scoped struct AccessRestrictionEntryStruct {
    fabric_sensitive endpoint_no endpoint = 0;
    fabric_sensitive cluster_id cluster = 1;
    fabric_sensitive AccessRestrictionStruct restrictions[] = 2;
    fabric_idx fabricIndex = 254;
  }

  struct AccessControlTargetStruct {
    nullable cluster_id cluster = 0;
    nullable endpoint_no endpoint = 1;
    nullable devtype_id deviceType = 2;
  }

  fabric_scoped struct AccessControlEntryStruct {
    fabric_sensitive AccessControlEntryPrivilegeEnum privilege = 1;
    fabric_sensitive AccessControlEntryAuthModeEnum authMode = 2;
    nullable fabric_sensitive int64u subjects[] = 3;
    nullable fabric_sensitive AccessControlTargetStruct targets[] = 4;
    fabric_idx fabricIndex = 254;
  }

  fabric_scoped struct AccessControlExtensionStruct {
    fabric_sensitive octet_string<128> data = 1;
    fabric_idx fabricIndex = 254;
  }

  fabric_sensitive info event access(read: administer) AccessControlEntryChanged = 0 {
    nullable node_id adminNodeID = 1;
    nullable int16u adminPasscodeID = 2;
    ChangeTypeEnum changeType = 3;
    nullable AccessControlEntryStruct latestValue = 4;
    fabric_idx fabricIndex = 254;
  }

  fabric_sensitive info event access(read: administer) AccessControlExtensionChanged = 1 {
    nullable node_id adminNodeID = 1;
    nullable int16u adminPasscodeID = 2;
    ChangeTypeEnum changeType = 3;
    nullable AccessControlExtensionStruct latestValue = 4;
    fabric_idx fabricIndex = 254;
  }

  fabric_sensitive info event access(read: administer) FabricRestrictionReviewUpdate = 2 {
    int64u token = 0;
    optional long_char_string instruction = 1;
    optional long_char_string ARLRequestFlowUrl = 2;
    fabric_idx fabricIndex = 254;
  }

  attribute access(read: administer, write: administer) AccessControlEntryStruct acl[] = 0;
  attribute access(read: administer, write: administer) optional AccessControlExtensionStruct extension[] = 1;
  readonly attribute int16u subjectsPerAccessControlEntry = 2;
  readonly attribute int16u targetsPerAccessControlEntry = 3;
  readonly attribute int16u accessControlEntriesPerFabric = 4;
  readonly attribute optional CommissioningAccessRestrictionEntryStruct commissioningARL[] = 5;
  readonly attribute optional AccessRestrictionEntryStruct arl[] = 6;
  readonly attribute command_id generatedCommandList[] = 65528;
  readonly attribute command_id acceptedCommandList[] = 65529;
  readonly attribute event_id eventList[] = 65530;
  readonly attribute attrib_id attributeList[] = 65531;
  readonly attribute bitmap32 featureMap = 65532;
  readonly attribute int16u clusterRevision = 65533;

  request struct ReviewFabricRestrictionsRequest {
    CommissioningAccessRestrictionEntryStruct arl[] = 0;
  }

  response struct ReviewFabricRestrictionsResponse = 1 {
    int64u token = 0;
  }

  /** This command signals to the service associated with the device vendor that the fabric administrator would like a review of the current restrictions on the accessing fabric. */
  fabric command access(invoke: administer) ReviewFabricRestrictions(ReviewFabricRestrictionsRequest): ReviewFabricRestrictionsResponse = 0;
}

/** This cluster provides a standardized way for a Node (typically a Bridge, but could be any Node) to expose action information. */
cluster Actions = 37 {
  revision 1; // NOTE: Default/not specifically set

  enum ActionErrorEnum : enum8 {
    kUnknown = 0;
    kInterrupted = 1;
  }

  enum ActionStateEnum : enum8 {
    kInactive = 0;
    kActive = 1;
    kPaused = 2;
    kDisabled = 3;
  }

  enum ActionTypeEnum : enum8 {
    kOther = 0;
    kScene = 1;
    kSequence = 2;
    kAutomation = 3;
    kException = 4;
    kNotification = 5;
    kAlarm = 6;
  }

  enum EndpointListTypeEnum : enum8 {
    kOther = 0;
    kRoom = 1;
    kZone = 2;
  }

  bitmap CommandBits : bitmap16 {
    kInstantAction = 0x1;
    kInstantActionWithTransition = 0x2;
    kStartAction = 0x4;
    kStartActionWithDuration = 0x8;
    kStopAction = 0x10;
    kPauseAction = 0x20;
    kPauseActionWithDuration = 0x40;
    kResumeAction = 0x80;
    kEnableAction = 0x100;
    kEnableActionWithDuration = 0x200;
    kDisableAction = 0x400;
    kDisableActionWithDuration = 0x800;
  }

  struct ActionStruct {
    int16u actionID = 0;
    char_string<32> name = 1;
    ActionTypeEnum type = 2;
    int16u endpointListID = 3;
    CommandBits supportedCommands = 4;
    ActionStateEnum state = 5;
  }

  struct EndpointListStruct {
    int16u endpointListID = 0;
    char_string<32> name = 1;
    EndpointListTypeEnum type = 2;
    endpoint_no endpoints[] = 3;
  }

  info event StateChanged = 0 {
    int16u actionID = 0;
    int32u invokeID = 1;
    ActionStateEnum newState = 2;
  }

  info event ActionFailed = 1 {
    int16u actionID = 0;
    int32u invokeID = 1;
    ActionStateEnum newState = 2;
    ActionErrorEnum error = 3;
  }

  readonly attribute ActionStruct actionList[] = 0;
  readonly attribute EndpointListStruct endpointLists[] = 1;
  readonly attribute optional long_char_string<512> setupURL = 2;
  readonly attribute command_id generatedCommandList[] = 65528;
  readonly attribute command_id acceptedCommandList[] = 65529;
  readonly attribute event_id eventList[] = 65530;
  readonly attribute attrib_id attributeList[] = 65531;
  readonly attribute bitmap32 featureMap = 65532;
  readonly attribute int16u clusterRevision = 65533;

  request struct InstantActionRequest {
    int16u actionID = 0;
    optional int32u invokeID = 1;
  }

  request struct InstantActionWithTransitionRequest {
    int16u actionID = 0;
    optional int32u invokeID = 1;
    int16u transitionTime = 2;
  }

  request struct StartActionRequest {
    int16u actionID = 0;
    optional int32u invokeID = 1;
  }

  request struct StartActionWithDurationRequest {
    int16u actionID = 0;
    optional int32u invokeID = 1;
    int32u duration = 2;
  }

  request struct StopActionRequest {
    int16u actionID = 0;
    optional int32u invokeID = 1;
  }

  request struct PauseActionRequest {
    int16u actionID = 0;
    optional int32u invokeID = 1;
  }

  request struct PauseActionWithDurationRequest {
    int16u actionID = 0;
    optional int32u invokeID = 1;
    int32u duration = 2;
  }

  request struct ResumeActionRequest {
    int16u actionID = 0;
    optional int32u invokeID = 1;
  }

  request struct EnableActionRequest {
    int16u actionID = 0;
    optional int32u invokeID = 1;
  }

  request struct EnableActionWithDurationRequest {
    int16u actionID = 0;
    optional int32u invokeID = 1;
    int32u duration = 2;
  }

  request struct DisableActionRequest {
    int16u actionID = 0;
    optional int32u invokeID = 1;
  }

  request struct DisableActionWithDurationRequest {
    int16u actionID = 0;
    optional int32u invokeID = 1;
    int32u duration = 2;
  }

  /** This command triggers an action (state change) on the involved endpoints. */
  command InstantAction(InstantActionRequest): DefaultSuccess = 0;
  /** This command triggers an action (state change) on the involved endpoints, with a specified time to transition from the current state to the new state. */
  command InstantActionWithTransition(InstantActionWithTransitionRequest): DefaultSuccess = 1;
  /** This command triggers the commencement of an action on the involved endpoints. */
  command StartAction(StartActionRequest): DefaultSuccess = 2;
  /** This command triggers the commencement of an action (with a duration) on the involved endpoints. */
  command StartActionWithDuration(StartActionWithDurationRequest): DefaultSuccess = 3;
  /** This command stops the ongoing action on the involved endpoints. */
  command StopAction(StopActionRequest): DefaultSuccess = 4;
  /** This command pauses an ongoing action. */
  command PauseAction(PauseActionRequest): DefaultSuccess = 5;
  /** This command pauses an ongoing action with a duration. */
  command PauseActionWithDuration(PauseActionWithDurationRequest): DefaultSuccess = 6;
  /** This command resumes a previously paused action. */
  command ResumeAction(ResumeActionRequest): DefaultSuccess = 7;
  /** This command enables a certain action or automation. */
  command EnableAction(EnableActionRequest): DefaultSuccess = 8;
  /** This command enables a certain action or automation with a duration. */
  command EnableActionWithDuration(EnableActionWithDurationRequest): DefaultSuccess = 9;
  /** This command disables a certain action or automation. */
  command DisableAction(DisableActionRequest): DefaultSuccess = 10;
  /** This command disables a certain action or automation with a duration. */
  command DisableActionWithDuration(DisableActionWithDurationRequest): DefaultSuccess = 11;
}

/** This cluster provides attributes and events for determining basic information about Nodes, which supports both
      Commissioning and operational determination of Node characteristics, such as Vendor ID, Product ID and serial number,
      which apply to the whole Node. Also allows setting user device information such as location. */
cluster BasicInformation = 40 {
  revision 3;

  enum ColorEnum : enum8 {
    kBlack = 0;
    kNavy = 1;
    kGreen = 2;
    kTeal = 3;
    kMaroon = 4;
    kPurple = 5;
    kOlive = 6;
    kGray = 7;
    kBlue = 8;
    kLime = 9;
    kAqua = 10;
    kRed = 11;
    kFuchsia = 12;
    kYellow = 13;
    kWhite = 14;
    kNickel = 15;
    kChrome = 16;
    kBrass = 17;
    kCopper = 18;
    kSilver = 19;
    kGold = 20;
  }

  enum ProductFinishEnum : enum8 {
    kOther = 0;
    kMatte = 1;
    kSatin = 2;
    kPolished = 3;
    kRugged = 4;
    kFabric = 5;
  }

  struct CapabilityMinimaStruct {
    int16u caseSessionsPerFabric = 0;
    int16u subscriptionsPerFabric = 1;
  }

  struct ProductAppearanceStruct {
    ProductFinishEnum finish = 0;
    nullable ColorEnum primaryColor = 1;
  }

  critical event StartUp = 0 {
    int32u softwareVersion = 0;
  }

  critical event ShutDown = 1 {
  }

  info event Leave = 2 {
    fabric_idx fabricIndex = 0;
  }

  info event ReachableChanged = 3 {
    boolean reachableNewValue = 0;
  }

  readonly attribute int16u dataModelRevision = 0;
  readonly attribute char_string<32> vendorName = 1;
  readonly attribute vendor_id vendorID = 2;
  readonly attribute char_string<32> productName = 3;
  readonly attribute int16u productID = 4;
  attribute access(write: manage) char_string<32> nodeLabel = 5;
  attribute access(write: administer) char_string<2> location = 6;
  readonly attribute int16u hardwareVersion = 7;
  readonly attribute char_string<64> hardwareVersionString = 8;
  readonly attribute int32u softwareVersion = 9;
  readonly attribute char_string<64> softwareVersionString = 10;
  readonly attribute optional char_string<16> manufacturingDate = 11;
  readonly attribute optional char_string<32> partNumber = 12;
  readonly attribute optional long_char_string<256> productURL = 13;
  readonly attribute optional char_string<64> productLabel = 14;
  readonly attribute optional char_string<32> serialNumber = 15;
  attribute access(write: manage) optional boolean localConfigDisabled = 16;
  readonly attribute optional boolean reachable = 17;
  readonly attribute char_string<32> uniqueID = 18;
  readonly attribute CapabilityMinimaStruct capabilityMinima = 19;
  readonly attribute optional ProductAppearanceStruct productAppearance = 20;
  readonly attribute int32u specificationVersion = 21;
  readonly attribute int16u maxPathsPerInvoke = 22;
  readonly attribute command_id generatedCommandList[] = 65528;
  readonly attribute command_id acceptedCommandList[] = 65529;
  readonly attribute event_id eventList[] = 65530;
  readonly attribute attrib_id attributeList[] = 65531;
  readonly attribute bitmap32 featureMap = 65532;
  readonly attribute int16u clusterRevision = 65533;

  command MfgSpecificPing(): DefaultSuccess = 0;
}

/** Provides an interface for providing OTA software updates */
cluster OtaSoftwareUpdateProvider = 41 {
  revision 1; // NOTE: Default/not specifically set

  enum ApplyUpdateActionEnum : enum8 {
    kProceed = 0;
    kAwaitNextAction = 1;
    kDiscontinue = 2;
  }

  enum DownloadProtocolEnum : enum8 {
    kBDXSynchronous = 0;
    kBDXAsynchronous = 1;
    kHTTPS = 2;
    kVendorSpecific = 3;
  }

  enum StatusEnum : enum8 {
    kUpdateAvailable = 0;
    kBusy = 1;
    kNotAvailable = 2;
    kDownloadProtocolNotSupported = 3;
  }

  readonly attribute command_id generatedCommandList[] = 65528;
  readonly attribute command_id acceptedCommandList[] = 65529;
  readonly attribute event_id eventList[] = 65530;
  readonly attribute attrib_id attributeList[] = 65531;
  readonly attribute bitmap32 featureMap = 65532;
  readonly attribute int16u clusterRevision = 65533;

  request struct QueryImageRequest {
    vendor_id vendorID = 0;
    int16u productID = 1;
    int32u softwareVersion = 2;
    DownloadProtocolEnum protocolsSupported[] = 3;
    optional int16u hardwareVersion = 4;
    optional char_string<2> location = 5;
    optional boolean requestorCanConsent = 6;
    optional octet_string<512> metadataForProvider = 7;
  }

  response struct QueryImageResponse = 1 {
    StatusEnum status = 0;
    optional int32u delayedActionTime = 1;
    optional char_string<256> imageURI = 2;
    optional int32u softwareVersion = 3;
    optional char_string<64> softwareVersionString = 4;
    optional octet_string<32> updateToken = 5;
    optional boolean userConsentNeeded = 6;
    optional octet_string<512> metadataForRequestor = 7;
  }

  request struct ApplyUpdateRequestRequest {
    octet_string<32> updateToken = 0;
    int32u newVersion = 1;
  }

  response struct ApplyUpdateResponse = 3 {
    ApplyUpdateActionEnum action = 0;
    int32u delayedActionTime = 1;
  }

  request struct NotifyUpdateAppliedRequest {
    octet_string<32> updateToken = 0;
    int32u softwareVersion = 1;
  }

  /** Determine availability of a new Software Image */
  command QueryImage(QueryImageRequest): QueryImageResponse = 0;
  /** Determine next action to take for a downloaded Software Image */
  command ApplyUpdateRequest(ApplyUpdateRequestRequest): ApplyUpdateResponse = 2;
  /** Notify OTA Provider that an update was applied */
  command NotifyUpdateApplied(NotifyUpdateAppliedRequest): DefaultSuccess = 4;
}

/** Provides an interface for downloading and applying OTA software updates */
cluster OtaSoftwareUpdateRequestor = 42 {
  revision 1; // NOTE: Default/not specifically set

  enum AnnouncementReasonEnum : enum8 {
    kSimpleAnnouncement = 0;
    kUpdateAvailable = 1;
    kUrgentUpdateAvailable = 2;
  }

  enum ChangeReasonEnum : enum8 {
    kUnknown = 0;
    kSuccess = 1;
    kFailure = 2;
    kTimeOut = 3;
    kDelayByProvider = 4;
  }

  enum UpdateStateEnum : enum8 {
    kUnknown = 0;
    kIdle = 1;
    kQuerying = 2;
    kDelayedOnQuery = 3;
    kDownloading = 4;
    kApplying = 5;
    kDelayedOnApply = 6;
    kRollingBack = 7;
    kDelayedOnUserConsent = 8;
  }

  fabric_scoped struct ProviderLocation {
    node_id providerNodeID = 1;
    endpoint_no endpoint = 2;
    fabric_idx fabricIndex = 254;
  }

  info event StateTransition = 0 {
    UpdateStateEnum previousState = 0;
    UpdateStateEnum newState = 1;
    ChangeReasonEnum reason = 2;
    nullable int32u targetSoftwareVersion = 3;
  }

  critical event VersionApplied = 1 {
    int32u softwareVersion = 0;
    int16u productID = 1;
  }

  info event DownloadError = 2 {
    int32u softwareVersion = 0;
    int64u bytesDownloaded = 1;
    nullable int8u progressPercent = 2;
    nullable int64s platformCode = 3;
  }

  attribute access(write: administer) ProviderLocation defaultOTAProviders[] = 0;
  readonly attribute boolean updatePossible = 1;
  readonly attribute UpdateStateEnum updateState = 2;
  readonly attribute nullable int8u updateStateProgress = 3;
  readonly attribute command_id generatedCommandList[] = 65528;
  readonly attribute command_id acceptedCommandList[] = 65529;
  readonly attribute event_id eventList[] = 65530;
  readonly attribute attrib_id attributeList[] = 65531;
  readonly attribute bitmap32 featureMap = 65532;
  readonly attribute int16u clusterRevision = 65533;

  request struct AnnounceOTAProviderRequest {
    node_id providerNodeID = 0;
    vendor_id vendorID = 1;
    AnnouncementReasonEnum announcementReason = 2;
    optional octet_string<512> metadataForNode = 3;
    endpoint_no endpoint = 4;
  }

  /** Announce the presence of an OTA Provider */
  command AnnounceOTAProvider(AnnounceOTAProviderRequest): DefaultSuccess = 0;
}

/** Nodes should be expected to be deployed to any and all regions of the world. These global regions
      may have differing common languages, units of measurements, and numerical formatting
      standards. As such, Nodes that visually or audibly convey information need a mechanism by which
      they can be configured to use a user’s preferred language, units, etc */
cluster LocalizationConfiguration = 43 {
  revision 1; // NOTE: Default/not specifically set

  attribute access(write: manage) char_string<35> activeLocale = 0;
  readonly attribute char_string supportedLocales[] = 1;
  readonly attribute command_id generatedCommandList[] = 65528;
  readonly attribute command_id acceptedCommandList[] = 65529;
  readonly attribute event_id eventList[] = 65530;
  readonly attribute attrib_id attributeList[] = 65531;
  readonly attribute bitmap32 featureMap = 65532;
  readonly attribute int16u clusterRevision = 65533;
}

/** Nodes should be expected to be deployed to any and all regions of the world. These global regions
      may have differing preferences for how dates and times are conveyed. As such, Nodes that visually
      or audibly convey time information need a mechanism by which they can be configured to use a
      user’s preferred format. */
cluster TimeFormatLocalization = 44 {
  revision 1; // NOTE: Default/not specifically set

  enum CalendarTypeEnum : enum8 {
    kBuddhist = 0;
    kChinese = 1;
    kCoptic = 2;
    kEthiopian = 3;
    kGregorian = 4;
    kHebrew = 5;
    kIndian = 6;
    kIslamic = 7;
    kJapanese = 8;
    kKorean = 9;
    kPersian = 10;
    kTaiwanese = 11;
    kUseActiveLocale = 255;
  }

  enum HourFormatEnum : enum8 {
    k12hr = 0;
    k24hr = 1;
    kUseActiveLocale = 255;
  }

  bitmap Feature : bitmap32 {
    kCalendarFormat = 0x1;
  }

  attribute access(write: manage) HourFormatEnum hourFormat = 0;
  attribute access(write: manage) optional CalendarTypeEnum activeCalendarType = 1;
  readonly attribute optional CalendarTypeEnum supportedCalendarTypes[] = 2;
  readonly attribute command_id generatedCommandList[] = 65528;
  readonly attribute command_id acceptedCommandList[] = 65529;
  readonly attribute event_id eventList[] = 65530;
  readonly attribute attrib_id attributeList[] = 65531;
  readonly attribute bitmap32 featureMap = 65532;
  readonly attribute int16u clusterRevision = 65533;
}

/** Nodes should be expected to be deployed to any and all regions of the world. These global regions
      may have differing preferences for the units in which values are conveyed in communication to a
      user. As such, Nodes that visually or audibly convey measurable values to the user need a
      mechanism by which they can be configured to use a user’s preferred unit. */
cluster UnitLocalization = 45 {
  revision 1;

  enum TempUnitEnum : enum8 {
    kFahrenheit = 0;
    kCelsius = 1;
    kKelvin = 2;
  }

  bitmap Feature : bitmap32 {
    kTemperatureUnit = 0x1;
  }

  attribute access(write: manage) optional TempUnitEnum temperatureUnit = 0;
  readonly attribute command_id generatedCommandList[] = 65528;
  readonly attribute command_id acceptedCommandList[] = 65529;
  readonly attribute event_id eventList[] = 65530;
  readonly attribute attrib_id attributeList[] = 65531;
  readonly attribute bitmap32 featureMap = 65532;
  readonly attribute int16u clusterRevision = 65533;
}

/** This cluster is used to describe the configuration and capabilities of a Device's power system. */
cluster PowerSourceConfiguration = 46 {
  revision 1;

  readonly attribute endpoint_no sources[] = 0;
  readonly attribute command_id generatedCommandList[] = 65528;
  readonly attribute command_id acceptedCommandList[] = 65529;
  readonly attribute event_id eventList[] = 65530;
  readonly attribute attrib_id attributeList[] = 65531;
  readonly attribute bitmap32 featureMap = 65532;
  readonly attribute int16u clusterRevision = 65533;
}

/** This cluster is used to describe the configuration and capabilities of a physical power source that provides power to the Node. */
cluster PowerSource = 47 {
  revision 1; // NOTE: Default/not specifically set

  enum BatApprovedChemistryEnum : enum16 {
    kUnspecified = 0;
    kAlkaline = 1;
    kLithiumCarbonFluoride = 2;
    kLithiumChromiumOxide = 3;
    kLithiumCopperOxide = 4;
    kLithiumIronDisulfide = 5;
    kLithiumManganeseDioxide = 6;
    kLithiumThionylChloride = 7;
    kMagnesium = 8;
    kMercuryOxide = 9;
    kNickelOxyhydride = 10;
    kSilverOxide = 11;
    kZincAir = 12;
    kZincCarbon = 13;
    kZincChloride = 14;
    kZincManganeseDioxide = 15;
    kLeadAcid = 16;
    kLithiumCobaltOxide = 17;
    kLithiumIon = 18;
    kLithiumIonPolymer = 19;
    kLithiumIronPhosphate = 20;
    kLithiumSulfur = 21;
    kLithiumTitanate = 22;
    kNickelCadmium = 23;
    kNickelHydrogen = 24;
    kNickelIron = 25;
    kNickelMetalHydride = 26;
    kNickelZinc = 27;
    kSilverZinc = 28;
    kSodiumIon = 29;
    kSodiumSulfur = 30;
    kZincBromide = 31;
    kZincCerium = 32;
  }

  enum BatChargeFaultEnum : enum8 {
    kUnspecified = 0;
    kAmbientTooHot = 1;
    kAmbientTooCold = 2;
    kBatteryTooHot = 3;
    kBatteryTooCold = 4;
    kBatteryAbsent = 5;
    kBatteryOverVoltage = 6;
    kBatteryUnderVoltage = 7;
    kChargerOverVoltage = 8;
    kChargerUnderVoltage = 9;
    kSafetyTimeout = 10;
  }

  enum BatChargeLevelEnum : enum8 {
    kOK = 0;
    kWarning = 1;
    kCritical = 2;
  }

  enum BatChargeStateEnum : enum8 {
    kUnknown = 0;
    kIsCharging = 1;
    kIsAtFullCharge = 2;
    kIsNotCharging = 3;
  }

  enum BatCommonDesignationEnum : enum16 {
    kUnspecified = 0;
    kAAA = 1;
    kAA = 2;
    kC = 3;
    kD = 4;
    k4v5 = 5;
    k6v0 = 6;
    k9v0 = 7;
    k12AA = 8;
    kAAAA = 9;
    kA = 10;
    kB = 11;
    kF = 12;
    kN = 13;
    kNo6 = 14;
    kSubC = 15;
    kA23 = 16;
    kA27 = 17;
    kBA5800 = 18;
    kDuplex = 19;
    k4SR44 = 20;
    k523 = 21;
    k531 = 22;
    k15v0 = 23;
    k22v5 = 24;
    k30v0 = 25;
    k45v0 = 26;
    k67v5 = 27;
    kJ = 28;
    kCR123A = 29;
    kCR2 = 30;
    k2CR5 = 31;
    kCRP2 = 32;
    kCRV3 = 33;
    kSR41 = 34;
    kSR43 = 35;
    kSR44 = 36;
    kSR45 = 37;
    kSR48 = 38;
    kSR54 = 39;
    kSR55 = 40;
    kSR57 = 41;
    kSR58 = 42;
    kSR59 = 43;
    kSR60 = 44;
    kSR63 = 45;
    kSR64 = 46;
    kSR65 = 47;
    kSR66 = 48;
    kSR67 = 49;
    kSR68 = 50;
    kSR69 = 51;
    kSR516 = 52;
    kSR731 = 53;
    kSR712 = 54;
    kLR932 = 55;
    kA5 = 56;
    kA10 = 57;
    kA13 = 58;
    kA312 = 59;
    kA675 = 60;
    kAC41E = 61;
    k10180 = 62;
    k10280 = 63;
    k10440 = 64;
    k14250 = 65;
    k14430 = 66;
    k14500 = 67;
    k14650 = 68;
    k15270 = 69;
    k16340 = 70;
    kRCR123A = 71;
    k17500 = 72;
    k17670 = 73;
    k18350 = 74;
    k18500 = 75;
    k18650 = 76;
    k19670 = 77;
    k25500 = 78;
    k26650 = 79;
    k32600 = 80;
  }

  enum BatFaultEnum : enum8 {
    kUnspecified = 0;
    kOverTemp = 1;
    kUnderTemp = 2;
  }

  enum BatReplaceabilityEnum : enum8 {
    kUnspecified = 0;
    kNotReplaceable = 1;
    kUserReplaceable = 2;
    kFactoryReplaceable = 3;
  }

  enum PowerSourceStatusEnum : enum8 {
    kUnspecified = 0;
    kActive = 1;
    kStandby = 2;
    kUnavailable = 3;
  }

  enum WiredCurrentTypeEnum : enum8 {
    kAC = 0;
    kDC = 1;
  }

  enum WiredFaultEnum : enum8 {
    kUnspecified = 0;
    kOverVoltage = 1;
    kUnderVoltage = 2;
  }

  bitmap Feature : bitmap32 {
    kWired = 0x1;
    kBattery = 0x2;
    kRechargeable = 0x4;
    kReplaceable = 0x8;
  }

  struct BatChargeFaultChangeType {
    BatChargeFaultEnum current[] = 0;
    BatChargeFaultEnum previous[] = 1;
  }

  struct BatFaultChangeType {
    BatFaultEnum current[] = 0;
    BatFaultEnum previous[] = 1;
  }

  struct WiredFaultChangeType {
    WiredFaultEnum current[] = 0;
    WiredFaultEnum previous[] = 1;
  }

  info event WiredFaultChange = 0 {
    WiredFaultEnum current[] = 0;
    WiredFaultEnum previous[] = 1;
  }

  info event BatFaultChange = 1 {
    BatFaultEnum current[] = 0;
    BatFaultEnum previous[] = 1;
  }

  info event BatChargeFaultChange = 2 {
    BatChargeFaultEnum current[] = 0;
    BatChargeFaultEnum previous[] = 1;
  }

  readonly attribute PowerSourceStatusEnum status = 0;
  readonly attribute int8u order = 1;
  readonly attribute char_string<60> description = 2;
  readonly attribute optional nullable int32u wiredAssessedInputVoltage = 3;
  readonly attribute optional nullable int16u wiredAssessedInputFrequency = 4;
  readonly attribute optional WiredCurrentTypeEnum wiredCurrentType = 5;
  readonly attribute optional nullable int32u wiredAssessedCurrent = 6;
  readonly attribute optional int32u wiredNominalVoltage = 7;
  readonly attribute optional int32u wiredMaximumCurrent = 8;
  readonly attribute optional boolean wiredPresent = 9;
  readonly attribute optional WiredFaultEnum activeWiredFaults[] = 10;
  readonly attribute optional nullable int32u batVoltage = 11;
  readonly attribute optional nullable int8u batPercentRemaining = 12;
  readonly attribute optional nullable int32u batTimeRemaining = 13;
  readonly attribute optional BatChargeLevelEnum batChargeLevel = 14;
  readonly attribute optional boolean batReplacementNeeded = 15;
  readonly attribute optional BatReplaceabilityEnum batReplaceability = 16;
  readonly attribute optional boolean batPresent = 17;
  readonly attribute optional BatFaultEnum activeBatFaults[] = 18;
  readonly attribute optional char_string<60> batReplacementDescription = 19;
  readonly attribute optional BatCommonDesignationEnum batCommonDesignation = 20;
  readonly attribute optional char_string<20> batANSIDesignation = 21;
  readonly attribute optional char_string<20> batIECDesignation = 22;
  readonly attribute optional BatApprovedChemistryEnum batApprovedChemistry = 23;
  readonly attribute optional int32u batCapacity = 24;
  readonly attribute optional int8u batQuantity = 25;
  readonly attribute optional BatChargeStateEnum batChargeState = 26;
  readonly attribute optional nullable int32u batTimeToFullCharge = 27;
  readonly attribute optional boolean batFunctionalWhileCharging = 28;
  readonly attribute optional nullable int32u batChargingCurrent = 29;
  readonly attribute optional BatChargeFaultEnum activeBatChargeFaults[] = 30;
  readonly attribute endpoint_no endpointList[] = 31;
  readonly attribute command_id generatedCommandList[] = 65528;
  readonly attribute command_id acceptedCommandList[] = 65529;
  readonly attribute event_id eventList[] = 65530;
  readonly attribute attrib_id attributeList[] = 65531;
  readonly attribute bitmap32 featureMap = 65532;
  readonly attribute int16u clusterRevision = 65533;
}

/** This cluster is used to manage global aspects of the Commissioning flow. */
cluster GeneralCommissioning = 48 {
  revision 1; // NOTE: Default/not specifically set

  enum CommissioningErrorEnum : enum8 {
    kOK = 0;
    kValueOutsideRange = 1;
    kInvalidAuthentication = 2;
    kNoFailSafe = 3;
    kBusyWithOtherAdmin = 4;
    kRequiredTCNotAccepted = 5;
    kTCAcknowledgementsNotReceived = 6;
    kTCMinVersionNotMet = 7;
  }

  enum RegulatoryLocationTypeEnum : enum8 {
    kIndoor = 0;
    kOutdoor = 1;
    kIndoorOutdoor = 2;
  }

  bitmap Feature : bitmap32 {
    kTermsAndConditions = 0x1;
  }

  struct BasicCommissioningInfo {
    int16u failSafeExpiryLengthSeconds = 0;
    int16u maxCumulativeFailsafeSeconds = 1;
  }

  attribute access(write: administer) int64u breadcrumb = 0;
  readonly attribute BasicCommissioningInfo basicCommissioningInfo = 1;
  readonly attribute RegulatoryLocationTypeEnum regulatoryConfig = 2;
  readonly attribute RegulatoryLocationTypeEnum locationCapability = 3;
  readonly attribute boolean supportsConcurrentConnection = 4;
  provisional readonly attribute access(read: administer) optional int16u TCAcceptedVersion = 5;
  provisional readonly attribute access(read: administer) optional int16u TCMinRequiredVersion = 6;
  provisional readonly attribute access(read: administer) optional bitmap16 TCAcknowledgements = 7;
  provisional readonly attribute access(read: administer) optional boolean TCAcknowledgementsRequired = 8;
  provisional readonly attribute access(read: administer) optional nullable int32u TCUpdateDeadline = 9;
  readonly attribute command_id generatedCommandList[] = 65528;
  readonly attribute command_id acceptedCommandList[] = 65529;
  readonly attribute event_id eventList[] = 65530;
  readonly attribute attrib_id attributeList[] = 65531;
  readonly attribute bitmap32 featureMap = 65532;
  readonly attribute int16u clusterRevision = 65533;

  request struct ArmFailSafeRequest {
    int16u expiryLengthSeconds = 0;
    int64u breadcrumb = 1;
  }

  response struct ArmFailSafeResponse = 1 {
    CommissioningErrorEnum errorCode = 0;
    char_string<128> debugText = 1;
  }

  request struct SetRegulatoryConfigRequest {
    RegulatoryLocationTypeEnum newRegulatoryConfig = 0;
    char_string<2> countryCode = 1;
    int64u breadcrumb = 2;
  }

  response struct SetRegulatoryConfigResponse = 3 {
    CommissioningErrorEnum errorCode = 0;
    char_string debugText = 1;
  }

  response struct CommissioningCompleteResponse = 5 {
    CommissioningErrorEnum errorCode = 0;
    char_string debugText = 1;
  }

  request struct SetTCAcknowledgementsRequest {
    int16u TCVersion = 0;
    bitmap16 TCUserResponse = 1;
  }

  response struct SetTCAcknowledgementsResponse = 7 {
    CommissioningErrorEnum errorCode = 0;
  }

  /** Arm the persistent fail-safe timer with an expiry time of now + ExpiryLengthSeconds using device clock */
  command access(invoke: administer) ArmFailSafe(ArmFailSafeRequest): ArmFailSafeResponse = 0;
  /** Set the regulatory configuration to be used during commissioning */
  command access(invoke: administer) SetRegulatoryConfig(SetRegulatoryConfigRequest): SetRegulatoryConfigResponse = 2;
  /** Signals the Server that the Client has successfully completed all steps of Commissioning/Recofiguration needed during fail-safe period. */
  fabric command access(invoke: administer) CommissioningComplete(): CommissioningCompleteResponse = 4;
  /** This command sets the user acknowledgements received in the Enhanced Setup Flow Terms and Conditions into the node. */
  command access(invoke: administer) SetTCAcknowledgements(SetTCAcknowledgementsRequest): SetTCAcknowledgementsResponse = 6;
}

/** Functionality to configure, enable, disable network credentials and access on a Matter device. */
cluster NetworkCommissioning = 49 {
  revision 1; // NOTE: Default/not specifically set

  enum NetworkCommissioningStatusEnum : enum8 {
    kSuccess = 0;
    kOutOfRange = 1;
    kBoundsExceeded = 2;
    kNetworkIDNotFound = 3;
    kDuplicateNetworkID = 4;
    kNetworkNotFound = 5;
    kRegulatoryError = 6;
    kAuthFailure = 7;
    kUnsupportedSecurity = 8;
    kOtherConnectionFailure = 9;
    kIPV6Failed = 10;
    kIPBindFailed = 11;
    kUnknownError = 12;
  }

  enum WiFiBandEnum : enum8 {
    k2G4 = 0;
    k3G65 = 1;
    k5G = 2;
    k6G = 3;
    k60G = 4;
    k1G = 5;
  }

  bitmap Feature : bitmap32 {
    kWiFiNetworkInterface = 0x1;
    kThreadNetworkInterface = 0x2;
    kEthernetNetworkInterface = 0x4;
    kPerDeviceCredentials = 0x8;
  }

  bitmap ThreadCapabilitiesBitmap : bitmap16 {
    kIsBorderRouterCapable = 0x1;
    kIsRouterCapable = 0x2;
    kIsSleepyEndDeviceCapable = 0x4;
    kIsFullThreadDevice = 0x8;
    kIsSynchronizedSleepyEndDeviceCapable = 0x10;
  }

  bitmap WiFiSecurityBitmap : bitmap8 {
    kUnencrypted = 0x1;
    kWEP = 0x2;
    kWPAPersonal = 0x4;
    kWPA2Personal = 0x8;
    kWPA3Personal = 0x10;
    kWPA3MatterPDC = 0x20;
  }

  struct NetworkInfoStruct {
    octet_string<32> networkID = 0;
    boolean connected = 1;
    optional nullable octet_string<20> networkIdentifier = 2;
    optional nullable octet_string<20> clientIdentifier = 3;
  }

  struct ThreadInterfaceScanResultStruct {
    int16u panId = 0;
    int64u extendedPanId = 1;
    char_string<16> networkName = 2;
    int16u channel = 3;
    int8u version = 4;
    octet_string<8> extendedAddress = 5;
    int8s rssi = 6;
    int8u lqi = 7;
  }

  struct WiFiInterfaceScanResultStruct {
    WiFiSecurityBitmap security = 0;
    octet_string<32> ssid = 1;
    octet_string<6> bssid = 2;
    int16u channel = 3;
    WiFiBandEnum wiFiBand = 4;
    int8s rssi = 5;
  }

  readonly attribute access(read: administer) int8u maxNetworks = 0;
  readonly attribute access(read: administer) NetworkInfoStruct networks[] = 1;
  readonly attribute optional int8u scanMaxTimeSeconds = 2;
  readonly attribute optional int8u connectMaxTimeSeconds = 3;
  attribute access(write: administer) boolean interfaceEnabled = 4;
  readonly attribute access(read: administer) nullable NetworkCommissioningStatusEnum lastNetworkingStatus = 5;
  readonly attribute access(read: administer) nullable octet_string<32> lastNetworkID = 6;
  readonly attribute access(read: administer) nullable int32s lastConnectErrorValue = 7;
  provisional readonly attribute optional WiFiBandEnum supportedWiFiBands[] = 8;
  provisional readonly attribute optional ThreadCapabilitiesBitmap supportedThreadFeatures = 9;
  provisional readonly attribute optional int16u threadVersion = 10;
  readonly attribute command_id generatedCommandList[] = 65528;
  readonly attribute command_id acceptedCommandList[] = 65529;
  readonly attribute event_id eventList[] = 65530;
  readonly attribute attrib_id attributeList[] = 65531;
  readonly attribute bitmap32 featureMap = 65532;
  readonly attribute int16u clusterRevision = 65533;

  request struct ScanNetworksRequest {
    optional nullable octet_string<32> ssid = 0;
    optional int64u breadcrumb = 1;
  }

  response struct ScanNetworksResponse = 1 {
    NetworkCommissioningStatusEnum networkingStatus = 0;
    optional char_string debugText = 1;
    optional WiFiInterfaceScanResultStruct wiFiScanResults[] = 2;
    optional ThreadInterfaceScanResultStruct threadScanResults[] = 3;
  }

  request struct AddOrUpdateWiFiNetworkRequest {
    octet_string<32> ssid = 0;
    octet_string<64> credentials = 1;
    optional int64u breadcrumb = 2;
    optional octet_string<140> networkIdentity = 3;
    optional octet_string<20> clientIdentifier = 4;
    optional octet_string<32> possessionNonce = 5;
  }

  request struct AddOrUpdateThreadNetworkRequest {
    octet_string<254> operationalDataset = 0;
    optional int64u breadcrumb = 1;
  }

  request struct RemoveNetworkRequest {
    octet_string<32> networkID = 0;
    optional int64u breadcrumb = 1;
  }

  response struct NetworkConfigResponse = 5 {
    NetworkCommissioningStatusEnum networkingStatus = 0;
    optional char_string<512> debugText = 1;
    optional int8u networkIndex = 2;
    optional octet_string<140> clientIdentity = 3;
    optional octet_string<64> possessionSignature = 4;
  }

  request struct ConnectNetworkRequest {
    octet_string<32> networkID = 0;
    optional int64u breadcrumb = 1;
  }

  response struct ConnectNetworkResponse = 7 {
    NetworkCommissioningStatusEnum networkingStatus = 0;
    optional char_string debugText = 1;
    nullable int32s errorValue = 2;
  }

  request struct ReorderNetworkRequest {
    octet_string<32> networkID = 0;
    int8u networkIndex = 1;
    optional int64u breadcrumb = 2;
  }

  request struct QueryIdentityRequest {
    octet_string<20> keyIdentifier = 0;
    optional octet_string<32> possessionNonce = 1;
  }

  response struct QueryIdentityResponse = 10 {
    octet_string<140> identity = 0;
    optional octet_string<64> possessionSignature = 1;
  }

  /** Detemine the set of networks the device sees as available. */
  command access(invoke: administer) ScanNetworks(ScanNetworksRequest): ScanNetworksResponse = 0;
  /** Add or update the credentials for a given Wi-Fi network. */
  command access(invoke: administer) AddOrUpdateWiFiNetwork(AddOrUpdateWiFiNetworkRequest): NetworkConfigResponse = 2;
  /** Add or update the credentials for a given Thread network. */
  command access(invoke: administer) AddOrUpdateThreadNetwork(AddOrUpdateThreadNetworkRequest): NetworkConfigResponse = 3;
  /** Remove the definition of a given network (including its credentials). */
  command access(invoke: administer) RemoveNetwork(RemoveNetworkRequest): NetworkConfigResponse = 4;
  /** Connect to the specified network, using previously-defined credentials. */
  command access(invoke: administer) ConnectNetwork(ConnectNetworkRequest): ConnectNetworkResponse = 6;
  /** Modify the order in which networks will be presented in the Networks attribute. */
  command access(invoke: administer) ReorderNetwork(ReorderNetworkRequest): NetworkConfigResponse = 8;
  /** Retrieve details about and optionally proof of possession of a network client identity. */
  command access(invoke: administer) QueryIdentity(QueryIdentityRequest): QueryIdentityResponse = 9;
}

/** The cluster provides commands for retrieving unstructured diagnostic logs from a Node that may be used to aid in diagnostics. */
cluster DiagnosticLogs = 50 {
  revision 1; // NOTE: Default/not specifically set

  enum IntentEnum : enum8 {
    kEndUserSupport = 0;
    kNetworkDiag = 1;
    kCrashLogs = 2;
  }

  enum StatusEnum : enum8 {
    kSuccess = 0;
    kExhausted = 1;
    kNoLogs = 2;
    kBusy = 3;
    kDenied = 4;
  }

  enum TransferProtocolEnum : enum8 {
    kResponsePayload = 0;
    kBDX = 1;
  }

  readonly attribute command_id generatedCommandList[] = 65528;
  readonly attribute command_id acceptedCommandList[] = 65529;
  readonly attribute event_id eventList[] = 65530;
  readonly attribute attrib_id attributeList[] = 65531;
  readonly attribute bitmap32 featureMap = 65532;
  readonly attribute int16u clusterRevision = 65533;

  request struct RetrieveLogsRequestRequest {
    IntentEnum intent = 0;
    TransferProtocolEnum requestedProtocol = 1;
    optional char_string<32> transferFileDesignator = 2;
  }

  response struct RetrieveLogsResponse = 1 {
    StatusEnum status = 0;
    long_octet_string logContent = 1;
    optional epoch_us UTCTimeStamp = 2;
    optional systime_us timeSinceBoot = 3;
  }

  /** Retrieving diagnostic logs from a Node */
  command RetrieveLogsRequest(RetrieveLogsRequestRequest): RetrieveLogsResponse = 0;
}

/** The General Diagnostics Cluster, along with other diagnostics clusters, provide a means to acquire standardized diagnostics metrics that MAY be used by a Node to assist a user or Administrative Node in diagnosing potential problems. */
cluster GeneralDiagnostics = 51 {
  revision 2;

  enum BootReasonEnum : enum8 {
    kUnspecified = 0;
    kPowerOnReboot = 1;
    kBrownOutReset = 2;
    kSoftwareWatchdogReset = 3;
    kHardwareWatchdogReset = 4;
    kSoftwareUpdateCompleted = 5;
    kSoftwareReset = 6;
  }

  enum HardwareFaultEnum : enum8 {
    kUnspecified = 0;
    kRadio = 1;
    kSensor = 2;
    kResettableOverTemp = 3;
    kNonResettableOverTemp = 4;
    kPowerSource = 5;
    kVisualDisplayFault = 6;
    kAudioOutputFault = 7;
    kUserInterfaceFault = 8;
    kNonVolatileMemoryError = 9;
    kTamperDetected = 10;
  }

  enum InterfaceTypeEnum : enum8 {
    kUnspecified = 0;
    kWiFi = 1;
    kEthernet = 2;
    kCellular = 3;
    kThread = 4;
  }

  enum NetworkFaultEnum : enum8 {
    kUnspecified = 0;
    kHardwareFailure = 1;
    kNetworkJammed = 2;
    kConnectionFailed = 3;
  }

  enum RadioFaultEnum : enum8 {
    kUnspecified = 0;
    kWiFiFault = 1;
    kCellularFault = 2;
    kThreadFault = 3;
    kNFCFault = 4;
    kBLEFault = 5;
    kEthernetFault = 6;
  }

  bitmap Feature : bitmap32 {
    kDataModelTest = 0x1;
  }

  struct NetworkInterface {
    char_string<32> name = 0;
    boolean isOperational = 1;
    nullable boolean offPremiseServicesReachableIPv4 = 2;
    nullable boolean offPremiseServicesReachableIPv6 = 3;
    octet_string<8> hardwareAddress = 4;
    octet_string IPv4Addresses[] = 5;
    octet_string IPv6Addresses[] = 6;
    InterfaceTypeEnum type = 7;
  }

  critical event HardwareFaultChange = 0 {
    HardwareFaultEnum current[] = 0;
    HardwareFaultEnum previous[] = 1;
  }

  critical event RadioFaultChange = 1 {
    RadioFaultEnum current[] = 0;
    RadioFaultEnum previous[] = 1;
  }

  critical event NetworkFaultChange = 2 {
    NetworkFaultEnum current[] = 0;
    NetworkFaultEnum previous[] = 1;
  }

  critical event BootReason = 3 {
    BootReasonEnum bootReason = 0;
  }

  readonly attribute NetworkInterface networkInterfaces[] = 0;
  readonly attribute int16u rebootCount = 1;
  readonly attribute optional int64u upTime = 2;
  readonly attribute optional int32u totalOperationalHours = 3;
  readonly attribute optional BootReasonEnum bootReason = 4;
  readonly attribute optional HardwareFaultEnum activeHardwareFaults[] = 5;
  readonly attribute optional RadioFaultEnum activeRadioFaults[] = 6;
  readonly attribute optional NetworkFaultEnum activeNetworkFaults[] = 7;
  readonly attribute boolean testEventTriggersEnabled = 8;
  readonly attribute command_id generatedCommandList[] = 65528;
  readonly attribute command_id acceptedCommandList[] = 65529;
  readonly attribute event_id eventList[] = 65530;
  readonly attribute attrib_id attributeList[] = 65531;
  readonly attribute bitmap32 featureMap = 65532;
  readonly attribute int16u clusterRevision = 65533;

  request struct TestEventTriggerRequest {
    octet_string<16> enableKey = 0;
    int64u eventTrigger = 1;
  }

  response struct TimeSnapshotResponse = 2 {
    systime_ms systemTimeMs = 0;
    nullable posix_ms posixTimeMs = 1;
  }

  request struct PayloadTestRequestRequest {
    octet_string<16> enableKey = 0;
    int8u value = 1;
    int16u count = 2;
  }

  response struct PayloadTestResponse = 4 {
    octet_string payload = 0;
  }

  /** Provide a means for certification tests to trigger some test-plan-specific events */
  command access(invoke: manage) TestEventTrigger(TestEventTriggerRequest): DefaultSuccess = 0;
  /** Take a snapshot of system time and epoch time. */
  command TimeSnapshot(): TimeSnapshotResponse = 1;
  /** Request a variable length payload response. */
  command access(invoke: manage) PayloadTestRequest(PayloadTestRequestRequest): PayloadTestResponse = 3;
}

/** The Software Diagnostics Cluster provides a means to acquire standardized diagnostics metrics that MAY be used by a Node to assist a user or Administrative Node in diagnosing potential problems. */
cluster SoftwareDiagnostics = 52 {
  revision 1; // NOTE: Default/not specifically set

  bitmap Feature : bitmap32 {
    kWatermarks = 0x1;
  }

  struct ThreadMetricsStruct {
    int64u id = 0;
    optional char_string<8> name = 1;
    optional int32u stackFreeCurrent = 2;
    optional int32u stackFreeMinimum = 3;
    optional int32u stackSize = 4;
  }

  info event SoftwareFault = 0 {
    int64u id = 0;
    optional char_string name = 1;
    optional octet_string faultRecording = 2;
  }

  readonly attribute optional ThreadMetricsStruct threadMetrics[] = 0;
  readonly attribute optional int64u currentHeapFree = 1;
  readonly attribute optional int64u currentHeapUsed = 2;
  readonly attribute optional int64u currentHeapHighWatermark = 3;
  readonly attribute command_id generatedCommandList[] = 65528;
  readonly attribute command_id acceptedCommandList[] = 65529;
  readonly attribute event_id eventList[] = 65530;
  readonly attribute attrib_id attributeList[] = 65531;
  readonly attribute bitmap32 featureMap = 65532;
  readonly attribute int16u clusterRevision = 65533;

  /** Reception of this command SHALL reset the values: The StackFreeMinimum field of the ThreadMetrics attribute, CurrentHeapHighWaterMark attribute. */
  command access(invoke: manage) ResetWatermarks(): DefaultSuccess = 0;
}

/** The Thread Network Diagnostics Cluster provides a means to acquire standardized diagnostics metrics that MAY be used by a Node to assist a user or Administrative Node in diagnosing potential problems */
cluster ThreadNetworkDiagnostics = 53 {
  revision 2;

  enum ConnectionStatusEnum : enum8 {
    kConnected = 0;
    kNotConnected = 1;
  }

  enum NetworkFaultEnum : enum8 {
    kUnspecified = 0;
    kLinkDown = 1;
    kHardwareFailure = 2;
    kNetworkJammed = 3;
  }

  enum RoutingRoleEnum : enum8 {
    kUnspecified = 0;
    kUnassigned = 1;
    kSleepyEndDevice = 2;
    kEndDevice = 3;
    kREED = 4;
    kRouter = 5;
    kLeader = 6;
  }

  bitmap Feature : bitmap32 {
    kPacketCounts = 0x1;
    kErrorCounts = 0x2;
    kMLECounts = 0x4;
    kMACCounts = 0x8;
  }

  struct NeighborTableStruct {
    int64u extAddress = 0;
    int32u age = 1;
    int16u rloc16 = 2;
    int32u linkFrameCounter = 3;
    int32u mleFrameCounter = 4;
    int8u lqi = 5;
    nullable int8s averageRssi = 6;
    nullable int8s lastRssi = 7;
    int8u frameErrorRate = 8;
    int8u messageErrorRate = 9;
    boolean rxOnWhenIdle = 10;
    boolean fullThreadDevice = 11;
    boolean fullNetworkData = 12;
    boolean isChild = 13;
  }

  struct OperationalDatasetComponents {
    boolean activeTimestampPresent = 0;
    boolean pendingTimestampPresent = 1;
    boolean masterKeyPresent = 2;
    boolean networkNamePresent = 3;
    boolean extendedPanIdPresent = 4;
    boolean meshLocalPrefixPresent = 5;
    boolean delayPresent = 6;
    boolean panIdPresent = 7;
    boolean channelPresent = 8;
    boolean pskcPresent = 9;
    boolean securityPolicyPresent = 10;
    boolean channelMaskPresent = 11;
  }

  struct RouteTableStruct {
    int64u extAddress = 0;
    int16u rloc16 = 1;
    int8u routerId = 2;
    int8u nextHop = 3;
    int8u pathCost = 4;
    int8u LQIIn = 5;
    int8u LQIOut = 6;
    int8u age = 7;
    boolean allocated = 8;
    boolean linkEstablished = 9;
  }

  struct SecurityPolicy {
    int16u rotationTime = 0;
    int16u flags = 1;
  }

  info event ConnectionStatus = 0 {
    ConnectionStatusEnum connectionStatus = 0;
  }

  info event NetworkFaultChange = 1 {
    NetworkFaultEnum current[] = 0;
    NetworkFaultEnum previous[] = 1;
  }

  readonly attribute nullable int16u channel = 0;
  readonly attribute nullable RoutingRoleEnum routingRole = 1;
  readonly attribute nullable char_string<16> networkName = 2;
  readonly attribute nullable int16u panId = 3;
  readonly attribute nullable int64u extendedPanId = 4;
  readonly attribute nullable octet_string<17> meshLocalPrefix = 5;
  readonly attribute optional int64u overrunCount = 6;
  readonly attribute NeighborTableStruct neighborTable[] = 7;
  readonly attribute RouteTableStruct routeTable[] = 8;
  readonly attribute nullable int32u partitionId = 9;
  readonly attribute nullable int16u weighting = 10;
  readonly attribute nullable int16u dataVersion = 11;
  readonly attribute nullable int16u stableDataVersion = 12;
  readonly attribute nullable int8u leaderRouterId = 13;
  readonly attribute optional int16u detachedRoleCount = 14;
  readonly attribute optional int16u childRoleCount = 15;
  readonly attribute optional int16u routerRoleCount = 16;
  readonly attribute optional int16u leaderRoleCount = 17;
  readonly attribute optional int16u attachAttemptCount = 18;
  readonly attribute optional int16u partitionIdChangeCount = 19;
  readonly attribute optional int16u betterPartitionAttachAttemptCount = 20;
  readonly attribute optional int16u parentChangeCount = 21;
  readonly attribute optional int32u txTotalCount = 22;
  readonly attribute optional int32u txUnicastCount = 23;
  readonly attribute optional int32u txBroadcastCount = 24;
  readonly attribute optional int32u txAckRequestedCount = 25;
  readonly attribute optional int32u txAckedCount = 26;
  readonly attribute optional int32u txNoAckRequestedCount = 27;
  readonly attribute optional int32u txDataCount = 28;
  readonly attribute optional int32u txDataPollCount = 29;
  readonly attribute optional int32u txBeaconCount = 30;
  readonly attribute optional int32u txBeaconRequestCount = 31;
  readonly attribute optional int32u txOtherCount = 32;
  readonly attribute optional int32u txRetryCount = 33;
  readonly attribute optional int32u txDirectMaxRetryExpiryCount = 34;
  readonly attribute optional int32u txIndirectMaxRetryExpiryCount = 35;
  readonly attribute optional int32u txErrCcaCount = 36;
  readonly attribute optional int32u txErrAbortCount = 37;
  readonly attribute optional int32u txErrBusyChannelCount = 38;
  readonly attribute optional int32u rxTotalCount = 39;
  readonly attribute optional int32u rxUnicastCount = 40;
  readonly attribute optional int32u rxBroadcastCount = 41;
  readonly attribute optional int32u rxDataCount = 42;
  readonly attribute optional int32u rxDataPollCount = 43;
  readonly attribute optional int32u rxBeaconCount = 44;
  readonly attribute optional int32u rxBeaconRequestCount = 45;
  readonly attribute optional int32u rxOtherCount = 46;
  readonly attribute optional int32u rxAddressFilteredCount = 47;
  readonly attribute optional int32u rxDestAddrFilteredCount = 48;
  readonly attribute optional int32u rxDuplicatedCount = 49;
  readonly attribute optional int32u rxErrNoFrameCount = 50;
  readonly attribute optional int32u rxErrUnknownNeighborCount = 51;
  readonly attribute optional int32u rxErrInvalidSrcAddrCount = 52;
  readonly attribute optional int32u rxErrSecCount = 53;
  readonly attribute optional int32u rxErrFcsCount = 54;
  readonly attribute optional int32u rxErrOtherCount = 55;
  readonly attribute optional nullable int64u activeTimestamp = 56;
  readonly attribute optional nullable int64u pendingTimestamp = 57;
  readonly attribute optional nullable int32u delay = 58;
  readonly attribute nullable SecurityPolicy securityPolicy = 59;
  readonly attribute nullable octet_string<4> channelPage0Mask = 60;
  readonly attribute nullable OperationalDatasetComponents operationalDatasetComponents = 61;
  readonly attribute NetworkFaultEnum activeNetworkFaultsList[] = 62;
  readonly attribute command_id generatedCommandList[] = 65528;
  readonly attribute command_id acceptedCommandList[] = 65529;
  readonly attribute event_id eventList[] = 65530;
  readonly attribute attrib_id attributeList[] = 65531;
  readonly attribute bitmap32 featureMap = 65532;
  readonly attribute int16u clusterRevision = 65533;

  /** Reception of this command SHALL reset the OverrunCount attributes to 0 */
  command access(invoke: manage) ResetCounts(): DefaultSuccess = 0;
}

/** The Wi-Fi Network Diagnostics Cluster provides a means to acquire standardized diagnostics metrics that MAY be used by a Node to assist a user or Administrative Node in diagnosing potential problems. */
cluster WiFiNetworkDiagnostics = 54 {
  revision 1; // NOTE: Default/not specifically set

  enum AssociationFailureCauseEnum : enum8 {
    kUnknown = 0;
    kAssociationFailed = 1;
    kAuthenticationFailed = 2;
    kSsidNotFound = 3;
  }

  enum ConnectionStatusEnum : enum8 {
    kConnected = 0;
    kNotConnected = 1;
  }

  enum SecurityTypeEnum : enum8 {
    kUnspecified = 0;
    kNone = 1;
    kWEP = 2;
    kWPA = 3;
    kWPA2 = 4;
    kWPA3 = 5;
  }

  enum WiFiVersionEnum : enum8 {
    kA = 0;
    kB = 1;
    kG = 2;
    kN = 3;
    kAc = 4;
    kAx = 5;
    kAh = 6;
  }

  bitmap Feature : bitmap32 {
    kPacketCounts = 0x1;
    kErrorCounts = 0x2;
  }

  info event Disconnection = 0 {
    int16u reasonCode = 0;
  }

  info event AssociationFailure = 1 {
    AssociationFailureCauseEnum associationFailureCause = 0;
    int16u status = 1;
  }

  info event ConnectionStatus = 2 {
    ConnectionStatusEnum connectionStatus = 0;
  }

  readonly attribute nullable octet_string<6> bssid = 0;
  readonly attribute nullable SecurityTypeEnum securityType = 1;
  readonly attribute nullable WiFiVersionEnum wiFiVersion = 2;
  readonly attribute nullable int16u channelNumber = 3;
  readonly attribute nullable int8s rssi = 4;
  readonly attribute optional nullable int32u beaconLostCount = 5;
  readonly attribute optional nullable int32u beaconRxCount = 6;
  readonly attribute optional nullable int32u packetMulticastRxCount = 7;
  readonly attribute optional nullable int32u packetMulticastTxCount = 8;
  readonly attribute optional nullable int32u packetUnicastRxCount = 9;
  readonly attribute optional nullable int32u packetUnicastTxCount = 10;
  readonly attribute optional nullable int64u currentMaxRate = 11;
  readonly attribute optional nullable int64u overrunCount = 12;
  readonly attribute command_id generatedCommandList[] = 65528;
  readonly attribute command_id acceptedCommandList[] = 65529;
  readonly attribute event_id eventList[] = 65530;
  readonly attribute attrib_id attributeList[] = 65531;
  readonly attribute bitmap32 featureMap = 65532;
  readonly attribute int16u clusterRevision = 65533;

  /** Reception of this command SHALL reset the Breacon and Packet related count attributes to 0 */
  command ResetCounts(): DefaultSuccess = 0;
}

/** The Ethernet Network Diagnostics Cluster provides a means to acquire standardized diagnostics metrics that MAY be used by a Node to assist a user or Administrative Node in diagnosing potential problems. */
cluster EthernetNetworkDiagnostics = 55 {
  revision 1; // NOTE: Default/not specifically set

  enum PHYRateEnum : enum8 {
    kRate10M = 0;
    kRate100M = 1;
    kRate1G = 2;
    kRate25G = 3;
    kRate5G = 4;
    kRate10G = 5;
    kRate40G = 6;
    kRate100G = 7;
    kRate200G = 8;
    kRate400G = 9;
  }

  bitmap Feature : bitmap32 {
    kPacketCounts = 0x1;
    kErrorCounts = 0x2;
  }

  readonly attribute optional nullable PHYRateEnum PHYRate = 0;
  readonly attribute optional nullable boolean fullDuplex = 1;
  readonly attribute optional int64u packetRxCount = 2;
  readonly attribute optional int64u packetTxCount = 3;
  readonly attribute optional int64u txErrCount = 4;
  readonly attribute optional int64u collisionCount = 5;
  readonly attribute optional int64u overrunCount = 6;
  readonly attribute optional nullable boolean carrierDetect = 7;
  readonly attribute optional int64u timeSinceReset = 8;
  readonly attribute command_id generatedCommandList[] = 65528;
  readonly attribute command_id acceptedCommandList[] = 65529;
  readonly attribute event_id eventList[] = 65530;
  readonly attribute attrib_id attributeList[] = 65531;
  readonly attribute bitmap32 featureMap = 65532;
  readonly attribute int16u clusterRevision = 65533;

  /** Reception of this command SHALL reset the attributes: PacketRxCount, PacketTxCount, TxErrCount, CollisionCount, OverrunCount to 0 */
  command access(invoke: manage) ResetCounts(): DefaultSuccess = 0;
}

/** Accurate time is required for a number of reasons, including scheduling, display and validating security materials. */
cluster TimeSynchronization = 56 {
  revision 2;

  enum GranularityEnum : enum8 {
    kNoTimeGranularity = 0;
    kMinutesGranularity = 1;
    kSecondsGranularity = 2;
    kMillisecondsGranularity = 3;
    kMicrosecondsGranularity = 4;
  }

  enum StatusCode : enum8 {
    kTimeNotAccepted = 2;
  }

  enum TimeSourceEnum : enum8 {
    kNone = 0;
    kUnknown = 1;
    kAdmin = 2;
    kNodeTimeCluster = 3;
    kNonMatterSNTP = 4;
    kNonMatterNTP = 5;
    kMatterSNTP = 6;
    kMatterNTP = 7;
    kMixedNTP = 8;
    kNonMatterSNTPNTS = 9;
    kNonMatterNTPNTS = 10;
    kMatterSNTPNTS = 11;
    kMatterNTPNTS = 12;
    kMixedNTPNTS = 13;
    kCloudSource = 14;
    kPTP = 15;
    kGNSS = 16;
  }

  enum TimeZoneDatabaseEnum : enum8 {
    kFull = 0;
    kPartial = 1;
    kNone = 2;
  }

  bitmap Feature : bitmap32 {
    kTimeZone = 0x1;
    kNTPClient = 0x2;
    kNTPServer = 0x4;
    kTimeSyncClient = 0x8;
  }

  struct DSTOffsetStruct {
    int32s offset = 0;
    epoch_us validStarting = 1;
    nullable epoch_us validUntil = 2;
  }

  struct FabricScopedTrustedTimeSourceStruct {
    node_id nodeID = 0;
    endpoint_no endpoint = 1;
  }

  struct TimeZoneStruct {
    int32s offset = 0;
    epoch_us validAt = 1;
    optional char_string<64> name = 2;
  }

  struct TrustedTimeSourceStruct {
    fabric_idx fabricIndex = 0;
    node_id nodeID = 1;
    endpoint_no endpoint = 2;
  }

  info event DSTTableEmpty = 0 {
  }

  info event DSTStatus = 1 {
    boolean DSTOffsetActive = 0;
  }

  info event TimeZoneStatus = 2 {
    int32s offset = 0;
    optional char_string name = 1;
  }

  info event TimeFailure = 3 {
  }

  info event MissingTrustedTimeSource = 4 {
  }

  readonly attribute nullable epoch_us UTCTime = 0;
  readonly attribute GranularityEnum granularity = 1;
  readonly attribute optional TimeSourceEnum timeSource = 2;
  readonly attribute optional nullable TrustedTimeSourceStruct trustedTimeSource = 3;
  readonly attribute optional nullable char_string<128> defaultNTP = 4;
  readonly attribute optional TimeZoneStruct timeZone[] = 5;
  readonly attribute optional DSTOffsetStruct DSTOffset[] = 6;
  readonly attribute optional nullable epoch_us localTime = 7;
  readonly attribute optional TimeZoneDatabaseEnum timeZoneDatabase = 8;
  readonly attribute optional boolean NTPServerAvailable = 9;
  readonly attribute optional int8u timeZoneListMaxSize = 10;
  readonly attribute optional int8u DSTOffsetListMaxSize = 11;
  readonly attribute optional boolean supportsDNSResolve = 12;
  readonly attribute command_id generatedCommandList[] = 65528;
  readonly attribute command_id acceptedCommandList[] = 65529;
  readonly attribute event_id eventList[] = 65530;
  readonly attribute attrib_id attributeList[] = 65531;
  readonly attribute bitmap32 featureMap = 65532;
  readonly attribute int16u clusterRevision = 65533;

  request struct SetUTCTimeRequest {
    epoch_us UTCTime = 0;
    GranularityEnum granularity = 1;
    optional TimeSourceEnum timeSource = 2;
  }

  request struct SetTrustedTimeSourceRequest {
    nullable FabricScopedTrustedTimeSourceStruct trustedTimeSource = 0;
  }

  request struct SetTimeZoneRequest {
    TimeZoneStruct timeZone[] = 0;
  }

  response struct SetTimeZoneResponse = 3 {
    boolean DSTOffsetRequired = 0;
  }

  request struct SetDSTOffsetRequest {
    DSTOffsetStruct DSTOffset[] = 0;
  }

  request struct SetDefaultNTPRequest {
    nullable char_string<128> defaultNTP = 0;
  }

  /** This command MAY be issued by Administrator to set the time. */
  command access(invoke: administer) SetUTCTime(SetUTCTimeRequest): DefaultSuccess = 0;
  /** This command SHALL set TrustedTimeSource. */
  fabric command access(invoke: administer) SetTrustedTimeSource(SetTrustedTimeSourceRequest): DefaultSuccess = 1;
  /** This command SHALL set TimeZone. */
  command access(invoke: manage) SetTimeZone(SetTimeZoneRequest): SetTimeZoneResponse = 2;
  /** This command SHALL set DSTOffset. */
  command access(invoke: manage) SetDSTOffset(SetDSTOffsetRequest): DefaultSuccess = 4;
  /** This command is used to set DefaultNTP. */
  command access(invoke: administer) SetDefaultNTP(SetDefaultNTPRequest): DefaultSuccess = 5;
}

/** This cluster exposes interactions with a switch device, for the purpose of using those interactions by other devices.
Two types of switch devices are supported: latching switch (e.g. rocker switch) and momentary switch (e.g. push button), distinguished with their feature flags.
Interactions with the switch device are exposed as attributes (for the latching switch) and as events (for both types of switches). An interested party MAY subscribe to these attributes/events and thus be informed of the interactions, and can perform actions based on this, for example by sending commands to perform an action such as controlling a light or a window shade. */
cluster Switch = 59 {
  revision 2;

  bitmap Feature : bitmap32 {
    kLatchingSwitch = 0x1;
    kMomentarySwitch = 0x2;
    kMomentarySwitchRelease = 0x4;
    kMomentarySwitchLongPress = 0x8;
    kMomentarySwitchMultiPress = 0x10;
    kActionSwitch = 0x20;
  }

  info event SwitchLatched = 0 {
    int8u newPosition = 0;
  }

  info event InitialPress = 1 {
    int8u newPosition = 0;
  }

  info event LongPress = 2 {
    int8u newPosition = 0;
  }

  info event ShortRelease = 3 {
    int8u previousPosition = 0;
  }

  info event LongRelease = 4 {
    int8u previousPosition = 0;
  }

  info event MultiPressOngoing = 5 {
    int8u newPosition = 0;
    int8u currentNumberOfPressesCounted = 1;
  }

  info event MultiPressComplete = 6 {
    int8u previousPosition = 0;
    int8u totalNumberOfPressesCounted = 1;
  }

  readonly attribute int8u numberOfPositions = 0;
  readonly attribute int8u currentPosition = 1;
  readonly attribute optional int8u multiPressMax = 2;
  readonly attribute command_id generatedCommandList[] = 65528;
  readonly attribute command_id acceptedCommandList[] = 65529;
  readonly attribute event_id eventList[] = 65530;
  readonly attribute attrib_id attributeList[] = 65531;
  readonly attribute bitmap32 featureMap = 65532;
  readonly attribute int16u clusterRevision = 65533;
}

/** Commands to trigger a Node to allow a new Administrator to commission it. */
cluster AdministratorCommissioning = 60 {
  revision 1; // NOTE: Default/not specifically set

  enum CommissioningWindowStatusEnum : enum8 {
    kWindowNotOpen = 0;
    kEnhancedWindowOpen = 1;
    kBasicWindowOpen = 2;
  }

  enum StatusCode : enum8 {
    kBusy = 2;
    kPAKEParameterError = 3;
    kWindowNotOpen = 4;
  }

  bitmap Feature : bitmap32 {
    kBasic = 0x1;
  }

  readonly attribute CommissioningWindowStatusEnum windowStatus = 0;
  readonly attribute nullable fabric_idx adminFabricIndex = 1;
  readonly attribute nullable vendor_id adminVendorId = 2;
  readonly attribute command_id generatedCommandList[] = 65528;
  readonly attribute command_id acceptedCommandList[] = 65529;
  readonly attribute event_id eventList[] = 65530;
  readonly attribute attrib_id attributeList[] = 65531;
  readonly attribute bitmap32 featureMap = 65532;
  readonly attribute int16u clusterRevision = 65533;

  request struct OpenCommissioningWindowRequest {
    int16u commissioningTimeout = 0;
    octet_string PAKEPasscodeVerifier = 1;
    int16u discriminator = 2;
    int32u iterations = 3;
    octet_string<32> salt = 4;
  }

  request struct OpenBasicCommissioningWindowRequest {
    int16u commissioningTimeout = 0;
  }

  /** This command is used by a current Administrator to instruct a Node to go into commissioning mode using enhanced commissioning method. */
  timed command access(invoke: administer) OpenCommissioningWindow(OpenCommissioningWindowRequest): DefaultSuccess = 0;
  /** This command is used by a current Administrator to instruct a Node to go into commissioning mode using basic commissioning method, if the node supports it. */
  timed command access(invoke: administer) OpenBasicCommissioningWindow(OpenBasicCommissioningWindowRequest): DefaultSuccess = 1;
  /** This command is used by a current Administrator to instruct a Node to revoke any active Open Commissioning Window or Open Basic Commissioning Window command. */
  timed command access(invoke: administer) RevokeCommissioning(): DefaultSuccess = 2;
}

/** This cluster is used to add or remove Operational Credentials on a Commissionee or Node, as well as manage the associated Fabrics. */
cluster OperationalCredentials = 62 {
  revision 2;

  enum CertificateChainTypeEnum : enum8 {
    kDACCertificate = 1;
    kPAICertificate = 2;
  }

  enum NodeOperationalCertStatusEnum : enum8 {
    kOK = 0;
    kInvalidPublicKey = 1;
    kInvalidNodeOpId = 2;
    kInvalidNOC = 3;
    kMissingCsr = 4;
    kTableFull = 5;
    kInvalidAdminSubject = 6;
    kFabricConflict = 9;
    kLabelConflict = 10;
    kInvalidFabricIndex = 11;
  }

  fabric_scoped struct FabricDescriptorStruct {
    octet_string<65> rootPublicKey = 1;
    vendor_id vendorID = 2;
    fabric_id fabricID = 3;
    node_id nodeID = 4;
    char_string<32> label = 5;
    optional octet_string<85> VIDVerificationStatement = 6;
    fabric_idx fabricIndex = 254;
  }

  fabric_scoped struct NOCStruct {
    octet_string<400> noc = 1;
    nullable octet_string<400> icac = 2;
    optional octet_string<400> vvsc = 3;
    fabric_idx fabricIndex = 254;
  }

  readonly attribute access(read: administer) NOCStruct NOCs[] = 0;
  readonly attribute FabricDescriptorStruct fabrics[] = 1;
  readonly attribute int8u supportedFabrics = 2;
  readonly attribute int8u commissionedFabrics = 3;
  readonly attribute octet_string trustedRootCertificates[] = 4;
  readonly attribute int8u currentFabricIndex = 5;
  readonly attribute command_id generatedCommandList[] = 65528;
  readonly attribute command_id acceptedCommandList[] = 65529;
  readonly attribute event_id eventList[] = 65530;
  readonly attribute attrib_id attributeList[] = 65531;
  readonly attribute bitmap32 featureMap = 65532;
  readonly attribute int16u clusterRevision = 65533;

  request struct AttestationRequestRequest {
    octet_string<32> attestationNonce = 0;
  }

  response struct AttestationResponse = 1 {
    octet_string attestationElements = 0;
    octet_string<64> attestationSignature = 1;
  }

  request struct CertificateChainRequestRequest {
    CertificateChainTypeEnum certificateType = 0;
  }

  response struct CertificateChainResponse = 3 {
    octet_string<600> certificate = 0;
  }

  request struct CSRRequestRequest {
    octet_string<32> CSRNonce = 0;
    optional boolean isForUpdateNOC = 1;
  }

  response struct CSRResponse = 5 {
    octet_string NOCSRElements = 0;
    octet_string<64> attestationSignature = 1;
  }

  request struct AddNOCRequest {
    octet_string<400> NOCValue = 0;
    optional octet_string<400> ICACValue = 1;
    octet_string<16> IPKValue = 2;
    int64u caseAdminSubject = 3;
    vendor_id adminVendorId = 4;
  }

  request struct UpdateNOCRequest {
    octet_string<400> NOCValue = 0;
    optional octet_string<400> ICACValue = 1;
  }

  response struct NOCResponse = 8 {
    NodeOperationalCertStatusEnum statusCode = 0;
    optional fabric_idx fabricIndex = 1;
    optional char_string<128> debugText = 2;
  }

  request struct UpdateFabricLabelRequest {
    char_string<32> label = 0;
  }

  request struct RemoveFabricRequest {
    fabric_idx fabricIndex = 0;
  }

  request struct AddTrustedRootCertificateRequest {
    octet_string<400> rootCACertificate = 0;
  }

  request struct SetVIDVerificationStatementRequest {
    optional vendor_id vendorID = 0;
    optional octet_string<85> VIDVerificationStatement = 1;
    optional octet_string<400> vvsc = 2;
  }

  request struct SignVIDVerificationRequestRequest {
    fabric_idx fabricIndex = 0;
    octet_string<32> clientChallenge = 1;
  }

  response struct SignVIDVerificationResponse = 14 {
    fabric_idx fabricIndex = 0;
    int8u fabricBindingVersion = 1;
    octet_string signature = 2;
  }

  /** Sender is requesting attestation information from the receiver. */
  command access(invoke: administer) AttestationRequest(AttestationRequestRequest): AttestationResponse = 0;
  /** Sender is requesting a device attestation certificate from the receiver. */
  command access(invoke: administer) CertificateChainRequest(CertificateChainRequestRequest): CertificateChainResponse = 2;
  /** Sender is requesting a certificate signing request (CSR) from the receiver. */
  command access(invoke: administer) CSRRequest(CSRRequestRequest): CSRResponse = 4;
  /** Sender is requesting to add the new node operational certificates. */
  command access(invoke: administer) AddNOC(AddNOCRequest): NOCResponse = 6;
  /** This command SHALL replace the NOC and optional associated ICAC (if present) scoped under the accessing fabric upon successful validation of all arguments and preconditions. */
  fabric command access(invoke: administer) UpdateNOC(UpdateNOCRequest): NOCResponse = 7;
  /** This command SHALL be used by an Administrative Node to set the user-visible Label field for a given Fabric, as reflected by entries in the Fabrics attribute. */
  fabric command access(invoke: administer) UpdateFabricLabel(UpdateFabricLabelRequest): NOCResponse = 9;
  /** This command is used by Administrative Nodes to remove a given fabric index and delete all associated fabric-scoped data. */
  command access(invoke: administer) RemoveFabric(RemoveFabricRequest): NOCResponse = 10;
  /** This command SHALL add a Trusted Root CA Certificate, provided as its CHIP Certificate representation. */
  command access(invoke: administer) AddTrustedRootCertificate(AddTrustedRootCertificateRequest): DefaultSuccess = 11;
  /** This command SHALL be used to update any of the accessing fabric's associated VendorID, VidVerificatioNStatement or VVSC (Vendor Verification Signing Certificate). */
  fabric command access(invoke: administer) SetVIDVerificationStatement(SetVIDVerificationStatementRequest): DefaultSuccess = 12;
  /** This command SHALL be used to request that the server authenticate the fabric associated with the FabricIndex given. */
  command access(invoke: administer) SignVIDVerificationRequest(SignVIDVerificationRequestRequest): SignVIDVerificationResponse = 13;
}

/** The Group Key Management Cluster is the mechanism by which group keys are managed. */
cluster GroupKeyManagement = 63 {
  revision 1; // NOTE: Default/not specifically set

  enum GroupKeySecurityPolicyEnum : enum8 {
    kTrustFirst = 0;
    kCacheAndSync = 1;
  }

  bitmap Feature : bitmap32 {
    kCacheAndSync = 0x1;
  }

  fabric_scoped struct GroupInfoMapStruct {
    group_id groupId = 1;
    endpoint_no endpoints[] = 2;
    optional char_string<16> groupName = 3;
    fabric_idx fabricIndex = 254;
  }

  fabric_scoped struct GroupKeyMapStruct {
    group_id groupId = 1;
    int16u groupKeySetID = 2;
    fabric_idx fabricIndex = 254;
  }

  struct GroupKeySetStruct {
    int16u groupKeySetID = 0;
    GroupKeySecurityPolicyEnum groupKeySecurityPolicy = 1;
    nullable octet_string<16> epochKey0 = 2;
    nullable epoch_us epochStartTime0 = 3;
    nullable octet_string<16> epochKey1 = 4;
    nullable epoch_us epochStartTime1 = 5;
    nullable octet_string<16> epochKey2 = 6;
    nullable epoch_us epochStartTime2 = 7;
  }

  attribute access(write: manage) GroupKeyMapStruct groupKeyMap[] = 0;
  readonly attribute GroupInfoMapStruct groupTable[] = 1;
  readonly attribute int16u maxGroupsPerFabric = 2;
  readonly attribute int16u maxGroupKeysPerFabric = 3;
  readonly attribute command_id generatedCommandList[] = 65528;
  readonly attribute command_id acceptedCommandList[] = 65529;
  readonly attribute event_id eventList[] = 65530;
  readonly attribute attrib_id attributeList[] = 65531;
  readonly attribute bitmap32 featureMap = 65532;
  readonly attribute int16u clusterRevision = 65533;

  request struct KeySetWriteRequest {
    GroupKeySetStruct groupKeySet = 0;
  }

  request struct KeySetReadRequest {
    int16u groupKeySetID = 0;
  }

  response struct KeySetReadResponse = 2 {
    GroupKeySetStruct groupKeySet = 0;
  }

  request struct KeySetRemoveRequest {
    int16u groupKeySetID = 0;
  }

  response struct KeySetReadAllIndicesResponse = 5 {
    int16u groupKeySetIDs[] = 0;
  }

  /** Write a new set of keys for the given key set id. */
  fabric command access(invoke: administer) KeySetWrite(KeySetWriteRequest): DefaultSuccess = 0;
  /** Read the keys for a given key set id. */
  fabric command access(invoke: administer) KeySetRead(KeySetReadRequest): KeySetReadResponse = 1;
  /** Revoke a Root Key from a Group */
  fabric command access(invoke: administer) KeySetRemove(KeySetRemoveRequest): DefaultSuccess = 3;
  /** Return the list of Group Key Sets associated with the accessing fabric */
  fabric command access(invoke: administer) KeySetReadAllIndices(): KeySetReadAllIndicesResponse = 4;
}

/** The Fixed Label Cluster provides a feature for the device to tag an endpoint with zero or more read only
labels. */
cluster FixedLabel = 64 {
  revision 1; // NOTE: Default/not specifically set

  struct LabelStruct {
    char_string<16> label = 0;
    char_string<16> value = 1;
  }

  readonly attribute LabelStruct labelList[] = 0;
  readonly attribute command_id generatedCommandList[] = 65528;
  readonly attribute command_id acceptedCommandList[] = 65529;
  readonly attribute event_id eventList[] = 65530;
  readonly attribute attrib_id attributeList[] = 65531;
  readonly attribute bitmap32 featureMap = 65532;
  readonly attribute int16u clusterRevision = 65533;
}

/** The User Label Cluster provides a feature to tag an endpoint with zero or more labels. */
cluster UserLabel = 65 {
  revision 1; // NOTE: Default/not specifically set

  struct LabelStruct {
    char_string<16> label = 0;
    char_string<16> value = 1;
  }

  attribute access(write: manage) LabelStruct labelList[] = 0;
  readonly attribute command_id generatedCommandList[] = 65528;
  readonly attribute command_id acceptedCommandList[] = 65529;
  readonly attribute event_id eventList[] = 65530;
  readonly attribute attrib_id attributeList[] = 65531;
  readonly attribute bitmap32 featureMap = 65532;
  readonly attribute int16u clusterRevision = 65533;
}

/** This cluster provides an interface to a boolean state called StateValue. */
cluster BooleanState = 69 {
  revision 1;

  info event StateChange = 0 {
    boolean stateValue = 0;
  }

  readonly attribute boolean stateValue = 0;
  readonly attribute command_id generatedCommandList[] = 65528;
  readonly attribute command_id acceptedCommandList[] = 65529;
  readonly attribute event_id eventList[] = 65530;
  readonly attribute attrib_id attributeList[] = 65531;
  readonly attribute bitmap32 featureMap = 65532;
  readonly attribute int16u clusterRevision = 65533;
}

/** This cluster supports remotely monitoring and, where supported, changing the operational state of an Oven. */
cluster OvenCavityOperationalState = 72 {
  revision 1;

  enum ErrorStateEnum : enum8 {
    kNoError = 0;
    kUnableToStartOrResume = 1;
    kUnableToCompleteOperation = 2;
    kCommandInvalidInState = 3;
  }

  enum OperationalStateEnum : enum8 {
    kStopped = 0;
    kRunning = 1;
    kPaused = 2;
    kError = 3;
  }

  struct ErrorStateStruct {
    enum8 errorStateID = 0;
    optional char_string<64> errorStateLabel = 1;
    optional char_string<64> errorStateDetails = 2;
  }

  struct OperationalStateStruct {
    enum8 operationalStateID = 0;
    optional char_string<64> operationalStateLabel = 1;
  }

  critical event OperationalError = 0 {
    ErrorStateStruct errorState = 0;
  }

  info event OperationCompletion = 1 {
    enum8 completionErrorCode = 0;
    optional nullable elapsed_s totalOperationalTime = 1;
    optional nullable elapsed_s pausedTime = 2;
  }

  readonly attribute nullable char_string phaseList[] = 0;
  readonly attribute nullable int8u currentPhase = 1;
  readonly attribute optional nullable elapsed_s countdownTime = 2;
  readonly attribute OperationalStateStruct operationalStateList[] = 3;
  readonly attribute OperationalStateEnum operationalState = 4;
  readonly attribute ErrorStateStruct operationalError = 5;
  readonly attribute command_id generatedCommandList[] = 65528;
  readonly attribute command_id acceptedCommandList[] = 65529;
  readonly attribute event_id eventList[] = 65530;
  readonly attribute attrib_id attributeList[] = 65531;
  readonly attribute bitmap32 featureMap = 65532;
  readonly attribute int16u clusterRevision = 65533;

  response struct OperationalCommandResponse = 4 {
    ErrorStateStruct commandResponseState = 0;
  }

  /** Upon receipt, the device SHALL pause its operation if it is possible based on the current function of the server. */
  command Pause(): OperationalCommandResponse = 0;
  /** Upon receipt, the device SHALL stop its operation if it is at a position where it is safe to do so and/or permitted. */
  command Stop(): OperationalCommandResponse = 1;
  /** Upon receipt, the device SHALL start its operation if it is safe to do so and the device is in an operational state from which it can be started. */
  command Start(): OperationalCommandResponse = 2;
  /** Upon receipt, the device SHALL resume its operation from the point it was at when it received the Pause command, or from the point when it was paused by means outside of this cluster (for example by manual button press). */
  command Resume(): OperationalCommandResponse = 3;
}

/** Attributes and commands for selecting a mode from a list of supported options. */
cluster OvenMode = 73 {
  revision 1;

  enum ModeTag : enum16 {
    kAuto = 0;
    kQuick = 1;
    kQuiet = 2;
    kLowNoise = 3;
    kLowEnergy = 4;
    kVacation = 5;
    kMin = 6;
    kMax = 7;
    kNight = 8;
    kDay = 9;
    kBake = 16384;
    kConvection = 16385;
    kGrill = 16386;
    kRoast = 16387;
    kClean = 16388;
    kConvectionBake = 16389;
    kConvectionRoast = 16390;
    kWarming = 16391;
    kProofing = 16392;
  }

  bitmap Feature : bitmap32 {
    kOnOff = 0x1;
  }

  struct ModeTagStruct {
    optional vendor_id mfgCode = 0;
    enum16 value = 1;
  }

  struct ModeOptionStruct {
    char_string<64> label = 0;
    int8u mode = 1;
    ModeTagStruct modeTags[] = 2;
  }

  readonly attribute ModeOptionStruct supportedModes[] = 0;
  readonly attribute int8u currentMode = 1;
  attribute optional nullable int8u startUpMode = 2;
  attribute optional nullable int8u onMode = 3;
  readonly attribute command_id generatedCommandList[] = 65528;
  readonly attribute command_id acceptedCommandList[] = 65529;
  readonly attribute event_id eventList[] = 65530;
  readonly attribute attrib_id attributeList[] = 65531;
  readonly attribute bitmap32 featureMap = 65532;
  readonly attribute int16u clusterRevision = 65533;

  request struct ChangeToModeRequest {
    int8u newMode = 0;
  }

  response struct ChangeToModeResponse = 1 {
    enum8 status = 0;
    optional char_string statusText = 1;
  }

  /** This command is used to change device modes.
        On receipt of this command the device SHALL respond with a ChangeToModeResponse command. */
  command ChangeToMode(ChangeToModeRequest): ChangeToModeResponse = 0;
}

/** This cluster provides a way to access options associated with the operation of
            a laundry dryer device type. */
cluster LaundryDryerControls = 74 {
  revision 1;

  enum DrynessLevelEnum : enum8 {
    kLow = 0;
    kNormal = 1;
    kExtra = 2;
    kMax = 3;
  }

  readonly attribute DrynessLevelEnum supportedDrynessLevels[] = 0;
  attribute nullable DrynessLevelEnum selectedDrynessLevel = 1;
  readonly attribute command_id generatedCommandList[] = 65528;
  readonly attribute command_id acceptedCommandList[] = 65529;
  readonly attribute event_id eventList[] = 65530;
  readonly attribute attrib_id attributeList[] = 65531;
  readonly attribute bitmap32 featureMap = 65532;
  readonly attribute int16u clusterRevision = 65533;
}

/** Attributes and commands for selecting a mode from a list of supported options. */
cluster ModeSelect = 80 {
  revision 2;

  bitmap Feature : bitmap32 {
    kOnOff = 0x1;
  }

  struct SemanticTagStruct {
    vendor_id mfgCode = 0;
    enum16 value = 1;
  }

  struct ModeOptionStruct {
    char_string<64> label = 0;
    int8u mode = 1;
    SemanticTagStruct semanticTags[] = 2;
  }

  readonly attribute char_string<64> description = 0;
  readonly attribute nullable enum16 standardNamespace = 1;
  readonly attribute ModeOptionStruct supportedModes[] = 2;
  readonly attribute int8u currentMode = 3;
  attribute optional nullable int8u startUpMode = 4;
  attribute optional nullable int8u onMode = 5;
  readonly attribute optional int8u manufacturerExtension = 4293984257;
  readonly attribute command_id generatedCommandList[] = 65528;
  readonly attribute command_id acceptedCommandList[] = 65529;
  readonly attribute event_id eventList[] = 65530;
  readonly attribute attrib_id attributeList[] = 65531;
  readonly attribute bitmap32 featureMap = 65532;
  readonly attribute int16u clusterRevision = 65533;

  request struct ChangeToModeRequest {
    int8u newMode = 0;
  }

  /** On receipt of this command, if the NewMode field matches the Mode field in an entry of the SupportedModes list, the server SHALL set the CurrentMode attribute to the NewMode value, otherwise, the server SHALL respond with an INVALID_COMMAND status response. */
  command ChangeToMode(ChangeToModeRequest): DefaultSuccess = 0;
  /** Sample manufacturer specific extension command */
  command SampleMfgExtensionCommand(): DefaultSuccess = 4293984257;
}

/** Attributes and commands for selecting a mode from a list of supported options. */
cluster LaundryWasherMode = 81 {
  revision 2;

  enum ModeTag : enum16 {
    kAuto = 0;
    kQuick = 1;
    kQuiet = 2;
    kLowNoise = 3;
    kLowEnergy = 4;
    kVacation = 5;
    kMin = 6;
    kMax = 7;
    kNight = 8;
    kDay = 9;
    kNormal = 16384;
    kDelicate = 16385;
    kHeavy = 16386;
    kWhites = 16387;
  }

  bitmap Feature : bitmap32 {
    kOnOff = 0x1;
  }

  struct ModeTagStruct {
    optional vendor_id mfgCode = 0;
    enum16 value = 1;
  }

  struct ModeOptionStruct {
    char_string<64> label = 0;
    int8u mode = 1;
    ModeTagStruct modeTags[] = 2;
  }

  readonly attribute ModeOptionStruct supportedModes[] = 0;
  readonly attribute int8u currentMode = 1;
  attribute optional nullable int8u startUpMode = 2;
  attribute optional nullable int8u onMode = 3;
  readonly attribute command_id generatedCommandList[] = 65528;
  readonly attribute command_id acceptedCommandList[] = 65529;
  readonly attribute event_id eventList[] = 65530;
  readonly attribute attrib_id attributeList[] = 65531;
  readonly attribute bitmap32 featureMap = 65532;
  readonly attribute int16u clusterRevision = 65533;

  request struct ChangeToModeRequest {
    int8u newMode = 0;
  }

  response struct ChangeToModeResponse = 1 {
    enum8 status = 0;
    optional char_string statusText = 1;
  }

  /** This command is used to change device modes.
        On receipt of this command the device SHALL respond with a ChangeToModeResponse command. */
  command ChangeToMode(ChangeToModeRequest): ChangeToModeResponse = 0;
}

/** Attributes and commands for selecting a mode from a list of supported options. */
cluster RefrigeratorAndTemperatureControlledCabinetMode = 82 {
  revision 2;

  enum ModeTag : enum16 {
    kAuto = 0;
    kQuick = 1;
    kQuiet = 2;
    kLowNoise = 3;
    kLowEnergy = 4;
    kVacation = 5;
    kMin = 6;
    kMax = 7;
    kNight = 8;
    kDay = 9;
    kRapidCool = 16384;
    kRapidFreeze = 16385;
  }

  bitmap Feature : bitmap32 {
    kOnOff = 0x1;
  }

  struct ModeTagStruct {
    optional vendor_id mfgCode = 0;
    enum16 value = 1;
  }

  struct ModeOptionStruct {
    char_string<64> label = 0;
    int8u mode = 1;
    ModeTagStruct modeTags[] = 2;
  }

  readonly attribute ModeOptionStruct supportedModes[] = 0;
  readonly attribute int8u currentMode = 1;
  attribute optional nullable int8u startUpMode = 2;
  attribute optional nullable int8u onMode = 3;
  readonly attribute command_id generatedCommandList[] = 65528;
  readonly attribute command_id acceptedCommandList[] = 65529;
  readonly attribute event_id eventList[] = 65530;
  readonly attribute attrib_id attributeList[] = 65531;
  readonly attribute bitmap32 featureMap = 65532;
  readonly attribute int16u clusterRevision = 65533;

  request struct ChangeToModeRequest {
    int8u newMode = 0;
  }

  response struct ChangeToModeResponse = 1 {
    enum8 status = 0;
    optional char_string statusText = 1;
  }

  /** This command is used to change device modes.
        On receipt of this command the device SHALL respond with a ChangeToModeResponse command. */
  command ChangeToMode(ChangeToModeRequest): ChangeToModeResponse = 0;
}

/** This cluster supports remotely monitoring and controlling the different types of functionality available to a washing device, such as a washing machine. */
cluster LaundryWasherControls = 83 {
  revision 1;

  enum NumberOfRinsesEnum : enum8 {
    kNone = 0;
    kNormal = 1;
    kExtra = 2;
    kMax = 3;
  }

  bitmap Feature : bitmap32 {
    kSpin = 0x1;
    kRinse = 0x2;
  }

  readonly attribute optional char_string spinSpeeds[] = 0;
  attribute optional nullable int8u spinSpeedCurrent = 1;
  attribute optional NumberOfRinsesEnum numberOfRinses = 2;
  readonly attribute optional NumberOfRinsesEnum supportedRinses[] = 3;
  readonly attribute command_id generatedCommandList[] = 65528;
  readonly attribute command_id acceptedCommandList[] = 65529;
  readonly attribute event_id eventList[] = 65530;
  readonly attribute attrib_id attributeList[] = 65531;
  readonly attribute bitmap32 featureMap = 65532;
  readonly attribute int16u clusterRevision = 65533;
}

/** Attributes and commands for selecting a mode from a list of supported options. */
cluster RvcRunMode = 84 {
  revision 3;

  enum ModeTag : enum16 {
    kAuto = 0;
    kQuick = 1;
    kQuiet = 2;
    kLowNoise = 3;
    kLowEnergy = 4;
    kVacation = 5;
    kMin = 6;
    kMax = 7;
    kNight = 8;
    kDay = 9;
    kIdle = 16384;
    kCleaning = 16385;
    kMapping = 16386;
  }

  enum StatusCode : enum8 {
    kStuck = 65;
    kDustBinMissing = 66;
    kDustBinFull = 67;
    kWaterTankEmpty = 68;
    kWaterTankMissing = 69;
    kWaterTankLidOpen = 70;
    kMopCleaningPadMissing = 71;
    kBatteryLow = 72;
  }

  bitmap Feature : bitmap32 {
    kDirectModeChange = 0x10000;
  }

  struct ModeTagStruct {
    optional vendor_id mfgCode = 0;
    enum16 value = 1;
  }

  struct ModeOptionStruct {
    char_string<64> label = 0;
    int8u mode = 1;
    ModeTagStruct modeTags[] = 2;
  }

  readonly attribute ModeOptionStruct supportedModes[] = 0;
  readonly attribute int8u currentMode = 1;
  readonly attribute command_id generatedCommandList[] = 65528;
  readonly attribute command_id acceptedCommandList[] = 65529;
  readonly attribute event_id eventList[] = 65530;
  readonly attribute attrib_id attributeList[] = 65531;
  readonly attribute bitmap32 featureMap = 65532;
  readonly attribute int16u clusterRevision = 65533;

  request struct ChangeToModeRequest {
    int8u newMode = 0;
  }

  response struct ChangeToModeResponse = 1 {
    enum8 status = 0;
    optional char_string statusText = 1;
  }

  /** This command is used to change device modes.
        On receipt of this command the device SHALL respond with a ChangeToModeResponse command. */
  command ChangeToMode(ChangeToModeRequest): ChangeToModeResponse = 0;
}

/** Attributes and commands for selecting a mode from a list of supported options. */
cluster RvcCleanMode = 85 {
  revision 3;

  enum ModeTag : enum16 {
    kAuto = 0;
    kQuick = 1;
    kQuiet = 2;
    kLowNoise = 3;
    kLowEnergy = 4;
    kVacation = 5;
    kMin = 6;
    kMax = 7;
    kNight = 8;
    kDay = 9;
    kDeepClean = 16384;
    kVacuum = 16385;
    kMop = 16386;
  }

  enum StatusCode : enum8 {
    kCleaningInProgress = 64;
  }

  bitmap Feature : bitmap32 {
    kDirectModeChange = 0x10000;
  }

  struct ModeTagStruct {
    optional vendor_id mfgCode = 0;
    enum16 value = 1;
  }

  struct ModeOptionStruct {
    char_string<64> label = 0;
    int8u mode = 1;
    ModeTagStruct modeTags[] = 2;
  }

  readonly attribute ModeOptionStruct supportedModes[] = 0;
  readonly attribute int8u currentMode = 1;
  readonly attribute command_id generatedCommandList[] = 65528;
  readonly attribute command_id acceptedCommandList[] = 65529;
  readonly attribute event_id eventList[] = 65530;
  readonly attribute attrib_id attributeList[] = 65531;
  readonly attribute bitmap32 featureMap = 65532;
  readonly attribute int16u clusterRevision = 65533;

  request struct ChangeToModeRequest {
    int8u newMode = 0;
  }

  response struct ChangeToModeResponse = 1 {
    enum8 status = 0;
    optional char_string statusText = 1;
  }

  /** This command is used to change device modes.
        On receipt of this command the device SHALL respond with a ChangeToModeResponse command. */
  command ChangeToMode(ChangeToModeRequest): ChangeToModeResponse = 0;
}

/** Attributes and commands for configuring the temperature control, and reporting temperature. */
cluster TemperatureControl = 86 {
  revision 1;

  bitmap Feature : bitmap32 {
    kTemperatureNumber = 0x1;
    kTemperatureLevel = 0x2;
    kTemperatureStep = 0x4;
  }

  readonly attribute optional temperature temperatureSetpoint = 0;
  readonly attribute optional temperature minTemperature = 1;
  readonly attribute optional temperature maxTemperature = 2;
  readonly attribute optional temperature step = 3;
  readonly attribute optional int8u selectedTemperatureLevel = 4;
  readonly attribute optional char_string supportedTemperatureLevels[] = 5;
  readonly attribute command_id generatedCommandList[] = 65528;
  readonly attribute command_id acceptedCommandList[] = 65529;
  readonly attribute event_id eventList[] = 65530;
  readonly attribute attrib_id attributeList[] = 65531;
  readonly attribute bitmap32 featureMap = 65532;
  readonly attribute int16u clusterRevision = 65533;

  request struct SetTemperatureRequest {
    optional temperature targetTemperature = 0;
    optional int8u targetTemperatureLevel = 1;
  }

  /** The SetTemperature command SHALL have the following data fields: */
  command SetTemperature(SetTemperatureRequest): DefaultSuccess = 0;
}

/** Attributes and commands for configuring the Refrigerator alarm. */
cluster RefrigeratorAlarm = 87 {
  revision 1; // NOTE: Default/not specifically set

  bitmap AlarmBitmap : bitmap32 {
    kDoorOpen = 0x1;
  }

  info event Notify = 0 {
    AlarmBitmap active = 0;
    AlarmBitmap inactive = 1;
    AlarmBitmap state = 2;
    AlarmBitmap mask = 3;
  }

  readonly attribute AlarmBitmap mask = 0;
  readonly attribute AlarmBitmap state = 2;
  readonly attribute AlarmBitmap supported = 3;
  readonly attribute command_id generatedCommandList[] = 65528;
  readonly attribute command_id acceptedCommandList[] = 65529;
  readonly attribute event_id eventList[] = 65530;
  readonly attribute attrib_id attributeList[] = 65531;
  readonly attribute bitmap32 featureMap = 65532;
  readonly attribute int16u clusterRevision = 65533;
}

/** Attributes and commands for selecting a mode from a list of supported options. */
cluster DishwasherMode = 89 {
  revision 2;

  enum ModeTag : enum16 {
    kAuto = 0;
    kQuick = 1;
    kQuiet = 2;
    kLowNoise = 3;
    kLowEnergy = 4;
    kVacation = 5;
    kMin = 6;
    kMax = 7;
    kNight = 8;
    kDay = 9;
    kNormal = 16384;
    kHeavy = 16385;
    kLight = 16386;
  }

  bitmap Feature : bitmap32 {
    kOnOff = 0x1;
  }

  struct ModeTagStruct {
    optional vendor_id mfgCode = 0;
    enum16 value = 1;
  }

  struct ModeOptionStruct {
    char_string<64> label = 0;
    int8u mode = 1;
    ModeTagStruct modeTags[] = 2;
  }

  readonly attribute ModeOptionStruct supportedModes[] = 0;
  readonly attribute int8u currentMode = 1;
  attribute optional nullable int8u startUpMode = 2;
  attribute optional nullable int8u onMode = 3;
  readonly attribute command_id generatedCommandList[] = 65528;
  readonly attribute command_id acceptedCommandList[] = 65529;
  readonly attribute event_id eventList[] = 65530;
  readonly attribute attrib_id attributeList[] = 65531;
  readonly attribute bitmap32 featureMap = 65532;
  readonly attribute int16u clusterRevision = 65533;

  request struct ChangeToModeRequest {
    int8u newMode = 0;
  }

  response struct ChangeToModeResponse = 1 {
    enum8 status = 0;
    optional char_string statusText = 1;
  }

  /** This command is used to change device modes.
        On receipt of this command the device SHALL respond with a ChangeToModeResponse command. */
  command ChangeToMode(ChangeToModeRequest): ChangeToModeResponse = 0;
}

/** Attributes for reporting air quality classification */
cluster AirQuality = 91 {
  revision 1;

  enum AirQualityEnum : enum8 {
    kUnknown = 0;
    kGood = 1;
    kFair = 2;
    kModerate = 3;
    kPoor = 4;
    kVeryPoor = 5;
    kExtremelyPoor = 6;
  }

  bitmap Feature : bitmap32 {
    kFair = 0x1;
    kModerate = 0x2;
    kVeryPoor = 0x4;
    kExtremelyPoor = 0x8;
  }

  readonly attribute AirQualityEnum airQuality = 0;
  readonly attribute command_id generatedCommandList[] = 65528;
  readonly attribute command_id acceptedCommandList[] = 65529;
  readonly attribute event_id eventList[] = 65530;
  readonly attribute attrib_id attributeList[] = 65531;
  readonly attribute bitmap32 featureMap = 65532;
  readonly attribute int16u clusterRevision = 65533;
}

/** This cluster provides an interface for observing and managing the state of smoke and CO alarms. */
cluster SmokeCoAlarm = 92 {
  revision 1;

  enum AlarmStateEnum : enum8 {
    kNormal = 0;
    kWarning = 1;
    kCritical = 2;
  }

  enum ContaminationStateEnum : enum8 {
    kNormal = 0;
    kLow = 1;
    kWarning = 2;
    kCritical = 3;
  }

  enum EndOfServiceEnum : enum8 {
    kNormal = 0;
    kExpired = 1;
  }

  enum ExpressedStateEnum : enum8 {
    kNormal = 0;
    kSmokeAlarm = 1;
    kCOAlarm = 2;
    kBatteryAlert = 3;
    kTesting = 4;
    kHardwareFault = 5;
    kEndOfService = 6;
    kInterconnectSmoke = 7;
    kInterconnectCO = 8;
  }

  enum MuteStateEnum : enum8 {
    kNotMuted = 0;
    kMuted = 1;
  }

  enum SensitivityEnum : enum8 {
    kHigh = 0;
    kStandard = 1;
    kLow = 2;
  }

  bitmap Feature : bitmap32 {
    kSmokeAlarm = 0x1;
    kCOAlarm = 0x2;
  }

  critical event SmokeAlarm = 0 {
    AlarmStateEnum alarmSeverityLevel = 0;
  }

  critical event COAlarm = 1 {
    AlarmStateEnum alarmSeverityLevel = 0;
  }

  info event LowBattery = 2 {
    AlarmStateEnum alarmSeverityLevel = 0;
  }

  info event HardwareFault = 3 {
  }

  info event EndOfService = 4 {
  }

  info event SelfTestComplete = 5 {
  }

  info event AlarmMuted = 6 {
  }

  info event MuteEnded = 7 {
  }

  critical event InterconnectSmokeAlarm = 8 {
    AlarmStateEnum alarmSeverityLevel = 0;
  }

  critical event InterconnectCOAlarm = 9 {
    AlarmStateEnum alarmSeverityLevel = 0;
  }

  info event AllClear = 10 {
  }

  readonly attribute ExpressedStateEnum expressedState = 0;
  readonly attribute optional AlarmStateEnum smokeState = 1;
  readonly attribute optional AlarmStateEnum COState = 2;
  readonly attribute AlarmStateEnum batteryAlert = 3;
  readonly attribute optional MuteStateEnum deviceMuted = 4;
  readonly attribute boolean testInProgress = 5;
  readonly attribute boolean hardwareFaultAlert = 6;
  readonly attribute EndOfServiceEnum endOfServiceAlert = 7;
  readonly attribute optional AlarmStateEnum interconnectSmokeAlarm = 8;
  readonly attribute optional AlarmStateEnum interconnectCOAlarm = 9;
  readonly attribute optional ContaminationStateEnum contaminationState = 10;
  attribute access(write: manage) optional SensitivityEnum smokeSensitivityLevel = 11;
  readonly attribute optional epoch_s expiryDate = 12;
  readonly attribute command_id generatedCommandList[] = 65528;
  readonly attribute command_id acceptedCommandList[] = 65529;
  readonly attribute event_id eventList[] = 65530;
  readonly attribute attrib_id attributeList[] = 65531;
  readonly attribute bitmap32 featureMap = 65532;
  readonly attribute int16u clusterRevision = 65533;

  /** This command SHALL initiate a device self-test. */
  command SelfTestRequest(): DefaultSuccess = 0;
}

/** Attributes and commands for configuring the Dishwasher alarm. */
cluster DishwasherAlarm = 93 {
  revision 1;

  bitmap AlarmBitmap : bitmap32 {
    kInflowError = 0x1;
    kDrainError = 0x2;
    kDoorError = 0x4;
    kTempTooLow = 0x8;
    kTempTooHigh = 0x10;
    kWaterLevelError = 0x20;
  }

  bitmap Feature : bitmap32 {
    kReset = 0x1;
  }

  info event Notify = 0 {
    AlarmBitmap active = 0;
    AlarmBitmap inactive = 1;
    AlarmBitmap state = 2;
    AlarmBitmap mask = 3;
  }

  readonly attribute AlarmBitmap mask = 0;
  readonly attribute optional AlarmBitmap latch = 1;
  readonly attribute AlarmBitmap state = 2;
  readonly attribute AlarmBitmap supported = 3;
  readonly attribute command_id generatedCommandList[] = 65528;
  readonly attribute command_id acceptedCommandList[] = 65529;
  readonly attribute event_id eventList[] = 65530;
  readonly attribute attrib_id attributeList[] = 65531;
  readonly attribute bitmap32 featureMap = 65532;
  readonly attribute int16u clusterRevision = 65533;

  request struct ResetRequest {
    AlarmBitmap alarms = 0;
  }

  request struct ModifyEnabledAlarmsRequest {
    AlarmBitmap mask = 0;
  }

  /** This command resets active and latched alarms (if possible). */
  command Reset(ResetRequest): DefaultSuccess = 0;
  /** This command allows a client to request that an alarm be enabled or suppressed at the server. */
  command ModifyEnabledAlarms(ModifyEnabledAlarmsRequest): DefaultSuccess = 1;
}

/** Attributes and commands for selecting a mode from a list of supported options. */
cluster MicrowaveOvenMode = 94 {
  revision 1;

  enum ModeTag : enum16 {
    kAuto = 0;
    kQuick = 1;
    kQuiet = 2;
    kLowNoise = 3;
    kLowEnergy = 4;
    kVacation = 5;
    kMin = 6;
    kMax = 7;
    kNight = 8;
    kDay = 9;
    kNormal = 16384;
    kDefrost = 16385;
  }

  bitmap Feature : bitmap32 {
    kOnOff = 0x1;
  }

  struct ModeTagStruct {
    optional vendor_id mfgCode = 0;
    enum16 value = 1;
  }

  struct ModeOptionStruct {
    char_string<64> label = 0;
    int8u mode = 1;
    ModeTagStruct modeTags[] = 2;
  }

  readonly attribute ModeOptionStruct supportedModes[] = 0;
  readonly attribute int8u currentMode = 1;
  readonly attribute command_id generatedCommandList[] = 65528;
  readonly attribute command_id acceptedCommandList[] = 65529;
  readonly attribute event_id eventList[] = 65530;
  readonly attribute attrib_id attributeList[] = 65531;
  readonly attribute bitmap32 featureMap = 65532;
  readonly attribute int16u clusterRevision = 65533;
}

/** This cluster supports remotely monitoring and, where supported, changing the operational state of any device where a state machine is a part of the operation. */
cluster OperationalState = 96 {
  revision 1;

  enum ErrorStateEnum : enum8 {
    kNoError = 0;
    kUnableToStartOrResume = 1;
    kUnableToCompleteOperation = 2;
    kCommandInvalidInState = 3;
  }

  enum OperationalStateEnum : enum8 {
    kStopped = 0;
    kRunning = 1;
    kPaused = 2;
    kError = 3;
  }

  struct ErrorStateStruct {
    enum8 errorStateID = 0;
    optional char_string<64> errorStateLabel = 1;
    optional char_string<64> errorStateDetails = 2;
  }

  struct OperationalStateStruct {
    enum8 operationalStateID = 0;
    optional char_string<64> operationalStateLabel = 1;
  }

  critical event OperationalError = 0 {
    ErrorStateStruct errorState = 0;
  }

  info event OperationCompletion = 1 {
    enum8 completionErrorCode = 0;
    optional nullable elapsed_s totalOperationalTime = 1;
    optional nullable elapsed_s pausedTime = 2;
  }

  readonly attribute nullable char_string phaseList[] = 0;
  readonly attribute nullable int8u currentPhase = 1;
  readonly attribute optional nullable elapsed_s countdownTime = 2;
  readonly attribute OperationalStateStruct operationalStateList[] = 3;
  readonly attribute OperationalStateEnum operationalState = 4;
  readonly attribute ErrorStateStruct operationalError = 5;
  readonly attribute command_id generatedCommandList[] = 65528;
  readonly attribute command_id acceptedCommandList[] = 65529;
  readonly attribute event_id eventList[] = 65530;
  readonly attribute attrib_id attributeList[] = 65531;
  readonly attribute bitmap32 featureMap = 65532;
  readonly attribute int16u clusterRevision = 65533;

  response struct OperationalCommandResponse = 4 {
    ErrorStateStruct commandResponseState = 0;
  }

  /** Upon receipt, the device SHALL pause its operation if it is possible based on the current function of the server. */
  command Pause(): OperationalCommandResponse = 0;
  /** Upon receipt, the device SHALL stop its operation if it is at a position where it is safe to do so and/or permitted. */
  command Stop(): OperationalCommandResponse = 1;
  /** Upon receipt, the device SHALL start its operation if it is safe to do so and the device is in an operational state from which it can be started. */
  command Start(): OperationalCommandResponse = 2;
  /** Upon receipt, the device SHALL resume its operation from the point it was at when it received the Pause command, or from the point when it was paused by means outside of this cluster (for example by manual button press). */
  command Resume(): OperationalCommandResponse = 3;
}

/** This cluster supports remotely monitoring and, where supported, changing the operational state of a Robotic Vacuum. */
cluster RvcOperationalState = 97 {
  revision 1;

  enum ErrorStateEnum : enum8 {
    kNoError = 0;
    kUnableToStartOrResume = 1;
    kUnableToCompleteOperation = 2;
    kCommandInvalidInState = 3;
    kFailedToFindChargingDock = 64;
    kStuck = 65;
    kDustBinMissing = 66;
    kDustBinFull = 67;
    kWaterTankEmpty = 68;
    kWaterTankMissing = 69;
    kWaterTankLidOpen = 70;
    kMopCleaningPadMissing = 71;
  }

  enum OperationalStateEnum : enum8 {
    kStopped = 0;
    kRunning = 1;
    kPaused = 2;
    kError = 3;
    kSeekingCharger = 64;
    kCharging = 65;
    kDocked = 66;
  }

  struct ErrorStateStruct {
    enum8 errorStateID = 0;
    optional char_string<64> errorStateLabel = 1;
    optional char_string<64> errorStateDetails = 2;
  }

  struct OperationalStateStruct {
    enum8 operationalStateID = 0;
    optional char_string<64> operationalStateLabel = 1;
  }

  critical event OperationalError = 0 {
    ErrorStateStruct errorState = 0;
  }

  info event OperationCompletion = 1 {
    enum8 completionErrorCode = 0;
    optional nullable elapsed_s totalOperationalTime = 1;
    optional nullable elapsed_s pausedTime = 2;
  }

  readonly attribute nullable char_string phaseList[] = 0;
  readonly attribute nullable int8u currentPhase = 1;
  readonly attribute optional nullable elapsed_s countdownTime = 2;
  readonly attribute OperationalStateStruct operationalStateList[] = 3;
  readonly attribute enum8 operationalState = 4;
  readonly attribute ErrorStateStruct operationalError = 5;
  readonly attribute command_id generatedCommandList[] = 65528;
  readonly attribute command_id acceptedCommandList[] = 65529;
  readonly attribute event_id eventList[] = 65530;
  readonly attribute attrib_id attributeList[] = 65531;
  readonly attribute bitmap32 featureMap = 65532;
  readonly attribute int16u clusterRevision = 65533;

  response struct OperationalCommandResponse = 4 {
    ErrorStateStruct commandResponseState = 0;
  }

  /** Upon receipt, the device SHALL pause its operation if it is possible based on the current function of the server. */
  command Pause(): OperationalCommandResponse = 0;
  /** Upon receipt, the device SHALL resume its operation from the point it was at when it received the Pause command, or from the point when it was paused by means outside of this cluster (for example by manual button press). */
  command Resume(): OperationalCommandResponse = 3;
  /** On receipt of this command, the device SHALL start seeking the charging dock, if possible in the current state of the device. */
  command GoHome(): OperationalCommandResponse = 128;
}

/** Attributes and commands for scene configuration and manipulation. */
provisional cluster ScenesManagement = 98 {
  revision 1;

  bitmap CopyModeBitmap : bitmap8 {
    kCopyAllScenes = 0x1;
  }

  bitmap Feature : bitmap32 {
    kSceneNames = 0x1;
  }

  struct AttributeValuePairStruct {
    attrib_id attributeID = 0;
    optional int8u valueUnsigned8 = 1;
    optional int8s valueSigned8 = 2;
    optional int16u valueUnsigned16 = 3;
    optional int16s valueSigned16 = 4;
    optional int32u valueUnsigned32 = 5;
    optional int32s valueSigned32 = 6;
    optional int64u valueUnsigned64 = 7;
    optional int64s valueSigned64 = 8;
  }

  struct ExtensionFieldSetStruct {
    cluster_id clusterID = 0;
    AttributeValuePairStruct attributeValueList[] = 1;
  }

  fabric_scoped struct SceneInfoStruct {
    int8u sceneCount = 0;
    fabric_sensitive int8u currentScene = 1;
    fabric_sensitive group_id currentGroup = 2;
    fabric_sensitive boolean sceneValid = 3;
    int8u remainingCapacity = 4;
    fabric_idx fabricIndex = 254;
  }

  readonly attribute int16u sceneTableSize = 1;
  readonly attribute SceneInfoStruct fabricSceneInfo[] = 2;
  readonly attribute command_id generatedCommandList[] = 65528;
  readonly attribute command_id acceptedCommandList[] = 65529;
  readonly attribute event_id eventList[] = 65530;
  readonly attribute attrib_id attributeList[] = 65531;
  readonly attribute bitmap32 featureMap = 65532;
  readonly attribute int16u clusterRevision = 65533;

  request struct AddSceneRequest {
    group_id groupID = 0;
    int8u sceneID = 1;
    int32u transitionTime = 2;
    char_string<16> sceneName = 3;
    ExtensionFieldSetStruct extensionFieldSetStructs[] = 4;
  }

  response struct AddSceneResponse = 0 {
    status status = 0;
    group_id groupID = 1;
    int8u sceneID = 2;
  }

  request struct ViewSceneRequest {
    group_id groupID = 0;
    int8u sceneID = 1;
  }

  response struct ViewSceneResponse = 1 {
    status status = 0;
    group_id groupID = 1;
    int8u sceneID = 2;
    optional int32u transitionTime = 3;
    optional char_string<16> sceneName = 4;
    optional ExtensionFieldSetStruct extensionFieldSetStructs[] = 5;
  }

  request struct RemoveSceneRequest {
    group_id groupID = 0;
    int8u sceneID = 1;
  }

  response struct RemoveSceneResponse = 2 {
    status status = 0;
    group_id groupID = 1;
    int8u sceneID = 2;
  }

  request struct RemoveAllScenesRequest {
    group_id groupID = 0;
  }

  response struct RemoveAllScenesResponse = 3 {
    status status = 0;
    group_id groupID = 1;
  }

  request struct StoreSceneRequest {
    group_id groupID = 0;
    int8u sceneID = 1;
  }

  response struct StoreSceneResponse = 4 {
    status status = 0;
    group_id groupID = 1;
    int8u sceneID = 2;
  }

  request struct RecallSceneRequest {
    group_id groupID = 0;
    int8u sceneID = 1;
    optional nullable int32u transitionTime = 2;
  }

  request struct GetSceneMembershipRequest {
    group_id groupID = 0;
  }

  response struct GetSceneMembershipResponse = 6 {
    status status = 0;
    nullable int8u capacity = 1;
    group_id groupID = 2;
    optional int8u sceneList[] = 3;
  }

  request struct CopySceneRequest {
    CopyModeBitmap mode = 0;
    group_id groupIdentifierFrom = 1;
    int8u sceneIdentifierFrom = 2;
    group_id groupIdentifierTo = 3;
    int8u sceneIdentifierTo = 4;
  }

  response struct CopySceneResponse = 64 {
    status status = 0;
    group_id groupIdentifierFrom = 1;
    int8u sceneIdentifierFrom = 2;
  }

  /** Add a scene to the scene table. Extension field sets are input as '{"ClusterID": VALUE, "AttributeValueList":[{"AttributeID": VALUE, "Value*": VALUE}]}'. */
  fabric command access(invoke: manage) AddScene(AddSceneRequest): AddSceneResponse = 0;
  /** Retrieves the requested scene entry from its Scene table. */
  fabric command ViewScene(ViewSceneRequest): ViewSceneResponse = 1;
  /** Removes the requested scene entry, corresponding to the value of the GroupID field, from its Scene Table */
  fabric command access(invoke: manage) RemoveScene(RemoveSceneRequest): RemoveSceneResponse = 2;
  /** Remove all scenes, corresponding to the value of the GroupID field, from its Scene Table */
  fabric command access(invoke: manage) RemoveAllScenes(RemoveAllScenesRequest): RemoveAllScenesResponse = 3;
  /** Adds the scene entry into its Scene Table along with all extension field sets corresponding to the current state of other clusters on the same endpoint */
  fabric command access(invoke: manage) StoreScene(StoreSceneRequest): StoreSceneResponse = 4;
  /** Set the attributes and corresponding state for each other cluster implemented on the endpoint accordingly to the resquested scene entry in the Scene Table */
  fabric command RecallScene(RecallSceneRequest): DefaultSuccess = 5;
  /** This command can be used to get the used scene identifiers within a certain group, for the endpoint that implements this cluster. */
  fabric command GetSceneMembership(GetSceneMembershipRequest): GetSceneMembershipResponse = 6;
  /** This command allows a client to efficiently copy scenes from one group/scene identifier pair to another group/scene identifier pair. */
  fabric command access(invoke: manage) CopyScene(CopySceneRequest): CopySceneResponse = 64;
}

/** Attributes and commands for monitoring HEPA filters in a device */
cluster HepaFilterMonitoring = 113 {
  revision 1; // NOTE: Default/not specifically set

  enum ChangeIndicationEnum : enum8 {
    kOK = 0;
    kWarning = 1;
    kCritical = 2;
  }

  enum DegradationDirectionEnum : enum8 {
    kUp = 0;
    kDown = 1;
  }

  enum ProductIdentifierTypeEnum : enum8 {
    kUPC = 0;
    kGTIN8 = 1;
    kEAN = 2;
    kGTIN14 = 3;
    kOEM = 4;
  }

  bitmap Feature : bitmap32 {
    kCondition = 0x1;
    kWarning = 0x2;
    kReplacementProductList = 0x4;
  }

  struct ReplacementProductStruct {
    ProductIdentifierTypeEnum productIdentifierType = 0;
    char_string<20> productIdentifierValue = 1;
  }

  readonly attribute optional percent condition = 0;
  readonly attribute optional DegradationDirectionEnum degradationDirection = 1;
  readonly attribute ChangeIndicationEnum changeIndication = 2;
  readonly attribute optional boolean inPlaceIndicator = 3;
  attribute optional nullable epoch_s lastChangedTime = 4;
  readonly attribute optional ReplacementProductStruct replacementProductList[] = 5;
  readonly attribute command_id generatedCommandList[] = 65528;
  readonly attribute command_id acceptedCommandList[] = 65529;
  readonly attribute event_id eventList[] = 65530;
  readonly attribute attrib_id attributeList[] = 65531;
  readonly attribute bitmap32 featureMap = 65532;
  readonly attribute int16u clusterRevision = 65533;

  /** Reset the condition of the replaceable to the non degraded state */
  command ResetCondition(): DefaultSuccess = 0;
}

/** Attributes and commands for monitoring activated carbon filters in a device */
cluster ActivatedCarbonFilterMonitoring = 114 {
  revision 1; // NOTE: Default/not specifically set

  enum ChangeIndicationEnum : enum8 {
    kOK = 0;
    kWarning = 1;
    kCritical = 2;
  }

  enum DegradationDirectionEnum : enum8 {
    kUp = 0;
    kDown = 1;
  }

  enum ProductIdentifierTypeEnum : enum8 {
    kUPC = 0;
    kGTIN8 = 1;
    kEAN = 2;
    kGTIN14 = 3;
    kOEM = 4;
  }

  bitmap Feature : bitmap32 {
    kCondition = 0x1;
    kWarning = 0x2;
    kReplacementProductList = 0x4;
  }

  struct ReplacementProductStruct {
    ProductIdentifierTypeEnum productIdentifierType = 0;
    char_string<20> productIdentifierValue = 1;
  }

  readonly attribute optional percent condition = 0;
  readonly attribute optional DegradationDirectionEnum degradationDirection = 1;
  readonly attribute ChangeIndicationEnum changeIndication = 2;
  readonly attribute optional boolean inPlaceIndicator = 3;
  attribute optional nullable epoch_s lastChangedTime = 4;
  readonly attribute optional ReplacementProductStruct replacementProductList[] = 5;
  readonly attribute command_id generatedCommandList[] = 65528;
  readonly attribute command_id acceptedCommandList[] = 65529;
  readonly attribute event_id eventList[] = 65530;
  readonly attribute attrib_id attributeList[] = 65531;
  readonly attribute bitmap32 featureMap = 65532;
  readonly attribute int16u clusterRevision = 65533;

  /** Reset the condition of the replaceable to the non degraded state */
  command ResetCondition(): DefaultSuccess = 0;
}

/** This cluster is used to configure a boolean sensor. */
cluster BooleanStateConfiguration = 128 {
  revision 1;

  bitmap AlarmModeBitmap : bitmap8 {
    kVisual = 0x1;
    kAudible = 0x2;
  }

  bitmap Feature : bitmap32 {
    kVisual = 0x1;
    kAudible = 0x2;
    kAlarmSuppress = 0x4;
    kSensitivityLevel = 0x8;
  }

  bitmap SensorFaultBitmap : bitmap16 {
    kGeneralFault = 0x1;
  }

  info event AlarmsStateChanged = 0 {
    AlarmModeBitmap alarmsActive = 0;
    optional AlarmModeBitmap alarmsSuppressed = 1;
  }

  info event SensorFault = 1 {
    SensorFaultBitmap sensorFault = 0;
  }

  attribute optional int8u currentSensitivityLevel = 0;
  readonly attribute optional int8u supportedSensitivityLevels = 1;
  readonly attribute optional int8u defaultSensitivityLevel = 2;
  readonly attribute optional AlarmModeBitmap alarmsActive = 3;
  readonly attribute optional AlarmModeBitmap alarmsSuppressed = 4;
  readonly attribute optional AlarmModeBitmap alarmsEnabled = 5;
  readonly attribute optional AlarmModeBitmap alarmsSupported = 6;
  readonly attribute optional SensorFaultBitmap sensorFault = 7;
  readonly attribute command_id generatedCommandList[] = 65528;
  readonly attribute command_id acceptedCommandList[] = 65529;
  readonly attribute event_id eventList[] = 65530;
  readonly attribute attrib_id attributeList[] = 65531;
  readonly attribute bitmap32 featureMap = 65532;
  readonly attribute int16u clusterRevision = 65533;

  request struct SuppressAlarmRequest {
    AlarmModeBitmap alarmsToSuppress = 0;
  }

  request struct EnableDisableAlarmRequest {
    AlarmModeBitmap alarmsToEnableDisable = 0;
  }

  /** This command is used to suppress the specified alarm mode. */
  command SuppressAlarm(SuppressAlarmRequest): DefaultSuccess = 0;
  /** This command is used to enable or disable the specified alarm mode. */
  command EnableDisableAlarm(EnableDisableAlarmRequest): DefaultSuccess = 1;
}

/** This cluster is used to configure a valve. */
cluster ValveConfigurationAndControl = 129 {
  revision 1;

  enum StatusCodeEnum : enum8 {
    kFailureDueToFault = 2;
  }

  enum ValveStateEnum : enum8 {
    kClosed = 0;
    kOpen = 1;
    kTransitioning = 2;
  }

  bitmap Feature : bitmap32 {
    kTimeSync = 0x1;
    kLevel = 0x2;
  }

  bitmap ValveFaultBitmap : bitmap16 {
    kGeneralFault = 0x1;
    kBlocked = 0x2;
    kLeaking = 0x4;
    kNotConnected = 0x8;
    kShortCircuit = 0x10;
    kCurrentExceeded = 0x20;
  }

  info event ValveStateChanged = 0 {
    ValveStateEnum valveState = 0;
    optional percent valveLevel = 1;
  }

  info event ValveFault = 1 {
    ValveFaultBitmap valveFault = 0;
  }

  readonly attribute nullable elapsed_s openDuration = 0;
  attribute nullable elapsed_s defaultOpenDuration = 1;
  readonly attribute optional nullable epoch_us autoCloseTime = 2;
  readonly attribute nullable elapsed_s remainingDuration = 3;
  readonly attribute nullable ValveStateEnum currentState = 4;
  readonly attribute nullable ValveStateEnum targetState = 5;
  readonly attribute optional nullable percent currentLevel = 6;
  readonly attribute optional nullable percent targetLevel = 7;
  attribute optional percent defaultOpenLevel = 8;
  readonly attribute optional ValveFaultBitmap valveFault = 9;
  readonly attribute optional int8u levelStep = 10;
  readonly attribute command_id generatedCommandList[] = 65528;
  readonly attribute command_id acceptedCommandList[] = 65529;
  readonly attribute event_id eventList[] = 65530;
  readonly attribute attrib_id attributeList[] = 65531;
  readonly attribute bitmap32 featureMap = 65532;
  readonly attribute int16u clusterRevision = 65533;

  request struct OpenRequest {
    optional nullable elapsed_s openDuration = 0;
    optional percent targetLevel = 1;
  }

  /** This command is used to set the valve to its open position. */
  command Open(OpenRequest): DefaultSuccess = 0;
  /** This command is used to set the valve to its closed position. */
  command Close(): DefaultSuccess = 1;
}

/** This cluster provides a mechanism for querying data about electrical power as measured by the server. */
cluster ElectricalPowerMeasurement = 144 {
  revision 1;

  enum MeasurementTypeEnum : enum16 {
    kUnspecified = 0;
    kVoltage = 1;
    kActiveCurrent = 2;
    kReactiveCurrent = 3;
    kApparentCurrent = 4;
    kActivePower = 5;
    kReactivePower = 6;
    kApparentPower = 7;
    kRMSVoltage = 8;
    kRMSCurrent = 9;
    kRMSPower = 10;
    kFrequency = 11;
    kPowerFactor = 12;
    kNeutralCurrent = 13;
    kElectricalEnergy = 14;
  }

  enum PowerModeEnum : enum8 {
    kUnknown = 0;
    kDC = 1;
    kAC = 2;
  }

  bitmap Feature : bitmap32 {
    kDirectCurrent = 0x1;
    kAlternatingCurrent = 0x2;
    kPolyphasePower = 0x4;
    kHarmonics = 0x8;
    kPowerQuality = 0x10;
  }

  struct MeasurementAccuracyRangeStruct {
    int64s rangeMin = 0;
    int64s rangeMax = 1;
    optional percent100ths percentMax = 2;
    optional percent100ths percentMin = 3;
    optional percent100ths percentTypical = 4;
    optional int64u fixedMax = 5;
    optional int64u fixedMin = 6;
    optional int64u fixedTypical = 7;
  }

  struct MeasurementAccuracyStruct {
    MeasurementTypeEnum measurementType = 0;
    boolean measured = 1;
    int64s minMeasuredValue = 2;
    int64s maxMeasuredValue = 3;
    MeasurementAccuracyRangeStruct accuracyRanges[] = 4;
  }

  struct HarmonicMeasurementStruct {
    int8u order = 0;
    nullable int64s measurement = 1;
  }

  struct MeasurementRangeStruct {
    MeasurementTypeEnum measurementType = 0;
    int64s min = 1;
    int64s max = 2;
    optional epoch_s startTimestamp = 3;
    optional epoch_s endTimestamp = 4;
    optional epoch_s minTimestamp = 5;
    optional epoch_s maxTimestamp = 6;
    optional systime_ms startSystime = 7;
    optional systime_ms endSystime = 8;
    optional systime_ms minSystime = 9;
    optional systime_ms maxSystime = 10;
  }

  info event MeasurementPeriodRanges = 0 {
    MeasurementRangeStruct ranges[] = 0;
  }

  readonly attribute PowerModeEnum powerMode = 0;
  readonly attribute int8u numberOfMeasurementTypes = 1;
  readonly attribute MeasurementAccuracyStruct accuracy[] = 2;
  readonly attribute optional MeasurementRangeStruct ranges[] = 3;
  readonly attribute optional nullable voltage_mv voltage = 4;
  readonly attribute optional nullable amperage_ma activeCurrent = 5;
  readonly attribute optional nullable amperage_ma reactiveCurrent = 6;
  readonly attribute optional nullable amperage_ma apparentCurrent = 7;
  readonly attribute nullable power_mw activePower = 8;
  readonly attribute optional nullable power_mw reactivePower = 9;
  readonly attribute optional nullable power_mw apparentPower = 10;
  readonly attribute optional nullable voltage_mv RMSVoltage = 11;
  readonly attribute optional nullable amperage_ma RMSCurrent = 12;
  readonly attribute optional nullable power_mw RMSPower = 13;
  readonly attribute optional nullable int64s frequency = 14;
  readonly attribute optional nullable HarmonicMeasurementStruct harmonicCurrents[] = 15;
  readonly attribute optional nullable HarmonicMeasurementStruct harmonicPhases[] = 16;
  readonly attribute optional nullable int64s powerFactor = 17;
  readonly attribute optional nullable amperage_ma neutralCurrent = 18;
  readonly attribute command_id generatedCommandList[] = 65528;
  readonly attribute command_id acceptedCommandList[] = 65529;
  readonly attribute event_id eventList[] = 65530;
  readonly attribute attrib_id attributeList[] = 65531;
  readonly attribute bitmap32 featureMap = 65532;
  readonly attribute int16u clusterRevision = 65533;
}

/** This cluster provides a mechanism for querying data about the electrical energy imported or provided by the server. */
cluster ElectricalEnergyMeasurement = 145 {
  revision 1;

  enum MeasurementTypeEnum : enum16 {
    kUnspecified = 0;
    kVoltage = 1;
    kActiveCurrent = 2;
    kReactiveCurrent = 3;
    kApparentCurrent = 4;
    kActivePower = 5;
    kReactivePower = 6;
    kApparentPower = 7;
    kRMSVoltage = 8;
    kRMSCurrent = 9;
    kRMSPower = 10;
    kFrequency = 11;
    kPowerFactor = 12;
    kNeutralCurrent = 13;
    kElectricalEnergy = 14;
  }

  bitmap Feature : bitmap32 {
    kImportedEnergy = 0x1;
    kExportedEnergy = 0x2;
    kCumulativeEnergy = 0x4;
    kPeriodicEnergy = 0x8;
  }

  struct MeasurementAccuracyRangeStruct {
    int64s rangeMin = 0;
    int64s rangeMax = 1;
    optional percent100ths percentMax = 2;
    optional percent100ths percentMin = 3;
    optional percent100ths percentTypical = 4;
    optional int64u fixedMax = 5;
    optional int64u fixedMin = 6;
    optional int64u fixedTypical = 7;
  }

  struct MeasurementAccuracyStruct {
    MeasurementTypeEnum measurementType = 0;
    boolean measured = 1;
    int64s minMeasuredValue = 2;
    int64s maxMeasuredValue = 3;
    MeasurementAccuracyRangeStruct accuracyRanges[] = 4;
  }

  struct CumulativeEnergyResetStruct {
    optional nullable epoch_s importedResetTimestamp = 0;
    optional nullable epoch_s exportedResetTimestamp = 1;
    optional nullable systime_ms importedResetSystime = 2;
    optional nullable systime_ms exportedResetSystime = 3;
  }

  struct EnergyMeasurementStruct {
    energy_mwh energy = 0;
    optional epoch_s startTimestamp = 1;
    optional epoch_s endTimestamp = 2;
    optional systime_ms startSystime = 3;
    optional systime_ms endSystime = 4;
  }

  info event CumulativeEnergyMeasured = 0 {
    optional EnergyMeasurementStruct energyImported = 0;
    optional EnergyMeasurementStruct energyExported = 1;
  }

  info event PeriodicEnergyMeasured = 1 {
    optional EnergyMeasurementStruct energyImported = 0;
    optional EnergyMeasurementStruct energyExported = 1;
  }

  readonly attribute MeasurementAccuracyStruct accuracy = 0;
  readonly attribute optional nullable EnergyMeasurementStruct cumulativeEnergyImported = 1;
  readonly attribute optional nullable EnergyMeasurementStruct cumulativeEnergyExported = 2;
  readonly attribute optional nullable EnergyMeasurementStruct periodicEnergyImported = 3;
  readonly attribute optional nullable EnergyMeasurementStruct periodicEnergyExported = 4;
  readonly attribute optional nullable CumulativeEnergyResetStruct cumulativeEnergyReset = 5;
  readonly attribute command_id generatedCommandList[] = 65528;
  readonly attribute command_id acceptedCommandList[] = 65529;
  readonly attribute event_id eventList[] = 65530;
  readonly attribute attrib_id attributeList[] = 65531;
  readonly attribute bitmap32 featureMap = 65532;
  readonly attribute int16u clusterRevision = 65533;
}

/** This cluster is used to allow clients to control the operation of a hot water heating appliance so that it can be used with energy management. */
provisional cluster WaterHeaterManagement = 148 {
  revision 2;

  enum BoostStateEnum : enum8 {
    kInactive = 0;
    kActive = 1;
  }

  bitmap Feature : bitmap32 {
    kEnergyManagement = 0x1;
    kTankPercent = 0x2;
  }

  bitmap WaterHeaterHeatSourceBitmap : bitmap8 {
    kImmersionElement1 = 0x1;
    kImmersionElement2 = 0x2;
    kHeatPump = 0x4;
    kBoiler = 0x8;
    kOther = 0x10;
  }

  struct WaterHeaterBoostInfoStruct {
    elapsed_s duration = 0;
    optional boolean oneShot = 1;
    optional boolean emergencyBoost = 2;
    optional temperature temporarySetpoint = 3;
    optional percent targetPercentage = 4;
    optional percent targetReheat = 5;
  }

  info event BoostStarted = 0 {
    WaterHeaterBoostInfoStruct boostInfo = 0;
  }

  info event BoostEnded = 1 {
  }

  readonly attribute WaterHeaterHeatSourceBitmap heaterTypes = 0;
  readonly attribute WaterHeaterHeatSourceBitmap heatDemand = 1;
  readonly attribute optional int16u tankVolume = 2;
  readonly attribute optional energy_mwh estimatedHeatRequired = 3;
  readonly attribute optional percent tankPercentage = 4;
  readonly attribute BoostStateEnum boostState = 5;
  readonly attribute command_id generatedCommandList[] = 65528;
  readonly attribute command_id acceptedCommandList[] = 65529;
  readonly attribute event_id eventList[] = 65530;
  readonly attribute attrib_id attributeList[] = 65531;
  readonly attribute bitmap32 featureMap = 65532;
  readonly attribute int16u clusterRevision = 65533;

  request struct BoostRequest {
    WaterHeaterBoostInfoStruct boostInfo = 0;
  }

  /** Allows a client to request that the water heater is put into a Boost state. */
  command access(invoke: manage) Boost(BoostRequest): DefaultSuccess = 0;
  /** Allows a client to cancel an ongoing Boost operation. */
  command access(invoke: manage) CancelBoost(): DefaultSuccess = 1;
}

/** This cluster allows a client to manage the power draw of a device. An example of such a client could be an Energy Management System (EMS) which controls an Energy Smart Appliance (ESA). */
provisional cluster DeviceEnergyManagement = 152 {
  revision 4;

  enum AdjustmentCauseEnum : enum8 {
    kLocalOptimization = 0;
    kGridOptimization = 1;
  }

  enum CauseEnum : enum8 {
    kNormalCompletion = 0;
    kOffline = 1;
    kFault = 2;
    kUserOptOut = 3;
    kCancelled = 4;
  }

  enum CostTypeEnum : enum8 {
    kFinancial = 0;
    kGHGEmissions = 1;
    kComfort = 2;
    kTemperature = 3;
  }

  enum ESAStateEnum : enum8 {
    kOffline = 0;
    kOnline = 1;
    kFault = 2;
    kPowerAdjustActive = 3;
    kPaused = 4;
  }

  enum ESATypeEnum : enum8 {
    kEVSE = 0;
    kSpaceHeating = 1;
    kWaterHeating = 2;
    kSpaceCooling = 3;
    kSpaceHeatingCooling = 4;
    kBatteryStorage = 5;
    kSolarPV = 6;
    kFridgeFreezer = 7;
    kWashingMachine = 8;
    kDishwasher = 9;
    kCooking = 10;
    kHomeWaterPump = 11;
    kIrrigationWaterPump = 12;
    kPoolPump = 13;
    kOther = 255;
  }

  enum ForecastUpdateReasonEnum : enum8 {
    kInternalOptimization = 0;
    kLocalOptimization = 1;
    kGridOptimization = 2;
  }

  enum OptOutStateEnum : enum8 {
    kNoOptOut = 0;
    kLocalOptOut = 1;
    kGridOptOut = 2;
    kOptOut = 3;
  }

  enum PowerAdjustReasonEnum : enum8 {
    kNoAdjustment = 0;
    kLocalOptimizationAdjustment = 1;
    kGridOptimizationAdjustment = 2;
  }

  bitmap Feature : bitmap32 {
    kPowerAdjustment = 0x1;
    kPowerForecastReporting = 0x2;
    kStateForecastReporting = 0x4;
    kStartTimeAdjustment = 0x8;
    kPausable = 0x10;
    kForecastAdjustment = 0x20;
    kConstraintBasedAdjustment = 0x40;
  }

  struct CostStruct {
    CostTypeEnum costType = 0;
    int32s value = 1;
    int8u decimalPoints = 2;
    optional int16u currency = 3;
  }

  struct PowerAdjustStruct {
    power_mw minPower = 0;
    power_mw maxPower = 1;
    elapsed_s minDuration = 2;
    elapsed_s maxDuration = 3;
  }

  struct PowerAdjustCapabilityStruct {
    nullable PowerAdjustStruct powerAdjustCapability[] = 0;
    PowerAdjustReasonEnum cause = 1;
  }

  struct SlotStruct {
    elapsed_s minDuration = 0;
    elapsed_s maxDuration = 1;
    elapsed_s defaultDuration = 2;
    elapsed_s elapsedSlotTime = 3;
    elapsed_s remainingSlotTime = 4;
    optional boolean slotIsPausable = 5;
    optional elapsed_s minPauseDuration = 6;
    optional elapsed_s maxPauseDuration = 7;
    optional int16u manufacturerESAState = 8;
    optional power_mw nominalPower = 9;
    optional power_mw minPower = 10;
    optional power_mw maxPower = 11;
    optional energy_mwh nominalEnergy = 12;
    optional CostStruct costs[] = 13;
    optional power_mw minPowerAdjustment = 14;
    optional power_mw maxPowerAdjustment = 15;
    optional elapsed_s minDurationAdjustment = 16;
    optional elapsed_s maxDurationAdjustment = 17;
  }

  struct ForecastStruct {
    int32u forecastID = 0;
    nullable int16u activeSlotNumber = 1;
    epoch_s startTime = 2;
    epoch_s endTime = 3;
    optional nullable epoch_s earliestStartTime = 4;
    optional epoch_s latestEndTime = 5;
    boolean isPausable = 6;
    SlotStruct slots[] = 7;
    ForecastUpdateReasonEnum forecastUpdateReason = 8;
  }

  struct ConstraintsStruct {
    epoch_s startTime = 0;
    elapsed_s duration = 1;
    optional power_mw nominalPower = 2;
    optional energy_mwh maximumEnergy = 3;
    optional int8s loadControl = 4;
  }

  struct SlotAdjustmentStruct {
    int8u slotIndex = 0;
    optional power_mw nominalPower = 1;
    elapsed_s duration = 2;
  }

  info event PowerAdjustStart = 0 {
  }

  info event PowerAdjustEnd = 1 {
    CauseEnum cause = 0;
    elapsed_s duration = 1;
    energy_mwh energyUse = 2;
  }

  info event Paused = 2 {
  }

  info event Resumed = 3 {
    CauseEnum cause = 0;
  }

  readonly attribute ESATypeEnum ESAType = 0;
  readonly attribute boolean ESACanGenerate = 1;
  readonly attribute ESAStateEnum ESAState = 2;
  readonly attribute power_mw absMinPower = 3;
  readonly attribute power_mw absMaxPower = 4;
  readonly attribute optional nullable PowerAdjustCapabilityStruct powerAdjustmentCapability = 5;
  readonly attribute optional nullable ForecastStruct forecast = 6;
  readonly attribute optional OptOutStateEnum optOutState = 7;
  readonly attribute command_id generatedCommandList[] = 65528;
  readonly attribute command_id acceptedCommandList[] = 65529;
  readonly attribute event_id eventList[] = 65530;
  readonly attribute attrib_id attributeList[] = 65531;
  readonly attribute bitmap32 featureMap = 65532;
  readonly attribute int16u clusterRevision = 65533;

  request struct PowerAdjustRequestRequest {
    power_mw power = 0;
    elapsed_s duration = 1;
    AdjustmentCauseEnum cause = 2;
  }

  request struct StartTimeAdjustRequestRequest {
    epoch_s requestedStartTime = 0;
    AdjustmentCauseEnum cause = 1;
  }

  request struct PauseRequestRequest {
    elapsed_s duration = 0;
    AdjustmentCauseEnum cause = 1;
  }

  request struct ModifyForecastRequestRequest {
    int32u forecastID = 0;
    SlotAdjustmentStruct slotAdjustments[] = 1;
    AdjustmentCauseEnum cause = 2;
  }

  request struct RequestConstraintBasedForecastRequest {
    ConstraintsStruct constraints[] = 0;
    AdjustmentCauseEnum cause = 1;
  }

  /** Allows a client to request an adjustment in the power consumption of an ESA for a specified duration. */
  command PowerAdjustRequest(PowerAdjustRequestRequest): DefaultSuccess = 0;
  /** Allows a client to cancel an ongoing PowerAdjustmentRequest operation. */
  command CancelPowerAdjustRequest(): DefaultSuccess = 1;
  /** Allows a client to adjust the start time of a Forecast sequence that has not yet started operation (i.e. where the current Forecast StartTime is in the future). */
  command StartTimeAdjustRequest(StartTimeAdjustRequestRequest): DefaultSuccess = 2;
  /** Allows a client to temporarily pause an operation and reduce the ESAs energy demand. */
  command PauseRequest(PauseRequestRequest): DefaultSuccess = 3;
  /** Allows a client to cancel the PauseRequest command and enable earlier resumption of operation. */
  command ResumeRequest(): DefaultSuccess = 4;
  /** Allows a client to modify a Forecast within the limits allowed by the ESA. */
  command ModifyForecastRequest(ModifyForecastRequestRequest): DefaultSuccess = 5;
  /** Allows a client to ask the ESA to recompute its Forecast based on power and time constraints. */
  command RequestConstraintBasedForecast(RequestConstraintBasedForecastRequest): DefaultSuccess = 6;
  /** Allows a client to request cancellation of a previous adjustment request in a StartTimeAdjustRequest, ModifyForecastRequest or RequestConstraintBasedForecast command. */
  command CancelRequest(): DefaultSuccess = 7;
}

/** Electric Vehicle Supply Equipment (EVSE) is equipment used to charge an Electric Vehicle (EV) or Plug-In Hybrid Electric Vehicle. This cluster provides an interface to the functionality of Electric Vehicle Supply Equipment (EVSE) management. */
cluster EnergyEvse = 153 {
  revision 3;

  enum EnergyTransferStoppedReasonEnum : enum8 {
    kEVStopped = 0;
    kEVSEStopped = 1;
    kOther = 2;
  }

  enum FaultStateEnum : enum8 {
    kNoError = 0;
    kMeterFailure = 1;
    kOverVoltage = 2;
    kUnderVoltage = 3;
    kOverCurrent = 4;
    kContactWetFailure = 5;
    kContactDryFailure = 6;
    kGroundFault = 7;
    kPowerLoss = 8;
    kPowerQuality = 9;
    kPilotShortCircuit = 10;
    kEmergencyStop = 11;
    kEVDisconnected = 12;
    kWrongPowerSupply = 13;
    kLiveNeutralSwap = 14;
    kOverTemperature = 15;
    kOther = 255;
  }

  enum StateEnum : enum8 {
    kNotPluggedIn = 0;
    kPluggedInNoDemand = 1;
    kPluggedInDemand = 2;
    kPluggedInCharging = 3;
    kPluggedInDischarging = 4;
    kSessionEnding = 5;
    kFault = 6;
  }

  enum SupplyStateEnum : enum8 {
    kDisabled = 0;
    kChargingEnabled = 1;
    kDischargingEnabled = 2;
    kDisabledError = 3;
    kDisabledDiagnostics = 4;
    kEnabled = 5;
  }

  bitmap Feature : bitmap32 {
    kChargingPreferences = 0x1;
    kSoCReporting = 0x2;
    kPlugAndCharge = 0x4;
    kRFID = 0x8;
    kV2X = 0x10;
  }

  bitmap TargetDayOfWeekBitmap : bitmap8 {
    kSunday = 0x1;
    kMonday = 0x2;
    kTuesday = 0x4;
    kWednesday = 0x8;
    kThursday = 0x10;
    kFriday = 0x20;
    kSaturday = 0x40;
  }

  struct ChargingTargetStruct {
    int16u targetTimeMinutesPastMidnight = 0;
    optional percent targetSoC = 1;
    optional energy_mwh addedEnergy = 2;
  }

  struct ChargingTargetScheduleStruct {
    TargetDayOfWeekBitmap dayOfWeekForSequence = 0;
    ChargingTargetStruct chargingTargets[] = 1;
  }

  info event EVConnected = 0 {
    int32u sessionID = 0;
  }

  info event EVNotDetected = 1 {
    int32u sessionID = 0;
    StateEnum state = 1;
    elapsed_s sessionDuration = 2;
    energy_mwh sessionEnergyCharged = 3;
    optional energy_mwh sessionEnergyDischarged = 4;
  }

  info event EnergyTransferStarted = 2 {
    int32u sessionID = 0;
    StateEnum state = 1;
    amperage_ma maximumCurrent = 2;
    optional amperage_ma maximumDischargeCurrent = 3;
  }

  info event EnergyTransferStopped = 3 {
    int32u sessionID = 0;
    StateEnum state = 1;
    EnergyTransferStoppedReasonEnum reason = 2;
    energy_mwh energyTransferred = 4;
    optional energy_mwh energyDischarged = 5;
  }

  critical event Fault = 4 {
    nullable int32u sessionID = 0;
    StateEnum state = 1;
    FaultStateEnum faultStatePreviousState = 2;
    FaultStateEnum faultStateCurrentState = 4;
  }

  info event RFID = 5 {
    octet_string uid = 0;
  }

  readonly attribute nullable StateEnum state = 0;
  readonly attribute SupplyStateEnum supplyState = 1;
  readonly attribute FaultStateEnum faultState = 2;
  readonly attribute nullable epoch_s chargingEnabledUntil = 3;
  readonly attribute optional nullable epoch_s dischargingEnabledUntil = 4;
  readonly attribute amperage_ma circuitCapacity = 5;
  readonly attribute amperage_ma minimumChargeCurrent = 6;
  readonly attribute amperage_ma maximumChargeCurrent = 7;
  readonly attribute optional amperage_ma maximumDischargeCurrent = 8;
  attribute access(write: manage) optional amperage_ma userMaximumChargeCurrent = 9;
  attribute access(write: manage) optional elapsed_s randomizationDelayWindow = 10;
  readonly attribute optional nullable epoch_s nextChargeStartTime = 35;
  readonly attribute optional nullable epoch_s nextChargeTargetTime = 36;
  readonly attribute optional nullable energy_mwh nextChargeRequiredEnergy = 37;
  readonly attribute optional nullable percent nextChargeTargetSoC = 38;
  attribute access(write: manage) optional nullable int16u approximateEVEfficiency = 39;
  readonly attribute optional nullable percent stateOfCharge = 48;
  readonly attribute optional nullable energy_mwh batteryCapacity = 49;
  readonly attribute optional nullable char_string<32> vehicleID = 50;
  readonly attribute nullable int32u sessionID = 64;
  readonly attribute nullable elapsed_s sessionDuration = 65;
  readonly attribute nullable energy_mwh sessionEnergyCharged = 66;
  readonly attribute optional nullable energy_mwh sessionEnergyDischarged = 67;
  readonly attribute command_id generatedCommandList[] = 65528;
  readonly attribute command_id acceptedCommandList[] = 65529;
  readonly attribute event_id eventList[] = 65530;
  readonly attribute attrib_id attributeList[] = 65531;
  readonly attribute bitmap32 featureMap = 65532;
  readonly attribute int16u clusterRevision = 65533;

  response struct GetTargetsResponse = 0 {
    ChargingTargetScheduleStruct chargingTargetSchedules[] = 0;
  }

  request struct EnableChargingRequest {
    nullable epoch_s chargingEnabledUntil = 0;
    amperage_ma minimumChargeCurrent = 1;
    amperage_ma maximumChargeCurrent = 2;
  }

  request struct EnableDischargingRequest {
    nullable epoch_s dischargingEnabledUntil = 0;
    amperage_ma maximumDischargeCurrent = 1;
  }

  request struct SetTargetsRequest {
    ChargingTargetScheduleStruct chargingTargetSchedules[] = 0;
  }

  /** Allows a client to disable the EVSE from charging and discharging. */
  timed command Disable(): DefaultSuccess = 1;
  /** This command allows a client to enable the EVSE to charge an EV, and to provide or update the maximum and minimum charge current. */
  timed command EnableCharging(EnableChargingRequest): DefaultSuccess = 2;
  /** Upon receipt, this SHALL allow a client to enable the discharge of an EV, and to provide or update the maximum discharge current. */
  timed command EnableDischarging(EnableDischargingRequest): DefaultSuccess = 3;
  /** Allows a client to put the EVSE into a self-diagnostics mode. */
  timed command StartDiagnostics(): DefaultSuccess = 4;
  /** Allows a client to set the user specified charging targets. */
  timed command SetTargets(SetTargetsRequest): DefaultSuccess = 5;
  /** Allows a client to retrieve the current set of charging targets. */
  timed command GetTargets(): GetTargetsResponse = 6;
  /** Allows a client to clear all stored charging targets. */
  timed command ClearTargets(): DefaultSuccess = 7;
}

/** This cluster provides an interface to specify preferences for how devices should consume energy. */
provisional cluster EnergyPreference = 155 {
  revision 1;

  enum EnergyPriorityEnum : enum8 {
    kComfort = 0;
    kSpeed = 1;
    kEfficiency = 2;
    kWaterConsumption = 3;
  }

  bitmap Feature : bitmap32 {
    kEnergyBalance = 0x1;
    kLowPowerModeSensitivity = 0x2;
  }

  struct BalanceStruct {
    percent step = 0;
    optional char_string<64> label = 1;
  }

  readonly attribute optional BalanceStruct energyBalances[] = 0;
  attribute optional int8u currentEnergyBalance = 1;
  readonly attribute optional EnergyPriorityEnum energyPriorities[] = 2;
  readonly attribute optional BalanceStruct lowPowerModeSensitivities[] = 3;
  attribute optional int8u currentLowPowerModeSensitivity = 4;
  readonly attribute command_id generatedCommandList[] = 65528;
  readonly attribute command_id acceptedCommandList[] = 65529;
  readonly attribute event_id eventList[] = 65530;
  readonly attribute attrib_id attributeList[] = 65531;
  readonly attribute bitmap32 featureMap = 65532;
  readonly attribute int16u clusterRevision = 65533;
}

/** The Power Topology Cluster provides a mechanism for expressing how power is flowing between endpoints. */
cluster PowerTopology = 156 {
  revision 1;

  bitmap Feature : bitmap32 {
    kNodeTopology = 0x1;
    kTreeTopology = 0x2;
    kSetTopology = 0x4;
    kDynamicPowerFlow = 0x8;
  }

  readonly attribute optional endpoint_no availableEndpoints[] = 0;
  readonly attribute optional endpoint_no activeEndpoints[] = 1;
  readonly attribute command_id generatedCommandList[] = 65528;
  readonly attribute command_id acceptedCommandList[] = 65529;
  readonly attribute event_id eventList[] = 65530;
  readonly attribute attrib_id attributeList[] = 65531;
  readonly attribute bitmap32 featureMap = 65532;
  readonly attribute int16u clusterRevision = 65533;
}

/** Attributes and commands for selecting a mode from a list of supported options. */
cluster EnergyEvseMode = 157 {
  revision 2;

  enum ModeTag : enum16 {
    kAuto = 0;
    kQuick = 1;
    kQuiet = 2;
    kLowNoise = 3;
    kLowEnergy = 4;
    kVacation = 5;
    kMin = 6;
    kMax = 7;
    kNight = 8;
    kDay = 9;
    kManual = 16384;
    kTimeOfUse = 16385;
    kSolarCharging = 16386;
    kV2X = 16387;
  }

  bitmap Feature : bitmap32 {
    kOnOff = 0x1;
  }

  struct ModeTagStruct {
    optional vendor_id mfgCode = 0;
    enum16 value = 1;
  }

  struct ModeOptionStruct {
    char_string<64> label = 0;
    int8u mode = 1;
    ModeTagStruct modeTags[] = 2;
  }

  readonly attribute ModeOptionStruct supportedModes[] = 0;
  readonly attribute int8u currentMode = 1;
  readonly attribute command_id generatedCommandList[] = 65528;
  readonly attribute command_id acceptedCommandList[] = 65529;
  readonly attribute event_id eventList[] = 65530;
  readonly attribute attrib_id attributeList[] = 65531;
  readonly attribute bitmap32 featureMap = 65532;
  readonly attribute int16u clusterRevision = 65533;

  request struct ChangeToModeRequest {
    int8u newMode = 0;
  }

  response struct ChangeToModeResponse = 1 {
    enum8 status = 0;
    optional char_string<64> statusText = 1;
  }

  /** This command is used to change device modes. */
  command ChangeToMode(ChangeToModeRequest): ChangeToModeResponse = 0;
}

/** Attributes and commands for selecting a mode from a list of supported options. */
cluster WaterHeaterMode = 158 {
  revision 1;

  enum ModeTag : enum16 {
    kAuto = 0;
    kQuick = 1;
    kQuiet = 2;
    kLowNoise = 3;
    kLowEnergy = 4;
    kVacation = 5;
    kMin = 6;
    kMax = 7;
    kNight = 8;
    kDay = 9;
    kOff = 16384;
    kManual = 16385;
    kTimed = 16386;
  }

  bitmap Feature : bitmap32 {
    kOnOff = 0x1;
  }

  struct ModeTagStruct {
    optional vendor_id mfgCode = 0;
    enum16 value = 1;
  }

  struct ModeOptionStruct {
    char_string<64> label = 0;
    int8u mode = 1;
    ModeTagStruct modeTags[] = 2;
  }

  readonly attribute ModeOptionStruct supportedModes[] = 0;
  readonly attribute int8u currentMode = 1;
  readonly attribute command_id generatedCommandList[] = 65528;
  readonly attribute command_id acceptedCommandList[] = 65529;
  readonly attribute event_id eventList[] = 65530;
  readonly attribute attrib_id attributeList[] = 65531;
  readonly attribute bitmap32 featureMap = 65532;
  readonly attribute int16u clusterRevision = 65533;

  request struct ChangeToModeRequest {
    int8u newMode = 0;
  }

  response struct ChangeToModeResponse = 1 {
    enum8 status = 0;
    optional char_string<64> statusText = 1;
  }

  /** This command is used to change device modes. */
  command ChangeToMode(ChangeToModeRequest): ChangeToModeResponse = 0;
}

/** Attributes and commands for selecting a mode from a list of supported options. */
provisional cluster DeviceEnergyManagementMode = 159 {
  revision 2;

  enum ModeTag : enum16 {
    kAuto = 0;
    kQuick = 1;
    kQuiet = 2;
    kLowNoise = 3;
    kLowEnergy = 4;
    kVacation = 5;
    kMin = 6;
    kMax = 7;
    kNight = 8;
    kDay = 9;
    kNoOptimization = 16384;
    kDeviceOptimization = 16385;
    kLocalOptimization = 16386;
    kGridOptimization = 16387;
  }

  bitmap Feature : bitmap32 {
    kOnOff = 0x1;
  }

  struct ModeTagStruct {
    optional vendor_id mfgCode = 0;
    enum16 value = 1;
  }

  struct ModeOptionStruct {
    char_string<64> label = 0;
    int8u mode = 1;
    ModeTagStruct modeTags[] = 2;
  }

  readonly attribute ModeOptionStruct supportedModes[] = 0;
  readonly attribute int8u currentMode = 1;
  readonly attribute command_id generatedCommandList[] = 65528;
  readonly attribute command_id acceptedCommandList[] = 65529;
  readonly attribute event_id eventList[] = 65530;
  readonly attribute attrib_id attributeList[] = 65531;
  readonly attribute bitmap32 featureMap = 65532;
  readonly attribute int16u clusterRevision = 65533;

  request struct ChangeToModeRequest {
    int8u newMode = 0;
  }

  response struct ChangeToModeResponse = 1 {
    enum8 status = 0;
    optional char_string<64> statusText = 1;
  }

  /** This command is used to change device modes. */
  command ChangeToMode(ChangeToModeRequest): ChangeToModeResponse = 0;
}

/** Provides an interface for controlling and adjusting automatic window coverings. */
cluster WindowCovering = 258 {
  revision 5;

  enum EndProductType : enum8 {
    kRollerShade = 0;
    kRomanShade = 1;
    kBalloonShade = 2;
    kWovenWood = 3;
    kPleatedShade = 4;
    kCellularShade = 5;
    kLayeredShade = 6;
    kLayeredShade2D = 7;
    kSheerShade = 8;
    kTiltOnlyInteriorBlind = 9;
    kInteriorBlind = 10;
    kVerticalBlindStripCurtain = 11;
    kInteriorVenetianBlind = 12;
    kExteriorVenetianBlind = 13;
    kLateralLeftCurtain = 14;
    kLateralRightCurtain = 15;
    kCentralCurtain = 16;
    kRollerShutter = 17;
    kExteriorVerticalScreen = 18;
    kAwningTerracePatio = 19;
    kAwningVerticalScreen = 20;
    kTiltOnlyPergola = 21;
    kSwingingShutter = 22;
    kSlidingShutter = 23;
    kUnknown = 255;
  }

  enum Type : enum8 {
    kRollerShade = 0;
    kRollerShade2Motor = 1;
    kRollerShadeExterior = 2;
    kRollerShadeExterior2Motor = 3;
    kDrapery = 4;
    kAwning = 5;
    kShutter = 6;
    kTiltBlindTiltOnly = 7;
    kTiltBlindLiftAndTilt = 8;
    kProjectorScreen = 9;
    kUnknown = 255;
  }

  bitmap ConfigStatus : bitmap8 {
    kOperational = 0x1;
    kOnlineReserved = 0x2;
    kLiftMovementReversed = 0x4;
    kLiftPositionAware = 0x8;
    kTiltPositionAware = 0x10;
    kLiftEncoderControlled = 0x20;
    kTiltEncoderControlled = 0x40;
  }

  bitmap Feature : bitmap32 {
    kLift = 0x1;
    kTilt = 0x2;
    kPositionAwareLift = 0x4;
    kAbsolutePosition = 0x8;
    kPositionAwareTilt = 0x10;
  }

  bitmap Mode : bitmap8 {
    kMotorDirectionReversed = 0x1;
    kCalibrationMode = 0x2;
    kMaintenanceMode = 0x4;
    kLedFeedback = 0x8;
  }

  bitmap OperationalStatus : bitmap8 {
    kGlobal = 0x3;
    kLift = 0xC;
    kTilt = 0x30;
  }

  bitmap SafetyStatus : bitmap16 {
    kRemoteLockout = 0x1;
    kTamperDetection = 0x2;
    kFailedCommunication = 0x4;
    kPositionFailure = 0x8;
    kThermalProtection = 0x10;
    kObstacleDetected = 0x20;
    kPower = 0x40;
    kStopInput = 0x80;
    kMotorJammed = 0x100;
    kHardwareFailure = 0x200;
    kManualOperation = 0x400;
    kProtection = 0x800;
  }

  readonly attribute Type type = 0;
  readonly attribute optional int16u physicalClosedLimitLift = 1;
  readonly attribute optional int16u physicalClosedLimitTilt = 2;
  readonly attribute optional nullable int16u currentPositionLift = 3;
  readonly attribute optional nullable int16u currentPositionTilt = 4;
  readonly attribute optional int16u numberOfActuationsLift = 5;
  readonly attribute optional int16u numberOfActuationsTilt = 6;
  readonly attribute ConfigStatus configStatus = 7;
  readonly attribute optional nullable percent currentPositionLiftPercentage = 8;
  readonly attribute optional nullable percent currentPositionTiltPercentage = 9;
  readonly attribute OperationalStatus operationalStatus = 10;
  readonly attribute optional nullable percent100ths targetPositionLiftPercent100ths = 11;
  readonly attribute optional nullable percent100ths targetPositionTiltPercent100ths = 12;
  readonly attribute EndProductType endProductType = 13;
  readonly attribute optional nullable percent100ths currentPositionLiftPercent100ths = 14;
  readonly attribute optional nullable percent100ths currentPositionTiltPercent100ths = 15;
  readonly attribute optional int16u installedOpenLimitLift = 16;
  readonly attribute optional int16u installedClosedLimitLift = 17;
  readonly attribute optional int16u installedOpenLimitTilt = 18;
  readonly attribute optional int16u installedClosedLimitTilt = 19;
  attribute access(write: manage) Mode mode = 23;
  readonly attribute optional SafetyStatus safetyStatus = 26;
  readonly attribute command_id generatedCommandList[] = 65528;
  readonly attribute command_id acceptedCommandList[] = 65529;
  readonly attribute event_id eventList[] = 65530;
  readonly attribute attrib_id attributeList[] = 65531;
  readonly attribute bitmap32 featureMap = 65532;
  readonly attribute int16u clusterRevision = 65533;

  request struct GoToLiftValueRequest {
    int16u liftValue = 0;
  }

  request struct GoToLiftPercentageRequest {
    percent100ths liftPercent100thsValue = 0;
  }

  request struct GoToTiltValueRequest {
    int16u tiltValue = 0;
  }

  request struct GoToTiltPercentageRequest {
    percent100ths tiltPercent100thsValue = 0;
  }

  /** Moves window covering to InstalledOpenLimitLift and InstalledOpenLimitTilt */
  command UpOrOpen(): DefaultSuccess = 0;
  /** Moves window covering to InstalledClosedLimitLift and InstalledCloseLimitTilt */
  command DownOrClose(): DefaultSuccess = 1;
  /** Stop any adjusting of window covering */
  command StopMotion(): DefaultSuccess = 2;
  /** Go to lift value specified */
  command GoToLiftValue(GoToLiftValueRequest): DefaultSuccess = 4;
  /** Go to lift percentage specified */
  command GoToLiftPercentage(GoToLiftPercentageRequest): DefaultSuccess = 5;
  /** Go to tilt value specified */
  command GoToTiltValue(GoToTiltValueRequest): DefaultSuccess = 7;
  /** Go to tilt percentage specified */
  command GoToTiltPercentage(GoToTiltPercentageRequest): DefaultSuccess = 8;
}

/** An interface for configuring and controlling pumps. */
cluster PumpConfigurationAndControl = 512 {
  revision 4;

  enum ControlModeEnum : enum8 {
    kConstantSpeed = 0;
    kConstantPressure = 1;
    kProportionalPressure = 2;
    kConstantFlow = 3;
    kConstantTemperature = 5;
    kAutomatic = 7;
  }

  enum OperationModeEnum : enum8 {
    kNormal = 0;
    kMinimum = 1;
    kMaximum = 2;
    kLocal = 3;
  }

  bitmap Feature : bitmap32 {
    kConstantPressure = 0x1;
    kCompensatedPressure = 0x2;
    kConstantFlow = 0x4;
    kConstantSpeed = 0x8;
    kConstantTemperature = 0x10;
    kAutomatic = 0x20;
    kLocalOperation = 0x40;
  }

  bitmap PumpStatusBitmap : bitmap16 {
    kDeviceFault = 0x1;
    kSupplyFault = 0x2;
    kSpeedLow = 0x4;
    kSpeedHigh = 0x8;
    kLocalOverride = 0x10;
    kRunning = 0x20;
    kRemotePressure = 0x40;
    kRemoteFlow = 0x80;
    kRemoteTemperature = 0x100;
  }

  info event SupplyVoltageLow = 0 {
  }

  info event SupplyVoltageHigh = 1 {
  }

  info event PowerMissingPhase = 2 {
  }

  info event SystemPressureLow = 3 {
  }

  info event SystemPressureHigh = 4 {
  }

  critical event DryRunning = 5 {
  }

  info event MotorTemperatureHigh = 6 {
  }

  critical event PumpMotorFatalFailure = 7 {
  }

  info event ElectronicTemperatureHigh = 8 {
  }

  critical event PumpBlocked = 9 {
  }

  info event SensorFailure = 10 {
  }

  info event ElectronicNonFatalFailure = 11 {
  }

  critical event ElectronicFatalFailure = 12 {
  }

  info event GeneralFault = 13 {
  }

  info event Leakage = 14 {
  }

  info event AirDetection = 15 {
  }

  info event TurbineOperation = 16 {
  }

  readonly attribute nullable int16s maxPressure = 0;
  readonly attribute nullable int16u maxSpeed = 1;
  readonly attribute nullable int16u maxFlow = 2;
  readonly attribute optional nullable int16s minConstPressure = 3;
  readonly attribute optional nullable int16s maxConstPressure = 4;
  readonly attribute optional nullable int16s minCompPressure = 5;
  readonly attribute optional nullable int16s maxCompPressure = 6;
  readonly attribute optional nullable int16u minConstSpeed = 7;
  readonly attribute optional nullable int16u maxConstSpeed = 8;
  readonly attribute optional nullable int16u minConstFlow = 9;
  readonly attribute optional nullable int16u maxConstFlow = 10;
  readonly attribute optional nullable int16s minConstTemp = 11;
  readonly attribute optional nullable int16s maxConstTemp = 12;
  readonly attribute optional PumpStatusBitmap pumpStatus = 16;
  readonly attribute OperationModeEnum effectiveOperationMode = 17;
  readonly attribute ControlModeEnum effectiveControlMode = 18;
  readonly attribute nullable int16s capacity = 19;
  readonly attribute optional nullable int16u speed = 20;
  attribute access(write: manage) optional nullable int24u lifetimeRunningHours = 21;
  readonly attribute optional nullable int24u power = 22;
  attribute access(write: manage) optional nullable int32u lifetimeEnergyConsumed = 23;
  attribute access(write: manage) OperationModeEnum operationMode = 32;
  attribute access(write: manage) optional ControlModeEnum controlMode = 33;
  readonly attribute command_id generatedCommandList[] = 65528;
  readonly attribute command_id acceptedCommandList[] = 65529;
  readonly attribute event_id eventList[] = 65530;
  readonly attribute attrib_id attributeList[] = 65531;
  readonly attribute bitmap32 featureMap = 65532;
  readonly attribute int16u clusterRevision = 65533;
}

/** An interface for configuring and controlling the functionality of a thermostat. */
cluster Thermostat = 513 {
  revision 7;

  enum ACCapacityFormatEnum : enum8 {
    kBTUh = 0;
  }

  enum ACCompressorTypeEnum : enum8 {
    kUnknown = 0;
    kT1 = 1;
    kT2 = 2;
    kT3 = 3;
  }

  enum ACLouverPositionEnum : enum8 {
    kClosed = 1;
    kOpen = 2;
    kQuarter = 3;
    kHalf = 4;
    kThreeQuarters = 5;
  }

  enum ACRefrigerantTypeEnum : enum8 {
    kUnknown = 0;
    kR22 = 1;
    kR410a = 2;
    kR407c = 3;
  }

  enum ACTypeEnum : enum8 {
    kUnknown = 0;
    kCoolingFixed = 1;
    kHeatPumpFixed = 2;
    kCoolingInverter = 3;
    kHeatPumpInverter = 4;
  }

  enum ControlSequenceOfOperationEnum : enum8 {
    kCoolingOnly = 0;
    kCoolingWithReheat = 1;
    kHeatingOnly = 2;
    kHeatingWithReheat = 3;
    kCoolingAndHeating = 4;
    kCoolingAndHeatingWithReheat = 5;
  }

  enum PresetScenarioEnum : enum8 {
    kOccupied = 1;
    kUnoccupied = 2;
    kSleep = 3;
    kWake = 4;
    kVacation = 5;
    kGoingToSleep = 6;
    kUserDefined = 254;
  }

  enum SetpointChangeSourceEnum : enum8 {
    kManual = 0;
    kSchedule = 1;
    kExternal = 2;
  }

  enum SetpointRaiseLowerModeEnum : enum8 {
    kHeat = 0;
    kCool = 1;
    kBoth = 2;
  }

  enum StartOfWeekEnum : enum8 {
    kSunday = 0;
    kMonday = 1;
    kTuesday = 2;
    kWednesday = 3;
    kThursday = 4;
    kFriday = 5;
    kSaturday = 6;
  }

  enum SystemModeEnum : enum8 {
    kOff = 0;
    kAuto = 1;
    kCool = 3;
    kHeat = 4;
    kEmergencyHeat = 5;
    kPrecooling = 6;
    kFanOnly = 7;
    kDry = 8;
    kSleep = 9;
  }

  enum TemperatureSetpointHoldEnum : enum8 {
    kSetpointHoldOff = 0;
    kSetpointHoldOn = 1;
  }

  enum ThermostatRunningModeEnum : enum8 {
    kOff = 0;
    kCool = 3;
    kHeat = 4;
  }

  bitmap ACErrorCodeBitmap : bitmap32 {
    kCompressorFail = 0x1;
    kRoomSensorFail = 0x2;
    kOutdoorSensorFail = 0x4;
    kCoilSensorFail = 0x8;
    kFanFail = 0x10;
  }

  bitmap Feature : bitmap32 {
    kHeating = 0x1;
    kCooling = 0x2;
    kOccupancy = 0x4;
    kScheduleConfiguration = 0x8;
    kSetback = 0x10;
    kAutoMode = 0x20;
    kLocalTemperatureNotExposed = 0x40;
    kMatterScheduleConfiguration = 0x80;
    kPresets = 0x100;
  }

  bitmap HVACSystemTypeBitmap : bitmap8 {
    kCoolingStage = 0x3;
    kHeatingStage = 0xC;
    kHeatingIsHeatPump = 0x10;
    kHeatingUsesFuel = 0x20;
  }

  bitmap OccupancyBitmap : bitmap8 {
    kOccupied = 0x1;
  }

  bitmap PresetTypeFeaturesBitmap : bitmap16 {
    kAutomatic = 0x1;
    kSupportsNames = 0x2;
  }

  bitmap ProgrammingOperationModeBitmap : bitmap8 {
    kScheduleActive = 0x1;
    kAutoRecovery = 0x2;
    kEconomy = 0x4;
  }

  bitmap RelayStateBitmap : bitmap16 {
    kHeat = 0x1;
    kCool = 0x2;
    kFan = 0x4;
    kHeatStage2 = 0x8;
    kCoolStage2 = 0x10;
    kFanStage2 = 0x20;
    kFanStage3 = 0x40;
  }

  bitmap RemoteSensingBitmap : bitmap8 {
    kLocalTemperature = 0x1;
    kOutdoorTemperature = 0x2;
    kOccupancy = 0x4;
  }

  bitmap ScheduleDayOfWeekBitmap : bitmap8 {
    kSunday = 0x1;
    kMonday = 0x2;
    kTuesday = 0x4;
    kWednesday = 0x8;
    kThursday = 0x10;
    kFriday = 0x20;
    kSaturday = 0x40;
    kAway = 0x80;
  }

  bitmap ScheduleModeBitmap : bitmap8 {
    kHeatSetpointPresent = 0x1;
    kCoolSetpointPresent = 0x2;
  }

  bitmap ScheduleTypeFeaturesBitmap : bitmap16 {
    kSupportsPresets = 0x1;
    kSupportsSetpoints = 0x2;
    kSupportsNames = 0x4;
    kSupportsOff = 0x8;
  }

  struct ScheduleTransitionStruct {
    ScheduleDayOfWeekBitmap dayOfWeek = 0;
    int16u transitionTime = 1;
    optional octet_string<16> presetHandle = 2;
    optional SystemModeEnum systemMode = 3;
    optional temperature coolingSetpoint = 4;
    optional temperature heatingSetpoint = 5;
  }

  struct ScheduleStruct {
    nullable octet_string<16> scheduleHandle = 0;
    SystemModeEnum systemMode = 1;
    optional char_string<64> name = 2;
    optional octet_string<16> presetHandle = 3;
    ScheduleTransitionStruct transitions[] = 4;
    nullable boolean builtIn = 5;
  }

  struct PresetStruct {
    nullable octet_string<16> presetHandle = 0;
    PresetScenarioEnum presetScenario = 1;
    optional nullable char_string<64> name = 2;
    optional temperature coolingSetpoint = 3;
    optional temperature heatingSetpoint = 4;
    nullable boolean builtIn = 5;
  }

  struct PresetTypeStruct {
    PresetScenarioEnum presetScenario = 0;
    int8u numberOfPresets = 1;
    PresetTypeFeaturesBitmap presetTypeFeatures = 2;
  }

  struct ScheduleTypeStruct {
    SystemModeEnum systemMode = 0;
    int8u numberOfSchedules = 1;
    ScheduleTypeFeaturesBitmap scheduleTypeFeatures = 2;
  }

  struct WeeklyScheduleTransitionStruct {
    int16u transitionTime = 0;
    nullable temperature heatSetpoint = 1;
    nullable temperature coolSetpoint = 2;
  }

  readonly attribute nullable temperature localTemperature = 0;
  readonly attribute optional nullable temperature outdoorTemperature = 1;
  readonly attribute optional OccupancyBitmap occupancy = 2;
  readonly attribute optional temperature absMinHeatSetpointLimit = 3;
  readonly attribute optional temperature absMaxHeatSetpointLimit = 4;
  readonly attribute optional temperature absMinCoolSetpointLimit = 5;
  readonly attribute optional temperature absMaxCoolSetpointLimit = 6;
  readonly attribute optional int8u PICoolingDemand = 7;
  readonly attribute optional int8u PIHeatingDemand = 8;
  attribute access(write: manage) optional HVACSystemTypeBitmap HVACSystemTypeConfiguration = 9;
  attribute access(write: manage) optional int8s localTemperatureCalibration = 16;
  attribute optional temperature occupiedCoolingSetpoint = 17;
  attribute optional temperature occupiedHeatingSetpoint = 18;
  attribute optional temperature unoccupiedCoolingSetpoint = 19;
  attribute optional temperature unoccupiedHeatingSetpoint = 20;
  attribute access(write: manage) optional temperature minHeatSetpointLimit = 21;
  attribute access(write: manage) optional temperature maxHeatSetpointLimit = 22;
  attribute access(write: manage) optional temperature minCoolSetpointLimit = 23;
  attribute access(write: manage) optional temperature maxCoolSetpointLimit = 24;
  attribute access(write: manage) optional int8s minSetpointDeadBand = 25;
  attribute access(write: manage) optional RemoteSensingBitmap remoteSensing = 26;
  attribute access(write: manage) ControlSequenceOfOperationEnum controlSequenceOfOperation = 27;
  attribute access(write: manage) SystemModeEnum systemMode = 28;
  readonly attribute optional ThermostatRunningModeEnum thermostatRunningMode = 30;
  readonly attribute optional StartOfWeekEnum startOfWeek = 32;
  readonly attribute optional int8u numberOfWeeklyTransitions = 33;
  readonly attribute optional int8u numberOfDailyTransitions = 34;
  attribute access(write: manage) optional TemperatureSetpointHoldEnum temperatureSetpointHold = 35;
  attribute access(write: manage) optional nullable int16u temperatureSetpointHoldDuration = 36;
  attribute access(write: manage) optional ProgrammingOperationModeBitmap thermostatProgrammingOperationMode = 37;
  readonly attribute optional RelayStateBitmap thermostatRunningState = 41;
  readonly attribute optional SetpointChangeSourceEnum setpointChangeSource = 48;
  readonly attribute optional nullable int16s setpointChangeAmount = 49;
  readonly attribute optional epoch_s setpointChangeSourceTimestamp = 50;
  attribute access(write: manage) optional nullable int8u occupiedSetback = 52;
  readonly attribute optional nullable int8u occupiedSetbackMin = 53;
  readonly attribute optional nullable int8u occupiedSetbackMax = 54;
  attribute access(write: manage) optional nullable int8u unoccupiedSetback = 55;
  readonly attribute optional nullable int8u unoccupiedSetbackMin = 56;
  readonly attribute optional nullable int8u unoccupiedSetbackMax = 57;
  attribute access(write: manage) optional int8u emergencyHeatDelta = 58;
  attribute access(write: manage) optional ACTypeEnum ACType = 64;
  attribute access(write: manage) optional int16u ACCapacity = 65;
  attribute access(write: manage) optional ACRefrigerantTypeEnum ACRefrigerantType = 66;
  attribute access(write: manage) optional ACCompressorTypeEnum ACCompressorType = 67;
  attribute access(write: manage) optional ACErrorCodeBitmap ACErrorCode = 68;
  attribute access(write: manage) optional ACLouverPositionEnum ACLouverPosition = 69;
  readonly attribute optional nullable temperature ACCoilTemperature = 70;
  attribute access(write: manage) optional ACCapacityFormatEnum ACCapacityformat = 71;
  readonly attribute optional PresetTypeStruct presetTypes[] = 72;
  readonly attribute optional ScheduleTypeStruct scheduleTypes[] = 73;
  readonly attribute optional int8u numberOfPresets = 74;
  readonly attribute optional int8u numberOfSchedules = 75;
  readonly attribute optional int8u numberOfScheduleTransitions = 76;
  readonly attribute optional nullable int8u numberOfScheduleTransitionPerDay = 77;
  readonly attribute optional nullable octet_string<16> activePresetHandle = 78;
  readonly attribute optional nullable octet_string<16> activeScheduleHandle = 79;
  attribute access(write: manage) optional PresetStruct presets[] = 80;
  attribute access(write: manage) optional ScheduleStruct schedules[] = 81;
  readonly attribute optional nullable epoch_s setpointHoldExpiryTimestamp = 82;
  readonly attribute command_id generatedCommandList[] = 65528;
  readonly attribute command_id acceptedCommandList[] = 65529;
  readonly attribute event_id eventList[] = 65530;
  readonly attribute attrib_id attributeList[] = 65531;
  readonly attribute bitmap32 featureMap = 65532;
  readonly attribute int16u clusterRevision = 65533;

  request struct SetpointRaiseLowerRequest {
    SetpointRaiseLowerModeEnum mode = 0;
    int8s amount = 1;
  }

  response struct GetWeeklyScheduleResponse = 0 {
    int8u numberOfTransitionsForSequence = 0;
    ScheduleDayOfWeekBitmap dayOfWeekForSequence = 1;
    ScheduleModeBitmap modeForSequence = 2;
    WeeklyScheduleTransitionStruct transitions[] = 3;
  }

  request struct SetWeeklyScheduleRequest {
    int8u numberOfTransitionsForSequence = 0;
    ScheduleDayOfWeekBitmap dayOfWeekForSequence = 1;
    ScheduleModeBitmap modeForSequence = 2;
    WeeklyScheduleTransitionStruct transitions[] = 3;
  }

  request struct GetWeeklyScheduleRequest {
    ScheduleDayOfWeekBitmap daysToReturn = 0;
    ScheduleModeBitmap modeToReturn = 1;
  }

  request struct SetActiveScheduleRequestRequest {
    octet_string<16> scheduleHandle = 0;
  }

  request struct SetActivePresetRequestRequest {
    nullable octet_string<16> presetHandle = 0;
  }

  response struct AtomicResponse = 253 {
    status statusCode = 0;
    AtomicAttributeStatusStruct attributeStatus[] = 1;
    optional int16u timeout = 2;
  }

  request struct AtomicRequestRequest {
    AtomicRequestTypeEnum requestType = 0;
    attrib_id attributeRequests[] = 1;
    optional int16u timeout = 2;
  }

  /** Upon receipt, the attributes for the indicated setpoint(s) SHALL have the amount specified in the Amount field added to them. */
  command SetpointRaiseLower(SetpointRaiseLowerRequest): DefaultSuccess = 0;
  /** This command is used to update the thermostat weekly setpoint schedule from a management system. */
  command access(invoke: manage) SetWeeklySchedule(SetWeeklyScheduleRequest): DefaultSuccess = 1;
  /** The Current Weekly Schedule Command is sent from the server in response to the Get Weekly Schedule Command. */
  command GetWeeklySchedule(GetWeeklyScheduleRequest): GetWeeklyScheduleResponse = 2;
  /** This command is used to clear the weekly schedule. */
  command access(invoke: manage) ClearWeeklySchedule(): DefaultSuccess = 3;
  /** Upon receipt, if the Schedules attribute contains a ScheduleStruct whose ScheduleHandle field matches the value of the ScheduleHandle field, the server SHALL set the thermostat's ActiveScheduleHandle attribute to the value of the ScheduleHandle field. */
  command SetActiveScheduleRequest(SetActiveScheduleRequestRequest): DefaultSuccess = 5;
  /** ID */
  command SetActivePresetRequest(SetActivePresetRequestRequest): DefaultSuccess = 6;
  /** Begins, Commits or Cancels an atomic write */
  command access(invoke: manage) AtomicRequest(AtomicRequestRequest): AtomicResponse = 254;
}

/** An interface for controlling a fan in a heating/cooling system. */
cluster FanControl = 514 {
  revision 5;

  enum AirflowDirectionEnum : enum8 {
    kForward = 0;
    kReverse = 1;
  }

  enum FanModeEnum : enum8 {
    kOff = 0;
    kLow = 1;
    kMedium = 2;
    kHigh = 3;
    kOn = 4;
    kAuto = 5;
    kSmart = 6;
  }

  enum FanModeSequenceEnum : enum8 {
    kOffLowMedHigh = 0;
    kOffLowHigh = 1;
    kOffLowMedHighAuto = 2;
    kOffLowHighAuto = 3;
    kOffHighAuto = 4;
    kOffHigh = 5;
  }

  enum StepDirectionEnum : enum8 {
    kIncrease = 0;
    kDecrease = 1;
  }

  bitmap Feature : bitmap32 {
    kMultiSpeed = 0x1;
    kAuto = 0x2;
    kRocking = 0x4;
    kWind = 0x8;
    kStep = 0x10;
    kAirflowDirection = 0x20;
  }

  bitmap RockBitmap : bitmap8 {
    kRockLeftRight = 0x1;
    kRockUpDown = 0x2;
    kRockRound = 0x4;
  }

  bitmap WindBitmap : bitmap8 {
    kSleepWind = 0x1;
    kNaturalWind = 0x2;
  }

  attribute FanModeEnum fanMode = 0;
  readonly attribute FanModeSequenceEnum fanModeSequence = 1;
  attribute nullable percent percentSetting = 2;
  readonly attribute percent percentCurrent = 3;
  readonly attribute optional int8u speedMax = 4;
  attribute optional nullable int8u speedSetting = 5;
  readonly attribute optional int8u speedCurrent = 6;
  readonly attribute optional RockBitmap rockSupport = 7;
  attribute optional RockBitmap rockSetting = 8;
  readonly attribute optional WindBitmap windSupport = 9;
  attribute optional WindBitmap windSetting = 10;
  attribute optional AirflowDirectionEnum airflowDirection = 11;
  readonly attribute command_id generatedCommandList[] = 65528;
  readonly attribute command_id acceptedCommandList[] = 65529;
  readonly attribute event_id eventList[] = 65530;
  readonly attribute attrib_id attributeList[] = 65531;
  readonly attribute bitmap32 featureMap = 65532;
  readonly attribute int16u clusterRevision = 65533;

  request struct StepRequest {
    StepDirectionEnum direction = 0;
    optional boolean wrap = 1;
    optional boolean lowestOff = 2;
  }

  /** This command speeds up or slows down the fan, in steps, without a client having to know the fan speed. */
  command Step(StepRequest): DefaultSuccess = 0;
}

/** An interface for configuring the user interface of a thermostat (which may be remote from the thermostat). */
cluster ThermostatUserInterfaceConfiguration = 516 {
  revision 2;

  enum KeypadLockoutEnum : enum8 {
    kNoLockout = 0;
    kLockout1 = 1;
    kLockout2 = 2;
    kLockout3 = 3;
    kLockout4 = 4;
    kLockout5 = 5;
  }

  enum ScheduleProgrammingVisibilityEnum : enum8 {
    kScheduleProgrammingPermitted = 0;
    kScheduleProgrammingDenied = 1;
  }

  enum TemperatureDisplayModeEnum : enum8 {
    kCelsius = 0;
    kFahrenheit = 1;
  }

  attribute TemperatureDisplayModeEnum temperatureDisplayMode = 0;
  attribute access(write: manage) KeypadLockoutEnum keypadLockout = 1;
  attribute access(write: manage) optional ScheduleProgrammingVisibilityEnum scheduleProgrammingVisibility = 2;
  readonly attribute command_id generatedCommandList[] = 65528;
  readonly attribute command_id acceptedCommandList[] = 65529;
  readonly attribute event_id eventList[] = 65530;
  readonly attribute attrib_id attributeList[] = 65531;
  readonly attribute bitmap32 featureMap = 65532;
  readonly attribute int16u clusterRevision = 65533;
}

/** Attributes and commands for controlling the color properties of a color-capable light. */
cluster ColorControl = 768 {
  revision 7;

  enum ColorLoopActionEnum : enum8 {
    kDeactivate = 0;
    kActivateFromColorLoopStartEnhancedHue = 1;
    kActivateFromEnhancedCurrentHue = 2;
  }

  enum ColorLoopDirectionEnum : enum8 {
    kDecrement = 0;
    kIncrement = 1;
  }

  enum ColorModeEnum : enum8 {
    kCurrentHueAndCurrentSaturation = 0;
    kCurrentXAndCurrentY = 1;
    kColorTemperatureMireds = 2;
  }

  enum DirectionEnum : enum8 {
    kShortest = 0;
    kLongest = 1;
    kUp = 2;
    kDown = 3;
  }

  enum DriftCompensationEnum : enum8 {
    kNone = 0;
    kOtherOrUnknown = 1;
    kTemperatureMonitoring = 2;
    kOpticalLuminanceMonitoringAndFeedback = 3;
    kOpticalColorMonitoringAndFeedback = 4;
  }

  enum EnhancedColorModeEnum : enum8 {
    kCurrentHueAndCurrentSaturation = 0;
    kCurrentXAndCurrentY = 1;
    kColorTemperatureMireds = 2;
    kEnhancedCurrentHueAndCurrentSaturation = 3;
  }

  enum MoveModeEnum : enum8 {
    kStop = 0;
    kUp = 1;
    kDown = 3;
  }

  enum StepModeEnum : enum8 {
    kUp = 1;
    kDown = 3;
  }

  bitmap ColorCapabilitiesBitmap : bitmap16 {
    kHueSaturation = 0x1;
    kEnhancedHue = 0x2;
    kColorLoop = 0x4;
    kXY = 0x8;
    kColorTemperature = 0x10;
  }

  bitmap Feature : bitmap32 {
    kHueAndSaturation = 0x1;
    kEnhancedHue = 0x2;
    kColorLoop = 0x4;
    kXY = 0x8;
    kColorTemperature = 0x10;
  }

  bitmap OptionsBitmap : bitmap8 {
    kExecuteIfOff = 0x1;
  }

  bitmap UpdateFlagsBitmap : bitmap8 {
    kUpdateAction = 0x1;
    kUpdateDirection = 0x2;
    kUpdateTime = 0x4;
    kUpdateStartHue = 0x8;
  }

  readonly attribute optional int8u currentHue = 0;
  readonly attribute optional int8u currentSaturation = 1;
  readonly attribute optional int16u remainingTime = 2;
  readonly attribute optional int16u currentX = 3;
  readonly attribute optional int16u currentY = 4;
  readonly attribute optional DriftCompensationEnum driftCompensation = 5;
  readonly attribute optional char_string<254> compensationText = 6;
  readonly attribute optional int16u colorTemperatureMireds = 7;
  readonly attribute ColorModeEnum colorMode = 8;
  attribute OptionsBitmap options = 15;
  readonly attribute nullable int8u numberOfPrimaries = 16;
  readonly attribute optional int16u primary1X = 17;
  readonly attribute optional int16u primary1Y = 18;
  readonly attribute optional nullable int8u primary1Intensity = 19;
  readonly attribute optional int16u primary2X = 21;
  readonly attribute optional int16u primary2Y = 22;
  readonly attribute optional nullable int8u primary2Intensity = 23;
  readonly attribute optional int16u primary3X = 25;
  readonly attribute optional int16u primary3Y = 26;
  readonly attribute optional nullable int8u primary3Intensity = 27;
  readonly attribute optional int16u primary4X = 32;
  readonly attribute optional int16u primary4Y = 33;
  readonly attribute optional nullable int8u primary4Intensity = 34;
  readonly attribute optional int16u primary5X = 36;
  readonly attribute optional int16u primary5Y = 37;
  readonly attribute optional nullable int8u primary5Intensity = 38;
  readonly attribute optional int16u primary6X = 40;
  readonly attribute optional int16u primary6Y = 41;
  readonly attribute optional nullable int8u primary6Intensity = 42;
  attribute access(write: manage) optional int16u whitePointX = 48;
  attribute access(write: manage) optional int16u whitePointY = 49;
  attribute access(write: manage) optional int16u colorPointRX = 50;
  attribute access(write: manage) optional int16u colorPointRY = 51;
  attribute access(write: manage) optional nullable int8u colorPointRIntensity = 52;
  attribute access(write: manage) optional int16u colorPointGX = 54;
  attribute access(write: manage) optional int16u colorPointGY = 55;
  attribute access(write: manage) optional nullable int8u colorPointGIntensity = 56;
  attribute access(write: manage) optional int16u colorPointBX = 58;
  attribute access(write: manage) optional int16u colorPointBY = 59;
  attribute access(write: manage) optional nullable int8u colorPointBIntensity = 60;
  readonly attribute optional int16u enhancedCurrentHue = 16384;
  readonly attribute EnhancedColorModeEnum enhancedColorMode = 16385;
  readonly attribute optional int8u colorLoopActive = 16386;
  readonly attribute optional int8u colorLoopDirection = 16387;
  readonly attribute optional int16u colorLoopTime = 16388;
  readonly attribute optional int16u colorLoopStartEnhancedHue = 16389;
  readonly attribute optional int16u colorLoopStoredEnhancedHue = 16390;
  readonly attribute ColorCapabilitiesBitmap colorCapabilities = 16394;
  readonly attribute optional int16u colorTempPhysicalMinMireds = 16395;
  readonly attribute optional int16u colorTempPhysicalMaxMireds = 16396;
  readonly attribute optional int16u coupleColorTempToLevelMinMireds = 16397;
  attribute access(write: manage) optional nullable int16u startUpColorTemperatureMireds = 16400;
  readonly attribute command_id generatedCommandList[] = 65528;
  readonly attribute command_id acceptedCommandList[] = 65529;
  readonly attribute event_id eventList[] = 65530;
  readonly attribute attrib_id attributeList[] = 65531;
  readonly attribute bitmap32 featureMap = 65532;
  readonly attribute int16u clusterRevision = 65533;

  request struct MoveToHueRequest {
    int8u hue = 0;
    DirectionEnum direction = 1;
    int16u transitionTime = 2;
    OptionsBitmap optionsMask = 3;
    OptionsBitmap optionsOverride = 4;
  }

  request struct MoveHueRequest {
    MoveModeEnum moveMode = 0;
    int8u rate = 1;
    OptionsBitmap optionsMask = 2;
    OptionsBitmap optionsOverride = 3;
  }

  request struct StepHueRequest {
    StepModeEnum stepMode = 0;
    int8u stepSize = 1;
    int8u transitionTime = 2;
    OptionsBitmap optionsMask = 3;
    OptionsBitmap optionsOverride = 4;
  }

  request struct MoveToSaturationRequest {
    int8u saturation = 0;
    int16u transitionTime = 1;
    OptionsBitmap optionsMask = 2;
    OptionsBitmap optionsOverride = 3;
  }

  request struct MoveSaturationRequest {
    MoveModeEnum moveMode = 0;
    int8u rate = 1;
    OptionsBitmap optionsMask = 2;
    OptionsBitmap optionsOverride = 3;
  }

  request struct StepSaturationRequest {
    StepModeEnum stepMode = 0;
    int8u stepSize = 1;
    int8u transitionTime = 2;
    OptionsBitmap optionsMask = 3;
    OptionsBitmap optionsOverride = 4;
  }

  request struct MoveToHueAndSaturationRequest {
    int8u hue = 0;
    int8u saturation = 1;
    int16u transitionTime = 2;
    OptionsBitmap optionsMask = 3;
    OptionsBitmap optionsOverride = 4;
  }

  request struct MoveToColorRequest {
    int16u colorX = 0;
    int16u colorY = 1;
    int16u transitionTime = 2;
    OptionsBitmap optionsMask = 3;
    OptionsBitmap optionsOverride = 4;
  }

  request struct MoveColorRequest {
    int16s rateX = 0;
    int16s rateY = 1;
    OptionsBitmap optionsMask = 2;
    OptionsBitmap optionsOverride = 3;
  }

  request struct StepColorRequest {
    int16s stepX = 0;
    int16s stepY = 1;
    int16u transitionTime = 2;
    OptionsBitmap optionsMask = 3;
    OptionsBitmap optionsOverride = 4;
  }

  request struct MoveToColorTemperatureRequest {
    int16u colorTemperatureMireds = 0;
    int16u transitionTime = 1;
    OptionsBitmap optionsMask = 2;
    OptionsBitmap optionsOverride = 3;
  }

  request struct EnhancedMoveToHueRequest {
    int16u enhancedHue = 0;
    DirectionEnum direction = 1;
    int16u transitionTime = 2;
    OptionsBitmap optionsMask = 3;
    OptionsBitmap optionsOverride = 4;
  }

  request struct EnhancedMoveHueRequest {
    MoveModeEnum moveMode = 0;
    int16u rate = 1;
    OptionsBitmap optionsMask = 2;
    OptionsBitmap optionsOverride = 3;
  }

  request struct EnhancedStepHueRequest {
    StepModeEnum stepMode = 0;
    int16u stepSize = 1;
    int16u transitionTime = 2;
    OptionsBitmap optionsMask = 3;
    OptionsBitmap optionsOverride = 4;
  }

  request struct EnhancedMoveToHueAndSaturationRequest {
    int16u enhancedHue = 0;
    int8u saturation = 1;
    int16u transitionTime = 2;
    OptionsBitmap optionsMask = 3;
    OptionsBitmap optionsOverride = 4;
  }

  request struct ColorLoopSetRequest {
    UpdateFlagsBitmap updateFlags = 0;
    ColorLoopActionEnum action = 1;
    ColorLoopDirectionEnum direction = 2;
    int16u time = 3;
    int16u startHue = 4;
    OptionsBitmap optionsMask = 5;
    OptionsBitmap optionsOverride = 6;
  }

  request struct StopMoveStepRequest {
    OptionsBitmap optionsMask = 0;
    OptionsBitmap optionsOverride = 1;
  }

  request struct MoveColorTemperatureRequest {
    MoveModeEnum moveMode = 0;
    int16u rate = 1;
    int16u colorTemperatureMinimumMireds = 2;
    int16u colorTemperatureMaximumMireds = 3;
    OptionsBitmap optionsMask = 4;
    OptionsBitmap optionsOverride = 5;
  }

  request struct StepColorTemperatureRequest {
    StepModeEnum stepMode = 0;
    int16u stepSize = 1;
    int16u transitionTime = 2;
    int16u colorTemperatureMinimumMireds = 3;
    int16u colorTemperatureMaximumMireds = 4;
    OptionsBitmap optionsMask = 5;
    OptionsBitmap optionsOverride = 6;
  }

  /** Move to specified hue. */
  command MoveToHue(MoveToHueRequest): DefaultSuccess = 0;
  /** Move hue up or down at specified rate. */
  command MoveHue(MoveHueRequest): DefaultSuccess = 1;
  /** Step hue up or down by specified size at specified rate. */
  command StepHue(StepHueRequest): DefaultSuccess = 2;
  /** Move to specified saturation. */
  command MoveToSaturation(MoveToSaturationRequest): DefaultSuccess = 3;
  /** Move saturation up or down at specified rate. */
  command MoveSaturation(MoveSaturationRequest): DefaultSuccess = 4;
  /** Step saturation up or down by specified size at specified rate. */
  command StepSaturation(StepSaturationRequest): DefaultSuccess = 5;
  /** Move to hue and saturation. */
  command MoveToHueAndSaturation(MoveToHueAndSaturationRequest): DefaultSuccess = 6;
  /** Move to specified color. */
  command MoveToColor(MoveToColorRequest): DefaultSuccess = 7;
  /** Moves the color. */
  command MoveColor(MoveColorRequest): DefaultSuccess = 8;
  /** Steps the lighting to a specific color. */
  command StepColor(StepColorRequest): DefaultSuccess = 9;
  /** Move to a specific color temperature. */
  command MoveToColorTemperature(MoveToColorTemperatureRequest): DefaultSuccess = 10;
  /** Command description for EnhancedMoveToHue */
  command EnhancedMoveToHue(EnhancedMoveToHueRequest): DefaultSuccess = 64;
  /** Command description for EnhancedMoveHue */
  command EnhancedMoveHue(EnhancedMoveHueRequest): DefaultSuccess = 65;
  /** Command description for EnhancedStepHue */
  command EnhancedStepHue(EnhancedStepHueRequest): DefaultSuccess = 66;
  /** Command description for EnhancedMoveToHueAndSaturation */
  command EnhancedMoveToHueAndSaturation(EnhancedMoveToHueAndSaturationRequest): DefaultSuccess = 67;
  /** Command description for ColorLoopSet */
  command ColorLoopSet(ColorLoopSetRequest): DefaultSuccess = 68;
  /** Command description for StopMoveStep */
  command StopMoveStep(StopMoveStepRequest): DefaultSuccess = 71;
  /** Command description for MoveColorTemperature */
  command MoveColorTemperature(MoveColorTemperatureRequest): DefaultSuccess = 75;
  /** Command description for StepColorTemperature */
  command StepColorTemperature(StepColorTemperatureRequest): DefaultSuccess = 76;
}

/** Attributes and commands for configuring a lighting ballast. */
provisional cluster BallastConfiguration = 769 {
  revision 4;

  bitmap BallastStatusBitmap : bitmap8 {
    kBallastNonOperational = 0x1;
    kLampFailure = 0x2;
  }

  bitmap LampAlarmModeBitmap : bitmap8 {
    kLampBurnHours = 0x1;
  }

  readonly attribute int8u physicalMinLevel = 0;
  readonly attribute int8u physicalMaxLevel = 1;
  readonly attribute optional BallastStatusBitmap ballastStatus = 2;
  attribute access(write: manage) int8u minLevel = 16;
  attribute access(write: manage) int8u maxLevel = 17;
  attribute access(write: manage) optional nullable int8u intrinsicBallastFactor = 20;
  attribute access(write: manage) optional nullable int8u ballastFactorAdjustment = 21;
  readonly attribute int8u lampQuantity = 32;
  attribute access(write: manage) optional char_string<16> lampType = 48;
  attribute access(write: manage) optional char_string<16> lampManufacturer = 49;
  attribute access(write: manage) optional nullable int24u lampRatedHours = 50;
  attribute access(write: manage) optional nullable int24u lampBurnHours = 51;
  attribute access(write: manage) optional LampAlarmModeBitmap lampAlarmMode = 52;
  attribute access(write: manage) optional nullable int24u lampBurnHoursTripPoint = 53;
  readonly attribute command_id generatedCommandList[] = 65528;
  readonly attribute command_id acceptedCommandList[] = 65529;
  readonly attribute event_id eventList[] = 65530;
  readonly attribute attrib_id attributeList[] = 65531;
  readonly attribute bitmap32 featureMap = 65532;
  readonly attribute int16u clusterRevision = 65533;
}

/** Attributes and commands for configuring the measurement of illuminance, and reporting illuminance measurements. */
cluster IlluminanceMeasurement = 1024 {
  revision 3;

  enum LightSensorTypeEnum : enum8 {
    kPhotodiode = 0;
    kCMOS = 1;
  }

  readonly attribute nullable int16u measuredValue = 0;
  readonly attribute nullable int16u minMeasuredValue = 1;
  readonly attribute nullable int16u maxMeasuredValue = 2;
  readonly attribute optional int16u tolerance = 3;
  readonly attribute optional nullable LightSensorTypeEnum lightSensorType = 4;
  readonly attribute command_id generatedCommandList[] = 65528;
  readonly attribute command_id acceptedCommandList[] = 65529;
  readonly attribute event_id eventList[] = 65530;
  readonly attribute attrib_id attributeList[] = 65531;
  readonly attribute bitmap32 featureMap = 65532;
  readonly attribute int16u clusterRevision = 65533;
}

/** Attributes and commands for configuring the measurement of temperature, and reporting temperature measurements. */
cluster TemperatureMeasurement = 1026 {
  revision 4;

  readonly attribute nullable temperature measuredValue = 0;
  readonly attribute nullable temperature minMeasuredValue = 1;
  readonly attribute nullable temperature maxMeasuredValue = 2;
  readonly attribute optional int16u tolerance = 3;
  readonly attribute command_id generatedCommandList[] = 65528;
  readonly attribute command_id acceptedCommandList[] = 65529;
  readonly attribute event_id eventList[] = 65530;
  readonly attribute attrib_id attributeList[] = 65531;
  readonly attribute bitmap32 featureMap = 65532;
  readonly attribute int16u clusterRevision = 65533;
}

/** Attributes and commands for configuring the measurement of pressure, and reporting pressure measurements. */
cluster PressureMeasurement = 1027 {
  revision 3;

  bitmap Feature : bitmap32 {
    kExtended = 0x1;
  }

  readonly attribute nullable int16s measuredValue = 0;
  readonly attribute nullable int16s minMeasuredValue = 1;
  readonly attribute nullable int16s maxMeasuredValue = 2;
  readonly attribute optional int16u tolerance = 3;
  readonly attribute optional nullable int16s scaledValue = 16;
  readonly attribute optional nullable int16s minScaledValue = 17;
  readonly attribute optional nullable int16s maxScaledValue = 18;
  readonly attribute optional int16u scaledTolerance = 19;
  readonly attribute optional int8s scale = 20;
  readonly attribute command_id generatedCommandList[] = 65528;
  readonly attribute command_id acceptedCommandList[] = 65529;
  readonly attribute event_id eventList[] = 65530;
  readonly attribute attrib_id attributeList[] = 65531;
  readonly attribute bitmap32 featureMap = 65532;
  readonly attribute int16u clusterRevision = 65533;
}

/** Attributes and commands for configuring the measurement of flow, and reporting flow measurements. */
cluster FlowMeasurement = 1028 {
  revision 1; // NOTE: Default/not specifically set

  readonly attribute nullable int16u measuredValue = 0;
  readonly attribute nullable int16u minMeasuredValue = 1;
  readonly attribute nullable int16u maxMeasuredValue = 2;
  readonly attribute optional int16u tolerance = 3;
  readonly attribute command_id generatedCommandList[] = 65528;
  readonly attribute command_id acceptedCommandList[] = 65529;
  readonly attribute event_id eventList[] = 65530;
  readonly attribute attrib_id attributeList[] = 65531;
  readonly attribute bitmap32 featureMap = 65532;
  readonly attribute int16u clusterRevision = 65533;
}

/** Attributes and commands for configuring the measurement of relative humidity, and reporting relative humidity measurements. */
cluster RelativeHumidityMeasurement = 1029 {
  revision 3;

  readonly attribute nullable int16u measuredValue = 0;
  readonly attribute nullable int16u minMeasuredValue = 1;
  readonly attribute nullable int16u maxMeasuredValue = 2;
  readonly attribute optional int16u tolerance = 3;
  readonly attribute command_id generatedCommandList[] = 65528;
  readonly attribute command_id acceptedCommandList[] = 65529;
  readonly attribute event_id eventList[] = 65530;
  readonly attribute attrib_id attributeList[] = 65531;
  readonly attribute bitmap32 featureMap = 65532;
  readonly attribute int16u clusterRevision = 65533;
}

/** The server cluster provides an interface to occupancy sensing functionality based on one or more sensing modalities, including configuration and provision of notifications of occupancy status. */
cluster OccupancySensing = 1030 {
  revision 5;

  enum OccupancySensorTypeEnum : enum8 {
    kPIR = 0;
    kUltrasonic = 1;
    kPIRAndUltrasonic = 2;
    kPhysicalContact = 3;
  }

  bitmap Feature : bitmap32 {
    kOther = 0x1;
    kPassiveInfrared = 0x2;
    kUltrasonic = 0x4;
    kPhysicalContact = 0x8;
    kActiveInfrared = 0x10;
    kRadar = 0x20;
    kRFSensing = 0x40;
    kVision = 0x80;
  }

  bitmap OccupancyBitmap : bitmap8 {
    kOccupied = 0x1;
  }

  bitmap OccupancySensorTypeBitmap : bitmap8 {
    kPIR = 0x1;
    kUltrasonic = 0x2;
    kPhysicalContact = 0x4;
  }

  struct HoldTimeLimitsStruct {
    int16u holdTimeMin = 0;
    int16u holdTimeMax = 1;
    int16u holdTimeDefault = 2;
  }

  info event OccupancyChanged = 0 {
    OccupancyBitmap occupancy = 0;
  }

  readonly attribute OccupancyBitmap occupancy = 0;
  readonly attribute OccupancySensorTypeEnum occupancySensorType = 1;
  readonly attribute OccupancySensorTypeBitmap occupancySensorTypeBitmap = 2;
  attribute access(write: manage) optional int16u holdTime = 3;
  readonly attribute optional HoldTimeLimitsStruct holdTimeLimits = 4;
  attribute access(write: manage) optional int16u PIROccupiedToUnoccupiedDelay = 16;
  attribute access(write: manage) optional int16u PIRUnoccupiedToOccupiedDelay = 17;
  attribute access(write: manage) optional int8u PIRUnoccupiedToOccupiedThreshold = 18;
  attribute access(write: manage) optional int16u ultrasonicOccupiedToUnoccupiedDelay = 32;
  attribute access(write: manage) optional int16u ultrasonicUnoccupiedToOccupiedDelay = 33;
  attribute access(write: manage) optional int8u ultrasonicUnoccupiedToOccupiedThreshold = 34;
  attribute access(write: manage) optional int16u physicalContactOccupiedToUnoccupiedDelay = 48;
  attribute access(write: manage) optional int16u physicalContactUnoccupiedToOccupiedDelay = 49;
  attribute access(write: manage) optional int8u physicalContactUnoccupiedToOccupiedThreshold = 50;
  readonly attribute command_id generatedCommandList[] = 65528;
  readonly attribute command_id acceptedCommandList[] = 65529;
  readonly attribute event_id eventList[] = 65530;
  readonly attribute attrib_id attributeList[] = 65531;
  readonly attribute bitmap32 featureMap = 65532;
  readonly attribute int16u clusterRevision = 65533;
}

/** Attributes for reporting carbon monoxide concentration measurements */
cluster CarbonMonoxideConcentrationMeasurement = 1036 {
  revision 3;

  enum LevelValueEnum : enum8 {
    kUnknown = 0;
    kLow = 1;
    kMedium = 2;
    kHigh = 3;
    kCritical = 4;
  }

  enum MeasurementMediumEnum : enum8 {
    kAir = 0;
    kWater = 1;
    kSoil = 2;
  }

  enum MeasurementUnitEnum : enum8 {
    kPPM = 0;
    kPPB = 1;
    kPPT = 2;
    kMGM3 = 3;
    kUGM3 = 4;
    kNGM3 = 5;
    kPM3 = 6;
    kBQM3 = 7;
  }

  bitmap Feature : bitmap32 {
    kNumericMeasurement = 0x1;
    kLevelIndication = 0x2;
    kMediumLevel = 0x4;
    kCriticalLevel = 0x8;
    kPeakMeasurement = 0x10;
    kAverageMeasurement = 0x20;
  }

  readonly attribute optional nullable single measuredValue = 0;
  readonly attribute optional nullable single minMeasuredValue = 1;
  readonly attribute optional nullable single maxMeasuredValue = 2;
  readonly attribute optional nullable single peakMeasuredValue = 3;
  readonly attribute optional elapsed_s peakMeasuredValueWindow = 4;
  readonly attribute optional nullable single averageMeasuredValue = 5;
  readonly attribute optional elapsed_s averageMeasuredValueWindow = 6;
  readonly attribute optional single uncertainty = 7;
  readonly attribute optional MeasurementUnitEnum measurementUnit = 8;
  readonly attribute optional MeasurementMediumEnum measurementMedium = 9;
  readonly attribute optional LevelValueEnum levelValue = 10;
  readonly attribute command_id generatedCommandList[] = 65528;
  readonly attribute command_id acceptedCommandList[] = 65529;
  readonly attribute event_id eventList[] = 65530;
  readonly attribute attrib_id attributeList[] = 65531;
  readonly attribute bitmap32 featureMap = 65532;
  readonly attribute int16u clusterRevision = 65533;
}

/** Attributes for reporting carbon dioxide concentration measurements */
cluster CarbonDioxideConcentrationMeasurement = 1037 {
  revision 3;

  enum LevelValueEnum : enum8 {
    kUnknown = 0;
    kLow = 1;
    kMedium = 2;
    kHigh = 3;
    kCritical = 4;
  }

  enum MeasurementMediumEnum : enum8 {
    kAir = 0;
    kWater = 1;
    kSoil = 2;
  }

  enum MeasurementUnitEnum : enum8 {
    kPPM = 0;
    kPPB = 1;
    kPPT = 2;
    kMGM3 = 3;
    kUGM3 = 4;
    kNGM3 = 5;
    kPM3 = 6;
    kBQM3 = 7;
  }

  bitmap Feature : bitmap32 {
    kNumericMeasurement = 0x1;
    kLevelIndication = 0x2;
    kMediumLevel = 0x4;
    kCriticalLevel = 0x8;
    kPeakMeasurement = 0x10;
    kAverageMeasurement = 0x20;
  }

  readonly attribute optional nullable single measuredValue = 0;
  readonly attribute optional nullable single minMeasuredValue = 1;
  readonly attribute optional nullable single maxMeasuredValue = 2;
  readonly attribute optional nullable single peakMeasuredValue = 3;
  readonly attribute optional elapsed_s peakMeasuredValueWindow = 4;
  readonly attribute optional nullable single averageMeasuredValue = 5;
  readonly attribute optional elapsed_s averageMeasuredValueWindow = 6;
  readonly attribute optional single uncertainty = 7;
  readonly attribute optional MeasurementUnitEnum measurementUnit = 8;
  readonly attribute optional MeasurementMediumEnum measurementMedium = 9;
  readonly attribute optional LevelValueEnum levelValue = 10;
  readonly attribute command_id generatedCommandList[] = 65528;
  readonly attribute command_id acceptedCommandList[] = 65529;
  readonly attribute event_id eventList[] = 65530;
  readonly attribute attrib_id attributeList[] = 65531;
  readonly attribute bitmap32 featureMap = 65532;
  readonly attribute int16u clusterRevision = 65533;
}

/** Attributes for reporting nitrogen dioxide concentration measurements */
cluster NitrogenDioxideConcentrationMeasurement = 1043 {
  revision 3;

  enum LevelValueEnum : enum8 {
    kUnknown = 0;
    kLow = 1;
    kMedium = 2;
    kHigh = 3;
    kCritical = 4;
  }

  enum MeasurementMediumEnum : enum8 {
    kAir = 0;
    kWater = 1;
    kSoil = 2;
  }

  enum MeasurementUnitEnum : enum8 {
    kPPM = 0;
    kPPB = 1;
    kPPT = 2;
    kMGM3 = 3;
    kUGM3 = 4;
    kNGM3 = 5;
    kPM3 = 6;
    kBQM3 = 7;
  }

  bitmap Feature : bitmap32 {
    kNumericMeasurement = 0x1;
    kLevelIndication = 0x2;
    kMediumLevel = 0x4;
    kCriticalLevel = 0x8;
    kPeakMeasurement = 0x10;
    kAverageMeasurement = 0x20;
  }

  readonly attribute optional nullable single measuredValue = 0;
  readonly attribute optional nullable single minMeasuredValue = 1;
  readonly attribute optional nullable single maxMeasuredValue = 2;
  readonly attribute optional nullable single peakMeasuredValue = 3;
  readonly attribute optional elapsed_s peakMeasuredValueWindow = 4;
  readonly attribute optional nullable single averageMeasuredValue = 5;
  readonly attribute optional elapsed_s averageMeasuredValueWindow = 6;
  readonly attribute optional single uncertainty = 7;
  readonly attribute optional MeasurementUnitEnum measurementUnit = 8;
  readonly attribute optional MeasurementMediumEnum measurementMedium = 9;
  readonly attribute optional LevelValueEnum levelValue = 10;
  readonly attribute command_id generatedCommandList[] = 65528;
  readonly attribute command_id acceptedCommandList[] = 65529;
  readonly attribute event_id eventList[] = 65530;
  readonly attribute attrib_id attributeList[] = 65531;
  readonly attribute bitmap32 featureMap = 65532;
  readonly attribute int16u clusterRevision = 65533;
}

/** Attributes for reporting ozone concentration measurements */
cluster OzoneConcentrationMeasurement = 1045 {
  revision 3;

  enum LevelValueEnum : enum8 {
    kUnknown = 0;
    kLow = 1;
    kMedium = 2;
    kHigh = 3;
    kCritical = 4;
  }

  enum MeasurementMediumEnum : enum8 {
    kAir = 0;
    kWater = 1;
    kSoil = 2;
  }

  enum MeasurementUnitEnum : enum8 {
    kPPM = 0;
    kPPB = 1;
    kPPT = 2;
    kMGM3 = 3;
    kUGM3 = 4;
    kNGM3 = 5;
    kPM3 = 6;
    kBQM3 = 7;
  }

  bitmap Feature : bitmap32 {
    kNumericMeasurement = 0x1;
    kLevelIndication = 0x2;
    kMediumLevel = 0x4;
    kCriticalLevel = 0x8;
    kPeakMeasurement = 0x10;
    kAverageMeasurement = 0x20;
  }

  readonly attribute optional nullable single measuredValue = 0;
  readonly attribute optional nullable single minMeasuredValue = 1;
  readonly attribute optional nullable single maxMeasuredValue = 2;
  readonly attribute optional nullable single peakMeasuredValue = 3;
  readonly attribute optional elapsed_s peakMeasuredValueWindow = 4;
  readonly attribute optional nullable single averageMeasuredValue = 5;
  readonly attribute optional elapsed_s averageMeasuredValueWindow = 6;
  readonly attribute optional single uncertainty = 7;
  readonly attribute optional MeasurementUnitEnum measurementUnit = 8;
  readonly attribute optional MeasurementMediumEnum measurementMedium = 9;
  readonly attribute optional LevelValueEnum levelValue = 10;
  readonly attribute command_id generatedCommandList[] = 65528;
  readonly attribute command_id acceptedCommandList[] = 65529;
  readonly attribute event_id eventList[] = 65530;
  readonly attribute attrib_id attributeList[] = 65531;
  readonly attribute bitmap32 featureMap = 65532;
  readonly attribute int16u clusterRevision = 65533;
}

/** Attributes for reporting PM2.5 concentration measurements */
cluster Pm25ConcentrationMeasurement = 1066 {
  revision 3;

  enum LevelValueEnum : enum8 {
    kUnknown = 0;
    kLow = 1;
    kMedium = 2;
    kHigh = 3;
    kCritical = 4;
  }

  enum MeasurementMediumEnum : enum8 {
    kAir = 0;
    kWater = 1;
    kSoil = 2;
  }

  enum MeasurementUnitEnum : enum8 {
    kPPM = 0;
    kPPB = 1;
    kPPT = 2;
    kMGM3 = 3;
    kUGM3 = 4;
    kNGM3 = 5;
    kPM3 = 6;
    kBQM3 = 7;
  }

  bitmap Feature : bitmap32 {
    kNumericMeasurement = 0x1;
    kLevelIndication = 0x2;
    kMediumLevel = 0x4;
    kCriticalLevel = 0x8;
    kPeakMeasurement = 0x10;
    kAverageMeasurement = 0x20;
  }

  readonly attribute optional nullable single measuredValue = 0;
  readonly attribute optional nullable single minMeasuredValue = 1;
  readonly attribute optional nullable single maxMeasuredValue = 2;
  readonly attribute optional nullable single peakMeasuredValue = 3;
  readonly attribute optional elapsed_s peakMeasuredValueWindow = 4;
  readonly attribute optional nullable single averageMeasuredValue = 5;
  readonly attribute optional elapsed_s averageMeasuredValueWindow = 6;
  readonly attribute optional single uncertainty = 7;
  readonly attribute optional MeasurementUnitEnum measurementUnit = 8;
  readonly attribute optional MeasurementMediumEnum measurementMedium = 9;
  readonly attribute optional LevelValueEnum levelValue = 10;
  readonly attribute command_id generatedCommandList[] = 65528;
  readonly attribute command_id acceptedCommandList[] = 65529;
  readonly attribute event_id eventList[] = 65530;
  readonly attribute attrib_id attributeList[] = 65531;
  readonly attribute bitmap32 featureMap = 65532;
  readonly attribute int16u clusterRevision = 65533;
}

/** Attributes for reporting formaldehyde concentration measurements */
cluster FormaldehydeConcentrationMeasurement = 1067 {
  revision 3;

  enum LevelValueEnum : enum8 {
    kUnknown = 0;
    kLow = 1;
    kMedium = 2;
    kHigh = 3;
    kCritical = 4;
  }

  enum MeasurementMediumEnum : enum8 {
    kAir = 0;
    kWater = 1;
    kSoil = 2;
  }

  enum MeasurementUnitEnum : enum8 {
    kPPM = 0;
    kPPB = 1;
    kPPT = 2;
    kMGM3 = 3;
    kUGM3 = 4;
    kNGM3 = 5;
    kPM3 = 6;
    kBQM3 = 7;
  }

  bitmap Feature : bitmap32 {
    kNumericMeasurement = 0x1;
    kLevelIndication = 0x2;
    kMediumLevel = 0x4;
    kCriticalLevel = 0x8;
    kPeakMeasurement = 0x10;
    kAverageMeasurement = 0x20;
  }

  readonly attribute optional nullable single measuredValue = 0;
  readonly attribute optional nullable single minMeasuredValue = 1;
  readonly attribute optional nullable single maxMeasuredValue = 2;
  readonly attribute optional nullable single peakMeasuredValue = 3;
  readonly attribute optional elapsed_s peakMeasuredValueWindow = 4;
  readonly attribute optional nullable single averageMeasuredValue = 5;
  readonly attribute optional elapsed_s averageMeasuredValueWindow = 6;
  readonly attribute optional single uncertainty = 7;
  readonly attribute optional MeasurementUnitEnum measurementUnit = 8;
  readonly attribute optional MeasurementMediumEnum measurementMedium = 9;
  readonly attribute optional LevelValueEnum levelValue = 10;
  readonly attribute command_id generatedCommandList[] = 65528;
  readonly attribute command_id acceptedCommandList[] = 65529;
  readonly attribute event_id eventList[] = 65530;
  readonly attribute attrib_id attributeList[] = 65531;
  readonly attribute bitmap32 featureMap = 65532;
  readonly attribute int16u clusterRevision = 65533;
}

/** Attributes for reporting PM1 concentration measurements */
cluster Pm1ConcentrationMeasurement = 1068 {
  revision 3;

  enum LevelValueEnum : enum8 {
    kUnknown = 0;
    kLow = 1;
    kMedium = 2;
    kHigh = 3;
    kCritical = 4;
  }

  enum MeasurementMediumEnum : enum8 {
    kAir = 0;
    kWater = 1;
    kSoil = 2;
  }

  enum MeasurementUnitEnum : enum8 {
    kPPM = 0;
    kPPB = 1;
    kPPT = 2;
    kMGM3 = 3;
    kUGM3 = 4;
    kNGM3 = 5;
    kPM3 = 6;
    kBQM3 = 7;
  }

  bitmap Feature : bitmap32 {
    kNumericMeasurement = 0x1;
    kLevelIndication = 0x2;
    kMediumLevel = 0x4;
    kCriticalLevel = 0x8;
    kPeakMeasurement = 0x10;
    kAverageMeasurement = 0x20;
  }

  readonly attribute optional nullable single measuredValue = 0;
  readonly attribute optional nullable single minMeasuredValue = 1;
  readonly attribute optional nullable single maxMeasuredValue = 2;
  readonly attribute optional nullable single peakMeasuredValue = 3;
  readonly attribute optional elapsed_s peakMeasuredValueWindow = 4;
  readonly attribute optional nullable single averageMeasuredValue = 5;
  readonly attribute optional elapsed_s averageMeasuredValueWindow = 6;
  readonly attribute optional single uncertainty = 7;
  readonly attribute optional MeasurementUnitEnum measurementUnit = 8;
  readonly attribute optional MeasurementMediumEnum measurementMedium = 9;
  readonly attribute optional LevelValueEnum levelValue = 10;
  readonly attribute command_id generatedCommandList[] = 65528;
  readonly attribute command_id acceptedCommandList[] = 65529;
  readonly attribute event_id eventList[] = 65530;
  readonly attribute attrib_id attributeList[] = 65531;
  readonly attribute bitmap32 featureMap = 65532;
  readonly attribute int16u clusterRevision = 65533;
}

/** Attributes for reporting PM10 concentration measurements */
cluster Pm10ConcentrationMeasurement = 1069 {
  revision 3;

  enum LevelValueEnum : enum8 {
    kUnknown = 0;
    kLow = 1;
    kMedium = 2;
    kHigh = 3;
    kCritical = 4;
  }

  enum MeasurementMediumEnum : enum8 {
    kAir = 0;
    kWater = 1;
    kSoil = 2;
  }

  enum MeasurementUnitEnum : enum8 {
    kPPM = 0;
    kPPB = 1;
    kPPT = 2;
    kMGM3 = 3;
    kUGM3 = 4;
    kNGM3 = 5;
    kPM3 = 6;
    kBQM3 = 7;
  }

  bitmap Feature : bitmap32 {
    kNumericMeasurement = 0x1;
    kLevelIndication = 0x2;
    kMediumLevel = 0x4;
    kCriticalLevel = 0x8;
    kPeakMeasurement = 0x10;
    kAverageMeasurement = 0x20;
  }

  readonly attribute optional nullable single measuredValue = 0;
  readonly attribute optional nullable single minMeasuredValue = 1;
  readonly attribute optional nullable single maxMeasuredValue = 2;
  readonly attribute optional nullable single peakMeasuredValue = 3;
  readonly attribute optional elapsed_s peakMeasuredValueWindow = 4;
  readonly attribute optional nullable single averageMeasuredValue = 5;
  readonly attribute optional elapsed_s averageMeasuredValueWindow = 6;
  readonly attribute optional single uncertainty = 7;
  readonly attribute optional MeasurementUnitEnum measurementUnit = 8;
  readonly attribute optional MeasurementMediumEnum measurementMedium = 9;
  readonly attribute optional LevelValueEnum levelValue = 10;
  readonly attribute command_id generatedCommandList[] = 65528;
  readonly attribute command_id acceptedCommandList[] = 65529;
  readonly attribute event_id eventList[] = 65530;
  readonly attribute attrib_id attributeList[] = 65531;
  readonly attribute bitmap32 featureMap = 65532;
  readonly attribute int16u clusterRevision = 65533;
}

/** Attributes for reporting total volatile organic compounds concentration measurements */
cluster TotalVolatileOrganicCompoundsConcentrationMeasurement = 1070 {
  revision 3;

  enum LevelValueEnum : enum8 {
    kUnknown = 0;
    kLow = 1;
    kMedium = 2;
    kHigh = 3;
    kCritical = 4;
  }

  enum MeasurementMediumEnum : enum8 {
    kAir = 0;
    kWater = 1;
    kSoil = 2;
  }

  enum MeasurementUnitEnum : enum8 {
    kPPM = 0;
    kPPB = 1;
    kPPT = 2;
    kMGM3 = 3;
    kUGM3 = 4;
    kNGM3 = 5;
    kPM3 = 6;
    kBQM3 = 7;
  }

  bitmap Feature : bitmap32 {
    kNumericMeasurement = 0x1;
    kLevelIndication = 0x2;
    kMediumLevel = 0x4;
    kCriticalLevel = 0x8;
    kPeakMeasurement = 0x10;
    kAverageMeasurement = 0x20;
  }

  readonly attribute optional nullable single measuredValue = 0;
  readonly attribute optional nullable single minMeasuredValue = 1;
  readonly attribute optional nullable single maxMeasuredValue = 2;
  readonly attribute optional nullable single peakMeasuredValue = 3;
  readonly attribute optional elapsed_s peakMeasuredValueWindow = 4;
  readonly attribute optional nullable single averageMeasuredValue = 5;
  readonly attribute optional elapsed_s averageMeasuredValueWindow = 6;
  readonly attribute optional single uncertainty = 7;
  readonly attribute optional MeasurementUnitEnum measurementUnit = 8;
  readonly attribute optional MeasurementMediumEnum measurementMedium = 9;
  readonly attribute optional LevelValueEnum levelValue = 10;
  readonly attribute command_id generatedCommandList[] = 65528;
  readonly attribute command_id acceptedCommandList[] = 65529;
  readonly attribute event_id eventList[] = 65530;
  readonly attribute attrib_id attributeList[] = 65531;
  readonly attribute bitmap32 featureMap = 65532;
  readonly attribute int16u clusterRevision = 65533;
}

/** Attributes for reporting radon concentration measurements */
cluster RadonConcentrationMeasurement = 1071 {
  revision 3;

  enum LevelValueEnum : enum8 {
    kUnknown = 0;
    kLow = 1;
    kMedium = 2;
    kHigh = 3;
    kCritical = 4;
  }

  enum MeasurementMediumEnum : enum8 {
    kAir = 0;
    kWater = 1;
    kSoil = 2;
  }

  enum MeasurementUnitEnum : enum8 {
    kPPM = 0;
    kPPB = 1;
    kPPT = 2;
    kMGM3 = 3;
    kUGM3 = 4;
    kNGM3 = 5;
    kPM3 = 6;
    kBQM3 = 7;
  }

  bitmap Feature : bitmap32 {
    kNumericMeasurement = 0x1;
    kLevelIndication = 0x2;
    kMediumLevel = 0x4;
    kCriticalLevel = 0x8;
    kPeakMeasurement = 0x10;
    kAverageMeasurement = 0x20;
  }

  readonly attribute optional nullable single measuredValue = 0;
  readonly attribute optional nullable single minMeasuredValue = 1;
  readonly attribute optional nullable single maxMeasuredValue = 2;
  readonly attribute optional nullable single peakMeasuredValue = 3;
  readonly attribute optional elapsed_s peakMeasuredValueWindow = 4;
  readonly attribute optional nullable single averageMeasuredValue = 5;
  readonly attribute optional elapsed_s averageMeasuredValueWindow = 6;
  readonly attribute optional single uncertainty = 7;
  readonly attribute optional MeasurementUnitEnum measurementUnit = 8;
  readonly attribute optional MeasurementMediumEnum measurementMedium = 9;
  readonly attribute optional LevelValueEnum levelValue = 10;
  readonly attribute command_id generatedCommandList[] = 65528;
  readonly attribute command_id acceptedCommandList[] = 65529;
  readonly attribute event_id eventList[] = 65530;
  readonly attribute attrib_id attributeList[] = 65531;
  readonly attribute bitmap32 featureMap = 65532;
  readonly attribute int16u clusterRevision = 65533;
}

/** This cluster provides an interface for managing low power mode on a device that supports the Wake On LAN protocol. */
cluster WakeOnLan = 1283 {
  revision 1;

  readonly attribute optional char_string<12> MACAddress = 0;
  provisional readonly attribute optional octet_string<16> linkLocalAddress = 1;
  readonly attribute command_id generatedCommandList[] = 65528;
  readonly attribute command_id acceptedCommandList[] = 65529;
  readonly attribute event_id eventList[] = 65530;
  readonly attribute attrib_id attributeList[] = 65531;
  readonly attribute bitmap32 featureMap = 65532;
  readonly attribute int16u clusterRevision = 65533;
}

/** This cluster provides an interface for managing low power mode on a device. */
cluster LowPower = 1288 {
  revision 1; // NOTE: Default/not specifically set

  readonly attribute command_id generatedCommandList[] = 65528;
  readonly attribute command_id acceptedCommandList[] = 65529;
  readonly attribute event_id eventList[] = 65530;
  readonly attribute attrib_id attributeList[] = 65531;
  readonly attribute bitmap32 featureMap = 65532;
  readonly attribute int16u clusterRevision = 65533;

  /** This command shall put the device into low power mode. */
  command Sleep(): DefaultSuccess = 0;
}

<<<<<<< HEAD
/** This cluster provides an interface into controls associated with the operation of a device that provides pan, tilt, and zoom functions, either mechanically, or against a digital image. */
cluster CameraAvSettingsUserLevelManagement = 1362 {
  revision 1;

  bitmap Feature : bitmap32 {
    kDigitalPTZ = 0x1;
    kMechanicalPan = 0x2;
    kMechanicalTilt = 0x4;
    kMechanicalZoom = 0x8;
    kMechanicalPresets = 0x10;
  }

  struct MPTZStruct {
    optional int16s pan = 0;
    optional int16s tilt = 1;
    optional int8u zoom = 2;
  }

  struct MPTZPresetStruct {
    int8u presetID = 0;
    char_string<32> name = 1;
    MPTZStruct settings = 2;
=======
/** The Camera AV Stream Management cluster is used to allow clients to manage, control, and configure various audio, video, and snapshot streams on a camera. */
provisional cluster CameraAvStreamManagement = 1361 {
  revision 1;

  enum AudioCodecEnum : enum8 {
    kOPUS = 0;
    kAACLC = 1;
  }

  enum ImageCodecEnum : enum8 {
    kJPEG = 0;
  }

  enum StreamUsageEnum : enum8 {
    kInternal = 0;
    kRecording = 1;
    kAnalysis = 2;
    kLiveView = 3;
  }

  enum TriStateAutoEnum : enum8 {
    kOff = 0;
    kOn = 1;
    kAuto = 2;
  }

  enum TwoWayTalkSupportTypeEnum : enum8 {
    kNotSupported = 0;
    kHalfDuplex = 1;
    kFullDuplex = 2;
  }

  enum VideoCodecEnum : enum8 {
    kH264 = 0;
    kHEVC = 1;
    kVVC = 2;
    kAV1 = 3;
  }

  bitmap Feature : bitmap32 {
    kAudio = 0x1;
    kVideo = 0x2;
    kSnapshot = 0x4;
    kPrivacy = 0x8;
    kSpeaker = 0x10;
    kImageControl = 0x20;
    kWatermark = 0x40;
    kOnScreenDisplay = 0x80;
    kLocalStorage = 0x100;
    kHighDynamicRange = 0x200;
  }

  struct VideoResolutionStruct {
    int16u width = 0;
    int16u height = 1;
  }

  struct VideoStreamStruct {
    int16u videoStreamID = 0;
    StreamUsageEnum streamUsage = 1;
    VideoCodecEnum videoCodec = 2;
    int16u minFrameRate = 3;
    int16u maxFrameRate = 4;
    VideoResolutionStruct minResolution = 5;
    VideoResolutionStruct maxResolution = 6;
    int32u minBitRate = 7;
    int32u maxBitRate = 8;
    int16u minFragmentLen = 9;
    int16u maxFragmentLen = 10;
    optional boolean watermarkEnabled = 11;
    optional boolean OSDEnabled = 12;
    int8u referenceCount = 13;
  }

  struct SnapshotStreamStruct {
    int16u snapshotStreamID = 0;
    ImageCodecEnum imageCodec = 1;
    int16u frameRate = 2;
    int32u bitRate = 3;
    VideoResolutionStruct minResolution = 4;
    VideoResolutionStruct maxResolution = 5;
    int8u quality = 6;
    int8u referenceCount = 7;
  }

  struct SnapshotParamsStruct {
    VideoResolutionStruct resolution = 0;
    int16u maxFrameRate = 1;
    ImageCodecEnum imageCodec = 2;
  }

  struct RateDistortionTradeOffPointsStruct {
    VideoCodecEnum codec = 0;
    VideoResolutionStruct resolution = 1;
    int32u minBitRate = 2;
  }

  struct AudioCapabilitiesStruct {
    int8u maxNumberOfChannels = 0;
    AudioCodecEnum supportedCodecs[] = 1;
    int32u supportedSampleRates[] = 2;
    int8u supportedBitDepths[] = 3;
  }

  struct AudioStreamStruct {
    int16u audioStreamID = 0;
    StreamUsageEnum streamUsage = 1;
    AudioCodecEnum audioCodec = 2;
    int8u channelCount = 3;
    int32u sampleRate = 4;
    int32u bitRate = 5;
    int8u bitDepth = 6;
    int8u referenceCount = 7;
  }

  struct VideoSensorParamsStruct {
    int16u sensorWidth = 0;
    int16u sensorHeight = 1;
    int16u maxFPS = 2;
    optional int16u maxHDRFPS = 3;
>>>>>>> 4616f83b
  }

  struct ViewportStruct {
    int16u x1 = 0;
    int16u y1 = 1;
    int16u x2 = 2;
    int16u y2 = 3;
  }

<<<<<<< HEAD
  readonly attribute optional MPTZStruct MPTZPosition = 0;
  readonly attribute optional int8u maxPresets = 1;
  readonly attribute optional MPTZPresetStruct MPTZPresets[] = 2;
  readonly attribute optional int16u DPTZRelativeMove[] = 3;
  readonly attribute optional int8u zoomMax = 4;
  readonly attribute optional int16s tiltMin = 5;
  readonly attribute optional int16s tiltMax = 6;
  readonly attribute optional int16s panMin = 7;
  readonly attribute optional int16s panMax = 8;
=======
  readonly attribute optional int8u maxConcurrentVideoEncoders = 0;
  readonly attribute optional int32u maxEncodedPixelRate = 1;
  readonly attribute optional VideoSensorParamsStruct videoSensorParams = 2;
  readonly attribute optional boolean nightVisionCapable = 3;
  readonly attribute optional VideoResolutionStruct minViewport = 4;
  readonly attribute optional RateDistortionTradeOffPointsStruct rateDistortionTradeOffPoints[] = 5;
  readonly attribute int32u maxContentBufferSize = 6;
  readonly attribute optional AudioCapabilitiesStruct microphoneCapabilities = 7;
  readonly attribute optional AudioCapabilitiesStruct speakerCapabilities = 8;
  readonly attribute optional TwoWayTalkSupportTypeEnum twoWayTalkSupport = 9;
  readonly attribute optional SnapshotParamsStruct supportedSnapshotParams[] = 10;
  readonly attribute int32u maxNetworkBandwidth = 11;
  readonly attribute optional int16u currentFrameRate = 12;
  attribute access(read: manage, write: manage) optional boolean HDRModeEnabled = 13;
  readonly attribute StreamUsageEnum supportedStreamUsages[] = 14;
  readonly attribute optional VideoStreamStruct allocatedVideoStreams[] = 15;
  readonly attribute optional AudioStreamStruct allocatedAudioStreams[] = 16;
  readonly attribute optional SnapshotStreamStruct allocatedSnapshotStreams[] = 17;
  readonly attribute optional StreamUsageEnum rankedVideoStreamPrioritiesList[] = 18;
  attribute optional boolean softRecordingPrivacyModeEnabled = 19;
  attribute optional boolean softLivestreamPrivacyModeEnabled = 20;
  readonly attribute optional boolean hardPrivacyModeOn = 21;
  attribute access(read: manage, write: manage) optional TriStateAutoEnum nightVision = 22;
  attribute access(read: manage, write: manage) optional TriStateAutoEnum nightVisionIllum = 23;
  attribute access(read: manage, write: manage) optional ViewportStruct viewport = 24;
  attribute access(read: manage, write: manage) optional boolean speakerMuted = 25;
  attribute access(read: manage, write: manage) optional int8u speakerVolumeLevel = 26;
  readonly attribute access(read: manage) optional int8u speakerMaxLevel = 27;
  readonly attribute access(read: manage) optional int8u speakerMinLevel = 28;
  attribute access(read: manage, write: manage) optional boolean microphoneMuted = 29;
  attribute access(read: manage, write: manage) optional int8u microphoneVolumeLevel = 30;
  readonly attribute access(read: manage) optional int8u microphoneMaxLevel = 31;
  readonly attribute access(read: manage) optional int8u microphoneMinLevel = 32;
  attribute access(read: manage, write: manage) optional boolean microphoneAGCEnabled = 33;
  attribute access(read: manage, write: manage) optional int16u imageRotation = 34;
  attribute access(read: manage, write: manage) optional boolean imageFlipHorizontal = 35;
  attribute access(read: manage, write: manage) optional boolean imageFlipVertical = 36;
  attribute access(read: manage, write: manage) optional boolean localVideoRecordingEnabled = 37;
  attribute access(read: manage, write: manage) optional boolean localSnapshotRecordingEnabled = 38;
  attribute access(read: manage, write: manage) optional boolean statusLightEnabled = 39;
  attribute access(read: manage, write: manage) optional ThreeLevelAutoEnum statusLightBrightness = 40;
>>>>>>> 4616f83b
  readonly attribute command_id generatedCommandList[] = 65528;
  readonly attribute command_id acceptedCommandList[] = 65529;
  readonly attribute event_id eventList[] = 65530;
  readonly attribute attrib_id attributeList[] = 65531;
  readonly attribute bitmap32 featureMap = 65532;
  readonly attribute int16u clusterRevision = 65533;

<<<<<<< HEAD
  request struct MPTZSetPositionRequest {
    optional int16s pan = 0;
    optional int16s tilt = 1;
    optional int8u zoom = 2;
  }

  request struct MPTZRelativeMoveRequest {
    optional int16s panDelta = 0;
    optional int16s tiltDelta = 1;
    optional int8s zoomDelta = 2;
  }

  request struct MPTZMoveToPresetRequest {
    int8u presetID = 0;
  }

  request struct MPTZSavePresetRequest {
    optional int8u presetID = 0;
    char_string<32> name = 1;
  }

  request struct MPTZRemovePresetRequest {
    int8u presetID = 0;
  }

  request struct DPTZSetViewportRequest {
    int16u videoStreamID = 0;
    ViewportStruct viewport = 1;
  }

  request struct DPTZRelativeMoveRequest {
    int16u videoStreamID = 0;
    optional int16s deltaX = 1;
    optional int16s deltaY = 2;
    optional int8s zoomDelta = 3;
  }

  /** This command SHALL set the values for the pan, tilt, and zoom in the mechanical PTZ. */
  command MPTZSetPosition(MPTZSetPositionRequest): DefaultSuccess = 0;
  /** This command SHALL move the device by the delta values relative to the currently defined position. */
  command MPTZRelativeMove(MPTZRelativeMoveRequest): DefaultSuccess = 1;
  /** This command SHALL move the camera to the positions specified by the Preset passed. */
  command MPTZMoveToPreset(MPTZMoveToPresetRequest): DefaultSuccess = 2;
  /** This command allows creating a new preset or updating the values of an existing one. */
  command MPTZSavePreset(MPTZSavePresetRequest): DefaultSuccess = 3;
  /** This command SHALL remove a preset entry from the PresetMptzTable. */
  command MPTZRemovePreset(MPTZRemovePresetRequest): DefaultSuccess = 4;
  /** This command allows for setting the digital viewport for a specific Video Stream. */
  command DPTZSetViewport(DPTZSetViewportRequest): DefaultSuccess = 5;
  /** This command SHALL change the viewports location by the amount specified in a relative fashion. */
  command DPTZRelativeMove(DPTZRelativeMoveRequest): DefaultSuccess = 6;
=======
  request struct AudioStreamAllocateRequest {
    StreamUsageEnum streamUsage = 0;
    AudioCodecEnum audioCodec = 1;
    int8u channelCount = 2;
    int32u sampleRate = 3;
    int32u bitRate = 4;
    int8u bitDepth = 5;
  }

  response struct AudioStreamAllocateResponse = 1 {
    int16u audioStreamID = 0;
  }

  request struct AudioStreamDeallocateRequest {
    int16u audioStreamID = 0;
  }

  request struct VideoStreamAllocateRequest {
    StreamUsageEnum streamUsage = 0;
    VideoCodecEnum videoCodec = 1;
    int16u minFrameRate = 2;
    int16u maxFrameRate = 3;
    VideoResolutionStruct minResolution = 4;
    VideoResolutionStruct maxResolution = 5;
    int32u minBitRate = 6;
    int32u maxBitRate = 7;
    int16u minFragmentLen = 8;
    int16u maxFragmentLen = 9;
    optional boolean watermarkEnabled = 10;
    optional boolean OSDEnabled = 11;
  }

  response struct VideoStreamAllocateResponse = 4 {
    int16u videoStreamID = 0;
  }

  request struct VideoStreamModifyRequest {
    int16u videoStreamID = 0;
    optional boolean watermarkEnabled = 1;
    optional boolean OSDEnabled = 2;
  }

  request struct VideoStreamDeallocateRequest {
    int16u videoStreamID = 0;
  }

  request struct SnapshotStreamAllocateRequest {
    ImageCodecEnum imageCodec = 0;
    int16u maxFrameRate = 1;
    int32u bitRate = 2;
    VideoResolutionStruct minResolution = 3;
    VideoResolutionStruct maxResolution = 4;
    int8u quality = 5;
    optional boolean watermarkEnabled = 6;
    optional boolean OSDEnabled = 7;
  }

  response struct SnapshotStreamAllocateResponse = 8 {
    int16u snapshotStreamID = 0;
  }

  request struct SnapshotStreamModifyRequest {
    int16u snapshotStreamID = 0;
    optional boolean watermarkEnabled = 1;
    optional boolean OSDEnabled = 2;
  }

  request struct SnapshotStreamDeallocateRequest {
    int16u snapshotStreamID = 0;
  }

  request struct SetStreamPrioritiesRequest {
    StreamUsageEnum streamPriorities[] = 0;
  }

  request struct CaptureSnapshotRequest {
    int16u snapshotStreamID = 0;
    VideoResolutionStruct requestedResolution = 1;
  }

  response struct CaptureSnapshotResponse = 13 {
    octet_string data = 0;
    ImageCodecEnum imageCodec = 1;
    VideoResolutionStruct resolution = 2;
  }

  /** This command SHALL allocate an audio stream on the camera and return an allocated audio stream identifier. */
  command access(invoke: manage) AudioStreamAllocate(AudioStreamAllocateRequest): AudioStreamAllocateResponse = 0;
  /** This command SHALL deallocate an audio stream on the camera, corresponding to the given audio stream identifier. */
  command access(invoke: manage) AudioStreamDeallocate(AudioStreamDeallocateRequest): DefaultSuccess = 2;
  /** This command SHALL allocate a video stream on the camera and return an allocated video stream identifier. */
  command access(invoke: manage) VideoStreamAllocate(VideoStreamAllocateRequest): VideoStreamAllocateResponse = 3;
  /** This command SHALL be used to modify a stream specified by the VideoStreamID. */
  command access(invoke: manage) VideoStreamModify(VideoStreamModifyRequest): DefaultSuccess = 5;
  /** This command SHALL deallocate a video stream on the camera, corresponding to the given video stream identifier. */
  command access(invoke: manage) VideoStreamDeallocate(VideoStreamDeallocateRequest): DefaultSuccess = 6;
  /** This command SHALL allocate a snapshot stream on the device and return an allocated snapshot stream identifier. */
  command access(invoke: manage) SnapshotStreamAllocate(SnapshotStreamAllocateRequest): SnapshotStreamAllocateResponse = 7;
  /** This command SHALL be used to modify a stream specified by the VideoStreamID. */
  command access(invoke: manage) SnapshotStreamModify(SnapshotStreamModifyRequest): DefaultSuccess = 9;
  /** This command SHALL deallocate an snapshot stream on the camera, corresponding to the given snapshot stream identifier. */
  command access(invoke: manage) SnapshotStreamDeallocate(SnapshotStreamDeallocateRequest): DefaultSuccess = 10;
  /** This command SHALL set the relative priorities of the various stream usages on the camera. */
  command access(invoke: administer) SetStreamPriorities(SetStreamPrioritiesRequest): DefaultSuccess = 11;
  /** This command SHALL return a Snapshot from the camera. */
  command CaptureSnapshot(CaptureSnapshotRequest): CaptureSnapshotResponse = 12;
}

/** This cluster provides facilities to configure and play Chime sounds, such as those used in a doorbell. */
provisional cluster Chime = 1366 {
  revision 1;

  struct ChimeSoundStruct {
    int8u chimeID = 0;
    char_string<48> name = 1;
  }

  readonly attribute ChimeSoundStruct installedChimeSounds[] = 0;
  attribute int8u selectedChime = 1;
  attribute boolean enabled = 2;
  readonly attribute command_id generatedCommandList[] = 65528;
  readonly attribute command_id acceptedCommandList[] = 65529;
  readonly attribute event_id eventList[] = 65530;
  readonly attribute attrib_id attributeList[] = 65531;
  readonly attribute bitmap32 featureMap = 65532;
  readonly attribute int16u clusterRevision = 65533;

  command PlayChimeSound(): DefaultSuccess = 0;
>>>>>>> 4616f83b
}

/** The Test Cluster is meant to validate the generated code */
internal cluster UnitTesting = 4294048773 {
  revision 1; // NOTE: Default/not specifically set

  enum SimpleEnum : enum8 {
    kUnspecified = 0;
    kValueA = 1;
    kValueB = 2;
    kValueC = 3;
  }

  bitmap Bitmap16MaskMap : bitmap16 {
    kMaskVal1 = 0x1;
    kMaskVal2 = 0x2;
    kMaskVal3 = 0x4;
    kMaskVal4 = 0x4000;
  }

  bitmap Bitmap32MaskMap : bitmap32 {
    kMaskVal1 = 0x1;
    kMaskVal2 = 0x2;
    kMaskVal3 = 0x4;
    kMaskVal4 = 0x40000000;
  }

  bitmap Bitmap64MaskMap : bitmap64 {
    kMaskVal1 = 0x1;
    kMaskVal2 = 0x2;
    kMaskVal3 = 0x4;
    kMaskVal4 = 0x4000000000000000;
  }

  bitmap Bitmap8MaskMap : bitmap8 {
    kMaskVal1 = 0x1;
    kMaskVal2 = 0x2;
    kMaskVal3 = 0x4;
    kMaskVal4 = 0x40;
  }

  bitmap SimpleBitmap : bitmap8 {
    kValueA = 0x1;
    kValueB = 0x2;
    kValueC = 0x4;
  }

  struct SimpleStruct {
    int8u a = 0;
    boolean b = 1;
    SimpleEnum c = 2;
    octet_string d = 3;
    char_string e = 4;
    SimpleBitmap f = 5;
    single g = 6;
    double h = 7;
    optional TestGlobalEnum i = 8;
  }

  fabric_scoped struct TestFabricScoped {
    fabric_sensitive int8u fabricSensitiveInt8u = 1;
    optional fabric_sensitive int8u optionalFabricSensitiveInt8u = 2;
    nullable fabric_sensitive int8u nullableFabricSensitiveInt8u = 3;
    optional nullable fabric_sensitive int8u nullableOptionalFabricSensitiveInt8u = 4;
    fabric_sensitive char_string fabricSensitiveCharString = 5;
    fabric_sensitive SimpleStruct fabricSensitiveStruct = 6;
    fabric_sensitive int8u fabricSensitiveInt8uList[] = 7;
    fabric_idx fabricIndex = 254;
  }

  struct NullablesAndOptionalsStruct {
    nullable int16u nullableInt = 0;
    optional int16u optionalInt = 1;
    optional nullable int16u nullableOptionalInt = 2;
    nullable char_string nullableString = 3;
    optional char_string optionalString = 4;
    optional nullable char_string nullableOptionalString = 5;
    nullable SimpleStruct nullableStruct = 6;
    optional SimpleStruct optionalStruct = 7;
    optional nullable SimpleStruct nullableOptionalStruct = 8;
    nullable SimpleEnum nullableList[] = 9;
    optional SimpleEnum optionalList[] = 10;
    optional nullable SimpleEnum nullableOptionalList[] = 11;
  }

  struct NestedStruct {
    int8u a = 0;
    boolean b = 1;
    SimpleStruct c = 2;
    optional TestGlobalStruct d = 3;
  }

  struct NestedStructList {
    int8u a = 0;
    boolean b = 1;
    SimpleStruct c = 2;
    SimpleStruct d[] = 3;
    int32u e[] = 4;
    octet_string f[] = 5;
    int8u g[] = 6;
  }

  struct DoubleNestedStructList {
    NestedStructList a[] = 0;
  }

  struct TestListStructOctet {
    int64u member1 = 0;
    octet_string<32> member2 = 1;
  }

  info event TestEvent = 1 {
    int8u arg1 = 1;
    SimpleEnum arg2 = 2;
    boolean arg3 = 3;
    SimpleStruct arg4 = 4;
    SimpleStruct arg5[] = 5;
    SimpleEnum arg6[] = 6;
  }

  fabric_sensitive info event TestFabricScopedEvent = 2 {
    fabric_idx fabricIndex = 254;
  }

  info event TestDifferentVendorMeiEvent = 4294050030 {
    int8u arg1 = 1;
  }

  attribute boolean boolean = 0;
  attribute Bitmap8MaskMap bitmap8 = 1;
  attribute Bitmap16MaskMap bitmap16 = 2;
  attribute Bitmap32MaskMap bitmap32 = 3;
  attribute Bitmap64MaskMap bitmap64 = 4;
  attribute int8u int8u = 5;
  attribute int16u int16u = 6;
  attribute int24u int24u = 7;
  attribute int32u int32u = 8;
  attribute int40u int40u = 9;
  attribute int48u int48u = 10;
  attribute int56u int56u = 11;
  attribute int64u int64u = 12;
  attribute int8s int8s = 13;
  attribute int16s int16s = 14;
  attribute int24s int24s = 15;
  attribute int32s int32s = 16;
  attribute int40s int40s = 17;
  attribute int48s int48s = 18;
  attribute int56s int56s = 19;
  attribute int64s int64s = 20;
  attribute enum8 enum8 = 21;
  attribute enum16 enum16 = 22;
  attribute single floatSingle = 23;
  attribute double floatDouble = 24;
  attribute octet_string<10> octetString = 25;
  attribute int8u listInt8u[] = 26;
  attribute octet_string listOctetString[] = 27;
  attribute TestListStructOctet listStructOctetString[] = 28;
  attribute long_octet_string<1000> longOctetString = 29;
  attribute char_string<10> charString = 30;
  attribute long_char_string<1000> longCharString = 31;
  attribute epoch_us epochUs = 32;
  attribute epoch_s epochS = 33;
  attribute vendor_id vendorId = 34;
  attribute NullablesAndOptionalsStruct listNullablesAndOptionalsStruct[] = 35;
  attribute SimpleEnum enumAttr = 36;
  attribute SimpleStruct structAttr = 37;
  attribute int8u rangeRestrictedInt8u = 38;
  attribute int8s rangeRestrictedInt8s = 39;
  attribute int16u rangeRestrictedInt16u = 40;
  attribute int16s rangeRestrictedInt16s = 41;
  attribute long_octet_string listLongOctetString[] = 42;
  attribute TestFabricScoped listFabricScoped[] = 43;
  timedwrite attribute boolean timedWriteBoolean = 48;
  attribute boolean generalErrorBoolean = 49;
  attribute boolean clusterErrorBoolean = 50;
  attribute TestGlobalEnum globalEnum = 51;
  attribute TestGlobalStruct globalStruct = 52;
  attribute optional boolean unsupported = 255;
  attribute optional int8u readFailureCode = 12288;
  attribute optional int32u failureInt32U = 12289;
  attribute nullable boolean nullableBoolean = 16384;
  attribute nullable Bitmap8MaskMap nullableBitmap8 = 16385;
  attribute nullable Bitmap16MaskMap nullableBitmap16 = 16386;
  attribute nullable Bitmap32MaskMap nullableBitmap32 = 16387;
  attribute nullable Bitmap64MaskMap nullableBitmap64 = 16388;
  attribute nullable int8u nullableInt8u = 16389;
  attribute nullable int16u nullableInt16u = 16390;
  attribute nullable int24u nullableInt24u = 16391;
  attribute nullable int32u nullableInt32u = 16392;
  attribute nullable int40u nullableInt40u = 16393;
  attribute nullable int48u nullableInt48u = 16394;
  attribute nullable int56u nullableInt56u = 16395;
  attribute nullable int64u nullableInt64u = 16396;
  attribute nullable int8s nullableInt8s = 16397;
  attribute nullable int16s nullableInt16s = 16398;
  attribute nullable int24s nullableInt24s = 16399;
  attribute nullable int32s nullableInt32s = 16400;
  attribute nullable int40s nullableInt40s = 16401;
  attribute nullable int48s nullableInt48s = 16402;
  attribute nullable int56s nullableInt56s = 16403;
  attribute nullable int64s nullableInt64s = 16404;
  attribute nullable enum8 nullableEnum8 = 16405;
  attribute nullable enum16 nullableEnum16 = 16406;
  attribute nullable single nullableFloatSingle = 16407;
  attribute nullable double nullableFloatDouble = 16408;
  attribute nullable octet_string<10> nullableOctetString = 16409;
  attribute nullable char_string<10> nullableCharString = 16414;
  attribute nullable SimpleEnum nullableEnumAttr = 16420;
  attribute nullable SimpleStruct nullableStruct = 16421;
  attribute nullable int8u nullableRangeRestrictedInt8u = 16422;
  attribute nullable int8s nullableRangeRestrictedInt8s = 16423;
  attribute nullable int16u nullableRangeRestrictedInt16u = 16424;
  attribute nullable int16s nullableRangeRestrictedInt16s = 16425;
  attribute optional int8u writeOnlyInt8u = 16426;
  attribute nullable TestGlobalEnum nullableGlobalEnum = 16435;
  attribute nullable TestGlobalStruct nullableGlobalStruct = 16436;
  attribute int8u meiInt8u = 4294070017;
  readonly attribute command_id generatedCommandList[] = 65528;
  readonly attribute command_id acceptedCommandList[] = 65529;
  readonly attribute event_id eventList[] = 65530;
  readonly attribute attrib_id attributeList[] = 65531;
  readonly attribute bitmap32 featureMap = 65532;
  readonly attribute int16u clusterRevision = 65533;

  response struct TestSpecificResponse = 0 {
    int8u returnValue = 0;
  }

  response struct TestAddArgumentsResponse = 1 {
    int8u returnValue = 0;
  }

  response struct TestSimpleArgumentResponse = 2 {
    boolean returnValue = 0;
  }

  response struct TestStructArrayArgumentResponse = 3 {
    NestedStructList arg1[] = 0;
    SimpleStruct arg2[] = 1;
    SimpleEnum arg3[] = 2;
    boolean arg4[] = 3;
    SimpleEnum arg5 = 4;
    boolean arg6 = 5;
  }

  request struct TestAddArgumentsRequest {
    int8u arg1 = 0;
    int8u arg2 = 1;
  }

  response struct TestListInt8UReverseResponse = 4 {
    int8u arg1[] = 0;
  }

  request struct TestSimpleArgumentRequestRequest {
    boolean arg1 = 0;
  }

  response struct TestEnumsResponse = 5 {
    vendor_id arg1 = 0;
    SimpleEnum arg2 = 1;
  }

  request struct TestStructArrayArgumentRequestRequest {
    NestedStructList arg1[] = 0;
    SimpleStruct arg2[] = 1;
    SimpleEnum arg3[] = 2;
    boolean arg4[] = 3;
    SimpleEnum arg5 = 4;
    boolean arg6 = 5;
  }

  response struct TestNullableOptionalResponse = 6 {
    boolean wasPresent = 0;
    optional boolean wasNull = 1;
    optional int8u value = 2;
    optional nullable int8u originalValue = 3;
  }

  request struct TestStructArgumentRequestRequest {
    SimpleStruct arg1 = 0;
  }

  response struct TestComplexNullableOptionalResponse = 7 {
    boolean nullableIntWasNull = 0;
    optional int16u nullableIntValue = 1;
    boolean optionalIntWasPresent = 2;
    optional int16u optionalIntValue = 3;
    boolean nullableOptionalIntWasPresent = 4;
    optional boolean nullableOptionalIntWasNull = 5;
    optional int16u nullableOptionalIntValue = 6;
    boolean nullableStringWasNull = 7;
    optional char_string nullableStringValue = 8;
    boolean optionalStringWasPresent = 9;
    optional char_string optionalStringValue = 10;
    boolean nullableOptionalStringWasPresent = 11;
    optional boolean nullableOptionalStringWasNull = 12;
    optional char_string nullableOptionalStringValue = 13;
    boolean nullableStructWasNull = 14;
    optional SimpleStruct nullableStructValue = 15;
    boolean optionalStructWasPresent = 16;
    optional SimpleStruct optionalStructValue = 17;
    boolean nullableOptionalStructWasPresent = 18;
    optional boolean nullableOptionalStructWasNull = 19;
    optional SimpleStruct nullableOptionalStructValue = 20;
    boolean nullableListWasNull = 21;
    optional SimpleEnum nullableListValue[] = 22;
    boolean optionalListWasPresent = 23;
    optional SimpleEnum optionalListValue[] = 24;
    boolean nullableOptionalListWasPresent = 25;
    optional boolean nullableOptionalListWasNull = 26;
    optional SimpleEnum nullableOptionalListValue[] = 27;
  }

  request struct TestNestedStructArgumentRequestRequest {
    NestedStruct arg1 = 0;
  }

  response struct BooleanResponse = 8 {
    boolean value = 0;
  }

  request struct TestListStructArgumentRequestRequest {
    SimpleStruct arg1[] = 0;
  }

  response struct SimpleStructResponse = 9 {
    SimpleStruct arg1 = 0;
  }

  request struct TestListInt8UArgumentRequestRequest {
    int8u arg1[] = 0;
  }

  response struct TestEmitTestEventResponse = 10 {
    int64u value = 0;
  }

  request struct TestNestedStructListArgumentRequestRequest {
    NestedStructList arg1 = 0;
  }

  response struct TestEmitTestFabricScopedEventResponse = 11 {
    int64u value = 0;
  }

  request struct TestListNestedStructListArgumentRequestRequest {
    NestedStructList arg1[] = 0;
  }

  response struct TestBatchHelperResponse = 12 {
    octet_string<800> buffer = 0;
  }

  request struct TestListInt8UReverseRequestRequest {
    int8u arg1[] = 0;
  }

  response struct StringEchoResponse = 13 {
    octet_string payload = 0;
  }

  request struct TestEnumsRequestRequest {
    vendor_id arg1 = 0;
    SimpleEnum arg2 = 1;
  }

  response struct GlobalEchoResponse = 14 {
    TestGlobalStruct field1 = 0;
    TestGlobalEnum field2 = 1;
  }

  request struct TestNullableOptionalRequestRequest {
    optional nullable int8u arg1 = 0;
  }

  request struct TestComplexNullableOptionalRequestRequest {
    nullable int16u nullableInt = 0;
    optional int16u optionalInt = 1;
    optional nullable int16u nullableOptionalInt = 2;
    nullable char_string nullableString = 3;
    optional char_string optionalString = 4;
    optional nullable char_string nullableOptionalString = 5;
    nullable SimpleStruct nullableStruct = 6;
    optional SimpleStruct optionalStruct = 7;
    optional nullable SimpleStruct nullableOptionalStruct = 8;
    nullable SimpleEnum nullableList[] = 9;
    optional SimpleEnum optionalList[] = 10;
    optional nullable SimpleEnum nullableOptionalList[] = 11;
  }

  request struct SimpleStructEchoRequestRequest {
    SimpleStruct arg1 = 0;
  }

  request struct TestSimpleOptionalArgumentRequestRequest {
    optional boolean arg1 = 0;
  }

  request struct TestEmitTestEventRequestRequest {
    int8u arg1 = 0;
    SimpleEnum arg2 = 1;
    boolean arg3 = 2;
  }

  request struct TestEmitTestFabricScopedEventRequestRequest {
    int8u arg1 = 0;
  }

  request struct TestBatchHelperRequestRequest {
    int16u sleepBeforeResponseTimeMs = 0;
    int16u sizeOfResponseBuffer = 1;
    int8u fillCharacter = 2;
  }

  request struct TestSecondBatchHelperRequestRequest {
    int16u sleepBeforeResponseTimeMs = 0;
    int16u sizeOfResponseBuffer = 1;
    int8u fillCharacter = 2;
  }

  request struct StringEchoRequestRequest {
    octet_string payload = 0;
  }

  request struct GlobalEchoRequestRequest {
    TestGlobalStruct field1 = 0;
    TestGlobalEnum field2 = 1;
  }

  request struct TestDifferentVendorMeiRequestRequest {
    int8u arg1 = 0;
  }

  response struct TestDifferentVendorMeiResponse = 4294049979 {
    int8u arg1 = 0;
    int64u eventNumber = 1;
  }

  /** Simple command without any parameters and without a specific response.
        To aid in unit testing, this command will re-initialize attribute storage to defaults. */
  command Test(): DefaultSuccess = 0;
  /** Simple command without any parameters and without a specific response not handled by the server */
  command TestNotHandled(): DefaultSuccess = 1;
  /** Simple command without any parameters and with a specific response */
  command TestSpecific(): TestSpecificResponse = 2;
  /** Simple command that should not be added to the server. */
  command TestUnknownCommand(): DefaultSuccess = 3;
  /** Command that takes two arguments and returns their sum. */
  command TestAddArguments(TestAddArgumentsRequest): TestAddArgumentsResponse = 4;
  /** Command that takes an argument which is bool */
  command TestSimpleArgumentRequest(TestSimpleArgumentRequestRequest): TestSimpleArgumentResponse = 5;
  /** Command that takes various arguments that are arrays, including an array of structs which have a list member. */
  command TestStructArrayArgumentRequest(TestStructArrayArgumentRequestRequest): TestStructArrayArgumentResponse = 6;
  /** Command that takes an argument which is struct.  The response echoes the
        'b' field of the single arg. */
  command TestStructArgumentRequest(TestStructArgumentRequestRequest): BooleanResponse = 7;
  /** Command that takes an argument which is nested struct.  The response
        echoes the 'b' field of ar1.c. */
  command TestNestedStructArgumentRequest(TestNestedStructArgumentRequestRequest): BooleanResponse = 8;
  /** Command that takes an argument which is a list of structs.  The response
        returns false if there is some struct in the list whose 'b' field is
        false, and true otherwise (including if the list is empty). */
  command TestListStructArgumentRequest(TestListStructArgumentRequestRequest): BooleanResponse = 9;
  /** Command that takes an argument which is a list of INT8U.  The response
        returns false if the list contains a 0 in it, true otherwise (including
        if the list is empty). */
  command TestListInt8UArgumentRequest(TestListInt8UArgumentRequestRequest): BooleanResponse = 10;
  /** Command that takes an argument which is a Nested Struct List.  The
        response returns false if there is some struct in arg1 (either directly
        in arg1.c or in the arg1.d list) whose 'b' field is false, and true
        otherwise. */
  command TestNestedStructListArgumentRequest(TestNestedStructListArgumentRequestRequest): BooleanResponse = 11;
  /** Command that takes an argument which is a list of Nested Struct List.
        The response returns false if there is some struct in arg1 (either
        directly in as the 'c' field of an entry 'd' list of an entry) whose 'b'
        field is false, and true otherwise (including if the list is empty). */
  command TestListNestedStructListArgumentRequest(TestListNestedStructListArgumentRequestRequest): BooleanResponse = 12;
  /** Command that takes an argument which is a list of INT8U and expects a
        response that reverses the list. */
  command TestListInt8UReverseRequest(TestListInt8UReverseRequestRequest): TestListInt8UReverseResponse = 13;
  /** Command that sends a vendor id and an enum.  The server is expected to
        echo them back. */
  command TestEnumsRequest(TestEnumsRequestRequest): TestEnumsResponse = 14;
  /** Command that takes an argument which is nullable and optional.  The
        response returns a boolean indicating whether the argument was present,
        if that's true a boolean indicating whether the argument was null, and
        if that' false the argument it received. */
  command TestNullableOptionalRequest(TestNullableOptionalRequestRequest): TestNullableOptionalResponse = 15;
  /** Command that takes various arguments which can be nullable and/or optional.  The
        response returns information about which things were received and what
        their state was. */
  command TestComplexNullableOptionalRequest(TestComplexNullableOptionalRequestRequest): TestComplexNullableOptionalResponse = 16;
  /** Command that takes an argument which is a struct.  The response echoes
        the struct back. */
  command SimpleStructEchoRequest(SimpleStructEchoRequestRequest): SimpleStructResponse = 17;
  /** Command that just responds with a success status if the timed invoke
        conditions are met. */
  timed command TimedInvokeRequest(): DefaultSuccess = 18;
  /** Command that takes an optional argument which is bool. It responds with a success value if the optional is set to any value. */
  command TestSimpleOptionalArgumentRequest(TestSimpleOptionalArgumentRequestRequest): DefaultSuccess = 19;
  /** Command that takes identical arguments to the fields of the TestEvent and logs the TestEvent to the buffer.  Command returns an event ID as the response. */
  command TestEmitTestEventRequest(TestEmitTestEventRequestRequest): TestEmitTestEventResponse = 20;
  /** Command that takes identical arguments to the fields of the TestFabricScopedEvent and logs the TestFabricScopedEvent to the buffer.  Command returns an event ID as the response. */
  command TestEmitTestFabricScopedEventRequest(TestEmitTestFabricScopedEventRequestRequest): TestEmitTestFabricScopedEventResponse = 21;
  /** Command that responds after sleepBeforeResponseTimeMs with an octet_string the size requested with fillCharacter. */
  command TestBatchHelperRequest(TestBatchHelperRequestRequest): TestBatchHelperResponse = 22;
  /** Second command that responds after sleepBeforeResponseTimeMs with an octet_string the size requested with fillCharacter. */
  command TestSecondBatchHelperRequest(TestSecondBatchHelperRequestRequest): TestBatchHelperResponse = 23;
  /** Command that takes an argument which is an octet string.  The response echoes
        the string back. If the string is large then it would require a session that
        supports large payloads. */
  command StringEchoRequest(StringEchoRequestRequest): StringEchoResponse = 24;
  /** Command that takes arguments that are global structs/enums and the
        response just echoes them back. */
  command GlobalEchoRequest(GlobalEchoRequestRequest): GlobalEchoResponse = 25;
  /** Command having a different MEI vendor ID than the cluster. Also emits TestDifferentVendorMeiEvent. */
  command TestDifferentVendorMeiRequest(TestDifferentVendorMeiRequestRequest): TestDifferentVendorMeiResponse = 4294049962;
}

/** The Fault Injection Cluster provide a means for a test harness to configure faults(for example triggering a fault in the system). */
internal cluster FaultInjection = 4294048774 {
  revision 1; // NOTE: Default/not specifically set

  enum FaultType : enum8 {
    kUnspecified = 0;
    kSystemFault = 1;
    kInetFault = 2;
    kChipFault = 3;
    kCertFault = 4;
  }

  readonly attribute command_id generatedCommandList[] = 65528;
  readonly attribute command_id acceptedCommandList[] = 65529;
  readonly attribute event_id eventList[] = 65530;
  readonly attribute attrib_id attributeList[] = 65531;
  readonly attribute bitmap32 featureMap = 65532;
  readonly attribute int16u clusterRevision = 65533;

  request struct FailAtFaultRequest {
    FaultType type = 0;
    int32u id = 1;
    int32u numCallsToSkip = 2;
    int32u numCallsToFail = 3;
    boolean takeMutex = 4;
  }

  request struct FailRandomlyAtFaultRequest {
    FaultType type = 0;
    int32u id = 1;
    int8u percentage = 2;
  }

  /** Configure a fault to be triggered deterministically */
  command access(invoke: manage) FailAtFault(FailAtFaultRequest): DefaultSuccess = 0;
  /** Configure a fault to be triggered randomly, with a given probability defined as a percentage */
  command access(invoke: manage) FailRandomlyAtFault(FailRandomlyAtFaultRequest): DefaultSuccess = 1;
}

endpoint 0 {
  device type ma_rootdevice = 22, version 1;
  device type ma_powersource = 17, version 1;

  binding cluster OtaSoftwareUpdateProvider;

  server cluster Groups {
    ram      attribute nameSupport;
    ram      attribute featureMap default = 0;
    ram      attribute clusterRevision default = 4;

    handle command AddGroup;
    handle command AddGroupResponse;
    handle command ViewGroup;
    handle command ViewGroupResponse;
    handle command GetGroupMembership;
    handle command GetGroupMembershipResponse;
    handle command RemoveGroup;
    handle command RemoveGroupResponse;
    handle command RemoveAllGroups;
    handle command AddGroupIfIdentifying;
  }

  server cluster Descriptor {
    callback attribute deviceTypeList;
    callback attribute serverList;
    callback attribute clientList;
    callback attribute partsList;
    callback attribute tagList;
    callback attribute generatedCommandList;
    callback attribute acceptedCommandList;
    callback attribute attributeList;
    callback attribute featureMap;
    callback attribute clusterRevision;
  }

  server cluster Binding {
    callback attribute binding;
    ram      attribute featureMap default = 0;
    ram      attribute clusterRevision default = 1;
  }

  server cluster AccessControl {
    emits event AccessControlEntryChanged;
    emits event AccessControlExtensionChanged;
    callback attribute acl;
    callback attribute extension;
    callback attribute subjectsPerAccessControlEntry;
    callback attribute targetsPerAccessControlEntry;
    callback attribute accessControlEntriesPerFabric;
    callback attribute generatedCommandList;
    callback attribute acceptedCommandList;
    callback attribute attributeList;
    ram      attribute featureMap default = 0;
    callback attribute clusterRevision;
  }

  server cluster BasicInformation {
    emits event StartUp;
    emits event ShutDown;
    emits event Leave;
    callback attribute dataModelRevision;
    callback attribute vendorName;
    callback attribute vendorID;
    callback attribute productName;
    callback attribute productID;
    persist  attribute nodeLabel;
    callback attribute location;
    callback attribute hardwareVersion;
    callback attribute hardwareVersionString;
    callback attribute softwareVersion;
    callback attribute softwareVersionString;
    callback attribute manufacturingDate;
    callback attribute partNumber;
    callback attribute productURL;
    callback attribute productLabel;
    callback attribute serialNumber;
    persist  attribute localConfigDisabled default = 0;
    callback attribute uniqueID;
    callback attribute capabilityMinima;
    callback attribute productAppearance;
    callback attribute specificationVersion;
    callback attribute maxPathsPerInvoke;
    callback attribute generatedCommandList;
    callback attribute acceptedCommandList;
    callback attribute attributeList;
    ram      attribute featureMap default = 0;
    ram      attribute clusterRevision default = 3;
  }

  server cluster OtaSoftwareUpdateRequestor {
    emits event StateTransition;
    emits event VersionApplied;
    emits event DownloadError;
    callback attribute defaultOTAProviders;
    ram      attribute updatePossible default = 1;
    ram      attribute updateState default = 0;
    ram      attribute updateStateProgress default = 0;
    ram      attribute featureMap default = 0;
    ram      attribute clusterRevision default = 1;

    handle command AnnounceOTAProvider;
  }

  server cluster LocalizationConfiguration {
    persist  attribute activeLocale default = "en-US";
    callback attribute supportedLocales;
    callback attribute generatedCommandList;
    callback attribute acceptedCommandList;
    callback attribute attributeList;
    ram      attribute featureMap default = 0;
    ram      attribute clusterRevision default = 1;
  }

  server cluster TimeFormatLocalization {
    persist  attribute hourFormat default = 0;
    persist  attribute activeCalendarType default = 0;
    callback attribute supportedCalendarTypes;
    callback attribute generatedCommandList;
    callback attribute acceptedCommandList;
    callback attribute attributeList;
    ram      attribute featureMap default = 1;
    ram      attribute clusterRevision default = 1;
  }

  server cluster UnitLocalization {
    persist  attribute temperatureUnit default = 0;
    callback attribute generatedCommandList;
    callback attribute acceptedCommandList;
    callback attribute attributeList;
    ram      attribute featureMap default = 0x1;
    ram      attribute clusterRevision default = 1;
  }

  server cluster PowerSourceConfiguration {
    callback attribute sources;
    ram      attribute featureMap default = 0;
    ram      attribute clusterRevision default = 1;
  }

  server cluster PowerSource {
    ram      attribute status default = 0;
    ram      attribute order default = 3;
    ram      attribute description default = "B1";
    ram      attribute batChargeLevel default = 0;
    ram      attribute batReplacementNeeded;
    ram      attribute batReplaceability;
    callback attribute endpointList;
    callback attribute generatedCommandList;
    callback attribute acceptedCommandList;
    callback attribute attributeList;
    ram      attribute featureMap default = 2;
    ram      attribute clusterRevision default = 2;
  }

  server cluster GeneralCommissioning {
    ram      attribute breadcrumb default = 0x0000000000000000;
    callback attribute basicCommissioningInfo;
    callback attribute regulatoryConfig;
    callback attribute locationCapability;
    callback attribute supportsConcurrentConnection;
    callback attribute generatedCommandList;
    callback attribute acceptedCommandList;
    callback attribute attributeList;
    ram      attribute featureMap default = 0;
    ram      attribute clusterRevision default = 1;

    handle command ArmFailSafe;
    handle command ArmFailSafeResponse;
    handle command SetRegulatoryConfig;
    handle command SetRegulatoryConfigResponse;
    handle command CommissioningComplete;
    handle command CommissioningCompleteResponse;
  }

  server cluster NetworkCommissioning {
    ram      attribute maxNetworks;
    callback attribute networks;
    ram      attribute scanMaxTimeSeconds;
    ram      attribute connectMaxTimeSeconds;
    ram      attribute interfaceEnabled;
    ram      attribute lastNetworkingStatus;
    ram      attribute lastNetworkID;
    ram      attribute lastConnectErrorValue;
    callback attribute supportedWiFiBands;
    callback attribute supportedThreadFeatures;
    callback attribute threadVersion;
    callback attribute generatedCommandList;
    callback attribute acceptedCommandList;
    callback attribute attributeList;
    ram      attribute featureMap default = 2;
    ram      attribute clusterRevision default = 1;

    handle command ScanNetworks;
    handle command ScanNetworksResponse;
    handle command AddOrUpdateWiFiNetwork;
    handle command AddOrUpdateThreadNetwork;
    handle command RemoveNetwork;
    handle command NetworkConfigResponse;
    handle command ConnectNetwork;
    handle command ConnectNetworkResponse;
    handle command ReorderNetwork;
  }

  server cluster DiagnosticLogs {
    callback attribute generatedCommandList;
    callback attribute acceptedCommandList;
    callback attribute attributeList;
    ram      attribute featureMap default = 0;
    ram      attribute clusterRevision default = 1;

    handle command RetrieveLogsRequest;
    handle command RetrieveLogsResponse;
  }

  server cluster GeneralDiagnostics {
    emits event HardwareFaultChange;
    emits event RadioFaultChange;
    emits event NetworkFaultChange;
    emits event BootReason;
    callback attribute networkInterfaces;
    callback attribute rebootCount;
    callback attribute upTime;
    callback attribute totalOperationalHours;
    callback attribute bootReason;
    callback attribute activeHardwareFaults;
    callback attribute activeRadioFaults;
    callback attribute activeNetworkFaults;
    callback attribute testEventTriggersEnabled;
    callback attribute generatedCommandList;
    callback attribute acceptedCommandList;
    callback attribute attributeList;
    callback attribute featureMap;
    callback attribute clusterRevision;

    handle command TestEventTrigger;
    handle command TimeSnapshot;
    handle command TimeSnapshotResponse;
    handle command PayloadTestRequest;
    handle command PayloadTestResponse;
  }

  server cluster SoftwareDiagnostics {
    emits event SoftwareFault;
    callback attribute threadMetrics;
    callback attribute currentHeapFree;
    callback attribute currentHeapUsed;
    callback attribute currentHeapHighWatermark;
    callback attribute featureMap;
    ram      attribute clusterRevision default = 1;

    handle command ResetWatermarks;
  }

  server cluster ThreadNetworkDiagnostics {
    callback attribute channel;
    callback attribute routingRole;
    callback attribute networkName;
    callback attribute panId;
    callback attribute extendedPanId;
    callback attribute meshLocalPrefix;
    callback attribute overrunCount;
    callback attribute neighborTable;
    callback attribute routeTable;
    callback attribute partitionId;
    callback attribute weighting;
    callback attribute dataVersion;
    callback attribute stableDataVersion;
    callback attribute leaderRouterId;
    callback attribute detachedRoleCount;
    callback attribute childRoleCount;
    callback attribute routerRoleCount;
    callback attribute leaderRoleCount;
    callback attribute attachAttemptCount;
    callback attribute partitionIdChangeCount;
    callback attribute betterPartitionAttachAttemptCount;
    callback attribute parentChangeCount;
    callback attribute txTotalCount;
    callback attribute txUnicastCount;
    callback attribute txBroadcastCount;
    callback attribute txAckRequestedCount;
    callback attribute txAckedCount;
    callback attribute txNoAckRequestedCount;
    callback attribute txDataCount;
    callback attribute txDataPollCount;
    callback attribute txBeaconCount;
    callback attribute txBeaconRequestCount;
    callback attribute txOtherCount;
    callback attribute txRetryCount;
    callback attribute txDirectMaxRetryExpiryCount;
    callback attribute txIndirectMaxRetryExpiryCount;
    callback attribute txErrCcaCount;
    callback attribute txErrAbortCount;
    callback attribute txErrBusyChannelCount;
    callback attribute rxTotalCount;
    callback attribute rxUnicastCount;
    callback attribute rxBroadcastCount;
    callback attribute rxDataCount;
    callback attribute rxDataPollCount;
    callback attribute rxBeaconCount;
    callback attribute rxBeaconRequestCount;
    callback attribute rxOtherCount;
    callback attribute rxAddressFilteredCount;
    callback attribute rxDestAddrFilteredCount;
    callback attribute rxDuplicatedCount;
    callback attribute rxErrNoFrameCount;
    callback attribute rxErrUnknownNeighborCount;
    callback attribute rxErrInvalidSrcAddrCount;
    callback attribute rxErrSecCount;
    callback attribute rxErrFcsCount;
    callback attribute rxErrOtherCount;
    callback attribute activeTimestamp;
    callback attribute pendingTimestamp;
    callback attribute delay;
    callback attribute securityPolicy;
    callback attribute channelPage0Mask;
    callback attribute operationalDatasetComponents;
    callback attribute activeNetworkFaultsList;
    ram      attribute featureMap default = 0x000F;
    ram      attribute clusterRevision default = 2;

    handle command ResetCounts;
  }

  server cluster WiFiNetworkDiagnostics {
    emits event Disconnection;
    emits event AssociationFailure;
    emits event ConnectionStatus;
    callback attribute bssid;
    callback attribute securityType;
    callback attribute wiFiVersion;
    callback attribute channelNumber;
    callback attribute rssi;
    callback attribute beaconLostCount;
    callback attribute beaconRxCount;
    callback attribute packetMulticastRxCount;
    callback attribute packetMulticastTxCount;
    callback attribute packetUnicastRxCount;
    callback attribute packetUnicastTxCount;
    callback attribute currentMaxRate;
    callback attribute overrunCount;
    ram      attribute featureMap default = 3;
    ram      attribute clusterRevision default = 1;

    handle command ResetCounts;
  }

  server cluster EthernetNetworkDiagnostics {
    callback attribute PHYRate;
    callback attribute fullDuplex;
    callback attribute packetRxCount;
    callback attribute packetTxCount;
    callback attribute txErrCount;
    callback attribute collisionCount;
    callback attribute overrunCount;
    callback attribute carrierDetect;
    callback attribute timeSinceReset;
    ram      attribute featureMap default = 3;
    ram      attribute clusterRevision default = 1;

    handle command ResetCounts;
  }

  server cluster TimeSynchronization {
    emits event DSTTableEmpty;
    emits event DSTStatus;
    emits event TimeZoneStatus;
    emits event TimeFailure;
    emits event MissingTrustedTimeSource;
    callback attribute UTCTime;
    callback attribute granularity;
    ram      attribute timeSource default = 0x00;
    callback attribute trustedTimeSource;
    callback attribute defaultNTP;
    callback attribute timeZone;
    callback attribute DSTOffset;
    callback attribute localTime;
    ram      attribute timeZoneDatabase default = 0;
    callback attribute timeZoneListMaxSize;
    callback attribute DSTOffsetListMaxSize;
    ram      attribute supportsDNSResolve default = true;
    callback attribute generatedCommandList;
    callback attribute acceptedCommandList;
    callback attribute attributeList;
    ram      attribute featureMap default = 0x0B;
    ram      attribute clusterRevision default = 2;

    handle command SetUTCTime;
    handle command SetTrustedTimeSource;
    handle command SetTimeZone;
    handle command SetTimeZoneResponse;
    handle command SetDSTOffset;
    handle command SetDefaultNTP;
  }

  server cluster AdministratorCommissioning {
    callback attribute windowStatus;
    callback attribute adminFabricIndex;
    callback attribute adminVendorId;
    callback attribute generatedCommandList;
    callback attribute acceptedCommandList;
    callback attribute attributeList;
    ram      attribute featureMap default = 0;
    ram      attribute clusterRevision default = 1;

    handle command OpenCommissioningWindow;
    handle command OpenBasicCommissioningWindow;
    handle command RevokeCommissioning;
  }

  server cluster OperationalCredentials {
    callback attribute NOCs;
    callback attribute fabrics;
    callback attribute supportedFabrics;
    callback attribute commissionedFabrics;
    callback attribute trustedRootCertificates;
    callback attribute currentFabricIndex;
    callback attribute generatedCommandList;
    callback attribute acceptedCommandList;
    callback attribute attributeList;
    ram      attribute featureMap default = 0;
    ram      attribute clusterRevision default = 1;

    handle command AttestationRequest;
    handle command AttestationResponse;
    handle command CertificateChainRequest;
    handle command CertificateChainResponse;
    handle command CSRRequest;
    handle command CSRResponse;
    handle command AddNOC;
    handle command UpdateNOC;
    handle command NOCResponse;
    handle command UpdateFabricLabel;
    handle command RemoveFabric;
    handle command AddTrustedRootCertificate;
    handle command SetVIDVerificationStatement;
    handle command SignVIDVerificationRequest;
    handle command SignVIDVerificationResponse;
  }

  server cluster GroupKeyManagement {
    callback attribute groupKeyMap;
    callback attribute groupTable;
    callback attribute maxGroupsPerFabric;
    callback attribute maxGroupKeysPerFabric;
    callback attribute generatedCommandList;
    callback attribute acceptedCommandList;
    callback attribute attributeList;
    callback attribute featureMap;
    callback attribute clusterRevision;

    handle command KeySetWrite;
    handle command KeySetRead;
    handle command KeySetReadResponse;
    handle command KeySetRemove;
    handle command KeySetReadAllIndices;
    handle command KeySetReadAllIndicesResponse;
  }

  server cluster FixedLabel {
    callback attribute labelList;
    ram      attribute featureMap default = 0;
    ram      attribute clusterRevision default = 1;
  }

  server cluster UserLabel {
    callback attribute labelList;
    ram      attribute featureMap default = 0;
    ram      attribute clusterRevision default = 1;
  }

  server cluster RelativeHumidityMeasurement {
    ram      attribute measuredValue;
    ram      attribute minMeasuredValue default = 0;
    ram      attribute maxMeasuredValue default = 0x2710;
    ram      attribute featureMap default = 0;
    ram      attribute clusterRevision default = 3;
  }

  server cluster FaultInjection {
    callback attribute generatedCommandList;
    callback attribute acceptedCommandList;
    callback attribute attributeList;
    ram      attribute featureMap default = 0;
    ram      attribute clusterRevision default = 1;

    handle command FailAtFault;
    handle command FailRandomlyAtFault;
  }
}
endpoint 1 {
  device type ma_powersource = 17, version 1;
  device type ma_onofflight = 256, version 1;

  binding cluster OnOff;

  server cluster Identify {
    ram      attribute identifyTime default = 0x0000;
    ram      attribute identifyType default = 0x0;
    callback attribute generatedCommandList;
    callback attribute acceptedCommandList;
    callback attribute attributeList;
    ram      attribute featureMap default = 0;
    ram      attribute clusterRevision default = 4;

    handle command Identify;
    handle command TriggerEffect;
  }

  server cluster Groups {
    ram      attribute nameSupport;
    callback attribute generatedCommandList;
    callback attribute acceptedCommandList;
    callback attribute attributeList;
    ram      attribute featureMap default = 0;
    ram      attribute clusterRevision default = 4;

    handle command AddGroup;
    handle command AddGroupResponse;
    handle command ViewGroup;
    handle command ViewGroupResponse;
    handle command GetGroupMembership;
    handle command GetGroupMembershipResponse;
    handle command RemoveGroup;
    handle command RemoveGroupResponse;
    handle command RemoveAllGroups;
    handle command AddGroupIfIdentifying;
  }

  server cluster OnOff {
    persist  attribute onOff default = 0x00;
    ram      attribute globalSceneControl default = 0x01;
    ram      attribute onTime default = 0x0000;
    ram      attribute offWaitTime default = 0x0000;
    persist  attribute startUpOnOff default = 0xFF;
    callback attribute generatedCommandList;
    callback attribute acceptedCommandList;
    callback attribute attributeList;
    ram      attribute featureMap default = 0x0001;
    ram      attribute clusterRevision default = 6;

    handle command Off;
    handle command On;
    handle command Toggle;
    handle command OffWithEffect;
    handle command OnWithRecallGlobalScene;
    handle command OnWithTimedOff;
  }

  server cluster LevelControl {
    persist  attribute currentLevel default = 0xFE;
    ram      attribute remainingTime default = 0x0000;
    ram      attribute minLevel default = 0x01;
    ram      attribute maxLevel default = 0xFE;
    ram      attribute currentFrequency default = 0x0000;
    ram      attribute minFrequency default = 0x0000;
    ram      attribute maxFrequency default = 0x0000;
    ram      attribute options default = 0x00;
    ram      attribute onOffTransitionTime default = 0x0000;
    ram      attribute onLevel default = 0xFF;
    ram      attribute onTransitionTime;
    ram      attribute offTransitionTime;
    ram      attribute defaultMoveRate default = 50;
    persist  attribute startUpCurrentLevel default = 255;
    ram      attribute featureMap default = 3;
    ram      attribute clusterRevision default = 6;

    handle command MoveToLevel;
    handle command Move;
    handle command Step;
    handle command Stop;
    handle command MoveToLevelWithOnOff;
    handle command MoveWithOnOff;
    handle command StepWithOnOff;
    handle command StopWithOnOff;
  }

  server cluster Descriptor {
    callback attribute deviceTypeList;
    callback attribute serverList;
    callback attribute clientList;
    callback attribute partsList;
    callback attribute tagList;
    callback attribute generatedCommandList;
    callback attribute acceptedCommandList;
    callback attribute attributeList;
    callback attribute featureMap;
    callback attribute clusterRevision;
  }

  server cluster Binding {
    callback attribute binding;
    ram      attribute featureMap default = 0;
    ram      attribute clusterRevision default = 1;
  }

  server cluster Actions {
    callback attribute actionList;
    callback attribute endpointLists;
    ram      attribute setupURL default = "https://example.com";
    ram      attribute featureMap default = 0;
    ram      attribute clusterRevision default = 1;

    handle command InstantAction;
    handle command InstantActionWithTransition;
    handle command StartAction;
    handle command StartActionWithDuration;
    handle command StopAction;
    handle command PauseAction;
    handle command PauseActionWithDuration;
    handle command ResumeAction;
    handle command EnableAction;
    handle command EnableActionWithDuration;
    handle command DisableAction;
    handle command DisableActionWithDuration;
  }

  server cluster PowerSource {
    emits event BatFaultChange;
    ram      attribute status default = 0;
    ram      attribute order default = 2;
    ram      attribute description default = "B2";
    ram      attribute batChargeLevel default = 0;
    ram      attribute batReplacementNeeded;
    ram      attribute batReplaceability;
    callback attribute endpointList;
    callback attribute generatedCommandList;
    callback attribute acceptedCommandList;
    callback attribute attributeList;
    ram      attribute featureMap default = 2;
    ram      attribute clusterRevision default = 2;
  }

  server cluster Switch {
    emits event SwitchLatched;
    ram      attribute numberOfPositions default = 2;
    ram      attribute currentPosition;
    ram      attribute featureMap default = 1;
    ram      attribute clusterRevision default = 2;
  }

  server cluster FixedLabel {
    callback attribute labelList;
    ram      attribute featureMap default = 0;
    ram      attribute clusterRevision default = 1;
  }

  server cluster UserLabel {
    callback attribute labelList;
    ram      attribute featureMap default = 0;
    ram      attribute clusterRevision default = 1;
  }

  server cluster BooleanState {
    ram      attribute stateValue default = 0;
    ram      attribute featureMap default = 0;
    ram      attribute clusterRevision default = 1;
  }

  server cluster OvenCavityOperationalState {
    emits event OperationalError;
    emits event OperationCompletion;
    callback attribute phaseList;
    callback attribute currentPhase;
    callback attribute countdownTime;
    callback attribute operationalStateList;
    callback attribute operationalState;
    callback attribute operationalError;
    callback attribute generatedCommandList;
    callback attribute acceptedCommandList;
    callback attribute attributeList;
    ram      attribute featureMap default = 0;
    ram      attribute clusterRevision default = 1;

    handle command Pause;
    handle command Stop;
    handle command Start;
    handle command Resume;
    handle command OperationalCommandResponse;
  }

  server cluster OvenMode {
    callback attribute supportedModes;
    ram      attribute currentMode;
    callback attribute generatedCommandList;
    callback attribute acceptedCommandList;
    callback attribute attributeList;
    ram      attribute featureMap default = 0;
    ram      attribute clusterRevision default = 1;

    handle command ChangeToMode;
    handle command ChangeToModeResponse;
  }

  server cluster LaundryDryerControls {
    callback attribute supportedDrynessLevels;
    ram      attribute selectedDrynessLevel;
    callback attribute generatedCommandList;
    callback attribute acceptedCommandList;
    callback attribute attributeList;
    ram      attribute featureMap default = 0;
    ram      attribute clusterRevision default = 1;
  }

  server cluster ModeSelect {
    ram      attribute description default = "Coffee";
    ram      attribute standardNamespace default = 0;
    callback attribute supportedModes;
    persist  attribute currentMode default = 0;
    persist  attribute startUpMode default = 0;
    persist  attribute onMode default = 255;
    callback attribute generatedCommandList;
    callback attribute acceptedCommandList;
    callback attribute attributeList;
    ram      attribute featureMap default = 1;
    ram      attribute clusterRevision default = 2;
    ram      attribute manufacturerExtension default = 255;

    handle command ChangeToMode;
  }

  server cluster LaundryWasherMode {
    callback attribute supportedModes;
    callback attribute currentMode;
    callback attribute startUpMode;
    callback attribute onMode;
    callback attribute generatedCommandList;
    callback attribute acceptedCommandList;
    callback attribute attributeList;
    callback attribute featureMap;
    ram      attribute clusterRevision default = 2;

    handle command ChangeToMode;
    handle command ChangeToModeResponse;
  }

  server cluster RefrigeratorAndTemperatureControlledCabinetMode {
    callback attribute supportedModes;
    callback attribute currentMode;
    callback attribute startUpMode;
    callback attribute onMode;
    callback attribute generatedCommandList;
    callback attribute acceptedCommandList;
    callback attribute attributeList;
    callback attribute featureMap;
    ram      attribute clusterRevision default = 2;

    handle command ChangeToMode;
    handle command ChangeToModeResponse;
  }

  server cluster LaundryWasherControls {
    callback attribute spinSpeeds;
    ram      attribute spinSpeedCurrent;
    ram      attribute numberOfRinses;
    callback attribute supportedRinses;
    callback attribute generatedCommandList;
    callback attribute acceptedCommandList;
    callback attribute attributeList;
    ram      attribute featureMap default = 3;
    ram      attribute clusterRevision default = 1;
  }

  server cluster RvcRunMode {
    callback attribute supportedModes;
    callback attribute currentMode;
    callback attribute generatedCommandList;
    callback attribute acceptedCommandList;
    callback attribute attributeList;
    callback attribute featureMap;
    ram      attribute clusterRevision default = 3;

    handle command ChangeToMode;
    handle command ChangeToModeResponse;
  }

  server cluster RvcCleanMode {
    callback attribute supportedModes;
    callback attribute currentMode;
    callback attribute generatedCommandList;
    callback attribute acceptedCommandList;
    callback attribute attributeList;
    callback attribute featureMap;
    ram      attribute clusterRevision default = 3;

    handle command ChangeToMode;
    handle command ChangeToModeResponse;
  }

  server cluster TemperatureControl {
    ram      attribute selectedTemperatureLevel default = 0;
    callback attribute supportedTemperatureLevels;
    callback attribute generatedCommandList;
    callback attribute acceptedCommandList;
    callback attribute attributeList;
    ram      attribute featureMap default = 2;
    ram      attribute clusterRevision default = 1;

    handle command SetTemperature;
  }

  server cluster RefrigeratorAlarm {
    emits event Notify;
    ram      attribute mask default = 1;
    ram      attribute state default = 0;
    ram      attribute supported default = 1;
    callback attribute generatedCommandList;
    callback attribute acceptedCommandList;
    callback attribute attributeList;
    ram      attribute featureMap default = 0;
    ram      attribute clusterRevision default = 1;
  }

  server cluster DishwasherMode {
    callback attribute supportedModes;
    callback attribute currentMode;
    callback attribute startUpMode;
    callback attribute onMode;
    callback attribute generatedCommandList;
    callback attribute acceptedCommandList;
    callback attribute attributeList;
    callback attribute featureMap;
    ram      attribute clusterRevision default = 2;

    handle command ChangeToMode;
    handle command ChangeToModeResponse;
  }

  server cluster AirQuality {
    callback attribute airQuality;
    callback attribute generatedCommandList;
    callback attribute acceptedCommandList;
    callback attribute attributeList;
    callback attribute featureMap;
    ram      attribute clusterRevision default = 1;
  }

  server cluster SmokeCoAlarm {
    emits event SmokeAlarm;
    emits event COAlarm;
    emits event LowBattery;
    emits event HardwareFault;
    emits event EndOfService;
    emits event SelfTestComplete;
    emits event AlarmMuted;
    emits event MuteEnded;
    emits event InterconnectSmokeAlarm;
    emits event InterconnectCOAlarm;
    emits event AllClear;
    persist  attribute expressedState default = 0;
    persist  attribute smokeState default = 0;
    persist  attribute COState default = 0;
    persist  attribute batteryAlert default = 0;
    persist  attribute deviceMuted default = 0;
    ram      attribute testInProgress default = 0;
    persist  attribute hardwareFaultAlert default = 0;
    persist  attribute endOfServiceAlert default = 0;
    ram      attribute interconnectSmokeAlarm default = 0;
    ram      attribute interconnectCOAlarm default = 0;
    ram      attribute contaminationState default = 0;
    ram      attribute smokeSensitivityLevel default = 1;
    ram      attribute expiryDate default = 0;
    ram      attribute featureMap default = 3;
    ram      attribute clusterRevision default = 1;

    handle command SelfTestRequest;
  }

  server cluster DishwasherAlarm {
    emits event Notify;
    ram      attribute mask default = 1;
    ram      attribute latch default = 1;
    ram      attribute state default = 0;
    ram      attribute supported default = 15;
    callback attribute generatedCommandList;
    callback attribute acceptedCommandList;
    callback attribute attributeList;
    ram      attribute featureMap default = 1;
    ram      attribute clusterRevision default = 1;

    handle command Reset;
    handle command ModifyEnabledAlarms;
  }

  server cluster MicrowaveOvenMode {
    callback attribute supportedModes;
    callback attribute currentMode;
    callback attribute generatedCommandList;
    callback attribute acceptedCommandList;
    callback attribute attributeList;
    callback attribute featureMap;
    ram      attribute clusterRevision default = 1;
  }

  server cluster OperationalState {
    emits event OperationalError;
    emits event OperationCompletion;
    callback attribute phaseList;
    callback attribute currentPhase;
    callback attribute countdownTime;
    callback attribute operationalStateList;
    callback attribute operationalState;
    callback attribute operationalError;
    callback attribute generatedCommandList;
    callback attribute acceptedCommandList;
    callback attribute attributeList;
    ram      attribute featureMap default = 0;
    ram      attribute clusterRevision default = 2;

    handle command Pause;
    handle command Stop;
    handle command Start;
    handle command Resume;
    handle command OperationalCommandResponse;
  }

  server cluster RvcOperationalState {
    emits event OperationalError;
    emits event OperationCompletion;
    callback attribute phaseList;
    callback attribute currentPhase;
    callback attribute countdownTime;
    callback attribute operationalStateList;
    callback attribute operationalState;
    callback attribute operationalError;
    callback attribute generatedCommandList;
    callback attribute acceptedCommandList;
    callback attribute attributeList;
    ram      attribute featureMap default = 0;
    ram      attribute clusterRevision default = 1;

    handle command Pause;
    handle command Resume;
    handle command OperationalCommandResponse;
    handle command GoHome;
  }

  server cluster ScenesManagement {
    ram      attribute sceneTableSize default = 16;
    callback attribute fabricSceneInfo;
    callback attribute generatedCommandList;
    callback attribute acceptedCommandList;
    callback attribute attributeList;
    ram      attribute featureMap default = 1;
    ram      attribute clusterRevision default = 1;

    handle command AddScene;
    handle command AddSceneResponse;
    handle command ViewScene;
    handle command ViewSceneResponse;
    handle command RemoveScene;
    handle command RemoveSceneResponse;
    handle command RemoveAllScenes;
    handle command RemoveAllScenesResponse;
    handle command StoreScene;
    handle command StoreSceneResponse;
    handle command RecallScene;
    handle command GetSceneMembership;
    handle command GetSceneMembershipResponse;
    handle command CopyScene;
    handle command CopySceneResponse;
  }

  server cluster HepaFilterMonitoring {
    callback attribute condition;
    callback attribute degradationDirection;
    callback attribute changeIndication;
    callback attribute inPlaceIndicator;
    callback attribute lastChangedTime;
    callback attribute replacementProductList;
    callback attribute generatedCommandList;
    callback attribute acceptedCommandList;
    callback attribute attributeList;
    callback attribute featureMap;
    ram      attribute clusterRevision default = 1;

    handle command ResetCondition;
  }

  server cluster ActivatedCarbonFilterMonitoring {
    callback attribute condition;
    callback attribute degradationDirection;
    callback attribute changeIndication;
    callback attribute inPlaceIndicator;
    callback attribute lastChangedTime;
    callback attribute replacementProductList;
    callback attribute generatedCommandList;
    callback attribute acceptedCommandList;
    callback attribute attributeList;
    callback attribute featureMap;
    ram      attribute clusterRevision default = 1;

    handle command ResetCondition;
  }

  server cluster BooleanStateConfiguration {
    emits event AlarmsStateChanged;
    emits event SensorFault;
    callback attribute currentSensitivityLevel;
    ram      attribute supportedSensitivityLevels default = 3;
    ram      attribute defaultSensitivityLevel default = 2;
    ram      attribute alarmsActive;
    ram      attribute alarmsSuppressed;
    persist  attribute alarmsEnabled;
    ram      attribute alarmsSupported default = 0x03;
    ram      attribute sensorFault default = 0;
    callback attribute generatedCommandList;
    callback attribute acceptedCommandList;
    callback attribute attributeList;
    ram      attribute featureMap default = 0x0F;
    ram      attribute clusterRevision default = 1;

    handle command SuppressAlarm;
    handle command EnableDisableAlarm;
  }

  server cluster ValveConfigurationAndControl {
    emits event ValveStateChanged;
    emits event ValveFault;
    ram      attribute openDuration;
    persist  attribute defaultOpenDuration;
    ram      attribute autoCloseTime;
    callback attribute remainingDuration;
    ram      attribute currentState;
    ram      attribute targetState;
    ram      attribute currentLevel;
    ram      attribute targetLevel;
    persist  attribute defaultOpenLevel default = 100;
    ram      attribute valveFault default = 0;
    ram      attribute levelStep default = 1;
    callback attribute generatedCommandList;
    callback attribute acceptedCommandList;
    callback attribute attributeList;
    ram      attribute featureMap default = 3;
    ram      attribute clusterRevision default = 1;

    handle command Open;
    handle command Close;
  }

  server cluster ElectricalPowerMeasurement {
    emits event MeasurementPeriodRanges;
    callback attribute powerMode;
    callback attribute numberOfMeasurementTypes;
    callback attribute accuracy;
    callback attribute ranges;
    callback attribute voltage;
    callback attribute activeCurrent;
    callback attribute reactiveCurrent;
    callback attribute apparentCurrent;
    callback attribute activePower;
    callback attribute reactivePower;
    callback attribute apparentPower;
    callback attribute RMSVoltage;
    callback attribute RMSCurrent;
    callback attribute RMSPower;
    callback attribute frequency;
    callback attribute harmonicCurrents;
    callback attribute harmonicPhases;
    callback attribute powerFactor;
    callback attribute neutralCurrent;
    callback attribute generatedCommandList;
    callback attribute acceptedCommandList;
    callback attribute attributeList;
    callback attribute featureMap;
    ram      attribute clusterRevision default = 1;
  }

  server cluster ElectricalEnergyMeasurement {
    emits event CumulativeEnergyMeasured;
    emits event PeriodicEnergyMeasured;
    callback attribute accuracy;
    callback attribute cumulativeEnergyImported;
    callback attribute cumulativeEnergyExported;
    callback attribute periodicEnergyImported;
    callback attribute periodicEnergyExported;
    callback attribute cumulativeEnergyReset;
    callback attribute generatedCommandList;
    callback attribute acceptedCommandList;
    callback attribute attributeList;
    callback attribute featureMap;
    ram      attribute clusterRevision default = 1;
  }

  server cluster WaterHeaterManagement {
    callback attribute heaterTypes;
    callback attribute heatDemand;
    callback attribute tankVolume;
    callback attribute estimatedHeatRequired;
    callback attribute tankPercentage;
    callback attribute boostState;
    callback attribute generatedCommandList;
    callback attribute acceptedCommandList;
    callback attribute attributeList;
    callback attribute featureMap;
    callback attribute clusterRevision;

    handle command Boost;
    handle command CancelBoost;
  }

  server cluster DeviceEnergyManagement {
    emits event PowerAdjustStart;
    emits event PowerAdjustEnd;
    emits event Paused;
    emits event Resumed;
    callback attribute ESAType;
    callback attribute ESACanGenerate;
    callback attribute ESAState;
    callback attribute absMinPower;
    callback attribute absMaxPower;
    callback attribute powerAdjustmentCapability;
    callback attribute forecast;
    callback attribute optOutState;
    callback attribute generatedCommandList;
    callback attribute acceptedCommandList;
    callback attribute attributeList;
    callback attribute featureMap;
    ram      attribute clusterRevision default = 3;

    handle command PowerAdjustRequest;
    handle command CancelPowerAdjustRequest;
    handle command StartTimeAdjustRequest;
    handle command PauseRequest;
    handle command ResumeRequest;
    handle command ModifyForecastRequest;
    handle command RequestConstraintBasedForecast;
    handle command CancelRequest;
  }

  server cluster EnergyEvse {
    emits event EVConnected;
    emits event EVNotDetected;
    emits event EnergyTransferStarted;
    emits event EnergyTransferStopped;
    emits event Fault;
    emits event RFID;
    callback attribute state;
    callback attribute supplyState;
    callback attribute faultState;
    callback attribute chargingEnabledUntil;
    callback attribute circuitCapacity;
    callback attribute minimumChargeCurrent;
    callback attribute maximumChargeCurrent;
    callback attribute userMaximumChargeCurrent;
    callback attribute randomizationDelayWindow;
    callback attribute nextChargeStartTime;
    callback attribute nextChargeTargetTime;
    callback attribute nextChargeRequiredEnergy;
    callback attribute nextChargeTargetSoC;
    callback attribute approximateEVEfficiency;
    callback attribute sessionID;
    callback attribute sessionDuration;
    callback attribute sessionEnergyCharged;
    callback attribute generatedCommandList;
    callback attribute acceptedCommandList;
    callback attribute attributeList;
    callback attribute featureMap;
    ram      attribute clusterRevision default = 2;

    handle command GetTargetsResponse;
    handle command Disable;
    handle command EnableCharging;
    handle command EnableDischarging;
    handle command StartDiagnostics;
    handle command SetTargets;
    handle command GetTargets;
    handle command ClearTargets;
  }

  server cluster EnergyPreference {
    callback attribute energyBalances;
    ram      attribute currentEnergyBalance;
    callback attribute energyPriorities;
    callback attribute lowPowerModeSensitivities;
    ram      attribute currentLowPowerModeSensitivity;
    callback attribute generatedCommandList;
    callback attribute acceptedCommandList;
    callback attribute attributeList;
    ram      attribute featureMap default = 3;
    ram      attribute clusterRevision default = 1;
  }

  server cluster PowerTopology {
    callback attribute availableEndpoints;
    callback attribute activeEndpoints;
    callback attribute generatedCommandList;
    callback attribute acceptedCommandList;
    callback attribute attributeList;
    callback attribute featureMap;
    ram      attribute clusterRevision default = 1;
  }

  server cluster EnergyEvseMode {
    callback attribute supportedModes;
    callback attribute currentMode;
    callback attribute generatedCommandList;
    callback attribute acceptedCommandList;
    callback attribute attributeList;
    callback attribute featureMap;
    ram      attribute clusterRevision default = 1;

    handle command ChangeToMode;
    handle command ChangeToModeResponse;
  }

  server cluster WaterHeaterMode {
    callback attribute supportedModes;
    callback attribute currentMode;
    callback attribute generatedCommandList;
    callback attribute acceptedCommandList;
    callback attribute attributeList;
    callback attribute featureMap;
    ram      attribute clusterRevision default = 1;

    handle command ChangeToMode;
    handle command ChangeToModeResponse;
  }

  server cluster DeviceEnergyManagementMode {
    callback attribute supportedModes;
    callback attribute currentMode;
    callback attribute generatedCommandList;
    callback attribute acceptedCommandList;
    callback attribute attributeList;
    callback attribute featureMap;
    ram      attribute clusterRevision default = 1;

    handle command ChangeToMode;
    handle command ChangeToModeResponse;
  }

  server cluster WindowCovering {
    ram      attribute type default = 0x08;
    ram      attribute physicalClosedLimitLift default = 0xFFFF;
    ram      attribute physicalClosedLimitTilt default = 0xFFFF;
    persist  attribute currentPositionLift default = 0x7FFF;
    persist  attribute currentPositionTilt default = 0x7FFF;
    persist  attribute numberOfActuationsLift default = 0x0000;
    persist  attribute numberOfActuationsTilt default = 0x0000;
    persist  attribute configStatus default = 0x03;
    persist  attribute currentPositionLiftPercentage default = 50;
    persist  attribute currentPositionTiltPercentage default = 50;
    ram      attribute operationalStatus default = 0x00;
    ram      attribute targetPositionLiftPercent100ths default = 5000;
    ram      attribute targetPositionTiltPercent100ths default = 5000;
    ram      attribute endProductType default = 0x00;
    persist  attribute currentPositionLiftPercent100ths default = 5000;
    persist  attribute currentPositionTiltPercent100ths default = 5000;
    persist  attribute installedOpenLimitLift default = 0x0000;
    persist  attribute installedClosedLimitLift default = 0xFFFF;
    persist  attribute installedOpenLimitTilt default = 0x0000;
    persist  attribute installedClosedLimitTilt default = 0xFFFF;
    persist  attribute mode default = 0x00;
    ram      attribute safetyStatus default = 0x00;
    callback attribute generatedCommandList;
    callback attribute acceptedCommandList;
    callback attribute attributeList;
    ram      attribute featureMap default = 0x17;
    ram      attribute clusterRevision default = 5;

    handle command UpOrOpen;
    handle command DownOrClose;
    handle command StopMotion;
    handle command GoToLiftValue;
    handle command GoToLiftPercentage;
    handle command GoToTiltValue;
    handle command GoToTiltPercentage;
  }

  server cluster PumpConfigurationAndControl {
    ram      attribute maxPressure;
    ram      attribute maxSpeed;
    ram      attribute maxFlow;
    ram      attribute minConstPressure;
    ram      attribute maxConstPressure;
    ram      attribute minCompPressure;
    ram      attribute maxCompPressure;
    ram      attribute minConstSpeed;
    ram      attribute maxConstSpeed;
    ram      attribute minConstFlow;
    ram      attribute maxConstFlow;
    ram      attribute minConstTemp;
    ram      attribute maxConstTemp;
    ram      attribute pumpStatus;
    ram      attribute effectiveOperationMode;
    ram      attribute effectiveControlMode;
    ram      attribute capacity;
    ram      attribute speed;
    ram      attribute lifetimeRunningHours default = 0x000000;
    ram      attribute power;
    ram      attribute lifetimeEnergyConsumed default = 0x00000000;
    ram      attribute operationMode default = 0x00;
    ram      attribute controlMode default = 0x00;
    ram      attribute featureMap default = 0x1F;
    ram      attribute clusterRevision default = 4;
  }

  server cluster Thermostat {
    ram      attribute localTemperature;
    ram      attribute absMinHeatSetpointLimit default = 0x02BC;
    ram      attribute absMaxHeatSetpointLimit default = 0x0BB8;
    ram      attribute absMinCoolSetpointLimit default = 0x0640;
    ram      attribute absMaxCoolSetpointLimit default = 0x0C80;
    ram      attribute localTemperatureCalibration default = 0x00;
    ram      attribute occupiedCoolingSetpoint default = 0x0A28;
    ram      attribute occupiedHeatingSetpoint default = 0x07D0;
    ram      attribute minHeatSetpointLimit default = 0x02BC;
    ram      attribute maxHeatSetpointLimit default = 0x0BB8;
    ram      attribute minCoolSetpointLimit default = 0x0640;
    ram      attribute maxCoolSetpointLimit default = 0x0C80;
    ram      attribute minSetpointDeadBand default = 0x19;
    ram      attribute controlSequenceOfOperation default = 0x04;
    ram      attribute systemMode default = 0x01;
    callback attribute presetTypes;
    callback attribute scheduleTypes;
    ram      attribute numberOfPresets default = 0;
    ram      attribute numberOfSchedules default = 0;
    ram      attribute numberOfScheduleTransitionPerDay default = 0xFF;
    ram      attribute activePresetHandle;
    ram      attribute activeScheduleHandle;
    callback attribute presets;
    callback attribute schedules;
    ram      attribute setpointHoldExpiryTimestamp;
    callback attribute generatedCommandList;
    callback attribute acceptedCommandList;
    callback attribute attributeList;
    ram      attribute featureMap default = 0x0123;
    ram      attribute clusterRevision default = 7;

    handle command SetpointRaiseLower;
    handle command SetActiveScheduleRequest;
    handle command SetActivePresetRequest;
    handle command AtomicResponse;
    handle command AtomicRequest;
  }

  server cluster FanControl {
    ram      attribute fanMode default = 0x00;
    ram      attribute fanModeSequence default = 0x02;
    ram      attribute percentSetting default = 0x00;
    ram      attribute percentCurrent default = 0x00;
    ram      attribute speedMax default = 100;
    ram      attribute speedSetting default = 0x00;
    ram      attribute speedCurrent default = 0x00;
    ram      attribute rockSupport default = 0x03;
    ram      attribute rockSetting default = 0x00;
    ram      attribute windSupport default = 0x03;
    ram      attribute windSetting default = 0x00;
    ram      attribute airflowDirection default = 0;
    ram      attribute featureMap default = 0x3F;
    ram      attribute clusterRevision default = 4;

    handle command Step;
  }

  server cluster ThermostatUserInterfaceConfiguration {
    ram      attribute temperatureDisplayMode default = 0x00;
    ram      attribute keypadLockout default = 0x00;
    ram      attribute scheduleProgrammingVisibility;
    ram      attribute featureMap default = 0;
    ram      attribute clusterRevision default = 2;
  }

  server cluster ColorControl {
    persist  attribute currentHue default = 0x00;
    persist  attribute currentSaturation default = 0x00;
    ram      attribute remainingTime default = 0x0000;
    persist  attribute currentX default = 0x616B;
    persist  attribute currentY default = 0x607D;
    ram      attribute driftCompensation;
    ram      attribute compensationText;
    persist  attribute colorTemperatureMireds default = 0x00FA;
    ram      attribute colorMode default = 0x01;
    ram      attribute options default = 0x00;
    ram      attribute numberOfPrimaries;
    ram      attribute primary1X;
    ram      attribute primary1Y;
    ram      attribute primary1Intensity;
    ram      attribute primary2X;
    ram      attribute primary2Y;
    ram      attribute primary2Intensity;
    ram      attribute primary3X;
    ram      attribute primary3Y;
    ram      attribute primary3Intensity;
    ram      attribute primary4X;
    ram      attribute primary4Y;
    ram      attribute primary4Intensity;
    ram      attribute primary5X;
    ram      attribute primary5Y;
    ram      attribute primary5Intensity;
    ram      attribute primary6X;
    ram      attribute primary6Y;
    ram      attribute primary6Intensity;
    ram      attribute whitePointX;
    ram      attribute whitePointY;
    ram      attribute colorPointRX;
    ram      attribute colorPointRY;
    ram      attribute colorPointRIntensity;
    ram      attribute colorPointGX;
    ram      attribute colorPointGY;
    ram      attribute colorPointGIntensity;
    ram      attribute colorPointBX;
    ram      attribute colorPointBY;
    ram      attribute colorPointBIntensity;
    persist  attribute enhancedCurrentHue default = 0x0000;
    persist  attribute enhancedColorMode default = 0x01;
    persist  attribute colorLoopActive default = 0x00;
    persist  attribute colorLoopDirection default = 0x00;
    persist  attribute colorLoopTime default = 0x0019;
    ram      attribute colorLoopStartEnhancedHue default = 0x2300;
    ram      attribute colorLoopStoredEnhancedHue default = 0x0000;
    ram      attribute colorCapabilities default = 0x1F;
    ram      attribute colorTempPhysicalMinMireds default = 0x009A;
    ram      attribute colorTempPhysicalMaxMireds default = 0x01C6;
    ram      attribute coupleColorTempToLevelMinMireds;
    persist  attribute startUpColorTemperatureMireds default = 0x00FA;
    ram      attribute featureMap default = 0x1F;
    ram      attribute clusterRevision default = 7;

    handle command MoveToHue;
    handle command MoveHue;
    handle command StepHue;
    handle command MoveToSaturation;
    handle command MoveSaturation;
    handle command StepSaturation;
    handle command MoveToHueAndSaturation;
    handle command MoveToColor;
    handle command MoveColor;
    handle command StepColor;
    handle command MoveToColorTemperature;
    handle command EnhancedMoveToHue;
    handle command EnhancedMoveHue;
    handle command EnhancedStepHue;
    handle command EnhancedMoveToHueAndSaturation;
    handle command ColorLoopSet;
    handle command StopMoveStep;
    handle command MoveColorTemperature;
    handle command StepColorTemperature;
  }

  server cluster BallastConfiguration {
    ram      attribute physicalMinLevel default = 0x01;
    ram      attribute physicalMaxLevel default = 0xFE;
    ram      attribute ballastStatus default = 0x00;
    ram      attribute minLevel default = 0x01;
    ram      attribute maxLevel default = 0xFE;
    ram      attribute intrinsicBallastFactor;
    ram      attribute ballastFactorAdjustment default = 0xFF;
    ram      attribute lampQuantity;
    ram      attribute lampType;
    ram      attribute lampManufacturer;
    ram      attribute lampRatedHours default = 0xFFFFFF;
    ram      attribute lampBurnHours default = 0x000000;
    ram      attribute lampAlarmMode default = 0x00;
    ram      attribute lampBurnHoursTripPoint default = 0xFFFFFF;
    callback attribute generatedCommandList;
    callback attribute acceptedCommandList;
    callback attribute attributeList;
    ram      attribute featureMap default = 0;
    ram      attribute clusterRevision default = 4;
  }

  server cluster IlluminanceMeasurement {
    ram      attribute measuredValue default = 0x0000;
    ram      attribute minMeasuredValue default = 0x01;
    ram      attribute maxMeasuredValue default = 0xFFFE;
    ram      attribute tolerance;
    ram      attribute lightSensorType default = 0xFF;
    ram      attribute featureMap default = 0;
    ram      attribute clusterRevision default = 3;
  }

  server cluster TemperatureMeasurement {
    ram      attribute measuredValue default = 0x8000;
    ram      attribute minMeasuredValue default = 0x8000;
    ram      attribute maxMeasuredValue default = 0x8000;
    ram      attribute tolerance;
    ram      attribute featureMap default = 0;
    ram      attribute clusterRevision default = 4;
  }

  server cluster PressureMeasurement {
    ram      attribute measuredValue default = 0x0000;
    ram      attribute minMeasuredValue;
    ram      attribute maxMeasuredValue;
    ram      attribute featureMap default = 0;
    ram      attribute clusterRevision default = 3;
  }

  server cluster FlowMeasurement {
    ram      attribute measuredValue default = 5;
    ram      attribute minMeasuredValue default = 0;
    ram      attribute maxMeasuredValue default = 100;
    ram      attribute tolerance default = 0;
    ram      attribute featureMap default = 0;
    ram      attribute clusterRevision default = 3;
  }

  server cluster RelativeHumidityMeasurement {
    ram      attribute measuredValue;
    ram      attribute minMeasuredValue default = 0;
    ram      attribute maxMeasuredValue default = 0x2710;
    ram      attribute tolerance;
    ram      attribute featureMap default = 0;
    ram      attribute clusterRevision default = 3;
  }

  server cluster OccupancySensing {
    ram      attribute occupancy;
    ram      attribute occupancySensorType;
    ram      attribute occupancySensorTypeBitmap default = 1;
    callback attribute holdTime;
    callback attribute holdTimeLimits;
    callback attribute PIROccupiedToUnoccupiedDelay;
    callback attribute featureMap;
    ram      attribute clusterRevision default = 5;
  }

  server cluster CarbonMonoxideConcentrationMeasurement {
    callback attribute measuredValue;
    callback attribute minMeasuredValue;
    callback attribute maxMeasuredValue;
    callback attribute peakMeasuredValue;
    callback attribute peakMeasuredValueWindow;
    callback attribute averageMeasuredValue;
    callback attribute averageMeasuredValueWindow;
    callback attribute uncertainty;
    callback attribute measurementUnit;
    callback attribute measurementMedium;
    callback attribute levelValue;
    callback attribute generatedCommandList;
    callback attribute acceptedCommandList;
    callback attribute attributeList;
    callback attribute featureMap;
    ram      attribute clusterRevision default = 3;
  }

  server cluster CarbonDioxideConcentrationMeasurement {
    callback attribute measuredValue;
    callback attribute minMeasuredValue;
    callback attribute maxMeasuredValue;
    callback attribute peakMeasuredValue;
    callback attribute peakMeasuredValueWindow;
    callback attribute averageMeasuredValue;
    callback attribute averageMeasuredValueWindow;
    callback attribute uncertainty;
    callback attribute measurementUnit;
    callback attribute measurementMedium;
    callback attribute levelValue;
    callback attribute generatedCommandList;
    callback attribute acceptedCommandList;
    callback attribute attributeList;
    callback attribute featureMap;
    ram      attribute clusterRevision default = 3;
  }

  server cluster NitrogenDioxideConcentrationMeasurement {
    callback attribute measuredValue;
    callback attribute minMeasuredValue;
    callback attribute maxMeasuredValue;
    callback attribute peakMeasuredValue;
    callback attribute peakMeasuredValueWindow;
    callback attribute averageMeasuredValue;
    callback attribute averageMeasuredValueWindow;
    callback attribute uncertainty;
    callback attribute measurementUnit;
    callback attribute measurementMedium;
    callback attribute levelValue;
    callback attribute generatedCommandList;
    callback attribute acceptedCommandList;
    callback attribute attributeList;
    callback attribute featureMap;
    ram      attribute clusterRevision default = 3;
  }

  server cluster OzoneConcentrationMeasurement {
    callback attribute measuredValue;
    callback attribute minMeasuredValue;
    callback attribute maxMeasuredValue;
    callback attribute peakMeasuredValue;
    callback attribute peakMeasuredValueWindow;
    callback attribute averageMeasuredValue;
    callback attribute averageMeasuredValueWindow;
    callback attribute uncertainty;
    callback attribute measurementUnit;
    callback attribute measurementMedium;
    callback attribute levelValue;
    callback attribute generatedCommandList;
    callback attribute acceptedCommandList;
    callback attribute attributeList;
    callback attribute featureMap;
    ram      attribute clusterRevision default = 3;
  }

  server cluster Pm25ConcentrationMeasurement {
    callback attribute measuredValue;
    callback attribute minMeasuredValue;
    callback attribute maxMeasuredValue;
    callback attribute peakMeasuredValue;
    callback attribute peakMeasuredValueWindow;
    callback attribute averageMeasuredValue;
    callback attribute averageMeasuredValueWindow;
    callback attribute uncertainty;
    callback attribute measurementUnit;
    callback attribute measurementMedium;
    callback attribute levelValue;
    callback attribute generatedCommandList;
    callback attribute acceptedCommandList;
    callback attribute attributeList;
    callback attribute featureMap;
    ram      attribute clusterRevision default = 3;
  }

  server cluster FormaldehydeConcentrationMeasurement {
    callback attribute measuredValue;
    callback attribute minMeasuredValue;
    callback attribute maxMeasuredValue;
    callback attribute peakMeasuredValue;
    callback attribute peakMeasuredValueWindow;
    callback attribute averageMeasuredValue;
    callback attribute averageMeasuredValueWindow;
    callback attribute uncertainty;
    callback attribute measurementUnit;
    callback attribute measurementMedium;
    callback attribute levelValue;
    callback attribute generatedCommandList;
    callback attribute acceptedCommandList;
    callback attribute attributeList;
    callback attribute featureMap;
    ram      attribute clusterRevision default = 3;
  }

  server cluster Pm1ConcentrationMeasurement {
    callback attribute measuredValue;
    callback attribute minMeasuredValue;
    callback attribute maxMeasuredValue;
    callback attribute peakMeasuredValue;
    callback attribute peakMeasuredValueWindow;
    callback attribute averageMeasuredValue;
    callback attribute averageMeasuredValueWindow;
    callback attribute uncertainty;
    callback attribute measurementUnit;
    callback attribute measurementMedium;
    callback attribute levelValue;
    callback attribute generatedCommandList;
    callback attribute acceptedCommandList;
    callback attribute attributeList;
    callback attribute featureMap;
    ram      attribute clusterRevision default = 3;
  }

  server cluster Pm10ConcentrationMeasurement {
    callback attribute measuredValue;
    callback attribute minMeasuredValue;
    callback attribute maxMeasuredValue;
    callback attribute peakMeasuredValue;
    callback attribute peakMeasuredValueWindow;
    callback attribute averageMeasuredValue;
    callback attribute averageMeasuredValueWindow;
    callback attribute uncertainty;
    callback attribute measurementUnit;
    callback attribute measurementMedium;
    callback attribute levelValue;
    callback attribute generatedCommandList;
    callback attribute acceptedCommandList;
    callback attribute attributeList;
    callback attribute featureMap;
    ram      attribute clusterRevision default = 3;
  }

  server cluster TotalVolatileOrganicCompoundsConcentrationMeasurement {
    callback attribute measuredValue;
    callback attribute minMeasuredValue;
    callback attribute maxMeasuredValue;
    callback attribute peakMeasuredValue;
    callback attribute peakMeasuredValueWindow;
    callback attribute averageMeasuredValue;
    callback attribute averageMeasuredValueWindow;
    callback attribute uncertainty;
    callback attribute measurementUnit;
    callback attribute measurementMedium;
    callback attribute levelValue;
    callback attribute generatedCommandList;
    callback attribute acceptedCommandList;
    callback attribute attributeList;
    callback attribute featureMap;
    ram      attribute clusterRevision default = 3;
  }

  server cluster RadonConcentrationMeasurement {
    callback attribute measuredValue;
    callback attribute minMeasuredValue;
    callback attribute maxMeasuredValue;
    callback attribute peakMeasuredValue;
    callback attribute peakMeasuredValueWindow;
    callback attribute averageMeasuredValue;
    callback attribute averageMeasuredValueWindow;
    callback attribute uncertainty;
    callback attribute measurementUnit;
    callback attribute measurementMedium;
    callback attribute levelValue;
    callback attribute generatedCommandList;
    callback attribute acceptedCommandList;
    callback attribute attributeList;
    callback attribute featureMap;
    ram      attribute clusterRevision default = 3;
  }

  server cluster WakeOnLan {
    ram      attribute MACAddress;
    ram      attribute featureMap default = 0;
    ram      attribute clusterRevision default = 1;
  }

  server cluster LowPower {
    ram      attribute featureMap default = 0;
    ram      attribute clusterRevision default = 1;

    handle command Sleep;
  }

<<<<<<< HEAD
  server cluster CameraAvSettingsUserLevelManagement {
    ram      attribute maxPresets default = 5;
    ram      attribute zoomMax default = 100;
    ram      attribute tiltMin default = -90;
    ram      attribute tiltMax default = 90;
    ram      attribute panMin default = -180;
    ram      attribute panMax default = 180;
    callback attribute generatedCommandList;
    callback attribute acceptedCommandList;
    callback attribute attributeList;
    ram      attribute featureMap default = 30;
    ram      attribute clusterRevision default = 1;

    handle command MPTZSetPosition;
    handle command MPTZRelativeMove;
    handle command MPTZMoveToPreset;
    handle command MPTZSavePreset;
    handle command MPTZRemovePreset;
    handle command DPTZSetViewport;
    handle command DPTZRelativeMove;
=======
  server cluster CameraAvStreamManagement {
    callback attribute maxContentBufferSize;
    callback attribute supportedSnapshotParams;
    callback attribute maxNetworkBandwidth;
    callback attribute supportedStreamUsages;
    callback attribute allocatedSnapshotStreams;
    callback attribute nightVision;
    callback attribute nightVisionIllum;
    callback attribute generatedCommandList;
    callback attribute acceptedCommandList;
    callback attribute attributeList;
    callback attribute featureMap;
    ram      attribute clusterRevision default = 1;

    handle command SnapshotStreamAllocate;
    handle command SnapshotStreamAllocateResponse;
    handle command SnapshotStreamDeallocate;
    handle command SetStreamPriorities;
    handle command CaptureSnapshot;
    handle command CaptureSnapshotResponse;
  }

  server cluster Chime {
    callback attribute installedChimeSounds;
    callback attribute selectedChime;
    callback attribute enabled;
    callback attribute generatedCommandList;
    callback attribute acceptedCommandList;
    callback attribute attributeList;
    ram      attribute featureMap default = 0;
    ram      attribute clusterRevision default = 1;

    handle command PlayChimeSound;
>>>>>>> 4616f83b
  }

  server cluster UnitTesting {
    emits event TestEvent;
    emits event TestFabricScopedEvent;
    emits event TestDifferentVendorMeiEvent;
    ram      attribute boolean default = false;
    ram      attribute bitmap8 default = 0;
    ram      attribute bitmap16 default = 0;
    ram      attribute bitmap32 default = 0;
    ram      attribute bitmap64 default = 0;
    ram      attribute int8u default = 0;
    ram      attribute int16u default = 0;
    ram      attribute int24u default = 0;
    ram      attribute int32u default = 0;
    ram      attribute int40u default = 0;
    ram      attribute int48u default = 0;
    ram      attribute int56u default = 0;
    ram      attribute int64u default = 0;
    ram      attribute int8s default = 0;
    ram      attribute int16s default = 0;
    ram      attribute int24s default = 0;
    ram      attribute int32s default = 0;
    ram      attribute int40s default = 0;
    ram      attribute int48s default = 0;
    ram      attribute int56s default = 0;
    ram      attribute int64s default = 0;
    ram      attribute enum8 default = 0;
    ram      attribute enum16 default = 0;
    ram      attribute floatSingle default = 0;
    ram      attribute floatDouble default = 0;
    ram      attribute octetString;
    callback attribute listInt8u;
    callback attribute listOctetString;
    callback attribute listStructOctetString;
    ram      attribute longOctetString;
    ram      attribute charString;
    ram      attribute longCharString;
    ram      attribute epochUs;
    ram      attribute epochS;
    ram      attribute vendorId;
    callback attribute listNullablesAndOptionalsStruct;
    ram      attribute enumAttr;
    callback attribute structAttr;
    ram      attribute rangeRestrictedInt8u default = 70;
    ram      attribute rangeRestrictedInt8s default = -20;
    ram      attribute rangeRestrictedInt16u default = 200;
    ram      attribute rangeRestrictedInt16s default = -100;
    callback attribute listLongOctetString;
    callback attribute listFabricScoped;
    ram      attribute timedWriteBoolean;
    callback attribute generalErrorBoolean;
    callback attribute clusterErrorBoolean;
    ram      attribute globalEnum;
    callback attribute globalStruct;
    ram      attribute readFailureCode default = 1;
    callback attribute failureInt32U default = 0;
    ram      attribute nullableBoolean default = false;
    ram      attribute nullableBitmap8 default = 0;
    ram      attribute nullableBitmap16 default = 0;
    ram      attribute nullableBitmap32 default = 0;
    ram      attribute nullableBitmap64 default = 0;
    ram      attribute nullableInt8u default = 0;
    ram      attribute nullableInt16u default = 0;
    ram      attribute nullableInt24u default = 0;
    ram      attribute nullableInt32u default = 0;
    ram      attribute nullableInt40u default = 0;
    ram      attribute nullableInt48u default = 0;
    ram      attribute nullableInt56u default = 0;
    ram      attribute nullableInt64u default = 0;
    ram      attribute nullableInt8s default = 0;
    ram      attribute nullableInt16s default = 0;
    ram      attribute nullableInt24s default = 0;
    ram      attribute nullableInt32s default = 0;
    ram      attribute nullableInt40s default = 0;
    ram      attribute nullableInt48s default = 0;
    ram      attribute nullableInt56s default = 0;
    ram      attribute nullableInt64s default = 0;
    ram      attribute nullableEnum8 default = 0;
    ram      attribute nullableEnum16 default = 0;
    ram      attribute nullableFloatSingle default = 0;
    ram      attribute nullableFloatDouble default = 0;
    ram      attribute nullableOctetString;
    ram      attribute nullableCharString;
    ram      attribute nullableEnumAttr;
    callback attribute nullableStruct;
    ram      attribute nullableRangeRestrictedInt8u default = 70;
    ram      attribute nullableRangeRestrictedInt8s default = -20;
    ram      attribute nullableRangeRestrictedInt16u default = 200;
    ram      attribute nullableRangeRestrictedInt16s default = -100;
    callback attribute writeOnlyInt8u default = 0;
    ram      attribute nullableGlobalEnum;
    callback attribute nullableGlobalStruct;
    ram      attribute featureMap default = 0;
    ram      attribute clusterRevision default = 1;
    ram      attribute meiInt8u default = 0;

    handle command Test;
    handle command TestSpecificResponse;
    handle command TestNotHandled;
    handle command TestAddArgumentsResponse;
    handle command TestSpecific;
    handle command TestAddArguments;
    handle command TestListInt8UReverseResponse;
    handle command TestEnumsResponse;
    handle command TestNullableOptionalResponse;
    handle command TestStructArgumentRequest;
    handle command TestNestedStructArgumentRequest;
    handle command TestListStructArgumentRequest;
    handle command SimpleStructResponse;
    handle command TestListInt8UArgumentRequest;
    handle command TestEmitTestEventResponse;
    handle command TestNestedStructListArgumentRequest;
    handle command TestEmitTestFabricScopedEventResponse;
    handle command TestListNestedStructListArgumentRequest;
    handle command TestListInt8UReverseRequest;
    handle command StringEchoResponse;
    handle command TestEnumsRequest;
    handle command GlobalEchoResponse;
    handle command TestNullableOptionalRequest;
    handle command SimpleStructEchoRequest;
    handle command TimedInvokeRequest;
    handle command TestSimpleOptionalArgumentRequest;
    handle command TestEmitTestEventRequest;
    handle command TestEmitTestFabricScopedEventRequest;
    handle command TestBatchHelperRequest;
    handle command TestSecondBatchHelperRequest;
    handle command StringEchoRequest;
    handle command GlobalEchoRequest;
    handle command TestDifferentVendorMeiRequest;
    handle command TestDifferentVendorMeiResponse;
  }
}
endpoint 2 {
  device type ma_powersource = 17, version 1;
  device type ma_onofflight = 256, version 1;


  server cluster Identify {
    ram      attribute identifyTime default = 0x0000;
    ram      attribute identifyType default = 0x00;
    callback attribute generatedCommandList;
    callback attribute acceptedCommandList;
    callback attribute attributeList;
    ram      attribute featureMap default = 0;
    ram      attribute clusterRevision default = 4;

    handle command Identify;
    handle command TriggerEffect;
  }

  server cluster Groups {
    ram      attribute nameSupport;
    callback attribute generatedCommandList;
    callback attribute acceptedCommandList;
    callback attribute attributeList;
    ram      attribute featureMap default = 0;
    ram      attribute clusterRevision default = 4;

    handle command AddGroup;
    handle command AddGroupResponse;
    handle command ViewGroup;
    handle command ViewGroupResponse;
    handle command GetGroupMembership;
    handle command GetGroupMembershipResponse;
    handle command RemoveGroup;
    handle command RemoveGroupResponse;
    handle command RemoveAllGroups;
    handle command AddGroupIfIdentifying;
  }

  server cluster OnOff {
    ram      attribute onOff default = 0x00;
    ram      attribute globalSceneControl default = 1;
    ram      attribute onTime default = 0;
    ram      attribute offWaitTime default = 0;
    ram      attribute startUpOnOff;
    callback attribute generatedCommandList;
    callback attribute acceptedCommandList;
    callback attribute attributeList;
    ram      attribute featureMap default = 0x0001;
    ram      attribute clusterRevision default = 6;

    handle command Off;
    handle command On;
    handle command Toggle;
    handle command OffWithEffect;
    handle command OnWithRecallGlobalScene;
    handle command OnWithTimedOff;
  }

  server cluster Descriptor {
    callback attribute deviceTypeList;
    callback attribute serverList;
    callback attribute clientList;
    callback attribute partsList;
    callback attribute tagList;
    callback attribute generatedCommandList;
    callback attribute acceptedCommandList;
    callback attribute attributeList;
    callback attribute featureMap;
    callback attribute clusterRevision;
  }

  server cluster PowerSource {
    ram      attribute status default = 0;
    ram      attribute order default = 1;
    ram      attribute description default = "B3";
    ram      attribute batChargeLevel default = 0;
    ram      attribute batReplacementNeeded;
    ram      attribute batReplaceability;
    callback attribute endpointList;
    callback attribute generatedCommandList;
    callback attribute acceptedCommandList;
    callback attribute attributeList;
    ram      attribute featureMap default = 2;
    ram      attribute clusterRevision default = 2;
  }

  server cluster ScenesManagement {
    ram      attribute sceneTableSize default = 16;
    callback attribute fabricSceneInfo;
    callback attribute generatedCommandList;
    callback attribute acceptedCommandList;
    callback attribute attributeList;
    ram      attribute featureMap default = 1;
    ram      attribute clusterRevision default = 1;

    handle command AddScene;
    handle command AddSceneResponse;
    handle command ViewScene;
    handle command ViewSceneResponse;
    handle command RemoveScene;
    handle command RemoveSceneResponse;
    handle command RemoveAllScenes;
    handle command RemoveAllScenesResponse;
    handle command StoreScene;
    handle command StoreSceneResponse;
    handle command RecallScene;
    handle command GetSceneMembership;
    handle command GetSceneMembershipResponse;
    handle command CopyScene;
    handle command CopySceneResponse;
  }

  server cluster OccupancySensing {
    ram      attribute occupancy;
    ram      attribute occupancySensorType;
    ram      attribute occupancySensorTypeBitmap default = 1;
    callback attribute holdTime;
    callback attribute holdTimeLimits;
    callback attribute PIROccupiedToUnoccupiedDelay;
    callback attribute featureMap;
    ram      attribute clusterRevision default = 5;
  }
}
endpoint 3 {
  device type ma_genericswitch = 15, version 3;


  server cluster Identify {
    ram      attribute identifyTime default = 0x0000;
    ram      attribute identifyType default = 0x00;
    callback attribute generatedCommandList;
    callback attribute acceptedCommandList;
    callback attribute attributeList;
    ram      attribute featureMap default = 0;
    ram      attribute clusterRevision default = 4;

    handle command Identify;
    handle command TriggerEffect;
  }

  server cluster Descriptor {
    callback attribute deviceTypeList;
    callback attribute serverList;
    callback attribute clientList;
    callback attribute partsList;
    callback attribute tagList;
    callback attribute generatedCommandList;
    callback attribute acceptedCommandList;
    callback attribute attributeList;
    callback attribute featureMap;
    callback attribute clusterRevision;
  }

  server cluster Switch {
    emits event InitialPress;
    emits event LongPress;
    emits event LongRelease;
    emits event MultiPressComplete;
    ram      attribute numberOfPositions default = 2;
    ram      attribute currentPosition default = 0;
    ram      attribute multiPressMax default = 3;
    ram      attribute featureMap default = 58;
    ram      attribute clusterRevision default = 2;
  }
}
endpoint 4 {
  device type ma_genericswitch = 15, version 3;


  server cluster Identify {
    ram      attribute identifyTime default = 0x0000;
    ram      attribute identifyType default = 0x00;
    callback attribute generatedCommandList;
    callback attribute acceptedCommandList;
    callback attribute attributeList;
    ram      attribute featureMap default = 0;
    ram      attribute clusterRevision default = 4;
  }

  server cluster Descriptor {
    callback attribute deviceTypeList;
    callback attribute serverList;
    callback attribute clientList;
    callback attribute partsList;
    callback attribute tagList;
    callback attribute generatedCommandList;
    callback attribute acceptedCommandList;
    callback attribute attributeList;
    callback attribute featureMap;
    callback attribute clusterRevision;
  }

  server cluster Switch {
    ram      attribute numberOfPositions default = 2;
    ram      attribute currentPosition default = 0;
    ram      attribute multiPressMax default = 3;
    ram      attribute featureMap default = 30;
    ram      attribute clusterRevision default = 2;
  }
}
endpoint 65534 {
  device type ma_secondary_network_interface = 25, version 1;


  server cluster Descriptor {
    callback attribute deviceTypeList;
    callback attribute serverList;
    callback attribute clientList;
    callback attribute partsList;
    callback attribute generatedCommandList;
    callback attribute acceptedCommandList;
    callback attribute attributeList;
    callback attribute featureMap;
    callback attribute clusterRevision;
  }

  server cluster NetworkCommissioning {
    callback attribute maxNetworks;
    callback attribute networks;
    callback attribute scanMaxTimeSeconds;
    callback attribute connectMaxTimeSeconds;
    callback attribute interfaceEnabled;
    callback attribute lastNetworkingStatus;
    callback attribute lastNetworkID;
    callback attribute lastConnectErrorValue;
    callback attribute generatedCommandList;
    callback attribute acceptedCommandList;
    callback attribute attributeList;
    callback attribute featureMap default = 0;
    callback attribute clusterRevision default = 1;

    handle command ScanNetworks;
    handle command ScanNetworksResponse;
    handle command AddOrUpdateWiFiNetwork;
    handle command AddOrUpdateThreadNetwork;
    handle command RemoveNetwork;
    handle command NetworkConfigResponse;
    handle command ConnectNetwork;
    handle command ConnectNetworkResponse;
    handle command ReorderNetwork;
  }
}

<|MERGE_RESOLUTION|>--- conflicted
+++ resolved
@@ -7013,30 +7013,6 @@
   command Sleep(): DefaultSuccess = 0;
 }
 
-<<<<<<< HEAD
-/** This cluster provides an interface into controls associated with the operation of a device that provides pan, tilt, and zoom functions, either mechanically, or against a digital image. */
-cluster CameraAvSettingsUserLevelManagement = 1362 {
-  revision 1;
-
-  bitmap Feature : bitmap32 {
-    kDigitalPTZ = 0x1;
-    kMechanicalPan = 0x2;
-    kMechanicalTilt = 0x4;
-    kMechanicalZoom = 0x8;
-    kMechanicalPresets = 0x10;
-  }
-
-  struct MPTZStruct {
-    optional int16s pan = 0;
-    optional int16s tilt = 1;
-    optional int8u zoom = 2;
-  }
-
-  struct MPTZPresetStruct {
-    int8u presetID = 0;
-    char_string<32> name = 1;
-    MPTZStruct settings = 2;
-=======
 /** The Camera AV Stream Management cluster is used to allow clients to manage, control, and configure various audio, video, and snapshot streams on a camera. */
 provisional cluster CameraAvStreamManagement = 1361 {
   revision 1;
@@ -7157,7 +7133,6 @@
     int16u sensorHeight = 1;
     int16u maxFPS = 2;
     optional int16u maxHDRFPS = 3;
->>>>>>> 4616f83b
   }
 
   struct ViewportStruct {
@@ -7167,17 +7142,6 @@
     int16u y2 = 3;
   }
 
-<<<<<<< HEAD
-  readonly attribute optional MPTZStruct MPTZPosition = 0;
-  readonly attribute optional int8u maxPresets = 1;
-  readonly attribute optional MPTZPresetStruct MPTZPresets[] = 2;
-  readonly attribute optional int16u DPTZRelativeMove[] = 3;
-  readonly attribute optional int8u zoomMax = 4;
-  readonly attribute optional int16s tiltMin = 5;
-  readonly attribute optional int16s tiltMax = 6;
-  readonly attribute optional int16s panMin = 7;
-  readonly attribute optional int16s panMax = 8;
-=======
   readonly attribute optional int8u maxConcurrentVideoEncoders = 0;
   readonly attribute optional int32u maxEncodedPixelRate = 1;
   readonly attribute optional VideoSensorParamsStruct videoSensorParams = 2;
@@ -7219,7 +7183,6 @@
   attribute access(read: manage, write: manage) optional boolean localSnapshotRecordingEnabled = 38;
   attribute access(read: manage, write: manage) optional boolean statusLightEnabled = 39;
   attribute access(read: manage, write: manage) optional ThreeLevelAutoEnum statusLightBrightness = 40;
->>>>>>> 4616f83b
   readonly attribute command_id generatedCommandList[] = 65528;
   readonly attribute command_id acceptedCommandList[] = 65529;
   readonly attribute event_id eventList[] = 65530;
@@ -7227,59 +7190,6 @@
   readonly attribute bitmap32 featureMap = 65532;
   readonly attribute int16u clusterRevision = 65533;
 
-<<<<<<< HEAD
-  request struct MPTZSetPositionRequest {
-    optional int16s pan = 0;
-    optional int16s tilt = 1;
-    optional int8u zoom = 2;
-  }
-
-  request struct MPTZRelativeMoveRequest {
-    optional int16s panDelta = 0;
-    optional int16s tiltDelta = 1;
-    optional int8s zoomDelta = 2;
-  }
-
-  request struct MPTZMoveToPresetRequest {
-    int8u presetID = 0;
-  }
-
-  request struct MPTZSavePresetRequest {
-    optional int8u presetID = 0;
-    char_string<32> name = 1;
-  }
-
-  request struct MPTZRemovePresetRequest {
-    int8u presetID = 0;
-  }
-
-  request struct DPTZSetViewportRequest {
-    int16u videoStreamID = 0;
-    ViewportStruct viewport = 1;
-  }
-
-  request struct DPTZRelativeMoveRequest {
-    int16u videoStreamID = 0;
-    optional int16s deltaX = 1;
-    optional int16s deltaY = 2;
-    optional int8s zoomDelta = 3;
-  }
-
-  /** This command SHALL set the values for the pan, tilt, and zoom in the mechanical PTZ. */
-  command MPTZSetPosition(MPTZSetPositionRequest): DefaultSuccess = 0;
-  /** This command SHALL move the device by the delta values relative to the currently defined position. */
-  command MPTZRelativeMove(MPTZRelativeMoveRequest): DefaultSuccess = 1;
-  /** This command SHALL move the camera to the positions specified by the Preset passed. */
-  command MPTZMoveToPreset(MPTZMoveToPresetRequest): DefaultSuccess = 2;
-  /** This command allows creating a new preset or updating the values of an existing one. */
-  command MPTZSavePreset(MPTZSavePresetRequest): DefaultSuccess = 3;
-  /** This command SHALL remove a preset entry from the PresetMptzTable. */
-  command MPTZRemovePreset(MPTZRemovePresetRequest): DefaultSuccess = 4;
-  /** This command allows for setting the digital viewport for a specific Video Stream. */
-  command DPTZSetViewport(DPTZSetViewportRequest): DefaultSuccess = 5;
-  /** This command SHALL change the viewports location by the amount specified in a relative fashion. */
-  command DPTZRelativeMove(DPTZRelativeMoveRequest): DefaultSuccess = 6;
-=======
   request struct AudioStreamAllocateRequest {
     StreamUsageEnum streamUsage = 0;
     AudioCodecEnum audioCodec = 1;
@@ -7408,7 +7318,6 @@
   readonly attribute int16u clusterRevision = 65533;
 
   command PlayChimeSound(): DefaultSuccess = 0;
->>>>>>> 4616f83b
 }
 
 /** The Test Cluster is meant to validate the generated code */
@@ -9690,28 +9599,6 @@
     handle command Sleep;
   }
 
-<<<<<<< HEAD
-  server cluster CameraAvSettingsUserLevelManagement {
-    ram      attribute maxPresets default = 5;
-    ram      attribute zoomMax default = 100;
-    ram      attribute tiltMin default = -90;
-    ram      attribute tiltMax default = 90;
-    ram      attribute panMin default = -180;
-    ram      attribute panMax default = 180;
-    callback attribute generatedCommandList;
-    callback attribute acceptedCommandList;
-    callback attribute attributeList;
-    ram      attribute featureMap default = 30;
-    ram      attribute clusterRevision default = 1;
-
-    handle command MPTZSetPosition;
-    handle command MPTZRelativeMove;
-    handle command MPTZMoveToPreset;
-    handle command MPTZSavePreset;
-    handle command MPTZRemovePreset;
-    handle command DPTZSetViewport;
-    handle command DPTZRelativeMove;
-=======
   server cluster CameraAvStreamManagement {
     callback attribute maxContentBufferSize;
     callback attribute supportedSnapshotParams;
@@ -9745,7 +9632,6 @@
     ram      attribute clusterRevision default = 1;
 
     handle command PlayChimeSound;
->>>>>>> 4616f83b
   }
 
   server cluster UnitTesting {
@@ -10120,5 +10006,4 @@
     handle command ConnectNetworkResponse;
     handle command ReorderNetwork;
   }
-}
-
+}