// This IDL was generated automatically by ZAP.
// It is for view/code review purposes only.

/** Attributes and commands for putting a device into Identification mode (e.g. flashing a light). */
server cluster Identify = 3 {
  enum EffectIdentifierEnum : enum8 {
    kBlink = 0;
    kBreathe = 1;
    kOkay = 2;
    kChannelChange = 11;
    kFinishEffect = 254;
    kStopEffect = 255;
  }

  enum EffectVariantEnum : enum8 {
    kDefault = 0;
  }

  enum IdentifyTypeEnum : enum8 {
    kNone = 0;
    kLightOutput = 1;
    kVisibleIndicator = 2;
    kAudibleBeep = 3;
    kDisplay = 4;
    kActuator = 5;
  }

  attribute int16u identifyTime = 0;
  readonly attribute IdentifyTypeEnum identifyType = 1;
  readonly attribute command_id generatedCommandList[] = 65528;
  readonly attribute command_id acceptedCommandList[] = 65529;
  readonly attribute event_id eventList[] = 65530;
  readonly attribute attrib_id attributeList[] = 65531;
  readonly attribute bitmap32 featureMap = 65532;
  readonly attribute int16u clusterRevision = 65533;

  request struct IdentifyRequest {
    int16u identifyTime = 0;
  }

  request struct TriggerEffectRequest {
    EffectIdentifierEnum effectIdentifier = 0;
    EffectVariantEnum effectVariant = 1;
  }

  command access(invoke: manage) Identify(IdentifyRequest): DefaultSuccess = 0;
  command access(invoke: manage) TriggerEffect(TriggerEffectRequest): DefaultSuccess = 64;
}

/** Attributes and commands for group configuration and manipulation. */
server cluster Groups = 4 {
  bitmap Feature : bitmap32 {
    kGroupNames = 0x1;
  }

  bitmap NameSupportBitmap : bitmap8 {
    kGroupNames = 0x80;
  }

  readonly attribute NameSupportBitmap nameSupport = 0;
  readonly attribute command_id generatedCommandList[] = 65528;
  readonly attribute command_id acceptedCommandList[] = 65529;
  readonly attribute event_id eventList[] = 65530;
  readonly attribute attrib_id attributeList[] = 65531;
  readonly attribute bitmap32 featureMap = 65532;
  readonly attribute int16u clusterRevision = 65533;

  request struct AddGroupRequest {
    group_id groupID = 0;
    char_string groupName = 1;
  }

  request struct ViewGroupRequest {
    group_id groupID = 0;
  }

  request struct GetGroupMembershipRequest {
    group_id groupList[] = 0;
  }

  request struct RemoveGroupRequest {
    group_id groupID = 0;
  }

  request struct AddGroupIfIdentifyingRequest {
    group_id groupID = 0;
    char_string groupName = 1;
  }

  response struct AddGroupResponse = 0 {
    enum8 status = 0;
    group_id groupID = 1;
  }

  response struct ViewGroupResponse = 1 {
    enum8 status = 0;
    group_id groupID = 1;
    char_string groupName = 2;
  }

  response struct GetGroupMembershipResponse = 2 {
    nullable int8u capacity = 0;
    group_id groupList[] = 1;
  }

  response struct RemoveGroupResponse = 3 {
    enum8 status = 0;
    group_id groupID = 1;
  }

  fabric command access(invoke: manage) AddGroup(AddGroupRequest): AddGroupResponse = 0;
  fabric command ViewGroup(ViewGroupRequest): ViewGroupResponse = 1;
  fabric command GetGroupMembership(GetGroupMembershipRequest): GetGroupMembershipResponse = 2;
  fabric command access(invoke: manage) RemoveGroup(RemoveGroupRequest): RemoveGroupResponse = 3;
  fabric command access(invoke: manage) RemoveAllGroups(): DefaultSuccess = 4;
  fabric command access(invoke: manage) AddGroupIfIdentifying(AddGroupIfIdentifyingRequest): DefaultSuccess = 5;
}

/** Attributes and commands for scene configuration and manipulation. */
provisional server cluster Scenes = 5 {
  bitmap Feature : bitmap32 {
    kSceneNames = 0x1;
    kExplicit = 0x2;
    kTableSize = 0x4;
    kFabricScenes = 0x8;
  }

  bitmap ScenesCopyMode : bitmap8 {
    kCopyAllScenes = 0x1;
  }

  struct AttributeValuePair {
    attrib_id attributeID = 0;
    int32u attributeValue = 1;
  }

  struct ExtensionFieldSet {
    cluster_id clusterID = 0;
    AttributeValuePair attributeValueList[] = 1;
  }

  readonly attribute int8u sceneCount = 0;
  readonly attribute int8u currentScene = 1;
  readonly attribute group_id currentGroup = 2;
  readonly attribute boolean sceneValid = 3;
  readonly attribute bitmap8 nameSupport = 4;
  readonly attribute nullable node_id lastConfiguredBy = 5;
  readonly attribute int16u sceneTableSize = 6;
  readonly attribute int8u remainingCapacity = 7;
  readonly attribute command_id generatedCommandList[] = 65528;
  readonly attribute command_id acceptedCommandList[] = 65529;
  readonly attribute event_id eventList[] = 65530;
  readonly attribute attrib_id attributeList[] = 65531;
  readonly attribute bitmap32 featureMap = 65532;
  readonly attribute int16u clusterRevision = 65533;

  request struct AddSceneRequest {
    group_id groupID = 0;
    int8u sceneID = 1;
    int16u transitionTime = 2;
    char_string sceneName = 3;
    ExtensionFieldSet extensionFieldSets[] = 4;
  }

  request struct ViewSceneRequest {
    group_id groupID = 0;
    int8u sceneID = 1;
  }

  request struct RemoveSceneRequest {
    group_id groupID = 0;
    int8u sceneID = 1;
  }

  request struct RemoveAllScenesRequest {
    group_id groupID = 0;
  }

  request struct StoreSceneRequest {
    group_id groupID = 0;
    int8u sceneID = 1;
  }

  request struct RecallSceneRequest {
    group_id groupID = 0;
    int8u sceneID = 1;
    optional nullable int16u transitionTime = 2;
  }

  request struct GetSceneMembershipRequest {
    group_id groupID = 0;
  }

  request struct EnhancedAddSceneRequest {
    group_id groupID = 0;
    int8u sceneID = 1;
    int16u transitionTime = 2;
    char_string sceneName = 3;
    ExtensionFieldSet extensionFieldSets[] = 4;
  }

  request struct EnhancedViewSceneRequest {
    group_id groupID = 0;
    int8u sceneID = 1;
  }

  request struct CopySceneRequest {
    ScenesCopyMode mode = 0;
    group_id groupIdentifierFrom = 1;
    int8u sceneIdentifierFrom = 2;
    group_id groupIdentifierTo = 3;
    int8u sceneIdentifierTo = 4;
  }

  response struct AddSceneResponse = 0 {
    status status = 0;
    group_id groupID = 1;
    int8u sceneID = 2;
  }

  response struct ViewSceneResponse = 1 {
    status status = 0;
    group_id groupID = 1;
    int8u sceneID = 2;
    optional int16u transitionTime = 3;
    optional char_string sceneName = 4;
    optional ExtensionFieldSet extensionFieldSets[] = 5;
  }

  response struct RemoveSceneResponse = 2 {
    status status = 0;
    group_id groupID = 1;
    int8u sceneID = 2;
  }

  response struct RemoveAllScenesResponse = 3 {
    status status = 0;
    group_id groupID = 1;
  }

  response struct StoreSceneResponse = 4 {
    status status = 0;
    group_id groupID = 1;
    int8u sceneID = 2;
  }

  response struct GetSceneMembershipResponse = 6 {
    status status = 0;
    nullable int8u capacity = 1;
    group_id groupID = 2;
    optional int8u sceneList[] = 3;
  }

  response struct EnhancedAddSceneResponse = 64 {
    status status = 0;
    group_id groupID = 1;
    int8u sceneID = 2;
  }

  response struct EnhancedViewSceneResponse = 65 {
    status status = 0;
    group_id groupID = 1;
    int8u sceneID = 2;
    optional int16u transitionTime = 3;
    optional char_string sceneName = 4;
    optional ExtensionFieldSet extensionFieldSets[] = 5;
  }

  response struct CopySceneResponse = 66 {
    status status = 0;
    group_id groupIdentifierFrom = 1;
    int8u sceneIdentifierFrom = 2;
  }

  fabric command access(invoke: manage) AddScene(AddSceneRequest): AddSceneResponse = 0;
  fabric command ViewScene(ViewSceneRequest): ViewSceneResponse = 1;
  fabric command access(invoke: manage) RemoveScene(RemoveSceneRequest): RemoveSceneResponse = 2;
  fabric command access(invoke: manage) RemoveAllScenes(RemoveAllScenesRequest): RemoveAllScenesResponse = 3;
  fabric command access(invoke: manage) StoreScene(StoreSceneRequest): StoreSceneResponse = 4;
  fabric command RecallScene(RecallSceneRequest): DefaultSuccess = 5;
  fabric command GetSceneMembership(GetSceneMembershipRequest): GetSceneMembershipResponse = 6;
  fabric command EnhancedAddScene(EnhancedAddSceneRequest): EnhancedAddSceneResponse = 64;
  fabric command EnhancedViewScene(EnhancedViewSceneRequest): EnhancedViewSceneResponse = 65;
  fabric command CopyScene(CopySceneRequest): CopySceneResponse = 66;
}

/** Attributes and commands for switching devices between 'On' and 'Off' states. */
client cluster OnOff = 6 {
  enum DelayedAllOffEffectVariantEnum : enum8 {
    kDelayedOffFastFade = 0;
    kNoFade = 1;
    kDelayedOffSlowFade = 2;
  }

  enum DyingLightEffectVariantEnum : enum8 {
    kDyingLightFadeOff = 0;
  }

  enum EffectIdentifierEnum : enum8 {
    kDelayedAllOff = 0;
    kDyingLight = 1;
  }

  enum StartUpOnOffEnum : enum8 {
    kOff = 0;
    kOn = 1;
    kToggle = 2;
  }

  bitmap Feature : bitmap32 {
    kLighting = 0x1;
    kDeadFrontBehavior = 0x2;
  }

  bitmap OnOffControlBitmap : bitmap8 {
    kAcceptOnlyWhenOn = 0x1;
  }

  readonly attribute boolean onOff = 0;
  readonly attribute optional boolean globalSceneControl = 16384;
  attribute optional int16u onTime = 16385;
  attribute optional int16u offWaitTime = 16386;
  attribute access(write: manage) optional nullable StartUpOnOffEnum startUpOnOff = 16387;
  readonly attribute command_id generatedCommandList[] = 65528;
  readonly attribute command_id acceptedCommandList[] = 65529;
  readonly attribute event_id eventList[] = 65530;
  readonly attribute attrib_id attributeList[] = 65531;
  readonly attribute bitmap32 featureMap = 65532;
  readonly attribute int16u clusterRevision = 65533;

  request struct OffWithEffectRequest {
    EffectIdentifierEnum effectIdentifier = 0;
    int8u effectVariant = 1;
  }

  request struct OnWithTimedOffRequest {
    OnOffControlBitmap onOffControl = 0;
    int16u onTime = 1;
    int16u offWaitTime = 2;
  }

  /** On receipt of this command, a device SHALL enter its ‘Off’ state. This state is device dependent, but it is recommended that it is used for power off or similar functions. On receipt of the Off command, the OnTime attribute SHALL be set to 0. */
  command Off(): DefaultSuccess = 0;
  /** On receipt of this command, a device SHALL enter its ‘On’ state. This state is device dependent, but it is recommended that it is used for power on or similar functions. On receipt of the On command, if the value of the OnTime attribute is equal to 0, the device SHALL set the OffWaitTime attribute to 0. */
  command On(): DefaultSuccess = 1;
  /** On receipt of this command, if a device is in its ‘Off’ state it SHALL enter its ‘On’ state. Otherwise, if it is in its ‘On’ state it SHALL enter its ‘Off’ state. On receipt of the Toggle command, if the value of the OnOff attribute is equal to FALSE and if the value of the OnTime attribute is equal to 0, the device SHALL set the OffWaitTime attribute to 0. If the value of the OnOff attribute is equal to TRUE, the OnTime attribute SHALL be set to 0. */
  command Toggle(): DefaultSuccess = 2;
  /** The OffWithEffect command allows devices to be turned off using enhanced ways of fading. */
  command OffWithEffect(OffWithEffectRequest): DefaultSuccess = 64;
  /** The OnWithRecallGlobalScene command allows the recall of the settings when the device was turned off. */
  command OnWithRecallGlobalScene(): DefaultSuccess = 65;
  /** The OnWithTimedOff command allows devices to be turned on for a specific duration with a guarded off duration so that SHOULD the device be subsequently switched off, further OnWithTimedOff commands, received during this time, are prevented from turning the devices back on. */
  command OnWithTimedOff(OnWithTimedOffRequest): DefaultSuccess = 66;
}

/** Attributes and commands for switching devices between 'On' and 'Off' states. */
server cluster OnOff = 6 {
  enum DelayedAllOffEffectVariantEnum : enum8 {
    kDelayedOffFastFade = 0;
    kNoFade = 1;
    kDelayedOffSlowFade = 2;
  }

  enum DyingLightEffectVariantEnum : enum8 {
    kDyingLightFadeOff = 0;
  }

  enum EffectIdentifierEnum : enum8 {
    kDelayedAllOff = 0;
    kDyingLight = 1;
  }

  enum StartUpOnOffEnum : enum8 {
    kOff = 0;
    kOn = 1;
    kToggle = 2;
  }

  bitmap Feature : bitmap32 {
    kLighting = 0x1;
    kDeadFrontBehavior = 0x2;
  }

  bitmap OnOffControlBitmap : bitmap8 {
    kAcceptOnlyWhenOn = 0x1;
  }

  readonly attribute boolean onOff = 0;
  readonly attribute boolean globalSceneControl = 16384;
  attribute int16u onTime = 16385;
  attribute int16u offWaitTime = 16386;
  attribute access(write: manage) nullable StartUpOnOffEnum startUpOnOff = 16387;
  readonly attribute command_id generatedCommandList[] = 65528;
  readonly attribute command_id acceptedCommandList[] = 65529;
  readonly attribute event_id eventList[] = 65530;
  readonly attribute attrib_id attributeList[] = 65531;
  readonly attribute bitmap32 featureMap = 65532;
  readonly attribute int16u clusterRevision = 65533;

  request struct OffWithEffectRequest {
    EffectIdentifierEnum effectIdentifier = 0;
    int8u effectVariant = 1;
  }

  request struct OnWithTimedOffRequest {
    OnOffControlBitmap onOffControl = 0;
    int16u onTime = 1;
    int16u offWaitTime = 2;
  }

  command Off(): DefaultSuccess = 0;
  command On(): DefaultSuccess = 1;
  command Toggle(): DefaultSuccess = 2;
  command OffWithEffect(OffWithEffectRequest): DefaultSuccess = 64;
  command OnWithRecallGlobalScene(): DefaultSuccess = 65;
  command OnWithTimedOff(OnWithTimedOffRequest): DefaultSuccess = 66;
}

/** Attributes and commands for configuring On/Off switching devices. */
server cluster OnOffSwitchConfiguration = 7 {
  readonly attribute enum8 switchType = 0;
  attribute enum8 switchActions = 16;
  readonly attribute command_id generatedCommandList[] = 65528;
  readonly attribute command_id acceptedCommandList[] = 65529;
  readonly attribute event_id eventList[] = 65530;
  readonly attribute attrib_id attributeList[] = 65531;
  readonly attribute bitmap32 featureMap = 65532;
  readonly attribute int16u clusterRevision = 65533;
}

/** Attributes and commands for controlling devices that can be set to a level between fully 'On' and fully 'Off.' */
server cluster LevelControl = 8 {
  enum MoveMode : enum8 {
    kUp = 0;
    kDown = 1;
  }

  enum StepMode : enum8 {
    kUp = 0;
    kDown = 1;
  }

  bitmap Feature : bitmap32 {
    kOnOff = 0x1;
    kLighting = 0x2;
    kFrequency = 0x4;
  }

  bitmap LevelControlOptions : bitmap8 {
    kExecuteIfOff = 0x1;
    kCoupleColorTempToLevel = 0x2;
  }

  readonly attribute nullable int8u currentLevel = 0;
  readonly attribute int16u remainingTime = 1;
  readonly attribute int8u minLevel = 2;
  readonly attribute int8u maxLevel = 3;
  readonly attribute int16u currentFrequency = 4;
  readonly attribute int16u minFrequency = 5;
  readonly attribute int16u maxFrequency = 6;
  attribute LevelControlOptions options = 15;
  attribute int16u onOffTransitionTime = 16;
  attribute nullable int8u onLevel = 17;
  attribute nullable int16u onTransitionTime = 18;
  attribute nullable int16u offTransitionTime = 19;
  attribute nullable int8u defaultMoveRate = 20;
  attribute access(write: manage) nullable int8u startUpCurrentLevel = 16384;
  readonly attribute command_id generatedCommandList[] = 65528;
  readonly attribute command_id acceptedCommandList[] = 65529;
  readonly attribute event_id eventList[] = 65530;
  readonly attribute attrib_id attributeList[] = 65531;
  readonly attribute bitmap32 featureMap = 65532;
  readonly attribute int16u clusterRevision = 65533;

  request struct MoveToLevelRequest {
    int8u level = 0;
    nullable int16u transitionTime = 1;
    LevelControlOptions optionsMask = 2;
    LevelControlOptions optionsOverride = 3;
  }

  request struct MoveRequest {
    MoveMode moveMode = 0;
    nullable int8u rate = 1;
    LevelControlOptions optionsMask = 2;
    LevelControlOptions optionsOverride = 3;
  }

  request struct StepRequest {
    StepMode stepMode = 0;
    int8u stepSize = 1;
    nullable int16u transitionTime = 2;
    LevelControlOptions optionsMask = 3;
    LevelControlOptions optionsOverride = 4;
  }

  request struct StopRequest {
    LevelControlOptions optionsMask = 0;
    LevelControlOptions optionsOverride = 1;
  }

  request struct MoveToLevelWithOnOffRequest {
    int8u level = 0;
    nullable int16u transitionTime = 1;
    LevelControlOptions optionsMask = 2;
    LevelControlOptions optionsOverride = 3;
  }

  request struct MoveWithOnOffRequest {
    MoveMode moveMode = 0;
    nullable int8u rate = 1;
    LevelControlOptions optionsMask = 2;
    LevelControlOptions optionsOverride = 3;
  }

  request struct StepWithOnOffRequest {
    StepMode stepMode = 0;
    int8u stepSize = 1;
    nullable int16u transitionTime = 2;
    LevelControlOptions optionsMask = 3;
    LevelControlOptions optionsOverride = 4;
  }

  request struct StopWithOnOffRequest {
    LevelControlOptions optionsMask = 0;
    LevelControlOptions optionsOverride = 1;
  }

  command MoveToLevel(MoveToLevelRequest): DefaultSuccess = 0;
  command Move(MoveRequest): DefaultSuccess = 1;
  command Step(StepRequest): DefaultSuccess = 2;
  command Stop(StopRequest): DefaultSuccess = 3;
  command MoveToLevelWithOnOff(MoveToLevelWithOnOffRequest): DefaultSuccess = 4;
  command MoveWithOnOff(MoveWithOnOffRequest): DefaultSuccess = 5;
  command StepWithOnOff(StepWithOnOffRequest): DefaultSuccess = 6;
  command StopWithOnOff(StopWithOnOffRequest): DefaultSuccess = 7;
}

/** An interface for reading the value of a binary measurement and accessing various characteristics of that measurement. */
server cluster BinaryInputBasic = 15 {
  attribute boolean outOfService = 81;
  attribute boolean presentValue = 85;
  readonly attribute bitmap8 statusFlags = 111;
  readonly attribute command_id generatedCommandList[] = 65528;
  readonly attribute command_id acceptedCommandList[] = 65529;
  readonly attribute event_id eventList[] = 65530;
  readonly attribute attrib_id attributeList[] = 65531;
  readonly attribute bitmap32 featureMap = 65532;
  readonly attribute int16u clusterRevision = 65533;
}

/** The Descriptor Cluster is meant to replace the support from the Zigbee Device Object (ZDO) for describing a node, its endpoints and clusters. */
server cluster Descriptor = 29 {
  bitmap Feature : bitmap32 {
    kTagList = 0x1;
  }

  struct DeviceTypeStruct {
    devtype_id deviceType = 0;
    int16u revision = 1;
  }

  struct SemanticTagStruct {
    nullable vendor_id mfgCode = 0;
    enum8 namespaceID = 1;
    enum8 tag = 2;
    optional nullable char_string label = 3;
  }

  readonly attribute DeviceTypeStruct deviceTypeList[] = 0;
  readonly attribute cluster_id serverList[] = 1;
  readonly attribute cluster_id clientList[] = 2;
  readonly attribute endpoint_no partsList[] = 3;
  readonly attribute SemanticTagStruct tagList[] = 4;
  readonly attribute command_id generatedCommandList[] = 65528;
  readonly attribute command_id acceptedCommandList[] = 65529;
  readonly attribute event_id eventList[] = 65530;
  readonly attribute attrib_id attributeList[] = 65531;
  readonly attribute bitmap32 featureMap = 65532;
  readonly attribute int16u clusterRevision = 65533;
}

/** The Binding Cluster is meant to replace the support from the Zigbee Device Object (ZDO) for supporting the binding table. */
server cluster Binding = 30 {
  fabric_scoped struct TargetStruct {
    optional node_id node = 1;
    optional group_id group = 2;
    optional endpoint_no endpoint = 3;
    optional cluster_id cluster = 4;
    fabric_idx fabricIndex = 254;
  }

  attribute TargetStruct binding[] = 0;
  readonly attribute command_id generatedCommandList[] = 65528;
  readonly attribute command_id acceptedCommandList[] = 65529;
  readonly attribute event_id eventList[] = 65530;
  readonly attribute attrib_id attributeList[] = 65531;
  readonly attribute bitmap32 featureMap = 65532;
  readonly attribute int16u clusterRevision = 65533;
}

/** The Access Control Cluster exposes a data model view of a
      Node's Access Control List (ACL), which codifies the rules used to manage
      and enforce Access Control for the Node's endpoints and their associated
      cluster instances. */
server cluster AccessControl = 31 {
  enum AccessControlEntryAuthModeEnum : enum8 {
    kPASE = 1;
    kCASE = 2;
    kGroup = 3;
  }

  enum AccessControlEntryPrivilegeEnum : enum8 {
    kView = 1;
    kProxyView = 2;
    kOperate = 3;
    kManage = 4;
    kAdminister = 5;
  }

  enum ChangeTypeEnum : enum8 {
    kChanged = 0;
    kAdded = 1;
    kRemoved = 2;
  }

  struct AccessControlTargetStruct {
    nullable cluster_id cluster = 0;
    nullable endpoint_no endpoint = 1;
    nullable devtype_id deviceType = 2;
  }

  fabric_scoped struct AccessControlEntryStruct {
    fabric_sensitive AccessControlEntryPrivilegeEnum privilege = 1;
    fabric_sensitive AccessControlEntryAuthModeEnum authMode = 2;
    nullable fabric_sensitive int64u subjects[] = 3;
    nullable fabric_sensitive AccessControlTargetStruct targets[] = 4;
    fabric_idx fabricIndex = 254;
  }

  fabric_scoped struct AccessControlExtensionStruct {
    fabric_sensitive octet_string<128> data = 1;
    fabric_idx fabricIndex = 254;
  }

  fabric_sensitive info event access(read: administer) AccessControlEntryChanged = 0 {
    nullable node_id adminNodeID = 1;
    nullable int16u adminPasscodeID = 2;
    ChangeTypeEnum changeType = 3;
    nullable AccessControlEntryStruct latestValue = 4;
    fabric_idx fabricIndex = 254;
  }

  fabric_sensitive info event access(read: administer) AccessControlExtensionChanged = 1 {
    nullable node_id adminNodeID = 1;
    nullable int16u adminPasscodeID = 2;
    ChangeTypeEnum changeType = 3;
    nullable AccessControlExtensionStruct latestValue = 4;
    fabric_idx fabricIndex = 254;
  }

  attribute access(read: administer, write: administer) AccessControlEntryStruct acl[] = 0;
  attribute access(read: administer, write: administer) AccessControlExtensionStruct extension[] = 1;
  readonly attribute int16u subjectsPerAccessControlEntry = 2;
  readonly attribute int16u targetsPerAccessControlEntry = 3;
  readonly attribute int16u accessControlEntriesPerFabric = 4;
  readonly attribute command_id generatedCommandList[] = 65528;
  readonly attribute command_id acceptedCommandList[] = 65529;
  readonly attribute event_id eventList[] = 65530;
  readonly attribute attrib_id attributeList[] = 65531;
  readonly attribute bitmap32 featureMap = 65532;
  readonly attribute int16u clusterRevision = 65533;
}

/** This cluster provides a standardized way for a Node (typically a Bridge, but could be any Node) to expose action information. */
server cluster Actions = 37 {
  enum ActionErrorEnum : enum8 {
    kUnknown = 0;
    kInterrupted = 1;
  }

  enum ActionStateEnum : enum8 {
    kInactive = 0;
    kActive = 1;
    kPaused = 2;
    kDisabled = 3;
  }

  enum ActionTypeEnum : enum8 {
    kOther = 0;
    kScene = 1;
    kSequence = 2;
    kAutomation = 3;
    kException = 4;
    kNotification = 5;
    kAlarm = 6;
  }

  enum EndpointListTypeEnum : enum8 {
    kOther = 0;
    kRoom = 1;
    kZone = 2;
  }

  bitmap CommandBits : bitmap16 {
    kInstantAction = 0x1;
    kInstantActionWithTransition = 0x2;
    kStartAction = 0x4;
    kStartActionWithDuration = 0x8;
    kStopAction = 0x10;
    kPauseAction = 0x20;
    kPauseActionWithDuration = 0x40;
    kResumeAction = 0x80;
    kEnableAction = 0x100;
    kEnableActionWithDuration = 0x200;
    kDisableAction = 0x400;
    kDisableActionWithDuration = 0x800;
  }

  struct ActionStruct {
    int16u actionID = 0;
    char_string<32> name = 1;
    ActionTypeEnum type = 2;
    int16u endpointListID = 3;
    CommandBits supportedCommands = 4;
    ActionStateEnum state = 5;
  }

  struct EndpointListStruct {
    int16u endpointListID = 0;
    char_string<32> name = 1;
    EndpointListTypeEnum type = 2;
    endpoint_no endpoints[] = 3;
  }

  info event StateChanged = 0 {
    int16u actionID = 0;
    int32u invokeID = 1;
    ActionStateEnum newState = 2;
  }

  info event ActionFailed = 1 {
    int16u actionID = 0;
    int32u invokeID = 1;
    ActionStateEnum newState = 2;
    ActionErrorEnum error = 3;
  }

  readonly attribute ActionStruct actionList[] = 0;
  readonly attribute EndpointListStruct endpointLists[] = 1;
  readonly attribute long_char_string<512> setupURL = 2;
  readonly attribute command_id generatedCommandList[] = 65528;
  readonly attribute command_id acceptedCommandList[] = 65529;
  readonly attribute event_id eventList[] = 65530;
  readonly attribute attrib_id attributeList[] = 65531;
  readonly attribute bitmap32 featureMap = 65532;
  readonly attribute int16u clusterRevision = 65533;
}

/** This cluster provides attributes and events for determining basic information about Nodes, which supports both
      Commissioning and operational determination of Node characteristics, such as Vendor ID, Product ID and serial number,
      which apply to the whole Node. Also allows setting user device information such as location. */
server cluster BasicInformation = 40 {
  enum ColorEnum : enum8 {
    kBlack = 0;
    kNavy = 1;
    kGreen = 2;
    kTeal = 3;
    kMaroon = 4;
    kPurple = 5;
    kOlive = 6;
    kGray = 7;
    kBlue = 8;
    kLime = 9;
    kAqua = 10;
    kRed = 11;
    kFuchsia = 12;
    kYellow = 13;
    kWhite = 14;
    kNickel = 15;
    kChrome = 16;
    kBrass = 17;
    kCopper = 18;
    kSilver = 19;
    kGold = 20;
  }

  enum ProductFinishEnum : enum8 {
    kOther = 0;
    kMatte = 1;
    kSatin = 2;
    kPolished = 3;
    kRugged = 4;
    kFabric = 5;
  }

  struct CapabilityMinimaStruct {
    int16u caseSessionsPerFabric = 0;
    int16u subscriptionsPerFabric = 1;
  }

  struct ProductAppearanceStruct {
    ProductFinishEnum finish = 0;
    nullable ColorEnum primaryColor = 1;
  }

  critical event StartUp = 0 {
    int32u softwareVersion = 0;
  }

  critical event ShutDown = 1 {
  }

  info event Leave = 2 {
    fabric_idx fabricIndex = 0;
  }

  info event ReachableChanged = 3 {
    boolean reachableNewValue = 0;
  }

  readonly attribute int16u dataModelRevision = 0;
  readonly attribute char_string<32> vendorName = 1;
  readonly attribute vendor_id vendorID = 2;
  readonly attribute char_string<32> productName = 3;
  readonly attribute int16u productID = 4;
  attribute access(write: manage) char_string<32> nodeLabel = 5;
  attribute access(write: administer) char_string<2> location = 6;
  readonly attribute int16u hardwareVersion = 7;
  readonly attribute char_string<64> hardwareVersionString = 8;
  readonly attribute int32u softwareVersion = 9;
  readonly attribute char_string<64> softwareVersionString = 10;
  readonly attribute char_string<16> manufacturingDate = 11;
  readonly attribute char_string<32> partNumber = 12;
  readonly attribute long_char_string<256> productURL = 13;
  readonly attribute char_string<64> productLabel = 14;
  readonly attribute char_string<32> serialNumber = 15;
  attribute access(write: manage) boolean localConfigDisabled = 16;
  readonly attribute char_string<32> uniqueID = 18;
  readonly attribute CapabilityMinimaStruct capabilityMinima = 19;
  readonly attribute ProductAppearanceStruct productAppearance = 20;
  readonly attribute command_id generatedCommandList[] = 65528;
  readonly attribute command_id acceptedCommandList[] = 65529;
  readonly attribute event_id eventList[] = 65530;
  readonly attribute attrib_id attributeList[] = 65531;
  readonly attribute bitmap32 featureMap = 65532;
  readonly attribute int16u clusterRevision = 65533;
}

/** Provides an interface for providing OTA software updates */
client cluster OtaSoftwareUpdateProvider = 41 {
  enum ApplyUpdateActionEnum : enum8 {
    kProceed = 0;
    kAwaitNextAction = 1;
    kDiscontinue = 2;
  }

  enum DownloadProtocolEnum : enum8 {
    kBDXSynchronous = 0;
    kBDXAsynchronous = 1;
    kHTTPS = 2;
    kVendorSpecific = 3;
  }

  enum StatusEnum : enum8 {
    kUpdateAvailable = 0;
    kBusy = 1;
    kNotAvailable = 2;
    kDownloadProtocolNotSupported = 3;
  }

  readonly attribute command_id generatedCommandList[] = 65528;
  readonly attribute command_id acceptedCommandList[] = 65529;
  readonly attribute event_id eventList[] = 65530;
  readonly attribute attrib_id attributeList[] = 65531;
  readonly attribute bitmap32 featureMap = 65532;
  readonly attribute int16u clusterRevision = 65533;

  request struct QueryImageRequest {
    vendor_id vendorID = 0;
    int16u productID = 1;
    int32u softwareVersion = 2;
    DownloadProtocolEnum protocolsSupported[] = 3;
    optional int16u hardwareVersion = 4;
    optional char_string<2> location = 5;
    optional boolean requestorCanConsent = 6;
    optional octet_string<512> metadataForProvider = 7;
  }

  response struct QueryImageResponse = 1 {
    StatusEnum status = 0;
    optional int32u delayedActionTime = 1;
    optional char_string<256> imageURI = 2;
    optional int32u softwareVersion = 3;
    optional char_string<64> softwareVersionString = 4;
    optional octet_string<32> updateToken = 5;
    optional boolean userConsentNeeded = 6;
    optional octet_string<512> metadataForRequestor = 7;
  }

  request struct ApplyUpdateRequestRequest {
    octet_string<32> updateToken = 0;
    int32u newVersion = 1;
  }

  response struct ApplyUpdateResponse = 3 {
    ApplyUpdateActionEnum action = 0;
    int32u delayedActionTime = 1;
  }

  request struct NotifyUpdateAppliedRequest {
    octet_string<32> updateToken = 0;
    int32u softwareVersion = 1;
  }

  /** Determine availability of a new Software Image */
  command QueryImage(QueryImageRequest): QueryImageResponse = 0;
  /** Determine next action to take for a downloaded Software Image */
  command ApplyUpdateRequest(ApplyUpdateRequestRequest): ApplyUpdateResponse = 2;
  /** Notify OTA Provider that an update was applied */
  command NotifyUpdateApplied(NotifyUpdateAppliedRequest): DefaultSuccess = 4;
}

/** Provides an interface for downloading and applying OTA software updates */
server cluster OtaSoftwareUpdateRequestor = 42 {
  enum AnnouncementReasonEnum : enum8 {
    kSimpleAnnouncement = 0;
    kUpdateAvailable = 1;
    kUrgentUpdateAvailable = 2;
  }

  enum ChangeReasonEnum : enum8 {
    kUnknown = 0;
    kSuccess = 1;
    kFailure = 2;
    kTimeOut = 3;
    kDelayByProvider = 4;
  }

  enum UpdateStateEnum : enum8 {
    kUnknown = 0;
    kIdle = 1;
    kQuerying = 2;
    kDelayedOnQuery = 3;
    kDownloading = 4;
    kApplying = 5;
    kDelayedOnApply = 6;
    kRollingBack = 7;
    kDelayedOnUserConsent = 8;
  }

  fabric_scoped struct ProviderLocation {
    node_id providerNodeID = 1;
    endpoint_no endpoint = 2;
    fabric_idx fabricIndex = 254;
  }

  info event StateTransition = 0 {
    UpdateStateEnum previousState = 0;
    UpdateStateEnum newState = 1;
    ChangeReasonEnum reason = 2;
    nullable int32u targetSoftwareVersion = 3;
  }

  critical event VersionApplied = 1 {
    int32u softwareVersion = 0;
    int16u productID = 1;
  }

  info event DownloadError = 2 {
    int32u softwareVersion = 0;
    int64u bytesDownloaded = 1;
    nullable int8u progressPercent = 2;
    nullable int64s platformCode = 3;
  }

  attribute ProviderLocation defaultOTAProviders[] = 0;
  readonly attribute boolean updatePossible = 1;
  readonly attribute UpdateStateEnum updateState = 2;
  readonly attribute nullable int8u updateStateProgress = 3;
  readonly attribute command_id generatedCommandList[] = 65528;
  readonly attribute command_id acceptedCommandList[] = 65529;
  readonly attribute event_id eventList[] = 65530;
  readonly attribute attrib_id attributeList[] = 65531;
  readonly attribute bitmap32 featureMap = 65532;
  readonly attribute int16u clusterRevision = 65533;

  request struct AnnounceOTAProviderRequest {
    node_id providerNodeID = 0;
    vendor_id vendorID = 1;
    AnnouncementReasonEnum announcementReason = 2;
    optional octet_string<512> metadataForNode = 3;
    endpoint_no endpoint = 4;
  }

  command AnnounceOTAProvider(AnnounceOTAProviderRequest): DefaultSuccess = 0;
}

/** Nodes should be expected to be deployed to any and all regions of the world. These global regions
      may have differing common languages, units of measurements, and numerical formatting
      standards. As such, Nodes that visually or audibly convey information need a mechanism by which
      they can be configured to use a user’s preferred language, units, etc */
server cluster LocalizationConfiguration = 43 {
  attribute char_string<35> activeLocale = 0;
  readonly attribute char_string supportedLocales[] = 1;
  readonly attribute command_id generatedCommandList[] = 65528;
  readonly attribute command_id acceptedCommandList[] = 65529;
  readonly attribute event_id eventList[] = 65530;
  readonly attribute attrib_id attributeList[] = 65531;
  readonly attribute bitmap32 featureMap = 65532;
  readonly attribute int16u clusterRevision = 65533;
}

/** Nodes should be expected to be deployed to any and all regions of the world. These global regions
      may have differing preferences for how dates and times are conveyed. As such, Nodes that visually
      or audibly convey time information need a mechanism by which they can be configured to use a
      user’s preferred format. */
server cluster TimeFormatLocalization = 44 {
  enum CalendarTypeEnum : enum8 {
    kBuddhist = 0;
    kChinese = 1;
    kCoptic = 2;
    kEthiopian = 3;
    kGregorian = 4;
    kHebrew = 5;
    kIndian = 6;
    kIslamic = 7;
    kJapanese = 8;
    kKorean = 9;
    kPersian = 10;
    kTaiwanese = 11;
  }

  enum HourFormatEnum : enum8 {
    k12hr = 0;
    k24hr = 1;
  }

  bitmap Feature : bitmap32 {
    kCalendarFormat = 0x1;
  }

  attribute HourFormatEnum hourFormat = 0;
  attribute CalendarTypeEnum activeCalendarType = 1;
  readonly attribute CalendarTypeEnum supportedCalendarTypes[] = 2;
  readonly attribute command_id generatedCommandList[] = 65528;
  readonly attribute command_id acceptedCommandList[] = 65529;
  readonly attribute event_id eventList[] = 65530;
  readonly attribute attrib_id attributeList[] = 65531;
  readonly attribute bitmap32 featureMap = 65532;
  readonly attribute int16u clusterRevision = 65533;
}

/** Nodes should be expected to be deployed to any and all regions of the world. These global regions
      may have differing preferences for the units in which values are conveyed in communication to a
      user. As such, Nodes that visually or audibly convey measurable values to the user need a
      mechanism by which they can be configured to use a user’s preferred unit. */
server cluster UnitLocalization = 45 {
  enum TempUnitEnum : enum8 {
    kFahrenheit = 0;
    kCelsius = 1;
    kKelvin = 2;
  }

  bitmap Feature : bitmap32 {
    kTemperatureUnit = 0x1;
  }

  attribute TempUnitEnum temperatureUnit = 0;
  readonly attribute command_id generatedCommandList[] = 65528;
  readonly attribute command_id acceptedCommandList[] = 65529;
  readonly attribute event_id eventList[] = 65530;
  readonly attribute attrib_id attributeList[] = 65531;
  readonly attribute bitmap32 featureMap = 65532;
  readonly attribute int16u clusterRevision = 65533;
}

/** This cluster is used to describe the configuration and capabilities of a Device's power system. */
server cluster PowerSourceConfiguration = 46 {
  readonly attribute int8u sources[] = 0;
  readonly attribute command_id generatedCommandList[] = 65528;
  readonly attribute command_id acceptedCommandList[] = 65529;
  readonly attribute event_id eventList[] = 65530;
  readonly attribute attrib_id attributeList[] = 65531;
  readonly attribute bitmap32 featureMap = 65532;
  readonly attribute int16u clusterRevision = 65533;
}

/** This cluster is used to describe the configuration and capabilities of a physical power source that provides power to the Node. */
server cluster PowerSource = 47 {
  enum BatApprovedChemistryEnum : enum16 {
    kUnspecified = 0;
    kAlkaline = 1;
    kLithiumCarbonFluoride = 2;
    kLithiumChromiumOxide = 3;
    kLithiumCopperOxide = 4;
    kLithiumIronDisulfide = 5;
    kLithiumManganeseDioxide = 6;
    kLithiumThionylChloride = 7;
    kMagnesium = 8;
    kMercuryOxide = 9;
    kNickelOxyhydride = 10;
    kSilverOxide = 11;
    kZincAir = 12;
    kZincCarbon = 13;
    kZincChloride = 14;
    kZincManganeseDioxide = 15;
    kLeadAcid = 16;
    kLithiumCobaltOxide = 17;
    kLithiumIon = 18;
    kLithiumIonPolymer = 19;
    kLithiumIronPhosphate = 20;
    kLithiumSulfur = 21;
    kLithiumTitanate = 22;
    kNickelCadmium = 23;
    kNickelHydrogen = 24;
    kNickelIron = 25;
    kNickelMetalHydride = 26;
    kNickelZinc = 27;
    kSilverZinc = 28;
    kSodiumIon = 29;
    kSodiumSulfur = 30;
    kZincBromide = 31;
    kZincCerium = 32;
  }

  enum BatChargeFaultEnum : enum8 {
    kUnspecified = 0;
    kAmbientTooHot = 1;
    kAmbientTooCold = 2;
    kBatteryTooHot = 3;
    kBatteryTooCold = 4;
    kBatteryAbsent = 5;
    kBatteryOverVoltage = 6;
    kBatteryUnderVoltage = 7;
    kChargerOverVoltage = 8;
    kChargerUnderVoltage = 9;
    kSafetyTimeout = 10;
  }

  enum BatChargeLevelEnum : enum8 {
    kOK = 0;
    kWarning = 1;
    kCritical = 2;
  }

  enum BatChargeStateEnum : enum8 {
    kUnknown = 0;
    kIsCharging = 1;
    kIsAtFullCharge = 2;
    kIsNotCharging = 3;
  }

  enum BatCommonDesignationEnum : enum16 {
    kUnspecified = 0;
    kAAA = 1;
    kAA = 2;
    kC = 3;
    kD = 4;
    k4v5 = 5;
    k6v0 = 6;
    k9v0 = 7;
    k12AA = 8;
    kAAAA = 9;
    kA = 10;
    kB = 11;
    kF = 12;
    kN = 13;
    kNo6 = 14;
    kSubC = 15;
    kA23 = 16;
    kA27 = 17;
    kBA5800 = 18;
    kDuplex = 19;
    k4SR44 = 20;
    k523 = 21;
    k531 = 22;
    k15v0 = 23;
    k22v5 = 24;
    k30v0 = 25;
    k45v0 = 26;
    k67v5 = 27;
    kJ = 28;
    kCR123A = 29;
    kCR2 = 30;
    k2CR5 = 31;
    kCRP2 = 32;
    kCRV3 = 33;
    kSR41 = 34;
    kSR43 = 35;
    kSR44 = 36;
    kSR45 = 37;
    kSR48 = 38;
    kSR54 = 39;
    kSR55 = 40;
    kSR57 = 41;
    kSR58 = 42;
    kSR59 = 43;
    kSR60 = 44;
    kSR63 = 45;
    kSR64 = 46;
    kSR65 = 47;
    kSR66 = 48;
    kSR67 = 49;
    kSR68 = 50;
    kSR69 = 51;
    kSR516 = 52;
    kSR731 = 53;
    kSR712 = 54;
    kLR932 = 55;
    kA5 = 56;
    kA10 = 57;
    kA13 = 58;
    kA312 = 59;
    kA675 = 60;
    kAC41E = 61;
    k10180 = 62;
    k10280 = 63;
    k10440 = 64;
    k14250 = 65;
    k14430 = 66;
    k14500 = 67;
    k14650 = 68;
    k15270 = 69;
    k16340 = 70;
    kRCR123A = 71;
    k17500 = 72;
    k17670 = 73;
    k18350 = 74;
    k18500 = 75;
    k18650 = 76;
    k19670 = 77;
    k25500 = 78;
    k26650 = 79;
    k32600 = 80;
  }

  enum BatFaultEnum : enum8 {
    kUnspecified = 0;
    kOverTemp = 1;
    kUnderTemp = 2;
  }

  enum BatReplaceabilityEnum : enum8 {
    kUnspecified = 0;
    kNotReplaceable = 1;
    kUserReplaceable = 2;
    kFactoryReplaceable = 3;
  }

  enum PowerSourceStatusEnum : enum8 {
    kUnspecified = 0;
    kActive = 1;
    kStandby = 2;
    kUnavailable = 3;
  }

  enum WiredCurrentTypeEnum : enum8 {
    kAC = 0;
    kDC = 1;
  }

  enum WiredFaultEnum : enum8 {
    kUnspecified = 0;
    kOverVoltage = 1;
    kUnderVoltage = 2;
  }

  bitmap Feature : bitmap32 {
    kWired = 0x1;
    kBattery = 0x2;
    kRechargeable = 0x4;
    kReplaceable = 0x8;
  }

  struct BatChargeFaultChangeType {
    BatChargeFaultEnum current[] = 0;
    BatChargeFaultEnum previous[] = 1;
  }

  struct BatFaultChangeType {
    BatFaultEnum current[] = 0;
    BatFaultEnum previous[] = 1;
  }

  struct WiredFaultChangeType {
    WiredFaultEnum current[] = 0;
    WiredFaultEnum previous[] = 1;
  }

  info event WiredFaultChange = 0 {
    WiredFaultEnum current[] = 0;
    WiredFaultEnum previous[] = 1;
  }

  info event BatFaultChange = 1 {
    BatFaultEnum current[] = 0;
    BatFaultEnum previous[] = 1;
  }

  info event BatChargeFaultChange = 2 {
    BatChargeFaultEnum current[] = 0;
    BatChargeFaultEnum previous[] = 1;
  }

  readonly attribute PowerSourceStatusEnum status = 0;
  readonly attribute int8u order = 1;
  readonly attribute char_string<60> description = 2;
  readonly attribute BatChargeLevelEnum batChargeLevel = 14;
  readonly attribute boolean batReplacementNeeded = 15;
  readonly attribute BatReplaceabilityEnum batReplaceability = 16;
  readonly attribute endpoint_no endpointList[] = 31;
  readonly attribute command_id generatedCommandList[] = 65528;
  readonly attribute command_id acceptedCommandList[] = 65529;
  readonly attribute event_id eventList[] = 65530;
  readonly attribute attrib_id attributeList[] = 65531;
  readonly attribute bitmap32 featureMap = 65532;
  readonly attribute int16u clusterRevision = 65533;
}

/** This cluster is used to manage global aspects of the Commissioning flow. */
server cluster GeneralCommissioning = 48 {
  enum CommissioningErrorEnum : enum8 {
    kOK = 0;
    kValueOutsideRange = 1;
    kInvalidAuthentication = 2;
    kNoFailSafe = 3;
    kBusyWithOtherAdmin = 4;
  }

  enum RegulatoryLocationTypeEnum : enum8 {
    kIndoor = 0;
    kOutdoor = 1;
    kIndoorOutdoor = 2;
  }

  struct BasicCommissioningInfo {
    int16u failSafeExpiryLengthSeconds = 0;
    int16u maxCumulativeFailsafeSeconds = 1;
  }

  attribute access(write: administer) int64u breadcrumb = 0;
  readonly attribute BasicCommissioningInfo basicCommissioningInfo = 1;
  readonly attribute RegulatoryLocationTypeEnum regulatoryConfig = 2;
  readonly attribute RegulatoryLocationTypeEnum locationCapability = 3;
  readonly attribute boolean supportsConcurrentConnection = 4;
  readonly attribute command_id generatedCommandList[] = 65528;
  readonly attribute command_id acceptedCommandList[] = 65529;
  readonly attribute event_id eventList[] = 65530;
  readonly attribute attrib_id attributeList[] = 65531;
  readonly attribute bitmap32 featureMap = 65532;
  readonly attribute int16u clusterRevision = 65533;

  request struct ArmFailSafeRequest {
    int16u expiryLengthSeconds = 0;
    int64u breadcrumb = 1;
  }

  request struct SetRegulatoryConfigRequest {
    RegulatoryLocationTypeEnum newRegulatoryConfig = 0;
    char_string countryCode = 1;
    int64u breadcrumb = 2;
  }

  response struct ArmFailSafeResponse = 1 {
    CommissioningErrorEnum errorCode = 0;
    char_string debugText = 1;
  }

  response struct SetRegulatoryConfigResponse = 3 {
    CommissioningErrorEnum errorCode = 0;
    char_string debugText = 1;
  }

  response struct CommissioningCompleteResponse = 5 {
    CommissioningErrorEnum errorCode = 0;
    char_string debugText = 1;
  }

  command access(invoke: administer) ArmFailSafe(ArmFailSafeRequest): ArmFailSafeResponse = 0;
  command access(invoke: administer) SetRegulatoryConfig(SetRegulatoryConfigRequest): SetRegulatoryConfigResponse = 2;
  fabric command access(invoke: administer) CommissioningComplete(): CommissioningCompleteResponse = 4;
}

/** Functionality to configure, enable, disable network credentials and access on a Matter device. */
server cluster NetworkCommissioning = 49 {
  enum NetworkCommissioningStatusEnum : enum8 {
    kSuccess = 0;
    kOutOfRange = 1;
    kBoundsExceeded = 2;
    kNetworkIDNotFound = 3;
    kDuplicateNetworkID = 4;
    kNetworkNotFound = 5;
    kRegulatoryError = 6;
    kAuthFailure = 7;
    kUnsupportedSecurity = 8;
    kOtherConnectionFailure = 9;
    kIPV6Failed = 10;
    kIPBindFailed = 11;
    kUnknownError = 12;
  }

  enum WiFiBandEnum : enum8 {
    k2G4 = 0;
    k3G65 = 1;
    k5G = 2;
    k6G = 3;
    k60G = 4;
    k1G = 5;
  }

  bitmap Feature : bitmap32 {
    kWiFiNetworkInterface = 0x1;
    kThreadNetworkInterface = 0x2;
    kEthernetNetworkInterface = 0x4;
  }

  bitmap WiFiSecurityBitmap : bitmap8 {
    kUnencrypted = 0x1;
    kWEP = 0x2;
    kWPAPersonal = 0x4;
    kWPA2Personal = 0x8;
    kWPA3Personal = 0x10;
  }

  struct NetworkInfoStruct {
    octet_string<32> networkID = 0;
    boolean connected = 1;
  }

  struct ThreadInterfaceScanResultStruct {
    int16u panId = 0;
    int64u extendedPanId = 1;
    char_string<16> networkName = 2;
    int16u channel = 3;
    int8u version = 4;
    octet_string<8> extendedAddress = 5;
    int8s rssi = 6;
    int8u lqi = 7;
  }

  struct WiFiInterfaceScanResultStruct {
    WiFiSecurityBitmap security = 0;
    octet_string<32> ssid = 1;
    octet_string<6> bssid = 2;
    int16u channel = 3;
    WiFiBandEnum wiFiBand = 4;
    int8s rssi = 5;
  }

  readonly attribute access(read: administer) int8u maxNetworks = 0;
  readonly attribute access(read: administer) NetworkInfoStruct networks[] = 1;
  readonly attribute int8u scanMaxTimeSeconds = 2;
  readonly attribute int8u connectMaxTimeSeconds = 3;
  attribute access(write: administer) boolean interfaceEnabled = 4;
  readonly attribute access(read: administer) nullable NetworkCommissioningStatusEnum lastNetworkingStatus = 5;
  readonly attribute access(read: administer) nullable octet_string<32> lastNetworkID = 6;
  readonly attribute access(read: administer) nullable int32s lastConnectErrorValue = 7;
  readonly attribute command_id generatedCommandList[] = 65528;
  readonly attribute command_id acceptedCommandList[] = 65529;
  readonly attribute event_id eventList[] = 65530;
  readonly attribute attrib_id attributeList[] = 65531;
  readonly attribute bitmap32 featureMap = 65532;
  readonly attribute int16u clusterRevision = 65533;

  request struct ScanNetworksRequest {
    optional nullable octet_string<32> ssid = 0;
    optional int64u breadcrumb = 1;
  }

  request struct AddOrUpdateWiFiNetworkRequest {
    octet_string<32> ssid = 0;
    octet_string<64> credentials = 1;
    optional int64u breadcrumb = 2;
  }

  request struct AddOrUpdateThreadNetworkRequest {
    octet_string<254> operationalDataset = 0;
    optional int64u breadcrumb = 1;
  }

  request struct RemoveNetworkRequest {
    octet_string<32> networkID = 0;
    optional int64u breadcrumb = 1;
  }

  request struct ConnectNetworkRequest {
    octet_string<32> networkID = 0;
    optional int64u breadcrumb = 1;
  }

  request struct ReorderNetworkRequest {
    octet_string<32> networkID = 0;
    int8u networkIndex = 1;
    optional int64u breadcrumb = 2;
  }

  response struct ScanNetworksResponse = 1 {
    NetworkCommissioningStatusEnum networkingStatus = 0;
    optional char_string debugText = 1;
    optional WiFiInterfaceScanResultStruct wiFiScanResults[] = 2;
    optional ThreadInterfaceScanResultStruct threadScanResults[] = 3;
  }

  response struct NetworkConfigResponse = 5 {
    NetworkCommissioningStatusEnum networkingStatus = 0;
    optional char_string<512> debugText = 1;
    optional int8u networkIndex = 2;
  }

  response struct ConnectNetworkResponse = 7 {
    NetworkCommissioningStatusEnum networkingStatus = 0;
    optional char_string debugText = 1;
    nullable int32s errorValue = 2;
  }

  command access(invoke: administer) ScanNetworks(ScanNetworksRequest): ScanNetworksResponse = 0;
  command access(invoke: administer) AddOrUpdateWiFiNetwork(AddOrUpdateWiFiNetworkRequest): NetworkConfigResponse = 2;
  command access(invoke: administer) AddOrUpdateThreadNetwork(AddOrUpdateThreadNetworkRequest): NetworkConfigResponse = 3;
  command access(invoke: administer) RemoveNetwork(RemoveNetworkRequest): NetworkConfigResponse = 4;
  command access(invoke: administer) ConnectNetwork(ConnectNetworkRequest): ConnectNetworkResponse = 6;
  command access(invoke: administer) ReorderNetwork(ReorderNetworkRequest): NetworkConfigResponse = 8;
}

/** The cluster provides commands for retrieving unstructured diagnostic logs from a Node that may be used to aid in diagnostics. */
server cluster DiagnosticLogs = 50 {
  enum IntentEnum : enum8 {
    kEndUserSupport = 0;
    kNetworkDiag = 1;
    kCrashLogs = 2;
  }

  enum StatusEnum : enum8 {
    kSuccess = 0;
    kExhausted = 1;
    kNoLogs = 2;
    kBusy = 3;
    kDenied = 4;
  }

  enum TransferProtocolEnum : enum8 {
    kResponsePayload = 0;
    kBDX = 1;
  }

  readonly attribute command_id generatedCommandList[] = 65528;
  readonly attribute command_id acceptedCommandList[] = 65529;
  readonly attribute event_id eventList[] = 65530;
  readonly attribute attrib_id attributeList[] = 65531;
  readonly attribute bitmap32 featureMap = 65532;
  readonly attribute int16u clusterRevision = 65533;

  request struct RetrieveLogsRequestRequest {
    IntentEnum intent = 0;
    TransferProtocolEnum requestedProtocol = 1;
    optional char_string<32> transferFileDesignator = 2;
  }

  command RetrieveLogsRequest(RetrieveLogsRequestRequest): RetrieveLogsResponse = 0;
}

/** The General Diagnostics Cluster, along with other diagnostics clusters, provide a means to acquire standardized diagnostics metrics that MAY be used by a Node to assist a user or Administrative Node in diagnosing potential problems. */
server cluster GeneralDiagnostics = 51 {
  enum BootReasonEnum : enum8 {
    kUnspecified = 0;
    kPowerOnReboot = 1;
    kBrownOutReset = 2;
    kSoftwareWatchdogReset = 3;
    kHardwareWatchdogReset = 4;
    kSoftwareUpdateCompleted = 5;
    kSoftwareReset = 6;
  }

  enum HardwareFaultEnum : enum8 {
    kUnspecified = 0;
    kRadio = 1;
    kSensor = 2;
    kResettableOverTemp = 3;
    kNonResettableOverTemp = 4;
    kPowerSource = 5;
    kVisualDisplayFault = 6;
    kAudioOutputFault = 7;
    kUserInterfaceFault = 8;
    kNonVolatileMemoryError = 9;
    kTamperDetected = 10;
  }

  enum InterfaceTypeEnum : enum8 {
    kUnspecified = 0;
    kWiFi = 1;
    kEthernet = 2;
    kCellular = 3;
    kThread = 4;
  }

  enum NetworkFaultEnum : enum8 {
    kUnspecified = 0;
    kHardwareFailure = 1;
    kNetworkJammed = 2;
    kConnectionFailed = 3;
  }

  enum RadioFaultEnum : enum8 {
    kUnspecified = 0;
    kWiFiFault = 1;
    kCellularFault = 2;
    kThreadFault = 3;
    kNFCFault = 4;
    kBLEFault = 5;
    kEthernetFault = 6;
  }

  struct NetworkInterface {
    char_string<32> name = 0;
    boolean isOperational = 1;
    nullable boolean offPremiseServicesReachableIPv4 = 2;
    nullable boolean offPremiseServicesReachableIPv6 = 3;
    octet_string<8> hardwareAddress = 4;
    octet_string IPv4Addresses[] = 5;
    octet_string IPv6Addresses[] = 6;
    InterfaceTypeEnum type = 7;
  }

  critical event HardwareFaultChange = 0 {
    HardwareFaultEnum current[] = 0;
    HardwareFaultEnum previous[] = 1;
  }

  critical event RadioFaultChange = 1 {
    RadioFaultEnum current[] = 0;
    RadioFaultEnum previous[] = 1;
  }

  critical event NetworkFaultChange = 2 {
    NetworkFaultEnum current[] = 0;
    NetworkFaultEnum previous[] = 1;
  }

  critical event BootReason = 3 {
    BootReasonEnum bootReason = 0;
  }

  readonly attribute NetworkInterface networkInterfaces[] = 0;
  readonly attribute int16u rebootCount = 1;
  readonly attribute int64u upTime = 2;
  readonly attribute int32u totalOperationalHours = 3;
  readonly attribute BootReasonEnum bootReason = 4;
  readonly attribute HardwareFaultEnum activeHardwareFaults[] = 5;
  readonly attribute RadioFaultEnum activeRadioFaults[] = 6;
  readonly attribute NetworkFaultEnum activeNetworkFaults[] = 7;
  readonly attribute boolean testEventTriggersEnabled = 8;
  readonly attribute command_id generatedCommandList[] = 65528;
  readonly attribute command_id acceptedCommandList[] = 65529;
  readonly attribute event_id eventList[] = 65530;
  readonly attribute attrib_id attributeList[] = 65531;
  readonly attribute bitmap32 featureMap = 65532;
  readonly attribute int16u clusterRevision = 65533;

  request struct TestEventTriggerRequest {
    octet_string<16> enableKey = 0;
    int64u eventTrigger = 1;
  }

  command access(invoke: manage) TestEventTrigger(TestEventTriggerRequest): DefaultSuccess = 0;
}

/** The Software Diagnostics Cluster provides a means to acquire standardized diagnostics metrics that MAY be used by a Node to assist a user or Administrative Node in diagnosing potential problems. */
server cluster SoftwareDiagnostics = 52 {
  bitmap Feature : bitmap32 {
    kWaterMarks = 0x1;
  }

  struct ThreadMetricsStruct {
    int64u id = 0;
    optional char_string<8> name = 1;
    optional int32u stackFreeCurrent = 2;
    optional int32u stackFreeMinimum = 3;
    optional int32u stackSize = 4;
  }

  info event SoftwareFault = 0 {
    int64u id = 0;
    optional char_string name = 1;
    optional octet_string faultRecording = 2;
  }

  readonly attribute ThreadMetricsStruct threadMetrics[] = 0;
  readonly attribute int64u currentHeapFree = 1;
  readonly attribute int64u currentHeapUsed = 2;
  readonly attribute int64u currentHeapHighWatermark = 3;
  readonly attribute command_id generatedCommandList[] = 65528;
  readonly attribute command_id acceptedCommandList[] = 65529;
  readonly attribute event_id eventList[] = 65530;
  readonly attribute attrib_id attributeList[] = 65531;
  readonly attribute bitmap32 featureMap = 65532;
  readonly attribute int16u clusterRevision = 65533;

  command ResetWatermarks(): DefaultSuccess = 0;
}

/** The Thread Network Diagnostics Cluster provides a means to acquire standardized diagnostics metrics that MAY be used by a Node to assist a user or Administrative Node in diagnosing potential problems */
server cluster ThreadNetworkDiagnostics = 53 {
  enum ConnectionStatusEnum : enum8 {
    kConnected = 0;
    kNotConnected = 1;
  }

  enum NetworkFaultEnum : enum8 {
    kUnspecified = 0;
    kLinkDown = 1;
    kHardwareFailure = 2;
    kNetworkJammed = 3;
  }

  enum RoutingRoleEnum : enum8 {
    kUnspecified = 0;
    kUnassigned = 1;
    kSleepyEndDevice = 2;
    kEndDevice = 3;
    kREED = 4;
    kRouter = 5;
    kLeader = 6;
  }

  bitmap Feature : bitmap32 {
    kPacketCounts = 0x1;
    kErrorCounts = 0x2;
    kMLECounts = 0x4;
    kMACCounts = 0x8;
  }

  struct NeighborTableStruct {
    int64u extAddress = 0;
    int32u age = 1;
    int16u rloc16 = 2;
    int32u linkFrameCounter = 3;
    int32u mleFrameCounter = 4;
    int8u lqi = 5;
    nullable int8s averageRssi = 6;
    nullable int8s lastRssi = 7;
    int8u frameErrorRate = 8;
    int8u messageErrorRate = 9;
    boolean rxOnWhenIdle = 10;
    boolean fullThreadDevice = 11;
    boolean fullNetworkData = 12;
    boolean isChild = 13;
  }

  struct OperationalDatasetComponents {
    boolean activeTimestampPresent = 0;
    boolean pendingTimestampPresent = 1;
    boolean masterKeyPresent = 2;
    boolean networkNamePresent = 3;
    boolean extendedPanIdPresent = 4;
    boolean meshLocalPrefixPresent = 5;
    boolean delayPresent = 6;
    boolean panIdPresent = 7;
    boolean channelPresent = 8;
    boolean pskcPresent = 9;
    boolean securityPolicyPresent = 10;
    boolean channelMaskPresent = 11;
  }

  struct RouteTableStruct {
    int64u extAddress = 0;
    int16u rloc16 = 1;
    int8u routerId = 2;
    int8u nextHop = 3;
    int8u pathCost = 4;
    int8u LQIIn = 5;
    int8u LQIOut = 6;
    int8u age = 7;
    boolean allocated = 8;
    boolean linkEstablished = 9;
  }

  struct SecurityPolicy {
    int16u rotationTime = 0;
    int16u flags = 1;
  }

  info event ConnectionStatus = 0 {
    ConnectionStatusEnum connectionStatus = 0;
  }

  info event NetworkFaultChange = 1 {
    NetworkFaultEnum current[] = 0;
    NetworkFaultEnum previous[] = 1;
  }

  readonly attribute nullable int16u channel = 0;
  readonly attribute nullable RoutingRoleEnum routingRole = 1;
  readonly attribute nullable char_string<16> networkName = 2;
  readonly attribute nullable int16u panId = 3;
  readonly attribute nullable int64u extendedPanId = 4;
  readonly attribute nullable octet_string<17> meshLocalPrefix = 5;
  readonly attribute int64u overrunCount = 6;
  readonly attribute NeighborTableStruct neighborTable[] = 7;
  readonly attribute RouteTableStruct routeTable[] = 8;
  readonly attribute nullable int32u partitionId = 9;
  readonly attribute nullable int8u weighting = 10;
  readonly attribute nullable int8u dataVersion = 11;
  readonly attribute nullable int8u stableDataVersion = 12;
  readonly attribute nullable int8u leaderRouterId = 13;
  readonly attribute int16u detachedRoleCount = 14;
  readonly attribute int16u childRoleCount = 15;
  readonly attribute int16u routerRoleCount = 16;
  readonly attribute int16u leaderRoleCount = 17;
  readonly attribute int16u attachAttemptCount = 18;
  readonly attribute int16u partitionIdChangeCount = 19;
  readonly attribute int16u betterPartitionAttachAttemptCount = 20;
  readonly attribute int16u parentChangeCount = 21;
  readonly attribute int32u txTotalCount = 22;
  readonly attribute int32u txUnicastCount = 23;
  readonly attribute int32u txBroadcastCount = 24;
  readonly attribute int32u txAckRequestedCount = 25;
  readonly attribute int32u txAckedCount = 26;
  readonly attribute int32u txNoAckRequestedCount = 27;
  readonly attribute int32u txDataCount = 28;
  readonly attribute int32u txDataPollCount = 29;
  readonly attribute int32u txBeaconCount = 30;
  readonly attribute int32u txBeaconRequestCount = 31;
  readonly attribute int32u txOtherCount = 32;
  readonly attribute int32u txRetryCount = 33;
  readonly attribute int32u txDirectMaxRetryExpiryCount = 34;
  readonly attribute int32u txIndirectMaxRetryExpiryCount = 35;
  readonly attribute int32u txErrCcaCount = 36;
  readonly attribute int32u txErrAbortCount = 37;
  readonly attribute int32u txErrBusyChannelCount = 38;
  readonly attribute int32u rxTotalCount = 39;
  readonly attribute int32u rxUnicastCount = 40;
  readonly attribute int32u rxBroadcastCount = 41;
  readonly attribute int32u rxDataCount = 42;
  readonly attribute int32u rxDataPollCount = 43;
  readonly attribute int32u rxBeaconCount = 44;
  readonly attribute int32u rxBeaconRequestCount = 45;
  readonly attribute int32u rxOtherCount = 46;
  readonly attribute int32u rxAddressFilteredCount = 47;
  readonly attribute int32u rxDestAddrFilteredCount = 48;
  readonly attribute int32u rxDuplicatedCount = 49;
  readonly attribute int32u rxErrNoFrameCount = 50;
  readonly attribute int32u rxErrUnknownNeighborCount = 51;
  readonly attribute int32u rxErrInvalidSrcAddrCount = 52;
  readonly attribute int32u rxErrSecCount = 53;
  readonly attribute int32u rxErrFcsCount = 54;
  readonly attribute int32u rxErrOtherCount = 55;
  readonly attribute nullable int64u activeTimestamp = 56;
  readonly attribute nullable int64u pendingTimestamp = 57;
  readonly attribute nullable int32u delay = 58;
  readonly attribute nullable SecurityPolicy securityPolicy = 59;
  readonly attribute nullable octet_string<4> channelPage0Mask = 60;
  readonly attribute nullable OperationalDatasetComponents operationalDatasetComponents = 61;
  readonly attribute NetworkFaultEnum activeNetworkFaultsList[] = 62;
  readonly attribute command_id generatedCommandList[] = 65528;
  readonly attribute command_id acceptedCommandList[] = 65529;
  readonly attribute event_id eventList[] = 65530;
  readonly attribute attrib_id attributeList[] = 65531;
  readonly attribute bitmap32 featureMap = 65532;
  readonly attribute int16u clusterRevision = 65533;

  command ResetCounts(): DefaultSuccess = 0;
}

/** The Wi-Fi Network Diagnostics Cluster provides a means to acquire standardized diagnostics metrics that MAY be used by a Node to assist a user or Administrative Node in diagnosing potential problems. */
server cluster WiFiNetworkDiagnostics = 54 {
  enum AssociationFailureCauseEnum : enum8 {
    kUnknown = 0;
    kAssociationFailed = 1;
    kAuthenticationFailed = 2;
    kSsidNotFound = 3;
  }

  enum ConnectionStatusEnum : enum8 {
    kConnected = 0;
    kNotConnected = 1;
  }

  enum SecurityTypeEnum : enum8 {
    kUnspecified = 0;
    kNone = 1;
    kWEP = 2;
    kWPA = 3;
    kWPA2 = 4;
    kWPA3 = 5;
  }

  enum WiFiVersionEnum : enum8 {
    kA = 0;
    kB = 1;
    kG = 2;
    kN = 3;
    kAc = 4;
    kAx = 5;
    kAh = 6;
  }

  bitmap Feature : bitmap32 {
    kPacketCounts = 0x1;
    kErrorCounts = 0x2;
  }

  info event Disconnection = 0 {
    int16u reasonCode = 0;
  }

  info event AssociationFailure = 1 {
    AssociationFailureCauseEnum associationFailure = 0;
    int16u status = 1;
  }

  info event ConnectionStatus = 2 {
    ConnectionStatusEnum connectionStatus = 0;
  }

  readonly attribute nullable octet_string<6> bssid = 0;
  readonly attribute nullable SecurityTypeEnum securityType = 1;
  readonly attribute nullable WiFiVersionEnum wiFiVersion = 2;
  readonly attribute nullable int16u channelNumber = 3;
  readonly attribute nullable int8s rssi = 4;
  readonly attribute nullable int32u beaconLostCount = 5;
  readonly attribute nullable int32u beaconRxCount = 6;
  readonly attribute nullable int32u packetMulticastRxCount = 7;
  readonly attribute nullable int32u packetMulticastTxCount = 8;
  readonly attribute nullable int32u packetUnicastRxCount = 9;
  readonly attribute nullable int32u packetUnicastTxCount = 10;
  readonly attribute nullable int64u currentMaxRate = 11;
  readonly attribute nullable int64u overrunCount = 12;
  readonly attribute command_id generatedCommandList[] = 65528;
  readonly attribute command_id acceptedCommandList[] = 65529;
  readonly attribute event_id eventList[] = 65530;
  readonly attribute attrib_id attributeList[] = 65531;
  readonly attribute bitmap32 featureMap = 65532;
  readonly attribute int16u clusterRevision = 65533;

  command ResetCounts(): DefaultSuccess = 0;
}

/** The Ethernet Network Diagnostics Cluster provides a means to acquire standardized diagnostics metrics that MAY be used by a Node to assist a user or Administrative Node in diagnosing potential problems. */
server cluster EthernetNetworkDiagnostics = 55 {
  enum PHYRateEnum : enum8 {
    kRate10M = 0;
    kRate100M = 1;
    kRate1G = 2;
    kRate25G = 3;
    kRate5G = 4;
    kRate10G = 5;
    kRate40G = 6;
    kRate100G = 7;
    kRate200G = 8;
    kRate400G = 9;
  }

  bitmap Feature : bitmap32 {
    kPacketCounts = 0x1;
    kErrorCounts = 0x2;
  }

  readonly attribute nullable PHYRateEnum PHYRate = 0;
  readonly attribute nullable boolean fullDuplex = 1;
  readonly attribute int64u packetRxCount = 2;
  readonly attribute int64u packetTxCount = 3;
  readonly attribute int64u txErrCount = 4;
  readonly attribute int64u collisionCount = 5;
  readonly attribute int64u overrunCount = 6;
  readonly attribute nullable boolean carrierDetect = 7;
  readonly attribute int64u timeSinceReset = 8;
  readonly attribute command_id generatedCommandList[] = 65528;
  readonly attribute command_id acceptedCommandList[] = 65529;
  readonly attribute event_id eventList[] = 65530;
  readonly attribute attrib_id attributeList[] = 65531;
  readonly attribute bitmap32 featureMap = 65532;
  readonly attribute int16u clusterRevision = 65533;

  command ResetCounts(): DefaultSuccess = 0;
}

/** Accurate time is required for a number of reasons, including scheduling, display and validating security materials. */
server cluster TimeSynchronization = 56 {
  enum GranularityEnum : enum8 {
    kNoTimeGranularity = 0;
    kMinutesGranularity = 1;
    kSecondsGranularity = 2;
    kMillisecondsGranularity = 3;
    kMicrosecondsGranularity = 4;
  }

  enum StatusCode : enum8 {
    kTimeNotAccepted = 2;
  }

  enum TimeSourceEnum : enum8 {
    kNone = 0;
    kUnknown = 1;
    kAdmin = 2;
    kNodeTimeCluster = 3;
    kNonMatterSNTP = 4;
    kNonMatterNTP = 5;
    kMatterSNTP = 6;
    kMatterNTP = 7;
    kMixedNTP = 8;
    kNonMatterSNTPNTS = 9;
    kNonMatterNTPNTS = 10;
    kMatterSNTPNTS = 11;
    kMatterNTPNTS = 12;
    kMixedNTPNTS = 13;
    kCloudSource = 14;
    kPTP = 15;
    kGNSS = 16;
  }

  enum TimeZoneDatabaseEnum : enum8 {
    kFull = 0;
    kPartial = 1;
    kNone = 2;
  }

  bitmap Feature : bitmap32 {
    kTimeZone = 0x1;
    kNTPClient = 0x2;
    kNTPServer = 0x4;
    kTimeSyncClient = 0x8;
  }

  struct DSTOffsetStruct {
    int32s offset = 0;
    epoch_us validStarting = 1;
    nullable epoch_us validUntil = 2;
  }

  struct FabricScopedTrustedTimeSourceStruct {
    node_id nodeID = 0;
    endpoint_no endpoint = 1;
  }

  struct TimeZoneStruct {
    int32s offset = 0;
    epoch_us validAt = 1;
    optional char_string<64> name = 2;
  }

  struct TrustedTimeSourceStruct {
    fabric_idx fabricIndex = 0;
    node_id nodeID = 1;
    endpoint_no endpoint = 2;
  }

  info event DSTTableEmpty = 0 {
  }

  info event DSTStatus = 1 {
    boolean DSTOffsetActive = 0;
  }

  info event TimeZoneStatus = 2 {
    int32s offset = 0;
    optional char_string name = 1;
  }

  info event TimeFailure = 3 {
  }

  info event MissingTrustedTimeSource = 4 {
  }

  readonly attribute nullable epoch_us UTCTime = 0;
  readonly attribute GranularityEnum granularity = 1;
  readonly attribute TimeSourceEnum timeSource = 2;
  readonly attribute nullable TrustedTimeSourceStruct trustedTimeSource = 3;
  readonly attribute nullable char_string<128> defaultNTP = 4;
  readonly attribute TimeZoneStruct timeZone[] = 5;
  readonly attribute DSTOffsetStruct DSTOffset[] = 6;
  readonly attribute nullable epoch_us localTime = 7;
  readonly attribute TimeZoneDatabaseEnum timeZoneDatabase = 8;
  readonly attribute int8u timeZoneListMaxSize = 10;
  readonly attribute int8u DSTOffsetListMaxSize = 11;
  readonly attribute boolean supportsDNSResolve = 12;
  readonly attribute command_id generatedCommandList[] = 65528;
  readonly attribute command_id acceptedCommandList[] = 65529;
  readonly attribute event_id eventList[] = 65530;
  readonly attribute attrib_id attributeList[] = 65531;
  readonly attribute bitmap32 featureMap = 65532;
  readonly attribute int16u clusterRevision = 65533;

  request struct SetUTCTimeRequest {
    epoch_us UTCTime = 0;
    GranularityEnum granularity = 1;
    optional TimeSourceEnum timeSource = 2;
  }

  request struct SetTrustedTimeSourceRequest {
    nullable FabricScopedTrustedTimeSourceStruct trustedTimeSource = 0;
  }

  request struct SetTimeZoneRequest {
    TimeZoneStruct timeZone[] = 0;
  }

  request struct SetDSTOffsetRequest {
    DSTOffsetStruct DSTOffset[] = 0;
  }

  request struct SetDefaultNTPRequest {
    nullable char_string<128> defaultNTP = 0;
  }

  response struct SetTimeZoneResponse = 3 {
    boolean DSTOffsetRequired = 0;
  }

  command access(invoke: administer) SetUTCTime(SetUTCTimeRequest): DefaultSuccess = 0;
  fabric command access(invoke: administer) SetTrustedTimeSource(SetTrustedTimeSourceRequest): DefaultSuccess = 1;
  command access(invoke: manage) SetTimeZone(SetTimeZoneRequest): SetTimeZoneResponse = 2;
  command access(invoke: manage) SetDSTOffset(SetDSTOffsetRequest): DefaultSuccess = 4;
  command access(invoke: administer) SetDefaultNTP(SetDefaultNTPRequest): DefaultSuccess = 5;
}

/** This cluster exposes interactions with a switch device, for the purpose of using those interactions by other devices.
Two types of switch devices are supported: latching switch (e.g. rocker switch) and momentary switch (e.g. push button), distinguished with their feature flags.
Interactions with the switch device are exposed as attributes (for the latching switch) and as events (for both types of switches). An interested party MAY subscribe to these attributes/events and thus be informed of the interactions, and can perform actions based on this, for example by sending commands to perform an action such as controlling a light or a window shade. */
server cluster Switch = 59 {
  bitmap Feature : bitmap32 {
    kLatchingSwitch = 0x1;
    kMomentarySwitch = 0x2;
    kMomentarySwitchRelease = 0x4;
    kMomentarySwitchLongPress = 0x8;
    kMomentarySwitchMultiPress = 0x10;
  }

  info event SwitchLatched = 0 {
    int8u newPosition = 0;
  }

  info event InitialPress = 1 {
    int8u newPosition = 0;
  }

  info event LongPress = 2 {
    int8u newPosition = 0;
  }

  info event ShortRelease = 3 {
    int8u previousPosition = 0;
  }

  info event LongRelease = 4 {
    int8u previousPosition = 0;
  }

  info event MultiPressOngoing = 5 {
    int8u newPosition = 0;
    int8u currentNumberOfPressesCounted = 1;
  }

  info event MultiPressComplete = 6 {
    int8u previousPosition = 0;
    int8u totalNumberOfPressesCounted = 1;
  }

  readonly attribute int8u numberOfPositions = 0;
  readonly attribute int8u currentPosition = 1;
  readonly attribute command_id generatedCommandList[] = 65528;
  readonly attribute command_id acceptedCommandList[] = 65529;
  readonly attribute event_id eventList[] = 65530;
  readonly attribute attrib_id attributeList[] = 65531;
  readonly attribute bitmap32 featureMap = 65532;
  readonly attribute int16u clusterRevision = 65533;
}

/** Commands to trigger a Node to allow a new Administrator to commission it. */
server cluster AdministratorCommissioning = 60 {
  enum CommissioningWindowStatusEnum : enum8 {
    kWindowNotOpen = 0;
    kEnhancedWindowOpen = 1;
    kBasicWindowOpen = 2;
  }

  enum StatusCode : enum8 {
    kBusy = 2;
    kPAKEParameterError = 3;
    kWindowNotOpen = 4;
  }

  readonly attribute CommissioningWindowStatusEnum windowStatus = 0;
  readonly attribute nullable fabric_idx adminFabricIndex = 1;
  readonly attribute nullable int16u adminVendorId = 2;
  readonly attribute command_id generatedCommandList[] = 65528;
  readonly attribute command_id acceptedCommandList[] = 65529;
  readonly attribute event_id eventList[] = 65530;
  readonly attribute attrib_id attributeList[] = 65531;
  readonly attribute bitmap32 featureMap = 65532;
  readonly attribute int16u clusterRevision = 65533;

  request struct OpenCommissioningWindowRequest {
    int16u commissioningTimeout = 0;
    octet_string PAKEPasscodeVerifier = 1;
    int16u discriminator = 2;
    int32u iterations = 3;
    octet_string salt = 4;
  }

  request struct OpenBasicCommissioningWindowRequest {
    int16u commissioningTimeout = 0;
  }

  timed command access(invoke: administer) OpenCommissioningWindow(OpenCommissioningWindowRequest): DefaultSuccess = 0;
  timed command access(invoke: administer) OpenBasicCommissioningWindow(OpenBasicCommissioningWindowRequest): DefaultSuccess = 1;
  timed command access(invoke: administer) RevokeCommissioning(): DefaultSuccess = 2;
}

/** This cluster is used to add or remove Operational Credentials on a Commissionee or Node, as well as manage the associated Fabrics. */
server cluster OperationalCredentials = 62 {
  enum CertificateChainTypeEnum : enum8 {
    kDACCertificate = 1;
    kPAICertificate = 2;
  }

  enum NodeOperationalCertStatusEnum : enum8 {
    kOK = 0;
    kInvalidPublicKey = 1;
    kInvalidNodeOpId = 2;
    kInvalidNOC = 3;
    kMissingCsr = 4;
    kTableFull = 5;
    kInvalidAdminSubject = 6;
    kFabricConflict = 9;
    kLabelConflict = 10;
    kInvalidFabricIndex = 11;
  }

  fabric_scoped struct FabricDescriptorStruct {
    octet_string<65> rootPublicKey = 1;
    vendor_id vendorID = 2;
    fabric_id fabricID = 3;
    node_id nodeID = 4;
    char_string<32> label = 5;
    fabric_idx fabricIndex = 254;
  }

  fabric_scoped struct NOCStruct {
    fabric_sensitive octet_string noc = 1;
    nullable fabric_sensitive octet_string icac = 2;
    fabric_idx fabricIndex = 254;
  }

  readonly attribute access(read: administer) NOCStruct NOCs[] = 0;
  readonly attribute FabricDescriptorStruct fabrics[] = 1;
  readonly attribute int8u supportedFabrics = 2;
  readonly attribute int8u commissionedFabrics = 3;
  readonly attribute octet_string trustedRootCertificates[] = 4;
  readonly attribute int8u currentFabricIndex = 5;
  readonly attribute command_id generatedCommandList[] = 65528;
  readonly attribute command_id acceptedCommandList[] = 65529;
  readonly attribute event_id eventList[] = 65530;
  readonly attribute attrib_id attributeList[] = 65531;
  readonly attribute bitmap32 featureMap = 65532;
  readonly attribute int16u clusterRevision = 65533;

  request struct AttestationRequestRequest {
    octet_string attestationNonce = 0;
  }

  request struct CertificateChainRequestRequest {
    CertificateChainTypeEnum certificateType = 0;
  }

  request struct CSRRequestRequest {
    octet_string CSRNonce = 0;
    optional boolean isForUpdateNOC = 1;
  }

  request struct AddNOCRequest {
    octet_string NOCValue = 0;
    optional octet_string ICACValue = 1;
    octet_string IPKValue = 2;
    int64u caseAdminSubject = 3;
    vendor_id adminVendorId = 4;
  }

  request struct UpdateNOCRequest {
    octet_string NOCValue = 0;
    optional octet_string ICACValue = 1;
  }

  request struct UpdateFabricLabelRequest {
    char_string<32> label = 0;
  }

  request struct RemoveFabricRequest {
    fabric_idx fabricIndex = 0;
  }

  request struct AddTrustedRootCertificateRequest {
    octet_string rootCACertificate = 0;
  }

  response struct AttestationResponse = 1 {
    octet_string attestationElements = 0;
    octet_string attestationSignature = 1;
  }

  response struct CertificateChainResponse = 3 {
    octet_string certificate = 0;
  }

  response struct CSRResponse = 5 {
    octet_string NOCSRElements = 0;
    octet_string attestationSignature = 1;
  }

  response struct NOCResponse = 8 {
    NodeOperationalCertStatusEnum statusCode = 0;
    optional fabric_idx fabricIndex = 1;
    optional char_string debugText = 2;
  }

  command access(invoke: administer) AttestationRequest(AttestationRequestRequest): AttestationResponse = 0;
  command access(invoke: administer) CertificateChainRequest(CertificateChainRequestRequest): CertificateChainResponse = 2;
  command access(invoke: administer) CSRRequest(CSRRequestRequest): CSRResponse = 4;
  command access(invoke: administer) AddNOC(AddNOCRequest): NOCResponse = 6;
  fabric command access(invoke: administer) UpdateNOC(UpdateNOCRequest): NOCResponse = 7;
  fabric command access(invoke: administer) UpdateFabricLabel(UpdateFabricLabelRequest): NOCResponse = 9;
  command access(invoke: administer) RemoveFabric(RemoveFabricRequest): NOCResponse = 10;
  command access(invoke: administer) AddTrustedRootCertificate(AddTrustedRootCertificateRequest): DefaultSuccess = 11;
}

/** The Group Key Management Cluster is the mechanism by which group keys are managed. */
server cluster GroupKeyManagement = 63 {
  enum GroupKeySecurityPolicyEnum : enum8 {
    kTrustFirst = 0;
    kCacheAndSync = 1;
  }

  bitmap Feature : bitmap32 {
    kCacheAndSync = 0x1;
  }

  fabric_scoped struct GroupInfoMapStruct {
    group_id groupId = 1;
    endpoint_no endpoints[] = 2;
    optional char_string<16> groupName = 3;
    fabric_idx fabricIndex = 254;
  }

  fabric_scoped struct GroupKeyMapStruct {
    group_id groupId = 1;
    int16u groupKeySetID = 2;
    fabric_idx fabricIndex = 254;
  }

  struct GroupKeySetStruct {
    int16u groupKeySetID = 0;
    GroupKeySecurityPolicyEnum groupKeySecurityPolicy = 1;
    nullable octet_string<16> epochKey0 = 2;
    nullable epoch_us epochStartTime0 = 3;
    nullable octet_string<16> epochKey1 = 4;
    nullable epoch_us epochStartTime1 = 5;
    nullable octet_string<16> epochKey2 = 6;
    nullable epoch_us epochStartTime2 = 7;
  }

  attribute access(write: manage) GroupKeyMapStruct groupKeyMap[] = 0;
  readonly attribute GroupInfoMapStruct groupTable[] = 1;
  readonly attribute int16u maxGroupsPerFabric = 2;
  readonly attribute int16u maxGroupKeysPerFabric = 3;
  readonly attribute command_id generatedCommandList[] = 65528;
  readonly attribute command_id acceptedCommandList[] = 65529;
  readonly attribute event_id eventList[] = 65530;
  readonly attribute attrib_id attributeList[] = 65531;
  readonly attribute bitmap32 featureMap = 65532;
  readonly attribute int16u clusterRevision = 65533;

  request struct KeySetWriteRequest {
    GroupKeySetStruct groupKeySet = 0;
  }

  request struct KeySetReadRequest {
    int16u groupKeySetID = 0;
  }

  request struct KeySetRemoveRequest {
    int16u groupKeySetID = 0;
  }

  response struct KeySetReadResponse = 2 {
    GroupKeySetStruct groupKeySet = 0;
  }

  response struct KeySetReadAllIndicesResponse = 5 {
    int16u groupKeySetIDs[] = 0;
  }

  fabric command access(invoke: administer) KeySetWrite(KeySetWriteRequest): DefaultSuccess = 0;
  fabric command access(invoke: administer) KeySetRead(KeySetReadRequest): KeySetReadResponse = 1;
  fabric command access(invoke: administer) KeySetRemove(KeySetRemoveRequest): DefaultSuccess = 3;
  fabric command access(invoke: administer) KeySetReadAllIndices(): KeySetReadAllIndicesResponse = 4;
}

/** The Fixed Label Cluster provides a feature for the device to tag an endpoint with zero or more read only
labels. */
server cluster FixedLabel = 64 {
  struct LabelStruct {
    char_string<16> label = 0;
    char_string<16> value = 1;
  }

  readonly attribute LabelStruct labelList[] = 0;
  readonly attribute command_id generatedCommandList[] = 65528;
  readonly attribute command_id acceptedCommandList[] = 65529;
  readonly attribute event_id eventList[] = 65530;
  readonly attribute attrib_id attributeList[] = 65531;
  readonly attribute bitmap32 featureMap = 65532;
  readonly attribute int16u clusterRevision = 65533;
}

/** The User Label Cluster provides a feature to tag an endpoint with zero or more labels. */
server cluster UserLabel = 65 {
  struct LabelStruct {
    char_string<16> label = 0;
    char_string<16> value = 1;
  }

  attribute access(write: manage) LabelStruct labelList[] = 0;
  readonly attribute command_id generatedCommandList[] = 65528;
  readonly attribute command_id acceptedCommandList[] = 65529;
  readonly attribute event_id eventList[] = 65530;
  readonly attribute attrib_id attributeList[] = 65531;
  readonly attribute bitmap32 featureMap = 65532;
  readonly attribute int16u clusterRevision = 65533;
}

/** This cluster provides an interface to a boolean state called StateValue. */
server cluster BooleanState = 69 {
  info event StateChange = 0 {
    boolean stateValue = 0;
  }

  readonly attribute boolean stateValue = 0;
  readonly attribute command_id generatedCommandList[] = 65528;
  readonly attribute command_id acceptedCommandList[] = 65529;
  readonly attribute event_id eventList[] = 65530;
  readonly attribute attrib_id attributeList[] = 65531;
  readonly attribute bitmap32 featureMap = 65532;
  readonly attribute int16u clusterRevision = 65533;
}

/** Allows servers to ensure that listed clients are notified when a server is available for communication. */
server cluster IcdManagement = 70 {
  bitmap Feature : bitmap32 {
    kCheckInProtocolSupport = 0x1;
    kUserActiveModeTrigger = 0x2;
    kLongIdleTimeSupport = 0x4;
  }

  fabric_scoped struct MonitoringRegistrationStruct {
    fabric_sensitive node_id checkInNodeID = 1;
    fabric_sensitive int64u monitoredSubject = 2;
    fabric_idx fabricIndex = 254;
  }

  readonly attribute int32u idleModeInterval = 0;
  readonly attribute int32u activeModeInterval = 1;
  readonly attribute int16u activeModeThreshold = 2;
  readonly attribute access(read: administer) MonitoringRegistrationStruct registeredClients[] = 3;
  readonly attribute access(read: administer) int32u ICDCounter = 4;
  readonly attribute int16u clientsSupportedPerFabric = 5;
  readonly attribute command_id generatedCommandList[] = 65528;
  readonly attribute command_id acceptedCommandList[] = 65529;
  readonly attribute event_id eventList[] = 65530;
  readonly attribute attrib_id attributeList[] = 65531;
  readonly attribute bitmap32 featureMap = 65532;
  readonly attribute int16u clusterRevision = 65533;

  request struct RegisterClientRequest {
    node_id checkInNodeID = 0;
    int64u monitoredSubject = 1;
    octet_string<16> key = 2;
    optional octet_string<16> verificationKey = 3;
  }

  request struct UnregisterClientRequest {
    node_id checkInNodeID = 0;
    optional octet_string<16> verificationKey = 1;
  }

  response struct RegisterClientResponse = 1 {
    int32u ICDCounter = 0;
  }

  fabric command access(invoke: manage) RegisterClient(RegisterClientRequest): RegisterClientResponse = 0;
  fabric command access(invoke: manage) UnregisterClient(UnregisterClientRequest): DefaultSuccess = 2;
  command access(invoke: manage) StayActiveRequest(): DefaultSuccess = 3;
}

/** Attributes and commands for selecting a mode from a list of supported options. */
server cluster ModeSelect = 80 {
  bitmap Feature : bitmap32 {
    kOnOff = 0x1;
  }

  struct SemanticTagStruct {
    vendor_id mfgCode = 0;
    enum16 value = 1;
  }

  struct ModeOptionStruct {
    char_string<64> label = 0;
    int8u mode = 1;
    SemanticTagStruct semanticTags[] = 2;
  }

  readonly attribute char_string<64> description = 0;
  readonly attribute nullable enum16 standardNamespace = 1;
  readonly attribute ModeOptionStruct supportedModes[] = 2;
  readonly attribute int8u currentMode = 3;
  attribute nullable int8u startUpMode = 4;
  attribute nullable int8u onMode = 5;
  readonly attribute int8u manufacturerExtension = 4293984257;
  readonly attribute command_id generatedCommandList[] = 65528;
  readonly attribute command_id acceptedCommandList[] = 65529;
  readonly attribute event_id eventList[] = 65530;
  readonly attribute attrib_id attributeList[] = 65531;
  readonly attribute bitmap32 featureMap = 65532;
  readonly attribute int16u clusterRevision = 65533;

  request struct ChangeToModeRequest {
    int8u newMode = 0;
  }

  command ChangeToMode(ChangeToModeRequest): DefaultSuccess = 0;
}

/** Attributes and commands for selecting a mode from a list of supported options. */
server cluster LaundryWasherMode = 81 {
  enum ModeTag : enum16 {
    kNormal = 16384;
    kDelicate = 16385;
    kHeavy = 16386;
    kWhites = 16387;
  }

  bitmap Feature : bitmap32 {
    kOnOff = 0x1;
  }

  struct ModeTagStruct {
    optional vendor_id mfgCode = 0;
    enum16 value = 1;
  }

  struct ModeOptionStruct {
    char_string<64> label = 0;
    int8u mode = 1;
    ModeTagStruct modeTags[] = 2;
  }

  readonly attribute ModeOptionStruct supportedModes[] = 0;
  readonly attribute int8u currentMode = 1;
  attribute nullable int8u startUpMode = 2;
  attribute nullable int8u onMode = 3;
  readonly attribute command_id generatedCommandList[] = 65528;
  readonly attribute command_id acceptedCommandList[] = 65529;
  readonly attribute event_id eventList[] = 65530;
  readonly attribute attrib_id attributeList[] = 65531;
  readonly attribute bitmap32 featureMap = 65532;
  readonly attribute int16u clusterRevision = 65533;

  request struct ChangeToModeRequest {
    int8u newMode = 0;
  }

  response struct ChangeToModeResponse = 1 {
    enum8 status = 0;
    optional char_string statusText = 1;
  }

  command ChangeToMode(ChangeToModeRequest): ChangeToModeResponse = 0;
}

/** Attributes and commands for selecting a mode from a list of supported options. */
server cluster RefrigeratorAndTemperatureControlledCabinetMode = 82 {
  enum ModeTag : enum16 {
    kRapidCool = 16384;
    kRapidFreeze = 16385;
  }

  bitmap Feature : bitmap32 {
    kOnOff = 0x1;
  }

  struct ModeTagStruct {
    optional vendor_id mfgCode = 0;
    enum16 value = 1;
  }

  struct ModeOptionStruct {
    char_string<64> label = 0;
    int8u mode = 1;
    ModeTagStruct modeTags[] = 2;
  }

  readonly attribute ModeOptionStruct supportedModes[] = 0;
  readonly attribute int8u currentMode = 1;
  attribute nullable int8u startUpMode = 2;
  attribute nullable int8u onMode = 3;
  readonly attribute command_id generatedCommandList[] = 65528;
  readonly attribute command_id acceptedCommandList[] = 65529;
  readonly attribute event_id eventList[] = 65530;
  readonly attribute attrib_id attributeList[] = 65531;
  readonly attribute bitmap32 featureMap = 65532;
  readonly attribute int16u clusterRevision = 65533;

  request struct ChangeToModeRequest {
    int8u newMode = 0;
  }

  response struct ChangeToModeResponse = 1 {
    enum8 status = 0;
    optional char_string statusText = 1;
  }

  command ChangeToMode(ChangeToModeRequest): ChangeToModeResponse = 0;
}

/** This cluster supports remotely monitoring and controling the different typs of functionality available to a washing device, such as a washing machine. */
server cluster LaundryWasherControls = 83 {
  enum NumberOfRinsesEnum : enum8 {
    kNone = 0;
    kNormal = 1;
    kExtra = 2;
    kMax = 3;
  }

  bitmap Feature : bitmap32 {
    kSpin = 0x1;
    kRinse = 0x2;
  }

  readonly attribute char_string spinSpeeds[] = 0;
  attribute nullable int8u spinSpeedCurrent = 1;
  attribute NumberOfRinsesEnum numberOfRinses = 2;
  readonly attribute NumberOfRinsesEnum supportedRinses[] = 3;
  readonly attribute command_id generatedCommandList[] = 65528;
  readonly attribute command_id acceptedCommandList[] = 65529;
  readonly attribute event_id eventList[] = 65530;
  readonly attribute attrib_id attributeList[] = 65531;
  readonly attribute bitmap32 featureMap = 65532;
  readonly attribute int16u clusterRevision = 65533;
}

/** Attributes and commands for selecting a mode from a list of supported options. */
server cluster RvcRunMode = 84 {
  enum ModeTag : enum16 {
    kIdle = 16384;
    kCleaning = 16385;
  }

  enum StatusCode : enum8 {
    kStuck = 65;
    kDustBinMissing = 66;
    kDustBinFull = 67;
    kWaterTankEmpty = 68;
    kWaterTankMissing = 69;
    kWaterTankLidOpen = 70;
    kMopCleaningPadMissing = 71;
    kBatteryLow = 72;
  }

  bitmap Feature : bitmap32 {
    kOnOff = 0x1;
  }

  struct ModeTagStruct {
    optional vendor_id mfgCode = 0;
    enum16 value = 1;
  }

  struct ModeOptionStruct {
    char_string<64> label = 0;
    int8u mode = 1;
    ModeTagStruct modeTags[] = 2;
  }

  readonly attribute ModeOptionStruct supportedModes[] = 0;
  readonly attribute int8u currentMode = 1;
  attribute nullable int8u startUpMode = 2;
  attribute nullable int8u onMode = 3;
  readonly attribute command_id generatedCommandList[] = 65528;
  readonly attribute command_id acceptedCommandList[] = 65529;
  readonly attribute event_id eventList[] = 65530;
  readonly attribute attrib_id attributeList[] = 65531;
  readonly attribute bitmap32 featureMap = 65532;
  readonly attribute int16u clusterRevision = 65533;

  request struct ChangeToModeRequest {
    int8u newMode = 0;
  }

  response struct ChangeToModeResponse = 1 {
    enum8 status = 0;
    optional char_string statusText = 1;
  }

  command ChangeToMode(ChangeToModeRequest): ChangeToModeResponse = 0;
}

/** Attributes and commands for selecting a mode from a list of supported options. */
server cluster RvcCleanMode = 85 {
  enum ModeTag : enum16 {
    kDeepClean = 16384;
    kVacuum = 16385;
    kMop = 16386;
  }

  enum StatusCode : enum8 {
    kCleaningInProgress = 64;
  }

  bitmap Feature : bitmap32 {
    kOnOff = 0x1;
  }

  struct ModeTagStruct {
    optional vendor_id mfgCode = 0;
    enum16 value = 1;
  }

  struct ModeOptionStruct {
    char_string<64> label = 0;
    int8u mode = 1;
    ModeTagStruct modeTags[] = 2;
  }

  readonly attribute ModeOptionStruct supportedModes[] = 0;
  readonly attribute int8u currentMode = 1;
  attribute nullable int8u startUpMode = 2;
  attribute nullable int8u onMode = 3;
  readonly attribute command_id generatedCommandList[] = 65528;
  readonly attribute command_id acceptedCommandList[] = 65529;
  readonly attribute event_id eventList[] = 65530;
  readonly attribute attrib_id attributeList[] = 65531;
  readonly attribute bitmap32 featureMap = 65532;
  readonly attribute int16u clusterRevision = 65533;

  request struct ChangeToModeRequest {
    int8u newMode = 0;
  }

  response struct ChangeToModeResponse = 1 {
    enum8 status = 0;
    optional char_string statusText = 1;
  }

  command ChangeToMode(ChangeToModeRequest): ChangeToModeResponse = 0;
}

/** Attributes and commands for configuring the temperature control, and reporting temperature. */
server cluster TemperatureControl = 86 {
  bitmap Feature : bitmap32 {
    kTemperatureNumber = 0x1;
    kTemperatureLevel = 0x2;
    kTemperatureStep = 0x4;
  }

  readonly attribute int8u selectedTemperatureLevel = 4;
  readonly attribute char_string supportedTemperatureLevels[] = 5;
  readonly attribute command_id generatedCommandList[] = 65528;
  readonly attribute command_id acceptedCommandList[] = 65529;
  readonly attribute event_id eventList[] = 65530;
  readonly attribute attrib_id attributeList[] = 65531;
  readonly attribute bitmap32 featureMap = 65532;
  readonly attribute int16u clusterRevision = 65533;

  request struct SetTemperatureRequest {
    optional temperature targetTemperature = 0;
    optional int8u targetTemperatureLevel = 1;
  }

  command SetTemperature(SetTemperatureRequest): DefaultSuccess = 0;
}

/** Attributes and commands for configuring the Refrigerator alarm. */
server cluster RefrigeratorAlarm = 87 {
  bitmap AlarmMap : bitmap32 {
    kDoorOpen = 0x1;
  }

  info event Notify = 0 {
    AlarmMap active = 0;
    AlarmMap inactive = 1;
    AlarmMap state = 2;
    AlarmMap mask = 3;
  }

  readonly attribute AlarmMap mask = 0;
  readonly attribute AlarmMap state = 2;
  readonly attribute AlarmMap supported = 3;
  readonly attribute command_id generatedCommandList[] = 65528;
  readonly attribute command_id acceptedCommandList[] = 65529;
  readonly attribute event_id eventList[] = 65530;
  readonly attribute attrib_id attributeList[] = 65531;
  readonly attribute bitmap32 featureMap = 65532;
  readonly attribute int16u clusterRevision = 65533;
}

/** Attributes and commands for selecting a mode from a list of supported options. */
server cluster DishwasherMode = 89 {
  enum ModeTag : enum16 {
    kNormal = 16384;
    kHeavy = 16385;
    kLight = 16386;
  }

  bitmap Feature : bitmap32 {
    kOnOff = 0x1;
  }

  struct ModeTagStruct {
    optional vendor_id mfgCode = 0;
    enum16 value = 1;
  }

  struct ModeOptionStruct {
    char_string<64> label = 0;
    int8u mode = 1;
    ModeTagStruct modeTags[] = 2;
  }

  readonly attribute ModeOptionStruct supportedModes[] = 0;
  readonly attribute int8u currentMode = 1;
  attribute nullable int8u startUpMode = 2;
  attribute nullable int8u onMode = 3;
  readonly attribute command_id generatedCommandList[] = 65528;
  readonly attribute command_id acceptedCommandList[] = 65529;
  readonly attribute event_id eventList[] = 65530;
  readonly attribute attrib_id attributeList[] = 65531;
  readonly attribute bitmap32 featureMap = 65532;
  readonly attribute int16u clusterRevision = 65533;

  request struct ChangeToModeRequest {
    int8u newMode = 0;
  }

  response struct ChangeToModeResponse = 1 {
    enum8 status = 0;
    optional char_string statusText = 1;
  }

  command ChangeToMode(ChangeToModeRequest): ChangeToModeResponse = 0;
}

/** Attributes for reporting air quality classification */
server cluster AirQuality = 91 {
  enum AirQualityEnum : enum8 {
    kUnknown = 0;
    kGood = 1;
    kFair = 2;
    kModerate = 3;
    kPoor = 4;
    kVeryPoor = 5;
    kExtremelyPoor = 6;
  }

  bitmap Feature : bitmap32 {
    kFair = 0x1;
    kModerate = 0x2;
    kVeryPoor = 0x4;
    kExtremelyPoor = 0x8;
  }

  readonly attribute AirQualityEnum airQuality = 0;
  readonly attribute command_id generatedCommandList[] = 65528;
  readonly attribute command_id acceptedCommandList[] = 65529;
  readonly attribute event_id eventList[] = 65530;
  readonly attribute attrib_id attributeList[] = 65531;
  readonly attribute bitmap32 featureMap = 65532;
  readonly attribute int16u clusterRevision = 65533;
}

/** This cluster provides an interface for observing and managing the state of smoke and CO alarms. */
server cluster SmokeCoAlarm = 92 {
  enum AlarmStateEnum : enum8 {
    kNormal = 0;
    kWarning = 1;
    kCritical = 2;
  }

  enum ContaminationStateEnum : enum8 {
    kNormal = 0;
    kLow = 1;
    kWarning = 2;
    kCritical = 3;
  }

  enum EndOfServiceEnum : enum8 {
    kNormal = 0;
    kExpired = 1;
  }

  enum ExpressedStateEnum : enum8 {
    kNormal = 0;
    kSmokeAlarm = 1;
    kCOAlarm = 2;
    kBatteryAlert = 3;
    kTesting = 4;
    kHardwareFault = 5;
    kEndOfService = 6;
    kInterconnectSmoke = 7;
    kInterconnectCO = 8;
  }

  enum MuteStateEnum : enum8 {
    kNotMuted = 0;
    kMuted = 1;
  }

  enum SensitivityEnum : enum8 {
    kHigh = 0;
    kStandard = 1;
    kLow = 2;
  }

  bitmap Feature : bitmap32 {
    kSmokeAlarm = 0x1;
    kCOAlarm = 0x2;
  }

  critical event SmokeAlarm = 0 {
    AlarmStateEnum alarmSeverityLevel = 0;
  }

  critical event COAlarm = 1 {
    AlarmStateEnum alarmSeverityLevel = 0;
  }

  info event LowBattery = 2 {
    AlarmStateEnum alarmSeverityLevel = 0;
  }

  info event HardwareFault = 3 {
  }

  info event EndOfService = 4 {
  }

  info event SelfTestComplete = 5 {
  }

  info event AlarmMuted = 6 {
  }

  info event MuteEnded = 7 {
  }

  critical event InterconnectSmokeAlarm = 8 {
    AlarmStateEnum alarmSeverityLevel = 0;
  }

  critical event InterconnectCOAlarm = 9 {
    AlarmStateEnum alarmSeverityLevel = 0;
  }

  info event AllClear = 10 {
  }

  readonly attribute ExpressedStateEnum expressedState = 0;
  readonly attribute AlarmStateEnum smokeState = 1;
  readonly attribute AlarmStateEnum COState = 2;
  readonly attribute AlarmStateEnum batteryAlert = 3;
  readonly attribute MuteStateEnum deviceMuted = 4;
  readonly attribute boolean testInProgress = 5;
  readonly attribute boolean hardwareFaultAlert = 6;
  readonly attribute EndOfServiceEnum endOfServiceAlert = 7;
  readonly attribute AlarmStateEnum interconnectSmokeAlarm = 8;
  readonly attribute AlarmStateEnum interconnectCOAlarm = 9;
  readonly attribute ContaminationStateEnum contaminationState = 10;
  attribute SensitivityEnum smokeSensitivityLevel = 11;
  readonly attribute epoch_s expiryDate = 12;
  readonly attribute command_id generatedCommandList[] = 65528;
  readonly attribute command_id acceptedCommandList[] = 65529;
  readonly attribute event_id eventList[] = 65530;
  readonly attribute attrib_id attributeList[] = 65531;
  readonly attribute bitmap32 featureMap = 65532;
  readonly attribute int16u clusterRevision = 65533;

  command SelfTestRequest(): DefaultSuccess = 0;
}

/** Attributes and commands for configuring the Dishwasher alarm. */
server cluster DishwasherAlarm = 93 {
  bitmap AlarmMap : bitmap32 {
    kInflowError = 0x1;
    kDrainError = 0x2;
    kDoorError = 0x4;
    kTempTooLow = 0x8;
    kTempTooHigh = 0x10;
    kWaterLevelError = 0x20;
  }

  bitmap Feature : bitmap32 {
    kReset = 0x1;
  }

  info event Notify = 0 {
    AlarmMap active = 0;
    AlarmMap inactive = 1;
    AlarmMap state = 2;
    AlarmMap mask = 3;
  }

  readonly attribute AlarmMap mask = 0;
  readonly attribute AlarmMap latch = 1;
  readonly attribute AlarmMap state = 2;
  readonly attribute AlarmMap supported = 3;
  readonly attribute command_id generatedCommandList[] = 65528;
  readonly attribute command_id acceptedCommandList[] = 65529;
  readonly attribute event_id eventList[] = 65530;
  readonly attribute attrib_id attributeList[] = 65531;
  readonly attribute bitmap32 featureMap = 65532;
  readonly attribute int16u clusterRevision = 65533;

  request struct ResetRequest {
    AlarmMap alarms = 0;
  }

  request struct ModifyEnabledAlarmsRequest {
    AlarmMap mask = 0;
  }

  command Reset(ResetRequest): DefaultSuccess = 0;
  command ModifyEnabledAlarms(ModifyEnabledAlarmsRequest): DefaultSuccess = 1;
}

/** This cluster supports remotely monitoring and, where supported, changing the operational state of any device where a state machine is a part of the operation. */
server cluster OperationalState = 96 {
  enum ErrorStateEnum : enum8 {
    kNoError = 0;
    kUnableToStartOrResume = 1;
    kUnableToCompleteOperation = 2;
    kCommandInvalidInState = 3;
  }

  enum OperationalStateEnum : enum8 {
    kStopped = 0;
    kRunning = 1;
    kPaused = 2;
    kError = 3;
  }

  struct ErrorStateStruct {
    enum8 errorStateID = 0;
    optional char_string<64> errorStateLabel = 1;
    optional char_string<64> errorStateDetails = 2;
  }

  struct OperationalStateStruct {
    enum8 operationalStateID = 0;
    optional char_string<64> operationalStateLabel = 1;
  }

  critical event OperationalError = 0 {
    ErrorStateStruct errorState = 0;
  }

  info event OperationCompletion = 1 {
    enum8 completionErrorCode = 0;
    optional nullable elapsed_s totalOperationalTime = 1;
    optional nullable elapsed_s pausedTime = 2;
  }

  readonly attribute nullable char_string phaseList[] = 0;
  readonly attribute nullable int8u currentPhase = 1;
  readonly attribute nullable elapsed_s countdownTime = 2;
  readonly attribute OperationalStateStruct operationalStateList[] = 3;
  readonly attribute OperationalStateEnum operationalState = 4;
  readonly attribute ErrorStateStruct operationalError = 5;
  readonly attribute command_id generatedCommandList[] = 65528;
  readonly attribute command_id acceptedCommandList[] = 65529;
  readonly attribute event_id eventList[] = 65530;
  readonly attribute attrib_id attributeList[] = 65531;
  readonly attribute bitmap32 featureMap = 65532;
  readonly attribute int16u clusterRevision = 65533;

  response struct OperationalCommandResponse = 4 {
    ErrorStateStruct commandResponseState = 0;
  }

  command Pause(): OperationalCommandResponse = 0;
  command Stop(): OperationalCommandResponse = 1;
  command Start(): OperationalCommandResponse = 2;
  command Resume(): OperationalCommandResponse = 3;
}

/** This cluster supports remotely monitoring and, where supported, changing the operational state of a Robotic Vacuum. */
server cluster RvcOperationalState = 97 {
  enum ErrorStateEnum : enum8 {
    kFailedToFindChargingDock = 64;
    kStuck = 65;
    kDustBinMissing = 66;
    kDustBinFull = 67;
    kWaterTankEmpty = 68;
    kWaterTankMissing = 69;
    kWaterTankLidOpen = 70;
    kMopCleaningPadMissing = 71;
  }

  enum OperationalStateEnum : enum8 {
    kSeekingCharger = 64;
    kCharging = 65;
    kDocked = 66;
  }

  struct ErrorStateStruct {
    enum8 errorStateID = 0;
    optional char_string<64> errorStateLabel = 1;
    optional char_string<64> errorStateDetails = 2;
  }

  struct OperationalStateStruct {
    enum8 operationalStateID = 0;
    optional char_string<64> operationalStateLabel = 1;
  }

  critical event OperationalError = 0 {
    ErrorStateStruct errorState = 0;
  }

  info event OperationCompletion = 1 {
    enum8 completionErrorCode = 0;
    optional nullable elapsed_s totalOperationalTime = 1;
    optional nullable elapsed_s pausedTime = 2;
  }

  readonly attribute nullable char_string phaseList[] = 0;
  readonly attribute nullable int8u currentPhase = 1;
  readonly attribute nullable elapsed_s countdownTime = 2;
  readonly attribute OperationalStateStruct operationalStateList[] = 3;
  readonly attribute enum8 operationalState = 4;
  readonly attribute ErrorStateStruct operationalError = 5;
  readonly attribute command_id generatedCommandList[] = 65528;
  readonly attribute command_id acceptedCommandList[] = 65529;
  readonly attribute event_id eventList[] = 65530;
  readonly attribute attrib_id attributeList[] = 65531;
  readonly attribute bitmap32 featureMap = 65532;
  readonly attribute int16u clusterRevision = 65533;

  response struct OperationalCommandResponse = 4 {
    ErrorStateStruct commandResponseState = 0;
  }

  command Pause(): OperationalCommandResponse = 0;
  command Resume(): OperationalCommandResponse = 3;
}

/** Attributes and commands for monitoring HEPA filters in a device */
server cluster HepaFilterMonitoring = 113 {
  enum ChangeIndicationEnum : enum8 {
    kOK = 0;
    kWarning = 1;
    kCritical = 2;
  }

  enum DegradationDirectionEnum : enum8 {
    kUp = 0;
    kDown = 1;
  }

  enum ProductIdentifierTypeEnum : enum8 {
    kUPC = 0;
    kGTIN8 = 1;
    kEAN = 2;
    kGTIN14 = 3;
    kOEM = 4;
  }

  bitmap Feature : bitmap32 {
    kCondition = 0x1;
    kWarning = 0x2;
    kReplacementProductList = 0x4;
  }

  struct ReplacementProductStruct {
    ProductIdentifierTypeEnum productIdentifierType = 0;
    char_string<20> productIdentifierValue = 1;
  }

  readonly attribute percent condition = 0;
  readonly attribute DegradationDirectionEnum degradationDirection = 1;
  readonly attribute ChangeIndicationEnum changeIndication = 2;
  readonly attribute boolean inPlaceIndicator = 3;
  attribute nullable epoch_s lastChangedTime = 4;
  readonly attribute ReplacementProductStruct replacementProductList[] = 5;
  readonly attribute command_id generatedCommandList[] = 65528;
  readonly attribute command_id acceptedCommandList[] = 65529;
  readonly attribute event_id eventList[] = 65530;
  readonly attribute attrib_id attributeList[] = 65531;
  readonly attribute bitmap32 featureMap = 65532;
  readonly attribute int16u clusterRevision = 65533;

  command ResetCondition(): DefaultSuccess = 0;
}

/** Attributes and commands for monitoring activated carbon filters in a device */
server cluster ActivatedCarbonFilterMonitoring = 114 {
  enum ChangeIndicationEnum : enum8 {
    kOK = 0;
    kWarning = 1;
    kCritical = 2;
  }

  enum DegradationDirectionEnum : enum8 {
    kUp = 0;
    kDown = 1;
  }

  enum ProductIdentifierTypeEnum : enum8 {
    kUPC = 0;
    kGTIN8 = 1;
    kEAN = 2;
    kGTIN14 = 3;
    kOEM = 4;
  }

  bitmap Feature : bitmap32 {
    kCondition = 0x1;
    kWarning = 0x2;
    kReplacementProductList = 0x4;
  }

  struct ReplacementProductStruct {
    ProductIdentifierTypeEnum productIdentifierType = 0;
    char_string<20> productIdentifierValue = 1;
  }

  readonly attribute percent condition = 0;
  readonly attribute DegradationDirectionEnum degradationDirection = 1;
  readonly attribute ChangeIndicationEnum changeIndication = 2;
  readonly attribute boolean inPlaceIndicator = 3;
  attribute nullable epoch_s lastChangedTime = 4;
  readonly attribute ReplacementProductStruct replacementProductList[] = 5;
  readonly attribute command_id generatedCommandList[] = 65528;
  readonly attribute command_id acceptedCommandList[] = 65529;
  readonly attribute event_id eventList[] = 65530;
  readonly attribute attrib_id attributeList[] = 65531;
  readonly attribute bitmap32 featureMap = 65532;
  readonly attribute int16u clusterRevision = 65533;

  command ResetCondition(): DefaultSuccess = 0;
}

<<<<<<< HEAD
=======
/** An interface to a generic way to secure a door */
server cluster DoorLock = 257 {
  enum AlarmCodeEnum : enum8 {
    kLockJammed = 0;
    kLockFactoryReset = 1;
    kLockRadioPowerCycled = 3;
    kWrongCodeEntryLimit = 4;
    kFrontEsceutcheonRemoved = 5;
    kDoorForcedOpen = 6;
    kDoorAjar = 7;
    kForcedUser = 8;
  }

  enum CredentialRuleEnum : enum8 {
    kSingle = 0;
    kDual = 1;
    kTri = 2;
  }

  enum CredentialTypeEnum : enum8 {
    kProgrammingPIN = 0;
    kPIN = 1;
    kRFID = 2;
    kFingerprint = 3;
    kFingerVein = 4;
    kFace = 5;
  }

  enum DataOperationTypeEnum : enum8 {
    kAdd = 0;
    kClear = 1;
    kModify = 2;
  }

  enum DlLockState : enum8 {
    kNotFullyLocked = 0;
    kLocked = 1;
    kUnlocked = 2;
    kUnlatched = 3;
  }

  enum DlLockType : enum8 {
    kDeadBolt = 0;
    kMagnetic = 1;
    kOther = 2;
    kMortise = 3;
    kRim = 4;
    kLatchBolt = 5;
    kCylindricalLock = 6;
    kTubularLock = 7;
    kInterconnectedLock = 8;
    kDeadLatch = 9;
    kDoorFurniture = 10;
    kEurocylinder = 11;
  }

  enum DlStatus : enum8 {
    kSuccess = 0;
    kFailure = 1;
    kDuplicate = 2;
    kOccupied = 3;
    kInvalidField = 133;
    kResourceExhausted = 137;
    kNotFound = 139;
  }

  enum DoorLockOperationEventCode : enum8 {
    kUnknownOrMfgSpecific = 0;
    kLock = 1;
    kUnlock = 2;
    kLockInvalidPinOrId = 3;
    kLockInvalidSchedule = 4;
    kUnlockInvalidPinOrId = 5;
    kUnlockInvalidSchedule = 6;
    kOneTouchLock = 7;
    kKeyLock = 8;
    kKeyUnlock = 9;
    kAutoLock = 10;
    kScheduleLock = 11;
    kScheduleUnlock = 12;
    kManualLock = 13;
    kManualUnlock = 14;
  }

  enum DoorLockProgrammingEventCode : enum8 {
    kUnknownOrMfgSpecific = 0;
    kMasterCodeChanged = 1;
    kPinAdded = 2;
    kPinDeleted = 3;
    kPinChanged = 4;
    kIdAdded = 5;
    kIdDeleted = 6;
  }

  enum DoorLockSetPinOrIdStatus : enum8 {
    kSuccess = 0;
    kGeneralFailure = 1;
    kMemoryFull = 2;
    kDuplicateCodeError = 3;
  }

  enum DoorLockUserStatus : enum8 {
    kAvailable = 0;
    kOccupiedEnabled = 1;
    kOccupiedDisabled = 3;
    kNotSupported = 255;
  }

  enum DoorLockUserType : enum8 {
    kUnrestricted = 0;
    kYearDayScheduleUser = 1;
    kWeekDayScheduleUser = 2;
    kMasterUser = 3;
    kNonAccessUser = 4;
    kNotSupported = 255;
  }

  enum DoorStateEnum : enum8 {
    kDoorOpen = 0;
    kDoorClosed = 1;
    kDoorJammed = 2;
    kDoorForcedOpen = 3;
    kDoorUnspecifiedError = 4;
    kDoorAjar = 5;
  }

  enum LockDataTypeEnum : enum8 {
    kUnspecified = 0;
    kProgrammingCode = 1;
    kUserIndex = 2;
    kWeekDaySchedule = 3;
    kYearDaySchedule = 4;
    kHolidaySchedule = 5;
    kPIN = 6;
    kRFID = 7;
    kFingerprint = 8;
    kFingerVein = 9;
    kFace = 10;
  }

  enum LockOperationTypeEnum : enum8 {
    kLock = 0;
    kUnlock = 1;
    kNonAccessUserEvent = 2;
    kForcedUserEvent = 3;
    kUnlatch = 4;
  }

  enum OperatingModeEnum : enum8 {
    kNormal = 0;
    kVacation = 1;
    kPrivacy = 2;
    kNoRemoteLockUnlock = 3;
    kPassage = 4;
  }

  enum OperationErrorEnum : enum8 {
    kUnspecified = 0;
    kInvalidCredential = 1;
    kDisabledUserDenied = 2;
    kRestricted = 3;
    kInsufficientBattery = 4;
  }

  enum OperationSourceEnum : enum8 {
    kUnspecified = 0;
    kManual = 1;
    kProprietaryRemote = 2;
    kKeypad = 3;
    kAuto = 4;
    kButton = 5;
    kSchedule = 6;
    kRemote = 7;
    kRFID = 8;
    kBiometric = 9;
  }

  enum UserStatusEnum : enum8 {
    kAvailable = 0;
    kOccupiedEnabled = 1;
    kOccupiedDisabled = 3;
  }

  enum UserTypeEnum : enum8 {
    kUnrestrictedUser = 0;
    kYearDayScheduleUser = 1;
    kWeekDayScheduleUser = 2;
    kProgrammingUser = 3;
    kNonAccessUser = 4;
    kForcedUser = 5;
    kDisposableUser = 6;
    kExpiringUser = 7;
    kScheduleRestrictedUser = 8;
    kRemoteOnlyUser = 9;
  }

  bitmap DaysMaskMap : bitmap8 {
    kSunday = 0x1;
    kMonday = 0x2;
    kTuesday = 0x4;
    kWednesday = 0x8;
    kThursday = 0x10;
    kFriday = 0x20;
    kSaturday = 0x40;
  }

  bitmap DlCredentialRuleMask : bitmap8 {
    kSingle = 0x1;
    kDual = 0x2;
    kTri = 0x4;
  }

  bitmap DlCredentialRulesSupport : bitmap8 {
    kSingle = 0x1;
    kDual = 0x2;
    kTri = 0x4;
  }

  bitmap DlDefaultConfigurationRegister : bitmap16 {
    kEnableLocalProgrammingEnabled = 0x1;
    kKeypadInterfaceDefaultAccessEnabled = 0x2;
    kRemoteInterfaceDefaultAccessIsEnabled = 0x4;
    kSoundEnabled = 0x20;
    kAutoRelockTimeSet = 0x40;
    kLEDSettingsSet = 0x80;
  }

  bitmap DlKeypadOperationEventMask : bitmap16 {
    kUnknown = 0x1;
    kLock = 0x2;
    kUnlock = 0x4;
    kLockInvalidPIN = 0x8;
    kLockInvalidSchedule = 0x10;
    kUnlockInvalidCode = 0x20;
    kUnlockInvalidSchedule = 0x40;
    kNonAccessUserOpEvent = 0x80;
  }

  bitmap DlKeypadProgrammingEventMask : bitmap16 {
    kUnknown = 0x1;
    kProgrammingPINChanged = 0x2;
    kPINAdded = 0x4;
    kPINCleared = 0x8;
    kPINChanged = 0x10;
  }

  bitmap DlLocalProgrammingFeatures : bitmap8 {
    kAddUsersCredentialsSchedulesLocally = 0x1;
    kModifyUsersCredentialsSchedulesLocally = 0x2;
    kClearUsersCredentialsSchedulesLocally = 0x4;
    kAdjustLockSettingsLocally = 0x8;
  }

  bitmap DlManualOperationEventMask : bitmap16 {
    kUnknown = 0x1;
    kThumbturnLock = 0x2;
    kThumbturnUnlock = 0x4;
    kOneTouchLock = 0x8;
    kKeyLock = 0x10;
    kKeyUnlock = 0x20;
    kAutoLock = 0x40;
    kScheduleLock = 0x80;
    kScheduleUnlock = 0x100;
    kManualLock = 0x200;
    kManualUnlock = 0x400;
  }

  bitmap DlRFIDOperationEventMask : bitmap16 {
    kUnknown = 0x1;
    kLock = 0x2;
    kUnlock = 0x4;
    kLockInvalidRFID = 0x8;
    kLockInvalidSchedule = 0x10;
    kUnlockInvalidRFID = 0x20;
    kUnlockInvalidSchedule = 0x40;
  }

  bitmap DlRFIDProgrammingEventMask : bitmap16 {
    kUnknown = 0x1;
    kRFIDCodeAdded = 0x20;
    kRFIDCodeCleared = 0x40;
  }

  bitmap DlRemoteOperationEventMask : bitmap16 {
    kUnknown = 0x1;
    kLock = 0x2;
    kUnlock = 0x4;
    kLockInvalidCode = 0x8;
    kLockInvalidSchedule = 0x10;
    kUnlockInvalidCode = 0x20;
    kUnlockInvalidSchedule = 0x40;
  }

  bitmap DlRemoteProgrammingEventMask : bitmap16 {
    kUnknown = 0x1;
    kProgrammingPINChanged = 0x2;
    kPINAdded = 0x4;
    kPINCleared = 0x8;
    kPINChanged = 0x10;
    kRFIDCodeAdded = 0x20;
    kRFIDCodeCleared = 0x40;
  }

  bitmap DlSupportedOperatingModes : bitmap16 {
    kNormal = 0x1;
    kVacation = 0x2;
    kPrivacy = 0x4;
    kNoRemoteLockUnlock = 0x8;
    kPassage = 0x10;
  }

  bitmap DoorLockDayOfWeek : bitmap8 {
    kSunday = 0x1;
    kMonday = 0x2;
    kTuesday = 0x4;
    kWednesday = 0x8;
    kThursday = 0x10;
    kFriday = 0x20;
    kSaturday = 0x40;
  }

  bitmap Feature : bitmap32 {
    kPINCredential = 0x1;
    kRFIDCredential = 0x2;
    kFingerCredentials = 0x4;
    kLogging = 0x8;
    kWeekDayAccessSchedules = 0x10;
    kDoorPositionSensor = 0x20;
    kFaceCredentials = 0x40;
    kCredentialsOverTheAirAccess = 0x80;
    kUser = 0x100;
    kNotification = 0x200;
    kYearDayAccessSchedules = 0x400;
    kHolidaySchedules = 0x800;
    kUnbolt = 0x1000;
  }

  struct CredentialStruct {
    CredentialTypeEnum credentialType = 0;
    int16u credentialIndex = 1;
  }

  critical event DoorLockAlarm = 0 {
    AlarmCodeEnum alarmCode = 0;
  }

  critical event DoorStateChange = 1 {
    DoorStateEnum doorState = 0;
  }

  critical event LockOperation = 2 {
    LockOperationTypeEnum lockOperationType = 0;
    OperationSourceEnum operationSource = 1;
    nullable int16u userIndex = 2;
    nullable fabric_idx fabricIndex = 3;
    nullable node_id sourceNode = 4;
    optional nullable CredentialStruct credentials[] = 5;
  }

  critical event LockOperationError = 3 {
    LockOperationTypeEnum lockOperationType = 0;
    OperationSourceEnum operationSource = 1;
    OperationErrorEnum operationError = 2;
    nullable int16u userIndex = 3;
    nullable fabric_idx fabricIndex = 4;
    nullable node_id sourceNode = 5;
    optional nullable CredentialStruct credentials[] = 6;
  }

  info event LockUserChange = 4 {
    LockDataTypeEnum lockDataType = 0;
    DataOperationTypeEnum dataOperationType = 1;
    OperationSourceEnum operationSource = 2;
    nullable int16u userIndex = 3;
    nullable fabric_idx fabricIndex = 4;
    nullable node_id sourceNode = 5;
    nullable int16u dataIndex = 6;
  }

  readonly attribute nullable DlLockState lockState = 0;
  readonly attribute DlLockType lockType = 1;
  readonly attribute boolean actuatorEnabled = 2;
  readonly attribute nullable DoorStateEnum doorState = 3;
  attribute access(write: manage) int32u doorOpenEvents = 4;
  attribute access(write: manage) int32u doorClosedEvents = 5;
  attribute access(write: manage) int16u openPeriod = 6;
  readonly attribute int16u numberOfTotalUsersSupported = 17;
  readonly attribute int16u numberOfPINUsersSupported = 18;
  readonly attribute int16u numberOfRFIDUsersSupported = 19;
  readonly attribute int8u numberOfWeekDaySchedulesSupportedPerUser = 20;
  readonly attribute int8u maxPINCodeLength = 23;
  readonly attribute int8u minPINCodeLength = 24;
  readonly attribute int8u maxRFIDCodeLength = 25;
  readonly attribute int8u minRFIDCodeLength = 26;
  readonly attribute DlCredentialRuleMask credentialRulesSupport = 27;
  readonly attribute int8u numberOfCredentialsSupportedPerUser = 28;
  attribute access(write: manage) char_string<3> language = 33;
  attribute access(write: manage) int32u autoRelockTime = 35;
  attribute access(write: manage) int8u soundVolume = 36;
  attribute access(write: manage) OperatingModeEnum operatingMode = 37;
  readonly attribute DlSupportedOperatingModes supportedOperatingModes = 38;
  readonly attribute DlDefaultConfigurationRegister defaultConfigurationRegister = 39;
  attribute access(write: manage) boolean enableOneTouchLocking = 41;
  attribute access(write: manage) boolean enableInsideStatusLED = 42;
  attribute access(write: manage) boolean enablePrivacyModeButton = 43;
  attribute access(write: administer) int8u wrongCodeEntryLimit = 48;
  attribute access(write: administer) int8u userCodeTemporaryDisableTime = 49;
  attribute access(write: administer) boolean requirePINforRemoteOperation = 51;
  readonly attribute command_id generatedCommandList[] = 65528;
  readonly attribute command_id acceptedCommandList[] = 65529;
  readonly attribute event_id eventList[] = 65530;
  readonly attribute attrib_id attributeList[] = 65531;
  readonly attribute bitmap32 featureMap = 65532;
  readonly attribute int16u clusterRevision = 65533;

  request struct LockDoorRequest {
    optional octet_string PINCode = 0;
  }

  request struct UnlockDoorRequest {
    optional octet_string PINCode = 0;
  }

  request struct UnlockWithTimeoutRequest {
    int16u timeout = 0;
    optional octet_string PINCode = 1;
  }

  request struct SetWeekDayScheduleRequest {
    int8u weekDayIndex = 0;
    int16u userIndex = 1;
    DaysMaskMap daysMask = 2;
    int8u startHour = 3;
    int8u startMinute = 4;
    int8u endHour = 5;
    int8u endMinute = 6;
  }

  request struct GetWeekDayScheduleRequest {
    int8u weekDayIndex = 0;
    int16u userIndex = 1;
  }

  request struct ClearWeekDayScheduleRequest {
    int8u weekDayIndex = 0;
    int16u userIndex = 1;
  }

  request struct SetYearDayScheduleRequest {
    int8u yearDayIndex = 0;
    int16u userIndex = 1;
    epoch_s localStartTime = 2;
    epoch_s localEndTime = 3;
  }

  request struct GetYearDayScheduleRequest {
    int8u yearDayIndex = 0;
    int16u userIndex = 1;
  }

  request struct SetUserRequest {
    DataOperationTypeEnum operationType = 0;
    int16u userIndex = 1;
    nullable char_string userName = 2;
    nullable int32u userUniqueID = 3;
    nullable UserStatusEnum userStatus = 4;
    nullable UserTypeEnum userType = 5;
    nullable CredentialRuleEnum credentialRule = 6;
  }

  request struct GetUserRequest {
    int16u userIndex = 0;
  }

  request struct ClearUserRequest {
    int16u userIndex = 0;
  }

  request struct SetCredentialRequest {
    DataOperationTypeEnum operationType = 0;
    CredentialStruct credential = 1;
    LONG_OCTET_STRING credentialData = 2;
    nullable int16u userIndex = 3;
    nullable UserStatusEnum userStatus = 4;
    nullable UserTypeEnum userType = 5;
  }

  request struct GetCredentialStatusRequest {
    CredentialStruct credential = 0;
  }

  request struct ClearCredentialRequest {
    nullable CredentialStruct credential = 0;
  }

  request struct UnboltDoorRequest {
    optional octet_string PINCode = 0;
  }

  response struct GetUserResponse = 28 {
    int16u userIndex = 0;
    nullable char_string userName = 1;
    nullable int32u userUniqueID = 2;
    nullable UserStatusEnum userStatus = 3;
    nullable UserTypeEnum userType = 4;
    nullable CredentialRuleEnum credentialRule = 5;
    nullable CredentialStruct credentials[] = 6;
    nullable fabric_idx creatorFabricIndex = 7;
    nullable fabric_idx lastModifiedFabricIndex = 8;
    nullable int16u nextUserIndex = 9;
  }

  response struct SetCredentialResponse = 35 {
    DlStatus status = 0;
    nullable int16u userIndex = 1;
    nullable int16u nextCredentialIndex = 2;
  }

  response struct GetCredentialStatusResponse = 37 {
    boolean credentialExists = 0;
    nullable int16u userIndex = 1;
    nullable fabric_idx creatorFabricIndex = 2;
    nullable fabric_idx lastModifiedFabricIndex = 3;
    nullable int16u nextCredentialIndex = 4;
  }

  timed command LockDoor(LockDoorRequest): DefaultSuccess = 0;
  timed command UnlockDoor(UnlockDoorRequest): DefaultSuccess = 1;
  timed command UnlockWithTimeout(UnlockWithTimeoutRequest): DefaultSuccess = 3;
  command access(invoke: administer) SetWeekDaySchedule(SetWeekDayScheduleRequest): DefaultSuccess = 11;
  command access(invoke: administer) GetWeekDaySchedule(GetWeekDayScheduleRequest): GetWeekDayScheduleResponse = 12;
  command access(invoke: administer) ClearWeekDaySchedule(ClearWeekDayScheduleRequest): DefaultSuccess = 13;
  command access(invoke: administer) SetYearDaySchedule(SetYearDayScheduleRequest): DefaultSuccess = 14;
  command access(invoke: administer) GetYearDaySchedule(GetYearDayScheduleRequest): GetYearDayScheduleResponse = 15;
  timed command access(invoke: administer) SetUser(SetUserRequest): DefaultSuccess = 26;
  command access(invoke: administer) GetUser(GetUserRequest): GetUserResponse = 27;
  timed command access(invoke: administer) ClearUser(ClearUserRequest): DefaultSuccess = 29;
  timed command access(invoke: administer) SetCredential(SetCredentialRequest): SetCredentialResponse = 34;
  command access(invoke: administer) GetCredentialStatus(GetCredentialStatusRequest): GetCredentialStatusResponse = 36;
  timed command access(invoke: administer) ClearCredential(ClearCredentialRequest): DefaultSuccess = 38;
  timed command UnboltDoor(UnboltDoorRequest): DefaultSuccess = 39;
}

>>>>>>> bae07762
/** Provides an interface for controlling and adjusting automatic window coverings. */
server cluster WindowCovering = 258 {
  enum EndProductType : enum8 {
    kRollerShade = 0;
    kRomanShade = 1;
    kBalloonShade = 2;
    kWovenWood = 3;
    kPleatedShade = 4;
    kCellularShade = 5;
    kLayeredShade = 6;
    kLayeredShade2D = 7;
    kSheerShade = 8;
    kTiltOnlyInteriorBlind = 9;
    kInteriorBlind = 10;
    kVerticalBlindStripCurtain = 11;
    kInteriorVenetianBlind = 12;
    kExteriorVenetianBlind = 13;
    kLateralLeftCurtain = 14;
    kLateralRightCurtain = 15;
    kCentralCurtain = 16;
    kRollerShutter = 17;
    kExteriorVerticalScreen = 18;
    kAwningTerracePatio = 19;
    kAwningVerticalScreen = 20;
    kTiltOnlyPergola = 21;
    kSwingingShutter = 22;
    kSlidingShutter = 23;
    kUnknown = 255;
  }

  enum Type : enum8 {
    kRollerShade = 0;
    kRollerShade2Motor = 1;
    kRollerShadeExterior = 2;
    kRollerShadeExterior2Motor = 3;
    kDrapery = 4;
    kAwning = 5;
    kShutter = 6;
    kTiltBlindTiltOnly = 7;
    kTiltBlindLiftAndTilt = 8;
    kProjectorScreen = 9;
    kUnknown = 255;
  }

  bitmap ConfigStatus : bitmap8 {
    kOperational = 0x1;
    kOnlineReserved = 0x2;
    kLiftMovementReversed = 0x4;
    kLiftPositionAware = 0x8;
    kTiltPositionAware = 0x10;
    kLiftEncoderControlled = 0x20;
    kTiltEncoderControlled = 0x40;
  }

  bitmap Feature : bitmap32 {
    kLift = 0x1;
    kTilt = 0x2;
    kPositionAwareLift = 0x4;
    kAbsolutePosition = 0x8;
    kPositionAwareTilt = 0x10;
  }

  bitmap Mode : bitmap8 {
    kMotorDirectionReversed = 0x1;
    kCalibrationMode = 0x2;
    kMaintenanceMode = 0x4;
    kLedFeedback = 0x8;
  }

  bitmap OperationalStatus : bitmap8 {
    kGlobal = 0x3;
    kLift = 0xC;
    kTilt = 0x30;
  }

  bitmap SafetyStatus : bitmap16 {
    kRemoteLockout = 0x1;
    kTamperDetection = 0x2;
    kFailedCommunication = 0x4;
    kPositionFailure = 0x8;
    kThermalProtection = 0x10;
    kObstacleDetected = 0x20;
    kPower = 0x40;
    kStopInput = 0x80;
    kMotorJammed = 0x100;
    kHardwareFailure = 0x200;
    kManualOperation = 0x400;
    kProtection = 0x800;
  }

  readonly attribute Type type = 0;
  readonly attribute int16u physicalClosedLimitLift = 1;
  readonly attribute int16u physicalClosedLimitTilt = 2;
  readonly attribute nullable int16u currentPositionLift = 3;
  readonly attribute nullable int16u currentPositionTilt = 4;
  readonly attribute int16u numberOfActuationsLift = 5;
  readonly attribute int16u numberOfActuationsTilt = 6;
  readonly attribute ConfigStatus configStatus = 7;
  readonly attribute nullable percent currentPositionLiftPercentage = 8;
  readonly attribute nullable percent currentPositionTiltPercentage = 9;
  readonly attribute OperationalStatus operationalStatus = 10;
  readonly attribute nullable percent100ths targetPositionLiftPercent100ths = 11;
  readonly attribute nullable percent100ths targetPositionTiltPercent100ths = 12;
  readonly attribute EndProductType endProductType = 13;
  readonly attribute nullable percent100ths currentPositionLiftPercent100ths = 14;
  readonly attribute nullable percent100ths currentPositionTiltPercent100ths = 15;
  readonly attribute int16u installedOpenLimitLift = 16;
  readonly attribute int16u installedClosedLimitLift = 17;
  readonly attribute int16u installedOpenLimitTilt = 18;
  readonly attribute int16u installedClosedLimitTilt = 19;
  attribute access(write: manage) Mode mode = 23;
  readonly attribute SafetyStatus safetyStatus = 26;
  readonly attribute command_id generatedCommandList[] = 65528;
  readonly attribute command_id acceptedCommandList[] = 65529;
  readonly attribute event_id eventList[] = 65530;
  readonly attribute attrib_id attributeList[] = 65531;
  readonly attribute bitmap32 featureMap = 65532;
  readonly attribute int16u clusterRevision = 65533;

  request struct GoToLiftValueRequest {
    int16u liftValue = 0;
  }

  request struct GoToLiftPercentageRequest {
    percent100ths liftPercent100thsValue = 0;
  }

  request struct GoToTiltValueRequest {
    int16u tiltValue = 0;
  }

  request struct GoToTiltPercentageRequest {
    percent100ths tiltPercent100thsValue = 0;
  }

  command UpOrOpen(): DefaultSuccess = 0;
  command DownOrClose(): DefaultSuccess = 1;
  command StopMotion(): DefaultSuccess = 2;
  command GoToLiftValue(GoToLiftValueRequest): DefaultSuccess = 4;
  command GoToLiftPercentage(GoToLiftPercentageRequest): DefaultSuccess = 5;
  command GoToTiltValue(GoToTiltValueRequest): DefaultSuccess = 7;
  command GoToTiltPercentage(GoToTiltPercentageRequest): DefaultSuccess = 8;
}

/** This cluster provides control of a barrier (garage door). */
server cluster BarrierControl = 259 {
  bitmap BarrierControlCapabilities : bitmap8 {
    kPartialBarrier = 0x1;
  }

  bitmap BarrierControlSafetyStatus : bitmap16 {
    kRemoteLockout = 0x1;
    kTemperDetected = 0x2;
    kFailedCommunication = 0x4;
    kPositionFailure = 0x8;
  }

  readonly attribute enum8 barrierMovingState = 1;
  readonly attribute bitmap16 barrierSafetyStatus = 2;
  readonly attribute bitmap8 barrierCapabilities = 3;
  readonly attribute int8u barrierPosition = 10;
  readonly attribute command_id generatedCommandList[] = 65528;
  readonly attribute command_id acceptedCommandList[] = 65529;
  readonly attribute event_id eventList[] = 65530;
  readonly attribute attrib_id attributeList[] = 65531;
  readonly attribute bitmap32 featureMap = 65532;
  readonly attribute int16u clusterRevision = 65533;

  request struct BarrierControlGoToPercentRequest {
    int8u percentOpen = 0;
  }

  command BarrierControlGoToPercent(BarrierControlGoToPercentRequest): DefaultSuccess = 0;
  command BarrierControlStop(): DefaultSuccess = 1;
}

/** An interface for configuring and controlling pumps. */
server cluster PumpConfigurationAndControl = 512 {
  enum ControlModeEnum : enum8 {
    kConstantSpeed = 0;
    kConstantPressure = 1;
    kProportionalPressure = 2;
    kConstantFlow = 3;
    kConstantTemperature = 5;
    kAutomatic = 7;
  }

  enum OperationModeEnum : enum8 {
    kNormal = 0;
    kMinimum = 1;
    kMaximum = 2;
    kLocal = 3;
  }

  bitmap Feature : bitmap32 {
    kConstantPressure = 0x1;
    kCompensatedPressure = 0x2;
    kConstantFlow = 0x4;
    kConstantSpeed = 0x8;
    kConstantTemperature = 0x10;
    kAutomatic = 0x20;
    kLocalOperation = 0x40;
  }

  bitmap PumpStatusBitmap : bitmap16 {
    kDeviceFault = 0x1;
    kSupplyfault = 0x2;
    kSpeedLow = 0x4;
    kSpeedHigh = 0x8;
    kLocalOverride = 0x10;
    kRunning = 0x20;
    kRemotePressure = 0x40;
    kRemoteFlow = 0x80;
    kRemoteTemperature = 0x100;
  }

  info event SupplyVoltageLow = 0 {
  }

  info event SupplyVoltageHigh = 1 {
  }

  info event PowerMissingPhase = 2 {
  }

  info event SystemPressureLow = 3 {
  }

  info event SystemPressureHigh = 4 {
  }

  critical event DryRunning = 5 {
  }

  info event MotorTemperatureHigh = 6 {
  }

  critical event PumpMotorFatalFailure = 7 {
  }

  info event ElectronicTemperatureHigh = 8 {
  }

  critical event PumpBlocked = 9 {
  }

  info event SensorFailure = 10 {
  }

  info event ElectronicNonFatalFailure = 11 {
  }

  critical event ElectronicFatalFailure = 12 {
  }

  info event GeneralFault = 13 {
  }

  info event Leakage = 14 {
  }

  info event AirDetection = 15 {
  }

  info event TurbineOperation = 16 {
  }

  readonly attribute nullable int16s maxPressure = 0;
  readonly attribute nullable int16u maxSpeed = 1;
  readonly attribute nullable int16u maxFlow = 2;
  readonly attribute nullable int16s minConstPressure = 3;
  readonly attribute nullable int16s maxConstPressure = 4;
  readonly attribute nullable int16s minCompPressure = 5;
  readonly attribute nullable int16s maxCompPressure = 6;
  readonly attribute nullable int16u minConstSpeed = 7;
  readonly attribute nullable int16u maxConstSpeed = 8;
  readonly attribute nullable int16u minConstFlow = 9;
  readonly attribute nullable int16u maxConstFlow = 10;
  readonly attribute nullable int16s minConstTemp = 11;
  readonly attribute nullable int16s maxConstTemp = 12;
  readonly attribute PumpStatusBitmap pumpStatus = 16;
  readonly attribute OperationModeEnum effectiveOperationMode = 17;
  readonly attribute ControlModeEnum effectiveControlMode = 18;
  readonly attribute nullable int16s capacity = 19;
  readonly attribute nullable int16u speed = 20;
  attribute access(write: manage) nullable int24u lifetimeRunningHours = 21;
  readonly attribute nullable int24u power = 22;
  attribute access(write: manage) nullable int32u lifetimeEnergyConsumed = 23;
  attribute access(write: manage) OperationModeEnum operationMode = 32;
  attribute access(write: manage) ControlModeEnum controlMode = 33;
  readonly attribute command_id generatedCommandList[] = 65528;
  readonly attribute command_id acceptedCommandList[] = 65529;
  readonly attribute event_id eventList[] = 65530;
  readonly attribute attrib_id attributeList[] = 65531;
  readonly attribute bitmap32 featureMap = 65532;
  readonly attribute int16u clusterRevision = 65533;
}

/** An interface for configuring and controlling the functionality of a thermostat. */
server cluster Thermostat = 513 {
  enum SetpointAdjustMode : enum8 {
    kHeat = 0;
    kCool = 1;
    kBoth = 2;
  }

  enum ThermostatControlSequence : enum8 {
    kCoolingOnly = 0;
    kCoolingWithReheat = 1;
    kHeatingOnly = 2;
    kHeatingWithReheat = 3;
    kCoolingAndHeating = 4;
    kCoolingAndHeatingWithReheat = 5;
  }

  enum ThermostatRunningMode : enum8 {
    kOff = 0;
    kCool = 3;
    kHeat = 4;
  }

  enum ThermostatSystemMode : enum8 {
    kOff = 0;
    kAuto = 1;
    kCool = 3;
    kHeat = 4;
    kEmergencyHeat = 5;
    kPrecooling = 6;
    kFanOnly = 7;
    kDry = 8;
    kSleep = 9;
  }

  bitmap DayOfWeek : bitmap8 {
    kSunday = 0x1;
    kMonday = 0x2;
    kTuesday = 0x4;
    kWednesday = 0x8;
    kThursday = 0x10;
    kFriday = 0x20;
    kSaturday = 0x40;
    kAway = 0x80;
  }

  bitmap Feature : bitmap32 {
    kHeating = 0x1;
    kCooling = 0x2;
    kOccupancy = 0x4;
    kScheduleConfiguration = 0x8;
    kSetback = 0x10;
    kAutoMode = 0x20;
    kLocalTemperatureNotExposed = 0x40;
  }

  bitmap ModeForSequence : bitmap8 {
    kHeatSetpointPresent = 0x1;
    kCoolSetpointPresent = 0x2;
  }

  struct ThermostatScheduleTransition {
    int16u transitionTime = 0;
    nullable int16s heatSetpoint = 1;
    nullable int16s coolSetpoint = 2;
  }

  readonly attribute nullable int16s localTemperature = 0;
  readonly attribute int16s absMinHeatSetpointLimit = 3;
  readonly attribute int16s absMaxHeatSetpointLimit = 4;
  readonly attribute int16s absMinCoolSetpointLimit = 5;
  readonly attribute int16s absMaxCoolSetpointLimit = 6;
  attribute int16s occupiedCoolingSetpoint = 17;
  attribute int16s occupiedHeatingSetpoint = 18;
  attribute access(write: manage) int16s minHeatSetpointLimit = 21;
  attribute access(write: manage) int16s maxHeatSetpointLimit = 22;
  attribute access(write: manage) int16s minCoolSetpointLimit = 23;
  attribute access(write: manage) int16s maxCoolSetpointLimit = 24;
  attribute access(write: manage) int8s minSetpointDeadBand = 25;
  attribute access(write: manage) ThermostatControlSequence controlSequenceOfOperation = 27;
  attribute access(write: manage) enum8 systemMode = 28;
  readonly attribute command_id generatedCommandList[] = 65528;
  readonly attribute command_id acceptedCommandList[] = 65529;
  readonly attribute event_id eventList[] = 65530;
  readonly attribute attrib_id attributeList[] = 65531;
  readonly attribute bitmap32 featureMap = 65532;
  readonly attribute int16u clusterRevision = 65533;

  request struct SetpointRaiseLowerRequest {
    SetpointAdjustMode mode = 0;
    int8s amount = 1;
  }

  command SetpointRaiseLower(SetpointRaiseLowerRequest): DefaultSuccess = 0;
}

/** An interface for controlling a fan in a heating/cooling system. */
provisional server cluster FanControl = 514 {
  enum AirflowDirectionEnum : enum8 {
    kForward = 0;
    kReverse = 1;
  }

  enum FanModeEnum : enum8 {
    kOff = 0;
    kLow = 1;
    kMedium = 2;
    kHigh = 3;
    kOn = 4;
    kAuto = 5;
    kSmart = 6;
  }

  enum FanModeSequenceEnum : enum8 {
    kOffLowMedHigh = 0;
    kOffLowHigh = 1;
    kOffLowMedHighAuto = 2;
    kOffLowHighAuto = 3;
    kOffOnAuto = 4;
    kOffOn = 5;
  }

  enum StepDirectionEnum : enum8 {
    kIncrease = 0;
    kDecrease = 1;
  }

  bitmap Feature : bitmap32 {
    kMultiSpeed = 0x1;
    kAuto = 0x2;
    kRocking = 0x4;
    kWind = 0x8;
    kStep = 0x10;
    kAirflowDirection = 0x20;
  }

  bitmap RockBitmap : bitmap8 {
    kRockLeftRight = 0x1;
    kRockUpDown = 0x2;
    kRockRound = 0x4;
  }

  bitmap WindBitmap : bitmap8 {
    kSleepWind = 0x1;
    kNaturalWind = 0x2;
  }

  attribute FanModeEnum fanMode = 0;
  attribute FanModeSequenceEnum fanModeSequence = 1;
  attribute nullable percent percentSetting = 2;
  readonly attribute percent percentCurrent = 3;
  readonly attribute int8u speedMax = 4;
  attribute nullable int8u speedSetting = 5;
  readonly attribute int8u speedCurrent = 6;
  readonly attribute RockBitmap rockSupport = 7;
  attribute RockBitmap rockSetting = 8;
  readonly attribute WindBitmap windSupport = 9;
  attribute WindBitmap windSetting = 10;
  attribute AirflowDirectionEnum airflowDirection = 11;
  readonly attribute command_id generatedCommandList[] = 65528;
  readonly attribute command_id acceptedCommandList[] = 65529;
  readonly attribute event_id eventList[] = 65530;
  readonly attribute attrib_id attributeList[] = 65531;
  readonly attribute bitmap32 featureMap = 65532;
  readonly attribute int16u clusterRevision = 65533;

  request struct StepRequest {
    StepDirectionEnum direction = 0;
    optional boolean wrap = 1;
    optional boolean lowestOff = 2;
  }

  command Step(StepRequest): DefaultSuccess = 0;
}

/** An interface for configuring the user interface of a thermostat (which may be remote from the thermostat). */
server cluster ThermostatUserInterfaceConfiguration = 516 {
  attribute enum8 temperatureDisplayMode = 0;
  attribute access(write: manage) enum8 keypadLockout = 1;
  attribute access(write: manage) enum8 scheduleProgrammingVisibility = 2;
  readonly attribute command_id generatedCommandList[] = 65528;
  readonly attribute command_id acceptedCommandList[] = 65529;
  readonly attribute event_id eventList[] = 65530;
  readonly attribute attrib_id attributeList[] = 65531;
  readonly attribute bitmap32 featureMap = 65532;
  readonly attribute int16u clusterRevision = 65533;
}

/** Attributes and commands for controlling the color properties of a color-capable light. */
server cluster ColorControl = 768 {
  enum ColorLoopAction : enum8 {
    kDeactivate = 0;
    kActivateFromColorLoopStartEnhancedHue = 1;
    kActivateFromEnhancedCurrentHue = 2;
  }

  enum ColorLoopDirection : enum8 {
    kDecrementHue = 0;
    kIncrementHue = 1;
  }

  enum ColorMode : enum8 {
    kCurrentHueAndCurrentSaturation = 0;
    kCurrentXAndCurrentY = 1;
    kColorTemperature = 2;
  }

  enum HueDirection : enum8 {
    kShortestDistance = 0;
    kLongestDistance = 1;
    kUp = 2;
    kDown = 3;
  }

  enum HueMoveMode : enum8 {
    kStop = 0;
    kUp = 1;
    kDown = 3;
  }

  enum HueStepMode : enum8 {
    kUp = 1;
    kDown = 3;
  }

  enum SaturationMoveMode : enum8 {
    kStop = 0;
    kUp = 1;
    kDown = 3;
  }

  enum SaturationStepMode : enum8 {
    kUp = 1;
    kDown = 3;
  }

  bitmap ColorCapabilities : bitmap16 {
    kHueSaturationSupported = 0x1;
    kEnhancedHueSupported = 0x2;
    kColorLoopSupported = 0x4;
    kXYAttributesSupported = 0x8;
    kColorTemperatureSupported = 0x10;
  }

  bitmap ColorLoopUpdateFlags : bitmap8 {
    kUpdateAction = 0x1;
    kUpdateDirection = 0x2;
    kUpdateTime = 0x4;
    kUpdateStartHue = 0x8;
  }

  bitmap Feature : bitmap32 {
    kHueAndSaturation = 0x1;
    kEnhancedHue = 0x2;
    kColorLoop = 0x4;
    kXY = 0x8;
    kColorTemperature = 0x10;
  }

  readonly attribute int8u currentHue = 0;
  readonly attribute int8u currentSaturation = 1;
  readonly attribute int16u remainingTime = 2;
  readonly attribute int16u currentX = 3;
  readonly attribute int16u currentY = 4;
  readonly attribute enum8 driftCompensation = 5;
  readonly attribute char_string<254> compensationText = 6;
  readonly attribute int16u colorTemperatureMireds = 7;
  readonly attribute enum8 colorMode = 8;
  attribute bitmap8 options = 15;
  readonly attribute nullable int8u numberOfPrimaries = 16;
  readonly attribute int16u primary1X = 17;
  readonly attribute int16u primary1Y = 18;
  readonly attribute nullable int8u primary1Intensity = 19;
  readonly attribute int16u primary2X = 21;
  readonly attribute int16u primary2Y = 22;
  readonly attribute nullable int8u primary2Intensity = 23;
  readonly attribute int16u primary3X = 25;
  readonly attribute int16u primary3Y = 26;
  readonly attribute nullable int8u primary3Intensity = 27;
  readonly attribute int16u primary4X = 32;
  readonly attribute int16u primary4Y = 33;
  readonly attribute nullable int8u primary4Intensity = 34;
  readonly attribute int16u primary5X = 36;
  readonly attribute int16u primary5Y = 37;
  readonly attribute nullable int8u primary5Intensity = 38;
  readonly attribute int16u primary6X = 40;
  readonly attribute int16u primary6Y = 41;
  readonly attribute nullable int8u primary6Intensity = 42;
  attribute access(write: manage) int16u whitePointX = 48;
  attribute access(write: manage) int16u whitePointY = 49;
  attribute access(write: manage) int16u colorPointRX = 50;
  attribute access(write: manage) int16u colorPointRY = 51;
  attribute access(write: manage) nullable int8u colorPointRIntensity = 52;
  attribute access(write: manage) int16u colorPointGX = 54;
  attribute access(write: manage) int16u colorPointGY = 55;
  attribute access(write: manage) nullable int8u colorPointGIntensity = 56;
  attribute access(write: manage) int16u colorPointBX = 58;
  attribute access(write: manage) int16u colorPointBY = 59;
  attribute access(write: manage) nullable int8u colorPointBIntensity = 60;
  readonly attribute int16u enhancedCurrentHue = 16384;
  readonly attribute enum8 enhancedColorMode = 16385;
  readonly attribute int8u colorLoopActive = 16386;
  readonly attribute int8u colorLoopDirection = 16387;
  readonly attribute int16u colorLoopTime = 16388;
  readonly attribute int16u colorLoopStartEnhancedHue = 16389;
  readonly attribute int16u colorLoopStoredEnhancedHue = 16390;
  readonly attribute bitmap16 colorCapabilities = 16394;
  readonly attribute int16u colorTempPhysicalMinMireds = 16395;
  readonly attribute int16u colorTempPhysicalMaxMireds = 16396;
  readonly attribute int16u coupleColorTempToLevelMinMireds = 16397;
  attribute access(write: manage) nullable int16u startUpColorTemperatureMireds = 16400;
  readonly attribute command_id generatedCommandList[] = 65528;
  readonly attribute command_id acceptedCommandList[] = 65529;
  readonly attribute event_id eventList[] = 65530;
  readonly attribute attrib_id attributeList[] = 65531;
  readonly attribute bitmap32 featureMap = 65532;
  readonly attribute int16u clusterRevision = 65533;

  request struct MoveToHueRequest {
    int8u hue = 0;
    HueDirection direction = 1;
    int16u transitionTime = 2;
    bitmap8 optionsMask = 3;
    bitmap8 optionsOverride = 4;
  }

  request struct MoveHueRequest {
    HueMoveMode moveMode = 0;
    int8u rate = 1;
    bitmap8 optionsMask = 2;
    bitmap8 optionsOverride = 3;
  }

  request struct StepHueRequest {
    HueStepMode stepMode = 0;
    int8u stepSize = 1;
    int8u transitionTime = 2;
    bitmap8 optionsMask = 3;
    bitmap8 optionsOverride = 4;
  }

  request struct MoveToSaturationRequest {
    int8u saturation = 0;
    int16u transitionTime = 1;
    bitmap8 optionsMask = 2;
    bitmap8 optionsOverride = 3;
  }

  request struct MoveSaturationRequest {
    SaturationMoveMode moveMode = 0;
    int8u rate = 1;
    bitmap8 optionsMask = 2;
    bitmap8 optionsOverride = 3;
  }

  request struct StepSaturationRequest {
    SaturationStepMode stepMode = 0;
    int8u stepSize = 1;
    int8u transitionTime = 2;
    bitmap8 optionsMask = 3;
    bitmap8 optionsOverride = 4;
  }

  request struct MoveToHueAndSaturationRequest {
    int8u hue = 0;
    int8u saturation = 1;
    int16u transitionTime = 2;
    bitmap8 optionsMask = 3;
    bitmap8 optionsOverride = 4;
  }

  request struct MoveToColorRequest {
    int16u colorX = 0;
    int16u colorY = 1;
    int16u transitionTime = 2;
    bitmap8 optionsMask = 3;
    bitmap8 optionsOverride = 4;
  }

  request struct MoveColorRequest {
    int16s rateX = 0;
    int16s rateY = 1;
    bitmap8 optionsMask = 2;
    bitmap8 optionsOverride = 3;
  }

  request struct StepColorRequest {
    int16s stepX = 0;
    int16s stepY = 1;
    int16u transitionTime = 2;
    bitmap8 optionsMask = 3;
    bitmap8 optionsOverride = 4;
  }

  request struct MoveToColorTemperatureRequest {
    int16u colorTemperatureMireds = 0;
    int16u transitionTime = 1;
    bitmap8 optionsMask = 2;
    bitmap8 optionsOverride = 3;
  }

  request struct EnhancedMoveToHueRequest {
    int16u enhancedHue = 0;
    HueDirection direction = 1;
    int16u transitionTime = 2;
    bitmap8 optionsMask = 3;
    bitmap8 optionsOverride = 4;
  }

  request struct EnhancedMoveHueRequest {
    HueMoveMode moveMode = 0;
    int16u rate = 1;
    bitmap8 optionsMask = 2;
    bitmap8 optionsOverride = 3;
  }

  request struct EnhancedStepHueRequest {
    HueStepMode stepMode = 0;
    int16u stepSize = 1;
    int16u transitionTime = 2;
    bitmap8 optionsMask = 3;
    bitmap8 optionsOverride = 4;
  }

  request struct EnhancedMoveToHueAndSaturationRequest {
    int16u enhancedHue = 0;
    int8u saturation = 1;
    int16u transitionTime = 2;
    bitmap8 optionsMask = 3;
    bitmap8 optionsOverride = 4;
  }

  request struct ColorLoopSetRequest {
    ColorLoopUpdateFlags updateFlags = 0;
    ColorLoopAction action = 1;
    ColorLoopDirection direction = 2;
    int16u time = 3;
    int16u startHue = 4;
    bitmap8 optionsMask = 5;
    bitmap8 optionsOverride = 6;
  }

  request struct StopMoveStepRequest {
    bitmap8 optionsMask = 0;
    bitmap8 optionsOverride = 1;
  }

  request struct MoveColorTemperatureRequest {
    HueMoveMode moveMode = 0;
    int16u rate = 1;
    int16u colorTemperatureMinimumMireds = 2;
    int16u colorTemperatureMaximumMireds = 3;
    bitmap8 optionsMask = 4;
    bitmap8 optionsOverride = 5;
  }

  request struct StepColorTemperatureRequest {
    HueStepMode stepMode = 0;
    int16u stepSize = 1;
    int16u transitionTime = 2;
    int16u colorTemperatureMinimumMireds = 3;
    int16u colorTemperatureMaximumMireds = 4;
    bitmap8 optionsMask = 5;
    bitmap8 optionsOverride = 6;
  }

  command MoveToHue(MoveToHueRequest): DefaultSuccess = 0;
  command MoveHue(MoveHueRequest): DefaultSuccess = 1;
  command StepHue(StepHueRequest): DefaultSuccess = 2;
  command MoveToSaturation(MoveToSaturationRequest): DefaultSuccess = 3;
  command MoveSaturation(MoveSaturationRequest): DefaultSuccess = 4;
  command StepSaturation(StepSaturationRequest): DefaultSuccess = 5;
  command MoveToHueAndSaturation(MoveToHueAndSaturationRequest): DefaultSuccess = 6;
  command MoveToColor(MoveToColorRequest): DefaultSuccess = 7;
  command MoveColor(MoveColorRequest): DefaultSuccess = 8;
  command StepColor(StepColorRequest): DefaultSuccess = 9;
  command MoveToColorTemperature(MoveToColorTemperatureRequest): DefaultSuccess = 10;
  command EnhancedMoveToHue(EnhancedMoveToHueRequest): DefaultSuccess = 64;
  command EnhancedMoveHue(EnhancedMoveHueRequest): DefaultSuccess = 65;
  command EnhancedStepHue(EnhancedStepHueRequest): DefaultSuccess = 66;
  command EnhancedMoveToHueAndSaturation(EnhancedMoveToHueAndSaturationRequest): DefaultSuccess = 67;
  command ColorLoopSet(ColorLoopSetRequest): DefaultSuccess = 68;
  command StopMoveStep(StopMoveStepRequest): DefaultSuccess = 71;
  command MoveColorTemperature(MoveColorTemperatureRequest): DefaultSuccess = 75;
  command StepColorTemperature(StepColorTemperatureRequest): DefaultSuccess = 76;
}

/** Attributes and commands for configuring a lighting ballast. */
provisional server cluster BallastConfiguration = 769 {
  bitmap BallastStatusBitmap : bitmap8 {
    kBallastNonOperational = 0x1;
    kLampFailure = 0x2;
  }

  bitmap LampAlarmModeBitmap : bitmap8 {
    kLampBurnHours = 0x1;
  }

  readonly attribute int8u physicalMinLevel = 0;
  readonly attribute int8u physicalMaxLevel = 1;
  readonly attribute BallastStatusBitmap ballastStatus = 2;
  attribute int8u minLevel = 16;
  attribute int8u maxLevel = 17;
  attribute nullable int8u intrinsicBallastFactor = 20;
  attribute nullable int8u ballastFactorAdjustment = 21;
  readonly attribute int8u lampQuantity = 32;
  attribute char_string<16> lampType = 48;
  attribute char_string<16> lampManufacturer = 49;
  attribute nullable int24u lampRatedHours = 50;
  attribute nullable int24u lampBurnHours = 51;
  attribute LampAlarmModeBitmap lampAlarmMode = 52;
  attribute nullable int24u lampBurnHoursTripPoint = 53;
  readonly attribute command_id generatedCommandList[] = 65528;
  readonly attribute command_id acceptedCommandList[] = 65529;
  readonly attribute event_id eventList[] = 65530;
  readonly attribute attrib_id attributeList[] = 65531;
  readonly attribute bitmap32 featureMap = 65532;
  readonly attribute int16u clusterRevision = 65533;
}

/** Attributes and commands for configuring the measurement of illuminance, and reporting illuminance measurements. */
server cluster IlluminanceMeasurement = 1024 {
  enum LightSensorTypeEnum : enum8 {
    kPhotodiode = 0;
    kCMOS = 1;
  }

  readonly attribute nullable int16u measuredValue = 0;
  readonly attribute nullable int16u minMeasuredValue = 1;
  readonly attribute nullable int16u maxMeasuredValue = 2;
  readonly attribute int16u tolerance = 3;
  readonly attribute nullable LightSensorTypeEnum lightSensorType = 4;
  readonly attribute command_id generatedCommandList[] = 65528;
  readonly attribute command_id acceptedCommandList[] = 65529;
  readonly attribute event_id eventList[] = 65530;
  readonly attribute attrib_id attributeList[] = 65531;
  readonly attribute bitmap32 featureMap = 65532;
  readonly attribute int16u clusterRevision = 65533;
}

/** Attributes and commands for configuring the measurement of temperature, and reporting temperature measurements. */
server cluster TemperatureMeasurement = 1026 {
  readonly attribute nullable int16s measuredValue = 0;
  readonly attribute nullable int16s minMeasuredValue = 1;
  readonly attribute nullable int16s maxMeasuredValue = 2;
  readonly attribute int16u tolerance = 3;
  readonly attribute command_id generatedCommandList[] = 65528;
  readonly attribute command_id acceptedCommandList[] = 65529;
  readonly attribute event_id eventList[] = 65530;
  readonly attribute attrib_id attributeList[] = 65531;
  readonly attribute bitmap32 featureMap = 65532;
  readonly attribute int16u clusterRevision = 65533;
}

/** Attributes and commands for configuring the measurement of pressure, and reporting pressure measurements. */
server cluster PressureMeasurement = 1027 {
  bitmap Feature : bitmap32 {
    kExtended = 0x1;
  }

  readonly attribute nullable int16s measuredValue = 0;
  readonly attribute nullable int16s minMeasuredValue = 1;
  readonly attribute nullable int16s maxMeasuredValue = 2;
  readonly attribute command_id generatedCommandList[] = 65528;
  readonly attribute command_id acceptedCommandList[] = 65529;
  readonly attribute event_id eventList[] = 65530;
  readonly attribute attrib_id attributeList[] = 65531;
  readonly attribute bitmap32 featureMap = 65532;
  readonly attribute int16u clusterRevision = 65533;
}

/** Attributes and commands for configuring the measurement of flow, and reporting flow measurements. */
server cluster FlowMeasurement = 1028 {
  readonly attribute nullable int16u measuredValue = 0;
  readonly attribute nullable int16u minMeasuredValue = 1;
  readonly attribute nullable int16u maxMeasuredValue = 2;
  readonly attribute int16u tolerance = 3;
  readonly attribute command_id generatedCommandList[] = 65528;
  readonly attribute command_id acceptedCommandList[] = 65529;
  readonly attribute event_id eventList[] = 65530;
  readonly attribute attrib_id attributeList[] = 65531;
  readonly attribute bitmap32 featureMap = 65532;
  readonly attribute int16u clusterRevision = 65533;
}

/** Attributes and commands for configuring the measurement of relative humidity, and reporting relative humidity measurements. */
server cluster RelativeHumidityMeasurement = 1029 {
  readonly attribute nullable int16u measuredValue = 0;
  readonly attribute nullable int16u minMeasuredValue = 1;
  readonly attribute nullable int16u maxMeasuredValue = 2;
  readonly attribute int16u tolerance = 3;
  readonly attribute command_id generatedCommandList[] = 65528;
  readonly attribute command_id acceptedCommandList[] = 65529;
  readonly attribute event_id eventList[] = 65530;
  readonly attribute attrib_id attributeList[] = 65531;
  readonly attribute bitmap32 featureMap = 65532;
  readonly attribute int16u clusterRevision = 65533;
}

/** Attributes and commands for configuring occupancy sensing, and reporting occupancy status. */
server cluster OccupancySensing = 1030 {
  enum OccupancySensorTypeEnum : enum8 {
    kPIR = 0;
    kUltrasonic = 1;
    kPIRAndUltrasonic = 2;
    kPhysicalContact = 3;
  }

  bitmap OccupancyBitmap : bitmap8 {
    kOccupied = 0x1;
  }

  bitmap OccupancySensorTypeBitmap : bitmap8 {
    kPIR = 0x1;
    kUltrasonic = 0x2;
    kPhysicalContact = 0x4;
  }

  readonly attribute OccupancyBitmap occupancy = 0;
  readonly attribute OccupancySensorTypeEnum occupancySensorType = 1;
  readonly attribute OccupancySensorTypeBitmap occupancySensorTypeBitmap = 2;
  readonly attribute command_id generatedCommandList[] = 65528;
  readonly attribute command_id acceptedCommandList[] = 65529;
  readonly attribute event_id eventList[] = 65530;
  readonly attribute attrib_id attributeList[] = 65531;
  readonly attribute bitmap32 featureMap = 65532;
  readonly attribute int16u clusterRevision = 65533;
}

/** Attributes for reporting carbon monoxide concentration measurements */
server cluster CarbonMonoxideConcentrationMeasurement = 1036 {
  enum LevelValueEnum : enum8 {
    kUnknown = 0;
    kLow = 1;
    kMedium = 2;
    kHigh = 3;
    kCritical = 4;
  }

  enum MeasurementMediumEnum : enum8 {
    kAir = 0;
    kWater = 1;
    kSoil = 2;
  }

  enum MeasurementUnitEnum : enum8 {
    kPPM = 0;
    kPPB = 1;
    kPPT = 2;
    kMGM3 = 3;
    kUGM3 = 4;
    kNGM3 = 5;
    kPM3 = 6;
    kBQM3 = 7;
  }

  bitmap Feature : bitmap32 {
    kNumericMeasurement = 0x1;
    kLevelIndication = 0x2;
    kMediumLevel = 0x4;
    kCriticalLevel = 0x8;
    kPeakMeasurement = 0x10;
    kAverageMeasurement = 0x20;
  }

  readonly attribute nullable single measuredValue = 0;
  readonly attribute nullable single minMeasuredValue = 1;
  readonly attribute nullable single maxMeasuredValue = 2;
  readonly attribute nullable single peakMeasuredValue = 3;
  readonly attribute elapsed_s peakMeasuredValueWindow = 4;
  readonly attribute nullable single averageMeasuredValue = 5;
  readonly attribute elapsed_s averageMeasuredValueWindow = 6;
  readonly attribute single uncertainty = 7;
  readonly attribute MeasurementUnitEnum measurementUnit = 8;
  readonly attribute MeasurementMediumEnum measurementMedium = 9;
  readonly attribute LevelValueEnum levelValue = 10;
  readonly attribute command_id generatedCommandList[] = 65528;
  readonly attribute command_id acceptedCommandList[] = 65529;
  readonly attribute event_id eventList[] = 65530;
  readonly attribute attrib_id attributeList[] = 65531;
  readonly attribute bitmap32 featureMap = 65532;
  readonly attribute int16u clusterRevision = 65533;
}

/** Attributes for reporting carbon dioxide concentration measurements */
server cluster CarbonDioxideConcentrationMeasurement = 1037 {
  enum LevelValueEnum : enum8 {
    kUnknown = 0;
    kLow = 1;
    kMedium = 2;
    kHigh = 3;
    kCritical = 4;
  }

  enum MeasurementMediumEnum : enum8 {
    kAir = 0;
    kWater = 1;
    kSoil = 2;
  }

  enum MeasurementUnitEnum : enum8 {
    kPPM = 0;
    kPPB = 1;
    kPPT = 2;
    kMGM3 = 3;
    kUGM3 = 4;
    kNGM3 = 5;
    kPM3 = 6;
    kBQM3 = 7;
  }

  bitmap Feature : bitmap32 {
    kNumericMeasurement = 0x1;
    kLevelIndication = 0x2;
    kMediumLevel = 0x4;
    kCriticalLevel = 0x8;
    kPeakMeasurement = 0x10;
    kAverageMeasurement = 0x20;
  }

  readonly attribute nullable single measuredValue = 0;
  readonly attribute nullable single minMeasuredValue = 1;
  readonly attribute nullable single maxMeasuredValue = 2;
  readonly attribute nullable single peakMeasuredValue = 3;
  readonly attribute elapsed_s peakMeasuredValueWindow = 4;
  readonly attribute nullable single averageMeasuredValue = 5;
  readonly attribute elapsed_s averageMeasuredValueWindow = 6;
  readonly attribute single uncertainty = 7;
  readonly attribute MeasurementUnitEnum measurementUnit = 8;
  readonly attribute MeasurementMediumEnum measurementMedium = 9;
  readonly attribute LevelValueEnum levelValue = 10;
  readonly attribute command_id generatedCommandList[] = 65528;
  readonly attribute command_id acceptedCommandList[] = 65529;
  readonly attribute event_id eventList[] = 65530;
  readonly attribute attrib_id attributeList[] = 65531;
  readonly attribute bitmap32 featureMap = 65532;
  readonly attribute int16u clusterRevision = 65533;
}

/** Attributes for reporting nitrogen dioxide concentration measurements */
server cluster NitrogenDioxideConcentrationMeasurement = 1043 {
  enum LevelValueEnum : enum8 {
    kUnknown = 0;
    kLow = 1;
    kMedium = 2;
    kHigh = 3;
    kCritical = 4;
  }

  enum MeasurementMediumEnum : enum8 {
    kAir = 0;
    kWater = 1;
    kSoil = 2;
  }

  enum MeasurementUnitEnum : enum8 {
    kPPM = 0;
    kPPB = 1;
    kPPT = 2;
    kMGM3 = 3;
    kUGM3 = 4;
    kNGM3 = 5;
    kPM3 = 6;
    kBQM3 = 7;
  }

  bitmap Feature : bitmap32 {
    kNumericMeasurement = 0x1;
    kLevelIndication = 0x2;
    kMediumLevel = 0x4;
    kCriticalLevel = 0x8;
    kPeakMeasurement = 0x10;
    kAverageMeasurement = 0x20;
  }

  readonly attribute nullable single measuredValue = 0;
  readonly attribute nullable single minMeasuredValue = 1;
  readonly attribute nullable single maxMeasuredValue = 2;
  readonly attribute nullable single peakMeasuredValue = 3;
  readonly attribute elapsed_s peakMeasuredValueWindow = 4;
  readonly attribute nullable single averageMeasuredValue = 5;
  readonly attribute elapsed_s averageMeasuredValueWindow = 6;
  readonly attribute single uncertainty = 7;
  readonly attribute MeasurementUnitEnum measurementUnit = 8;
  readonly attribute MeasurementMediumEnum measurementMedium = 9;
  readonly attribute LevelValueEnum levelValue = 10;
  readonly attribute command_id generatedCommandList[] = 65528;
  readonly attribute command_id acceptedCommandList[] = 65529;
  readonly attribute event_id eventList[] = 65530;
  readonly attribute attrib_id attributeList[] = 65531;
  readonly attribute bitmap32 featureMap = 65532;
  readonly attribute int16u clusterRevision = 65533;
}

/** Attributes for reporting ozone concentration measurements */
server cluster OzoneConcentrationMeasurement = 1045 {
  enum LevelValueEnum : enum8 {
    kUnknown = 0;
    kLow = 1;
    kMedium = 2;
    kHigh = 3;
    kCritical = 4;
  }

  enum MeasurementMediumEnum : enum8 {
    kAir = 0;
    kWater = 1;
    kSoil = 2;
  }

  enum MeasurementUnitEnum : enum8 {
    kPPM = 0;
    kPPB = 1;
    kPPT = 2;
    kMGM3 = 3;
    kUGM3 = 4;
    kNGM3 = 5;
    kPM3 = 6;
    kBQM3 = 7;
  }

  bitmap Feature : bitmap32 {
    kNumericMeasurement = 0x1;
    kLevelIndication = 0x2;
    kMediumLevel = 0x4;
    kCriticalLevel = 0x8;
    kPeakMeasurement = 0x10;
    kAverageMeasurement = 0x20;
  }

  readonly attribute nullable single measuredValue = 0;
  readonly attribute nullable single minMeasuredValue = 1;
  readonly attribute nullable single maxMeasuredValue = 2;
  readonly attribute nullable single peakMeasuredValue = 3;
  readonly attribute elapsed_s peakMeasuredValueWindow = 4;
  readonly attribute nullable single averageMeasuredValue = 5;
  readonly attribute elapsed_s averageMeasuredValueWindow = 6;
  readonly attribute single uncertainty = 7;
  readonly attribute MeasurementUnitEnum measurementUnit = 8;
  readonly attribute MeasurementMediumEnum measurementMedium = 9;
  readonly attribute LevelValueEnum levelValue = 10;
  readonly attribute command_id generatedCommandList[] = 65528;
  readonly attribute command_id acceptedCommandList[] = 65529;
  readonly attribute event_id eventList[] = 65530;
  readonly attribute attrib_id attributeList[] = 65531;
  readonly attribute bitmap32 featureMap = 65532;
  readonly attribute int16u clusterRevision = 65533;
}

/** Attributes for reporting PM2.5 concentration measurements */
server cluster Pm25ConcentrationMeasurement = 1066 {
  enum LevelValueEnum : enum8 {
    kUnknown = 0;
    kLow = 1;
    kMedium = 2;
    kHigh = 3;
    kCritical = 4;
  }

  enum MeasurementMediumEnum : enum8 {
    kAir = 0;
    kWater = 1;
    kSoil = 2;
  }

  enum MeasurementUnitEnum : enum8 {
    kPPM = 0;
    kPPB = 1;
    kPPT = 2;
    kMGM3 = 3;
    kUGM3 = 4;
    kNGM3 = 5;
    kPM3 = 6;
    kBQM3 = 7;
  }

  bitmap Feature : bitmap32 {
    kNumericMeasurement = 0x1;
    kLevelIndication = 0x2;
    kMediumLevel = 0x4;
    kCriticalLevel = 0x8;
    kPeakMeasurement = 0x10;
    kAverageMeasurement = 0x20;
  }

  readonly attribute nullable single measuredValue = 0;
  readonly attribute nullable single minMeasuredValue = 1;
  readonly attribute nullable single maxMeasuredValue = 2;
  readonly attribute nullable single peakMeasuredValue = 3;
  readonly attribute elapsed_s peakMeasuredValueWindow = 4;
  readonly attribute nullable single averageMeasuredValue = 5;
  readonly attribute elapsed_s averageMeasuredValueWindow = 6;
  readonly attribute single uncertainty = 7;
  readonly attribute MeasurementUnitEnum measurementUnit = 8;
  readonly attribute MeasurementMediumEnum measurementMedium = 9;
  readonly attribute LevelValueEnum levelValue = 10;
  readonly attribute command_id generatedCommandList[] = 65528;
  readonly attribute command_id acceptedCommandList[] = 65529;
  readonly attribute event_id eventList[] = 65530;
  readonly attribute attrib_id attributeList[] = 65531;
  readonly attribute bitmap32 featureMap = 65532;
  readonly attribute int16u clusterRevision = 65533;
}

/** Attributes for reporting formaldehyde concentration measurements */
server cluster FormaldehydeConcentrationMeasurement = 1067 {
  enum LevelValueEnum : enum8 {
    kUnknown = 0;
    kLow = 1;
    kMedium = 2;
    kHigh = 3;
    kCritical = 4;
  }

  enum MeasurementMediumEnum : enum8 {
    kAir = 0;
    kWater = 1;
    kSoil = 2;
  }

  enum MeasurementUnitEnum : enum8 {
    kPPM = 0;
    kPPB = 1;
    kPPT = 2;
    kMGM3 = 3;
    kUGM3 = 4;
    kNGM3 = 5;
    kPM3 = 6;
    kBQM3 = 7;
  }

  bitmap Feature : bitmap32 {
    kNumericMeasurement = 0x1;
    kLevelIndication = 0x2;
    kMediumLevel = 0x4;
    kCriticalLevel = 0x8;
    kPeakMeasurement = 0x10;
    kAverageMeasurement = 0x20;
  }

  readonly attribute nullable single measuredValue = 0;
  readonly attribute nullable single minMeasuredValue = 1;
  readonly attribute nullable single maxMeasuredValue = 2;
  readonly attribute nullable single peakMeasuredValue = 3;
  readonly attribute elapsed_s peakMeasuredValueWindow = 4;
  readonly attribute nullable single averageMeasuredValue = 5;
  readonly attribute elapsed_s averageMeasuredValueWindow = 6;
  readonly attribute single uncertainty = 7;
  readonly attribute MeasurementUnitEnum measurementUnit = 8;
  readonly attribute MeasurementMediumEnum measurementMedium = 9;
  readonly attribute LevelValueEnum levelValue = 10;
  readonly attribute command_id generatedCommandList[] = 65528;
  readonly attribute command_id acceptedCommandList[] = 65529;
  readonly attribute event_id eventList[] = 65530;
  readonly attribute attrib_id attributeList[] = 65531;
  readonly attribute bitmap32 featureMap = 65532;
  readonly attribute int16u clusterRevision = 65533;
}

/** Attributes for reporting PM1 concentration measurements */
server cluster Pm1ConcentrationMeasurement = 1068 {
  enum LevelValueEnum : enum8 {
    kUnknown = 0;
    kLow = 1;
    kMedium = 2;
    kHigh = 3;
    kCritical = 4;
  }

  enum MeasurementMediumEnum : enum8 {
    kAir = 0;
    kWater = 1;
    kSoil = 2;
  }

  enum MeasurementUnitEnum : enum8 {
    kPPM = 0;
    kPPB = 1;
    kPPT = 2;
    kMGM3 = 3;
    kUGM3 = 4;
    kNGM3 = 5;
    kPM3 = 6;
    kBQM3 = 7;
  }

  bitmap Feature : bitmap32 {
    kNumericMeasurement = 0x1;
    kLevelIndication = 0x2;
    kMediumLevel = 0x4;
    kCriticalLevel = 0x8;
    kPeakMeasurement = 0x10;
    kAverageMeasurement = 0x20;
  }

  readonly attribute nullable single measuredValue = 0;
  readonly attribute nullable single minMeasuredValue = 1;
  readonly attribute nullable single maxMeasuredValue = 2;
  readonly attribute nullable single peakMeasuredValue = 3;
  readonly attribute elapsed_s peakMeasuredValueWindow = 4;
  readonly attribute nullable single averageMeasuredValue = 5;
  readonly attribute elapsed_s averageMeasuredValueWindow = 6;
  readonly attribute single uncertainty = 7;
  readonly attribute MeasurementUnitEnum measurementUnit = 8;
  readonly attribute MeasurementMediumEnum measurementMedium = 9;
  readonly attribute LevelValueEnum levelValue = 10;
  readonly attribute command_id generatedCommandList[] = 65528;
  readonly attribute command_id acceptedCommandList[] = 65529;
  readonly attribute event_id eventList[] = 65530;
  readonly attribute attrib_id attributeList[] = 65531;
  readonly attribute bitmap32 featureMap = 65532;
  readonly attribute int16u clusterRevision = 65533;
}

/** Attributes for reporting PM10 concentration measurements */
server cluster Pm10ConcentrationMeasurement = 1069 {
  enum LevelValueEnum : enum8 {
    kUnknown = 0;
    kLow = 1;
    kMedium = 2;
    kHigh = 3;
    kCritical = 4;
  }

  enum MeasurementMediumEnum : enum8 {
    kAir = 0;
    kWater = 1;
    kSoil = 2;
  }

  enum MeasurementUnitEnum : enum8 {
    kPPM = 0;
    kPPB = 1;
    kPPT = 2;
    kMGM3 = 3;
    kUGM3 = 4;
    kNGM3 = 5;
    kPM3 = 6;
    kBQM3 = 7;
  }

  bitmap Feature : bitmap32 {
    kNumericMeasurement = 0x1;
    kLevelIndication = 0x2;
    kMediumLevel = 0x4;
    kCriticalLevel = 0x8;
    kPeakMeasurement = 0x10;
    kAverageMeasurement = 0x20;
  }

  readonly attribute nullable single measuredValue = 0;
  readonly attribute nullable single minMeasuredValue = 1;
  readonly attribute nullable single maxMeasuredValue = 2;
  readonly attribute nullable single peakMeasuredValue = 3;
  readonly attribute elapsed_s peakMeasuredValueWindow = 4;
  readonly attribute nullable single averageMeasuredValue = 5;
  readonly attribute elapsed_s averageMeasuredValueWindow = 6;
  readonly attribute single uncertainty = 7;
  readonly attribute MeasurementUnitEnum measurementUnit = 8;
  readonly attribute MeasurementMediumEnum measurementMedium = 9;
  readonly attribute LevelValueEnum levelValue = 10;
  readonly attribute command_id generatedCommandList[] = 65528;
  readonly attribute command_id acceptedCommandList[] = 65529;
  readonly attribute event_id eventList[] = 65530;
  readonly attribute attrib_id attributeList[] = 65531;
  readonly attribute bitmap32 featureMap = 65532;
  readonly attribute int16u clusterRevision = 65533;
}

/** Attributes for reporting total volatile organic compounds concentration measurements */
server cluster TotalVolatileOrganicCompoundsConcentrationMeasurement = 1070 {
  enum LevelValueEnum : enum8 {
    kUnknown = 0;
    kLow = 1;
    kMedium = 2;
    kHigh = 3;
    kCritical = 4;
  }

  enum MeasurementMediumEnum : enum8 {
    kAir = 0;
    kWater = 1;
    kSoil = 2;
  }

  enum MeasurementUnitEnum : enum8 {
    kPPM = 0;
    kPPB = 1;
    kPPT = 2;
    kMGM3 = 3;
    kUGM3 = 4;
    kNGM3 = 5;
    kPM3 = 6;
    kBQM3 = 7;
  }

  bitmap Feature : bitmap32 {
    kNumericMeasurement = 0x1;
    kLevelIndication = 0x2;
    kMediumLevel = 0x4;
    kCriticalLevel = 0x8;
    kPeakMeasurement = 0x10;
    kAverageMeasurement = 0x20;
  }

  readonly attribute nullable single measuredValue = 0;
  readonly attribute nullable single minMeasuredValue = 1;
  readonly attribute nullable single maxMeasuredValue = 2;
  readonly attribute nullable single peakMeasuredValue = 3;
  readonly attribute elapsed_s peakMeasuredValueWindow = 4;
  readonly attribute nullable single averageMeasuredValue = 5;
  readonly attribute elapsed_s averageMeasuredValueWindow = 6;
  readonly attribute single uncertainty = 7;
  readonly attribute MeasurementUnitEnum measurementUnit = 8;
  readonly attribute MeasurementMediumEnum measurementMedium = 9;
  readonly attribute LevelValueEnum levelValue = 10;
  readonly attribute command_id generatedCommandList[] = 65528;
  readonly attribute command_id acceptedCommandList[] = 65529;
  readonly attribute event_id eventList[] = 65530;
  readonly attribute attrib_id attributeList[] = 65531;
  readonly attribute bitmap32 featureMap = 65532;
  readonly attribute int16u clusterRevision = 65533;
}

/** Attributes for reporting radon concentration measurements */
server cluster RadonConcentrationMeasurement = 1071 {
  enum LevelValueEnum : enum8 {
    kUnknown = 0;
    kLow = 1;
    kMedium = 2;
    kHigh = 3;
    kCritical = 4;
  }

  enum MeasurementMediumEnum : enum8 {
    kAir = 0;
    kWater = 1;
    kSoil = 2;
  }

  enum MeasurementUnitEnum : enum8 {
    kPPM = 0;
    kPPB = 1;
    kPPT = 2;
    kMGM3 = 3;
    kUGM3 = 4;
    kNGM3 = 5;
    kPM3 = 6;
    kBQM3 = 7;
  }

  bitmap Feature : bitmap32 {
    kNumericMeasurement = 0x1;
    kLevelIndication = 0x2;
    kMediumLevel = 0x4;
    kCriticalLevel = 0x8;
    kPeakMeasurement = 0x10;
    kAverageMeasurement = 0x20;
  }

  readonly attribute nullable single measuredValue = 0;
  readonly attribute nullable single minMeasuredValue = 1;
  readonly attribute nullable single maxMeasuredValue = 2;
  readonly attribute nullable single peakMeasuredValue = 3;
  readonly attribute elapsed_s peakMeasuredValueWindow = 4;
  readonly attribute nullable single averageMeasuredValue = 5;
  readonly attribute elapsed_s averageMeasuredValueWindow = 6;
  readonly attribute single uncertainty = 7;
  readonly attribute MeasurementUnitEnum measurementUnit = 8;
  readonly attribute MeasurementMediumEnum measurementMedium = 9;
  readonly attribute LevelValueEnum levelValue = 10;
  readonly attribute command_id generatedCommandList[] = 65528;
  readonly attribute command_id acceptedCommandList[] = 65529;
  readonly attribute event_id eventList[] = 65530;
  readonly attribute attrib_id attributeList[] = 65531;
  readonly attribute bitmap32 featureMap = 65532;
  readonly attribute int16u clusterRevision = 65533;
}

/** This cluster provides an interface for managing low power mode on a device that supports the Wake On LAN protocol. */
server cluster WakeOnLan = 1283 {
  readonly attribute char_string<32> MACAddress = 0;
  readonly attribute command_id generatedCommandList[] = 65528;
  readonly attribute command_id acceptedCommandList[] = 65529;
  readonly attribute event_id eventList[] = 65530;
  readonly attribute attrib_id attributeList[] = 65531;
  readonly attribute bitmap32 featureMap = 65532;
  readonly attribute int16u clusterRevision = 65533;
}

/** This cluster provides an interface for managing low power mode on a device. */
server cluster LowPower = 1288 {
  readonly attribute command_id generatedCommandList[] = 65528;
  readonly attribute command_id acceptedCommandList[] = 65529;
  readonly attribute event_id eventList[] = 65530;
  readonly attribute attrib_id attributeList[] = 65531;
  readonly attribute bitmap32 featureMap = 65532;
  readonly attribute int16u clusterRevision = 65533;

  command Sleep(): DefaultSuccess = 0;
}

/** Attributes related to the electrical properties of a device. This cluster is used by power outlets and other devices that need to provide instantaneous data as opposed to metrology data which should be retrieved from the metering cluster.. */
server cluster ElectricalMeasurement = 2820 {
  readonly attribute bitmap32 measurementType = 0;
  readonly attribute int32s totalActivePower = 772;
  readonly attribute int16u rmsVoltage = 1285;
  readonly attribute int16u rmsVoltageMin = 1286;
  readonly attribute int16u rmsVoltageMax = 1287;
  readonly attribute int16u rmsCurrent = 1288;
  readonly attribute int16u rmsCurrentMin = 1289;
  readonly attribute int16u rmsCurrentMax = 1290;
  readonly attribute int16s activePower = 1291;
  readonly attribute int16s activePowerMin = 1292;
  readonly attribute int16s activePowerMax = 1293;
  readonly attribute command_id generatedCommandList[] = 65528;
  readonly attribute command_id acceptedCommandList[] = 65529;
  readonly attribute event_id eventList[] = 65530;
  readonly attribute attrib_id attributeList[] = 65531;
  readonly attribute bitmap32 featureMap = 65532;
  readonly attribute int16u clusterRevision = 65533;
}

/** The Test Cluster is meant to validate the generated code */
internal server cluster UnitTesting = 4294048773 {
  enum SimpleEnum : enum8 {
    kUnspecified = 0;
    kValueA = 1;
    kValueB = 2;
    kValueC = 3;
  }

  bitmap Bitmap16MaskMap : bitmap16 {
    kMaskVal1 = 0x1;
    kMaskVal2 = 0x2;
    kMaskVal3 = 0x4;
    kMaskVal4 = 0x4000;
  }

  bitmap Bitmap32MaskMap : bitmap32 {
    kMaskVal1 = 0x1;
    kMaskVal2 = 0x2;
    kMaskVal3 = 0x4;
    kMaskVal4 = 0x40000000;
  }

  bitmap Bitmap64MaskMap : bitmap64 {
    kMaskVal1 = 0x1;
    kMaskVal2 = 0x2;
    kMaskVal3 = 0x4;
    kMaskVal4 = 0x4000000000000000;
  }

  bitmap Bitmap8MaskMap : bitmap8 {
    kMaskVal1 = 0x1;
    kMaskVal2 = 0x2;
    kMaskVal3 = 0x4;
    kMaskVal4 = 0x40;
  }

  bitmap SimpleBitmap : bitmap8 {
    kValueA = 0x1;
    kValueB = 0x2;
    kValueC = 0x4;
  }

  struct SimpleStruct {
    int8u a = 0;
    boolean b = 1;
    SimpleEnum c = 2;
    octet_string d = 3;
    char_string e = 4;
    SimpleBitmap f = 5;
    single g = 6;
    double h = 7;
  }

  fabric_scoped struct TestFabricScoped {
    fabric_sensitive int8u fabricSensitiveInt8u = 1;
    optional fabric_sensitive int8u optionalFabricSensitiveInt8u = 2;
    nullable fabric_sensitive int8u nullableFabricSensitiveInt8u = 3;
    optional nullable fabric_sensitive int8u nullableOptionalFabricSensitiveInt8u = 4;
    fabric_sensitive char_string fabricSensitiveCharString = 5;
    fabric_sensitive SimpleStruct fabricSensitiveStruct = 6;
    fabric_sensitive int8u fabricSensitiveInt8uList[] = 7;
    fabric_idx fabricIndex = 254;
  }

  struct NullablesAndOptionalsStruct {
    nullable int16u nullableInt = 0;
    optional int16u optionalInt = 1;
    optional nullable int16u nullableOptionalInt = 2;
    nullable char_string nullableString = 3;
    optional char_string optionalString = 4;
    optional nullable char_string nullableOptionalString = 5;
    nullable SimpleStruct nullableStruct = 6;
    optional SimpleStruct optionalStruct = 7;
    optional nullable SimpleStruct nullableOptionalStruct = 8;
    nullable SimpleEnum nullableList[] = 9;
    optional SimpleEnum optionalList[] = 10;
    optional nullable SimpleEnum nullableOptionalList[] = 11;
  }

  struct NestedStruct {
    int8u a = 0;
    boolean b = 1;
    SimpleStruct c = 2;
  }

  struct NestedStructList {
    int8u a = 0;
    boolean b = 1;
    SimpleStruct c = 2;
    SimpleStruct d[] = 3;
    int32u e[] = 4;
    octet_string f[] = 5;
    int8u g[] = 6;
  }

  struct DoubleNestedStructList {
    NestedStructList a[] = 0;
  }

  struct TestListStructOctet {
    int64u member1 = 0;
    octet_string<32> member2 = 1;
  }

  info event TestEvent = 1 {
    int8u arg1 = 1;
    SimpleEnum arg2 = 2;
    boolean arg3 = 3;
    SimpleStruct arg4 = 4;
    SimpleStruct arg5[] = 5;
    SimpleEnum arg6[] = 6;
  }

  fabric_sensitive info event TestFabricScopedEvent = 2 {
    fabric_idx fabricIndex = 254;
  }

  attribute boolean boolean = 0;
  attribute Bitmap8MaskMap bitmap8 = 1;
  attribute Bitmap16MaskMap bitmap16 = 2;
  attribute Bitmap32MaskMap bitmap32 = 3;
  attribute Bitmap64MaskMap bitmap64 = 4;
  attribute int8u int8u = 5;
  attribute int16u int16u = 6;
  attribute int24u int24u = 7;
  attribute int32u int32u = 8;
  attribute int40u int40u = 9;
  attribute int48u int48u = 10;
  attribute int56u int56u = 11;
  attribute int64u int64u = 12;
  attribute int8s int8s = 13;
  attribute int16s int16s = 14;
  attribute int24s int24s = 15;
  attribute int32s int32s = 16;
  attribute int40s int40s = 17;
  attribute int48s int48s = 18;
  attribute int56s int56s = 19;
  attribute int64s int64s = 20;
  attribute enum8 enum8 = 21;
  attribute enum16 enum16 = 22;
  attribute single floatSingle = 23;
  attribute double floatDouble = 24;
  attribute octet_string<10> octetString = 25;
  attribute int8u listInt8u[] = 26;
  attribute octet_string listOctetString[] = 27;
  attribute TestListStructOctet listStructOctetString[] = 28;
  attribute long_octet_string<1000> longOctetString = 29;
  attribute char_string<10> charString = 30;
  attribute long_char_string<1000> longCharString = 31;
  attribute epoch_us epochUs = 32;
  attribute epoch_s epochS = 33;
  attribute vendor_id vendorId = 34;
  attribute NullablesAndOptionalsStruct listNullablesAndOptionalsStruct[] = 35;
  attribute SimpleEnum enumAttr = 36;
  attribute SimpleStruct structAttr = 37;
  attribute int8u rangeRestrictedInt8u = 38;
  attribute int8s rangeRestrictedInt8s = 39;
  attribute int16u rangeRestrictedInt16u = 40;
  attribute int16s rangeRestrictedInt16s = 41;
  attribute LONG_OCTET_STRING listLongOctetString[] = 42;
  attribute TestFabricScoped listFabricScoped[] = 43;
  timedwrite attribute boolean timedWriteBoolean = 48;
  attribute boolean generalErrorBoolean = 49;
  attribute boolean clusterErrorBoolean = 50;
  attribute nullable boolean nullableBoolean = 16384;
  attribute nullable Bitmap8MaskMap nullableBitmap8 = 16385;
  attribute nullable Bitmap16MaskMap nullableBitmap16 = 16386;
  attribute nullable Bitmap32MaskMap nullableBitmap32 = 16387;
  attribute nullable Bitmap64MaskMap nullableBitmap64 = 16388;
  attribute nullable int8u nullableInt8u = 16389;
  attribute nullable int16u nullableInt16u = 16390;
  attribute nullable int24u nullableInt24u = 16391;
  attribute nullable int32u nullableInt32u = 16392;
  attribute nullable int40u nullableInt40u = 16393;
  attribute nullable int48u nullableInt48u = 16394;
  attribute nullable int56u nullableInt56u = 16395;
  attribute nullable int64u nullableInt64u = 16396;
  attribute nullable int8s nullableInt8s = 16397;
  attribute nullable int16s nullableInt16s = 16398;
  attribute nullable int24s nullableInt24s = 16399;
  attribute nullable int32s nullableInt32s = 16400;
  attribute nullable int40s nullableInt40s = 16401;
  attribute nullable int48s nullableInt48s = 16402;
  attribute nullable int56s nullableInt56s = 16403;
  attribute nullable int64s nullableInt64s = 16404;
  attribute nullable enum8 nullableEnum8 = 16405;
  attribute nullable enum16 nullableEnum16 = 16406;
  attribute nullable single nullableFloatSingle = 16407;
  attribute nullable double nullableFloatDouble = 16408;
  attribute nullable octet_string<10> nullableOctetString = 16409;
  attribute nullable char_string<10> nullableCharString = 16414;
  attribute nullable SimpleEnum nullableEnumAttr = 16420;
  attribute nullable SimpleStruct nullableStruct = 16421;
  attribute nullable int8u nullableRangeRestrictedInt8u = 16422;
  attribute nullable int8s nullableRangeRestrictedInt8s = 16423;
  attribute nullable int16u nullableRangeRestrictedInt16u = 16424;
  attribute nullable int16s nullableRangeRestrictedInt16s = 16425;
  attribute int8u writeOnlyInt8u = 16426;
  readonly attribute command_id generatedCommandList[] = 65528;
  readonly attribute command_id acceptedCommandList[] = 65529;
  readonly attribute event_id eventList[] = 65530;
  readonly attribute attrib_id attributeList[] = 65531;
  readonly attribute bitmap32 featureMap = 65532;
  readonly attribute int16u clusterRevision = 65533;

  request struct TestAddArgumentsRequest {
    int8u arg1 = 0;
    int8u arg2 = 1;
  }

  request struct TestStructArgumentRequestRequest {
    SimpleStruct arg1 = 0;
  }

  request struct TestNestedStructArgumentRequestRequest {
    NestedStruct arg1 = 0;
  }

  request struct TestListStructArgumentRequestRequest {
    SimpleStruct arg1[] = 0;
  }

  request struct TestListInt8UArgumentRequestRequest {
    int8u arg1[] = 0;
  }

  request struct TestNestedStructListArgumentRequestRequest {
    NestedStructList arg1 = 0;
  }

  request struct TestListNestedStructListArgumentRequestRequest {
    NestedStructList arg1[] = 0;
  }

  request struct TestListInt8UReverseRequestRequest {
    int8u arg1[] = 0;
  }

  request struct TestEnumsRequestRequest {
    vendor_id arg1 = 0;
    SimpleEnum arg2 = 1;
  }

  request struct TestNullableOptionalRequestRequest {
    optional nullable int8u arg1 = 0;
  }

  request struct SimpleStructEchoRequestRequest {
    SimpleStruct arg1 = 0;
  }

  request struct TestSimpleOptionalArgumentRequestRequest {
    optional boolean arg1 = 0;
  }

  request struct TestEmitTestEventRequestRequest {
    int8u arg1 = 0;
    SimpleEnum arg2 = 1;
    boolean arg3 = 2;
  }

  request struct TestEmitTestFabricScopedEventRequestRequest {
    int8u arg1 = 0;
  }

  response struct TestSpecificResponse = 0 {
    int8u returnValue = 0;
  }

  response struct TestAddArgumentsResponse = 1 {
    int8u returnValue = 0;
  }

  response struct TestListInt8UReverseResponse = 4 {
    int8u arg1[] = 0;
  }

  response struct TestEnumsResponse = 5 {
    vendor_id arg1 = 0;
    SimpleEnum arg2 = 1;
  }

  response struct TestNullableOptionalResponse = 6 {
    boolean wasPresent = 0;
    optional boolean wasNull = 1;
    optional int8u value = 2;
    optional nullable int8u originalValue = 3;
  }

  response struct SimpleStructResponse = 9 {
    SimpleStruct arg1 = 0;
  }

  response struct TestEmitTestEventResponse = 10 {
    int64u value = 0;
  }

  response struct TestEmitTestFabricScopedEventResponse = 11 {
    int64u value = 0;
  }

  command Test(): DefaultSuccess = 0;
  command TestNotHandled(): DefaultSuccess = 1;
  command TestSpecific(): TestSpecificResponse = 2;
  command TestAddArguments(TestAddArgumentsRequest): TestAddArgumentsResponse = 4;
  command TestStructArgumentRequest(TestStructArgumentRequestRequest): BooleanResponse = 7;
  command TestNestedStructArgumentRequest(TestNestedStructArgumentRequestRequest): BooleanResponse = 8;
  command TestListStructArgumentRequest(TestListStructArgumentRequestRequest): BooleanResponse = 9;
  command TestListInt8UArgumentRequest(TestListInt8UArgumentRequestRequest): BooleanResponse = 10;
  command TestNestedStructListArgumentRequest(TestNestedStructListArgumentRequestRequest): BooleanResponse = 11;
  command TestListNestedStructListArgumentRequest(TestListNestedStructListArgumentRequestRequest): BooleanResponse = 12;
  command TestListInt8UReverseRequest(TestListInt8UReverseRequestRequest): TestListInt8UReverseResponse = 13;
  command TestEnumsRequest(TestEnumsRequestRequest): TestEnumsResponse = 14;
  command TestNullableOptionalRequest(TestNullableOptionalRequestRequest): TestNullableOptionalResponse = 15;
  command SimpleStructEchoRequest(SimpleStructEchoRequestRequest): SimpleStructResponse = 17;
  timed command TimedInvokeRequest(): DefaultSuccess = 18;
  command TestSimpleOptionalArgumentRequest(TestSimpleOptionalArgumentRequestRequest): DefaultSuccess = 19;
  command TestEmitTestEventRequest(TestEmitTestEventRequestRequest): TestEmitTestEventResponse = 20;
  command TestEmitTestFabricScopedEventRequest(TestEmitTestFabricScopedEventRequestRequest): TestEmitTestFabricScopedEventResponse = 21;
}

/** The Fault Injection Cluster provide a means for a test harness to configure faults(for example triggering a fault in the system). */
internal server cluster FaultInjection = 4294048774 {
  enum FaultType : enum8 {
    kUnspecified = 0;
    kSystemFault = 1;
    kInetFault = 2;
    kChipFault = 3;
    kCertFault = 4;
  }

  readonly attribute command_id generatedCommandList[] = 65528;
  readonly attribute command_id acceptedCommandList[] = 65529;
  readonly attribute event_id eventList[] = 65530;
  readonly attribute attrib_id attributeList[] = 65531;
  readonly attribute bitmap32 featureMap = 65532;
  readonly attribute int16u clusterRevision = 65533;

  request struct FailAtFaultRequest {
    FaultType type = 0;
    int32u id = 1;
    int32u numCallsToSkip = 2;
    int32u numCallsToFail = 3;
    boolean takeMutex = 4;
  }

  request struct FailRandomlyAtFaultRequest {
    FaultType type = 0;
    int32u id = 1;
    int8u percentage = 2;
  }

  command access(invoke: manage) FailAtFault(FailAtFaultRequest): DefaultSuccess = 0;
  command access(invoke: manage) FailRandomlyAtFault(FailRandomlyAtFaultRequest): DefaultSuccess = 1;
}

endpoint 0 {
  device type ma_rootdevice = 22, version 1;
  device type ma_powersource = 17, version 1;

  binding cluster OtaSoftwareUpdateProvider;

  server cluster Identify {
    ram      attribute identifyTime default = 0x0000;
    ram      attribute identifyType default = 0x0;
    ram      attribute featureMap default = 0;
    ram      attribute clusterRevision default = 4;

    handle command Identify;
    handle command TriggerEffect;
  }

  server cluster Groups {
    ram      attribute nameSupport;
    ram      attribute featureMap default = 0;
    ram      attribute clusterRevision default = 4;

    handle command AddGroup;
    handle command AddGroupResponse;
    handle command ViewGroup;
    handle command ViewGroupResponse;
    handle command GetGroupMembership;
    handle command GetGroupMembershipResponse;
    handle command RemoveGroup;
    handle command RemoveGroupResponse;
    handle command RemoveAllGroups;
    handle command AddGroupIfIdentifying;
  }

  server cluster Descriptor {
    callback attribute deviceTypeList;
    callback attribute serverList;
    callback attribute clientList;
    callback attribute partsList;
    callback attribute tagList;
    callback attribute generatedCommandList;
    callback attribute acceptedCommandList;
    callback attribute eventList;
    callback attribute attributeList;
    ram      attribute featureMap default = 0;
    callback attribute clusterRevision default = 2;
  }

  server cluster Binding {
    callback attribute binding;
    ram      attribute featureMap default = 0;
    ram      attribute clusterRevision default = 1;
  }

  server cluster AccessControl {
    emits event AccessControlEntryChanged;
    emits event AccessControlExtensionChanged;
    callback attribute acl;
    callback attribute extension;
    callback attribute subjectsPerAccessControlEntry default = 4;
    callback attribute targetsPerAccessControlEntry default = 3;
    callback attribute accessControlEntriesPerFabric default = 4;
    callback attribute generatedCommandList;
    callback attribute acceptedCommandList;
    callback attribute eventList;
    callback attribute attributeList;
    ram      attribute featureMap default = 0;
    callback attribute clusterRevision default = 1;
  }

  server cluster BasicInformation {
    emits event StartUp;
    emits event ShutDown;
    emits event Leave;
    callback attribute dataModelRevision default = 10;
    callback attribute vendorName;
    callback attribute vendorID;
    callback attribute productName;
    callback attribute productID;
    persist  attribute nodeLabel;
    callback attribute location default = "XX";
    callback attribute hardwareVersion default = 0;
    callback attribute hardwareVersionString;
    callback attribute softwareVersion default = 0;
    callback attribute softwareVersionString;
    callback attribute manufacturingDate default = "20210614123456ZZ";
    callback attribute partNumber;
    callback attribute productURL;
    callback attribute productLabel;
    callback attribute serialNumber;
    persist  attribute localConfigDisabled default = 0;
    callback attribute uniqueID;
    callback attribute capabilityMinima;
    callback attribute productAppearance;
    callback attribute generatedCommandList;
    callback attribute acceptedCommandList;
    callback attribute eventList;
    callback attribute attributeList;
    ram      attribute featureMap default = 0;
    ram      attribute clusterRevision default = 2;
  }

  server cluster OtaSoftwareUpdateRequestor {
    emits event StateTransition;
    emits event VersionApplied;
    emits event DownloadError;
    callback attribute defaultOTAProviders default = 0;
    ram      attribute updatePossible default = 1;
    ram      attribute updateState default = 0;
    ram      attribute updateStateProgress default = 0;
    ram      attribute featureMap default = 0;
    ram      attribute clusterRevision default = 1;

    handle command AnnounceOTAProvider;
  }

  server cluster LocalizationConfiguration {
    persist  attribute activeLocale default = "en-US";
    callback attribute supportedLocales;
    callback attribute generatedCommandList;
    callback attribute acceptedCommandList;
    callback attribute eventList;
    callback attribute attributeList;
    ram      attribute featureMap default = 0;
    ram      attribute clusterRevision default = 1;
  }

  server cluster TimeFormatLocalization {
    persist  attribute hourFormat default = 0;
    persist  attribute activeCalendarType default = 0;
    callback attribute supportedCalendarTypes;
    callback attribute generatedCommandList;
    callback attribute acceptedCommandList;
    callback attribute eventList;
    callback attribute attributeList;
    ram      attribute featureMap default = 1;
    ram      attribute clusterRevision default = 1;
  }

  server cluster UnitLocalization {
    persist  attribute temperatureUnit default = 0;
    callback attribute generatedCommandList;
    callback attribute acceptedCommandList;
    callback attribute eventList;
    callback attribute attributeList;
    ram      attribute featureMap default = 0x1;
    ram      attribute clusterRevision default = 1;
  }

  server cluster PowerSourceConfiguration {
    callback attribute sources;
    ram      attribute featureMap default = 0;
    ram      attribute clusterRevision default = 1;
  }

  server cluster PowerSource {
    ram      attribute status default = 0;
    ram      attribute order default = 3;
    ram      attribute description default = "B1";
    ram      attribute batChargeLevel default = 0;
    ram      attribute batReplacementNeeded;
    ram      attribute batReplaceability;
    callback attribute endpointList;
    callback attribute generatedCommandList;
    callback attribute acceptedCommandList;
    callback attribute eventList;
    callback attribute attributeList;
    ram      attribute featureMap default = 2;
    ram      attribute clusterRevision default = 2;
  }

  server cluster GeneralCommissioning {
    ram      attribute breadcrumb default = 0x0000000000000000;
    callback attribute basicCommissioningInfo;
    callback attribute regulatoryConfig default = 0;
    callback attribute locationCapability default = 0;
    callback attribute supportsConcurrentConnection default = 1;
    callback attribute generatedCommandList;
    callback attribute acceptedCommandList;
    callback attribute eventList;
    callback attribute attributeList;
    ram      attribute featureMap default = 0;
    ram      attribute clusterRevision default = 1;

    handle command ArmFailSafe;
    handle command ArmFailSafeResponse;
    handle command SetRegulatoryConfig;
    handle command SetRegulatoryConfigResponse;
    handle command CommissioningComplete;
    handle command CommissioningCompleteResponse;
  }

  server cluster NetworkCommissioning {
    ram      attribute maxNetworks;
    callback attribute networks;
    ram      attribute scanMaxTimeSeconds;
    ram      attribute connectMaxTimeSeconds;
    ram      attribute interfaceEnabled;
    ram      attribute lastNetworkingStatus;
    ram      attribute lastNetworkID;
    ram      attribute lastConnectErrorValue;
    callback attribute generatedCommandList;
    callback attribute acceptedCommandList;
    callback attribute eventList;
    callback attribute attributeList;
    ram      attribute featureMap default = 2;
    ram      attribute clusterRevision default = 1;

    handle command ScanNetworks;
    handle command ScanNetworksResponse;
    handle command AddOrUpdateWiFiNetwork;
    handle command AddOrUpdateThreadNetwork;
    handle command RemoveNetwork;
    handle command NetworkConfigResponse;
    handle command ConnectNetwork;
    handle command ConnectNetworkResponse;
    handle command ReorderNetwork;
  }

  server cluster DiagnosticLogs {
    ram      attribute featureMap default = 0;
    ram      attribute clusterRevision default = 1;

    handle command RetrieveLogsRequest;
  }

  server cluster GeneralDiagnostics {
    emits event HardwareFaultChange;
    emits event RadioFaultChange;
    emits event NetworkFaultChange;
    emits event BootReason;
    callback attribute networkInterfaces;
    callback attribute rebootCount default = 0x0000;
    callback attribute upTime default = 0x0000000000000000;
    callback attribute totalOperationalHours default = 0x00000000;
    callback attribute bootReason;
    callback attribute activeHardwareFaults;
    callback attribute activeRadioFaults;
    callback attribute activeNetworkFaults;
    callback attribute testEventTriggersEnabled;
    callback attribute generatedCommandList;
    callback attribute acceptedCommandList;
    callback attribute eventList;
    callback attribute attributeList;
    ram      attribute featureMap default = 0;
    ram      attribute clusterRevision default = 1;

    handle command TestEventTrigger;
  }

  server cluster SoftwareDiagnostics {
    emits event SoftwareFault;
    callback attribute threadMetrics;
    callback attribute currentHeapFree default = 0x0000000000000000;
    callback attribute currentHeapUsed default = 0x0000000000000000;
    callback attribute currentHeapHighWatermark default = 0x0000000000000000;
    callback attribute featureMap default = 1;
    ram      attribute clusterRevision default = 1;

    handle command ResetWatermarks;
  }

  server cluster ThreadNetworkDiagnostics {
    callback attribute channel;
    callback attribute routingRole;
    callback attribute networkName default = "0";
    callback attribute panId default = 0x0000;
    callback attribute extendedPanId default = 0x0000000000000000;
    callback attribute meshLocalPrefix;
    callback attribute overrunCount default = 0x0000000000000000;
    callback attribute neighborTable;
    callback attribute routeTable;
    callback attribute partitionId;
    callback attribute weighting;
    callback attribute dataVersion;
    callback attribute stableDataVersion;
    callback attribute leaderRouterId;
    callback attribute detachedRoleCount default = 0x0000;
    callback attribute childRoleCount default = 0x0000;
    callback attribute routerRoleCount default = 0x0000;
    callback attribute leaderRoleCount default = 0x0000;
    callback attribute attachAttemptCount default = 0x0000;
    callback attribute partitionIdChangeCount default = 0x0000;
    callback attribute betterPartitionAttachAttemptCount default = 0x0000;
    callback attribute parentChangeCount default = 0x0000;
    callback attribute txTotalCount default = 0x0000;
    callback attribute txUnicastCount default = 0x0000;
    callback attribute txBroadcastCount default = 0x0000;
    callback attribute txAckRequestedCount default = 0x0000;
    callback attribute txAckedCount default = 0x0000;
    callback attribute txNoAckRequestedCount default = 0x0000;
    callback attribute txDataCount default = 0x0000;
    callback attribute txDataPollCount default = 0x0000;
    callback attribute txBeaconCount default = 0x0000;
    callback attribute txBeaconRequestCount default = 0x0000;
    callback attribute txOtherCount default = 0x0000;
    callback attribute txRetryCount default = 0x0000;
    callback attribute txDirectMaxRetryExpiryCount default = 0x0000;
    callback attribute txIndirectMaxRetryExpiryCount default = 0x0000;
    callback attribute txErrCcaCount default = 0x0000;
    callback attribute txErrAbortCount default = 0x0000;
    callback attribute txErrBusyChannelCount default = 0x0000;
    callback attribute rxTotalCount default = 0x0000;
    callback attribute rxUnicastCount default = 0x0000;
    callback attribute rxBroadcastCount default = 0x0000;
    callback attribute rxDataCount default = 0x0000;
    callback attribute rxDataPollCount default = 0x0000;
    callback attribute rxBeaconCount default = 0x0000;
    callback attribute rxBeaconRequestCount default = 0x0000;
    callback attribute rxOtherCount default = 0x0000;
    callback attribute rxAddressFilteredCount default = 0x0000;
    callback attribute rxDestAddrFilteredCount default = 0x0000;
    callback attribute rxDuplicatedCount default = 0x0000;
    callback attribute rxErrNoFrameCount default = 0x0000;
    callback attribute rxErrUnknownNeighborCount default = 0x0000;
    callback attribute rxErrInvalidSrcAddrCount default = 0x0000;
    callback attribute rxErrSecCount default = 0x0000;
    callback attribute rxErrFcsCount default = 0x0000;
    callback attribute rxErrOtherCount default = 0x0000;
    callback attribute activeTimestamp default = 0x0000000000000000;
    callback attribute pendingTimestamp default = 0x0000000000000000;
    callback attribute delay default = 0x0000;
    callback attribute securityPolicy;
    callback attribute channelPage0Mask default = "0x0000";
    callback attribute operationalDatasetComponents;
    callback attribute activeNetworkFaultsList;
    ram      attribute featureMap default = 0x000F;
    ram      attribute clusterRevision default = 1;

    handle command ResetCounts;
  }

  server cluster WiFiNetworkDiagnostics {
    emits event Disconnection;
    emits event AssociationFailure;
    emits event ConnectionStatus;
    callback attribute bssid;
    callback attribute securityType;
    callback attribute wiFiVersion;
    callback attribute channelNumber default = 0x0000;
    callback attribute rssi default = 0x00;
    callback attribute beaconLostCount default = 0x00000000;
    callback attribute beaconRxCount default = 0x00000000;
    callback attribute packetMulticastRxCount default = 0x00000000;
    callback attribute packetMulticastTxCount default = 0x00000000;
    callback attribute packetUnicastRxCount default = 0x00000000;
    callback attribute packetUnicastTxCount default = 0x00000000;
    callback attribute currentMaxRate default = 0x0000000000000000;
    callback attribute overrunCount default = 0x0000000000000000;
    ram      attribute featureMap default = 3;
    ram      attribute clusterRevision default = 1;

    handle command ResetCounts;
  }

  server cluster EthernetNetworkDiagnostics {
    callback attribute PHYRate;
    callback attribute fullDuplex default = 0x00;
    callback attribute packetRxCount default = 0x0000000000000000;
    callback attribute packetTxCount default = 0x0000000000000000;
    callback attribute txErrCount default = 0x0000000000000000;
    callback attribute collisionCount default = 0x0000000000000000;
    callback attribute overrunCount default = 0x0000000000000000;
    callback attribute carrierDetect default = 0x00;
    callback attribute timeSinceReset default = 0x0000000000000000;
    ram      attribute featureMap default = 3;
    ram      attribute clusterRevision default = 1;

    handle command ResetCounts;
  }

  server cluster TimeSynchronization {
    emits event DSTTableEmpty;
    emits event DSTStatus;
    emits event TimeZoneStatus;
    emits event TimeFailure;
    emits event MissingTrustedTimeSource;
    callback attribute UTCTime;
    callback attribute granularity default = 0x00;
    ram      attribute timeSource default = 0x00;
    callback attribute trustedTimeSource;
    callback attribute defaultNTP;
    callback attribute timeZone default = 1;
    callback attribute DSTOffset;
    callback attribute localTime default = 1;
    ram      attribute timeZoneDatabase default = 0;
    callback attribute timeZoneListMaxSize default = 3;
    callback attribute DSTOffsetListMaxSize;
    ram      attribute supportsDNSResolve default = false;
    callback attribute generatedCommandList;
    callback attribute acceptedCommandList;
    callback attribute attributeList;
    ram      attribute featureMap default = 0x0B;
    ram      attribute clusterRevision default = 2;

    handle command SetUTCTime;
    handle command SetTrustedTimeSource;
    handle command SetTimeZone;
    handle command SetTimeZoneResponse;
    handle command SetDSTOffset;
    handle command SetDefaultNTP;
  }

  server cluster AdministratorCommissioning {
    callback attribute windowStatus default = 0;
    callback attribute adminFabricIndex default = 1;
    callback attribute adminVendorId default = 0;
    callback attribute generatedCommandList;
    callback attribute acceptedCommandList;
    callback attribute eventList;
    callback attribute attributeList;
    ram      attribute featureMap default = 0;
    ram      attribute clusterRevision default = 1;

    handle command OpenCommissioningWindow;
    handle command OpenBasicCommissioningWindow;
    handle command RevokeCommissioning;
  }

  server cluster OperationalCredentials {
    callback attribute NOCs;
    callback attribute fabrics;
    callback attribute supportedFabrics;
    callback attribute commissionedFabrics;
    callback attribute trustedRootCertificates;
    callback attribute currentFabricIndex;
    callback attribute generatedCommandList;
    callback attribute acceptedCommandList;
    callback attribute eventList;
    callback attribute attributeList;
    ram      attribute featureMap default = 0;
    ram      attribute clusterRevision default = 1;

    handle command AttestationRequest;
    handle command AttestationResponse;
    handle command CertificateChainRequest;
    handle command CertificateChainResponse;
    handle command CSRRequest;
    handle command CSRResponse;
    handle command AddNOC;
    handle command UpdateNOC;
    handle command NOCResponse;
    handle command UpdateFabricLabel;
    handle command RemoveFabric;
    handle command AddTrustedRootCertificate;
  }

  server cluster GroupKeyManagement {
    callback attribute groupKeyMap;
    callback attribute groupTable;
    callback attribute maxGroupsPerFabric;
    callback attribute maxGroupKeysPerFabric;
    callback attribute generatedCommandList;
    callback attribute acceptedCommandList;
    callback attribute eventList;
    callback attribute attributeList;
    callback attribute featureMap default = 0;
    callback attribute clusterRevision default = 1;

    handle command KeySetWrite;
    handle command KeySetRead;
    handle command KeySetReadResponse;
    handle command KeySetRemove;
    handle command KeySetReadAllIndices;
    handle command KeySetReadAllIndicesResponse;
  }

  server cluster FixedLabel {
    callback attribute labelList;
    ram      attribute featureMap default = 0;
    ram      attribute clusterRevision default = 1;
  }

  server cluster UserLabel {
    callback attribute labelList;
    ram      attribute featureMap default = 0;
    ram      attribute clusterRevision default = 1;
  }

  server cluster IcdManagement {
    callback attribute idleModeInterval default = 500;
    callback attribute activeModeInterval default = 300;
    callback attribute activeModeThreshold default = 300;
    callback attribute registeredClients;
    callback attribute ICDCounter default = 0;
    callback attribute clientsSupportedPerFabric default = 2;
    callback attribute generatedCommandList;
    callback attribute acceptedCommandList;
    callback attribute attributeList;
    ram      attribute featureMap default = 1;
    ram      attribute clusterRevision default = 1;

    handle command RegisterClient;
    handle command RegisterClientResponse;
    handle command UnregisterClient;
    handle command StayActiveRequest;
  }

  server cluster RelativeHumidityMeasurement {
    ram      attribute measuredValue;
    ram      attribute minMeasuredValue default = 0;
    ram      attribute maxMeasuredValue default = 0x2710;
    ram      attribute featureMap default = 0;
    ram      attribute clusterRevision default = 3;
  }

  server cluster FaultInjection {
    callback attribute generatedCommandList;
    callback attribute acceptedCommandList;
    callback attribute attributeList;
    ram      attribute featureMap default = 0;
    ram      attribute clusterRevision default = 1;

    handle command FailAtFault;
    handle command FailRandomlyAtFault;
  }
}
endpoint 1 {
  device type ma_powersource = 17, version 1;
  device type ma_onofflight = 256, version 1;

  binding cluster OnOff;

  server cluster Identify {
    ram      attribute identifyTime default = 0x0000;
    ram      attribute identifyType default = 0x0;
    callback attribute generatedCommandList;
    callback attribute acceptedCommandList;
    callback attribute eventList;
    callback attribute attributeList;
    ram      attribute featureMap default = 0;
    ram      attribute clusterRevision default = 4;

    handle command Identify;
    handle command TriggerEffect;
  }

  server cluster Groups {
    ram      attribute nameSupport;
    callback attribute generatedCommandList;
    callback attribute acceptedCommandList;
    callback attribute eventList;
    callback attribute attributeList;
    ram      attribute featureMap default = 0;
    ram      attribute clusterRevision default = 4;

    handle command AddGroup;
    handle command AddGroupResponse;
    handle command ViewGroup;
    handle command ViewGroupResponse;
    handle command GetGroupMembership;
    handle command GetGroupMembershipResponse;
    handle command RemoveGroup;
    handle command RemoveGroupResponse;
    handle command RemoveAllGroups;
    handle command AddGroupIfIdentifying;
  }

  server cluster Scenes {
    callback attribute sceneCount default = 0x00;
    ram      attribute currentScene default = 0x00;
    ram      attribute currentGroup default = 0x0000;
    ram      attribute sceneValid default = 0x00;
    ram      attribute nameSupport default = 0x80;
    ram      attribute lastConfiguredBy;
    ram      attribute sceneTableSize default = 16;
    callback attribute remainingCapacity default = 8;
    callback attribute generatedCommandList;
    callback attribute acceptedCommandList;
    callback attribute eventList;
    callback attribute attributeList;
    ram      attribute featureMap default = 7;
    ram      attribute clusterRevision default = 5;

    handle command AddScene;
    handle command AddSceneResponse;
    handle command ViewScene;
    handle command ViewSceneResponse;
    handle command RemoveScene;
    handle command RemoveSceneResponse;
    handle command RemoveAllScenes;
    handle command RemoveAllScenesResponse;
    handle command StoreScene;
    handle command StoreSceneResponse;
    handle command RecallScene;
    handle command GetSceneMembership;
    handle command GetSceneMembershipResponse;
    handle command EnhancedAddScene;
    handle command EnhancedAddSceneResponse;
    handle command EnhancedViewScene;
    handle command EnhancedViewSceneResponse;
    handle command CopyScene;
    handle command CopySceneResponse;
  }

  server cluster OnOff {
    persist  attribute onOff default = 0x00;
    ram      attribute globalSceneControl default = 0x01;
    ram      attribute onTime default = 0x0000;
    ram      attribute offWaitTime default = 0x0000;
    persist  attribute startUpOnOff default = 0xFF;
    callback attribute generatedCommandList;
    callback attribute acceptedCommandList;
    callback attribute eventList;
    callback attribute attributeList;
    ram      attribute featureMap default = 0x0001;
    ram      attribute clusterRevision default = 5;

    handle command Off;
    handle command On;
    handle command Toggle;
    handle command OffWithEffect;
    handle command OnWithRecallGlobalScene;
    handle command OnWithTimedOff;
  }

  server cluster OnOffSwitchConfiguration {
    ram      attribute switchType;
    ram      attribute switchActions default = 0x00;
    ram      attribute featureMap default = 0;
    ram      attribute clusterRevision default = 1;
  }

  server cluster LevelControl {
    persist  attribute currentLevel default = 0xFE;
    ram      attribute remainingTime default = 0x0000;
    ram      attribute minLevel default = 0x01;
    ram      attribute maxLevel default = 0xFE;
    ram      attribute currentFrequency default = 0x0000;
    ram      attribute minFrequency default = 0x0000;
    ram      attribute maxFrequency default = 0x0000;
    ram      attribute options default = 0x00;
    ram      attribute onOffTransitionTime default = 0x0000;
    ram      attribute onLevel default = 0xFF;
    ram      attribute onTransitionTime;
    ram      attribute offTransitionTime;
    ram      attribute defaultMoveRate default = 50;
    persist  attribute startUpCurrentLevel default = 255;
    ram      attribute featureMap default = 3;
    ram      attribute clusterRevision default = 5;

    handle command MoveToLevel;
    handle command Move;
    handle command Step;
    handle command Stop;
    handle command MoveToLevelWithOnOff;
    handle command MoveWithOnOff;
    handle command StepWithOnOff;
    handle command StopWithOnOff;
  }

  server cluster BinaryInputBasic {
    ram      attribute outOfService default = 0x00;
    ram      attribute presentValue;
    ram      attribute statusFlags default = 0x00;
    ram      attribute featureMap default = 0;
    ram      attribute clusterRevision default = 1;
  }

  server cluster Descriptor {
    callback attribute deviceTypeList;
    callback attribute serverList;
    callback attribute clientList;
    callback attribute partsList;
    callback attribute tagList;
    callback attribute generatedCommandList;
    callback attribute acceptedCommandList;
    callback attribute eventList;
    callback attribute attributeList;
    ram      attribute featureMap default = 0;
    callback attribute clusterRevision default = 2;
  }

  server cluster Binding {
    callback attribute binding;
    ram      attribute featureMap default = 0;
    ram      attribute clusterRevision default = 1;
  }

  server cluster Actions {
    callback attribute actionList;
    callback attribute endpointLists;
    callback attribute setupURL;
    ram      attribute featureMap default = 0;
    callback attribute clusterRevision default = 1;
  }

  server cluster PowerSource {
    emits event BatFaultChange;
    ram      attribute status default = 0;
    ram      attribute order default = 2;
    ram      attribute description default = "B2";
    ram      attribute batChargeLevel default = 0;
    ram      attribute batReplacementNeeded;
    ram      attribute batReplaceability;
    callback attribute endpointList;
    callback attribute generatedCommandList;
    callback attribute acceptedCommandList;
    callback attribute eventList;
    callback attribute attributeList;
    ram      attribute featureMap default = 2;
    ram      attribute clusterRevision default = 2;
  }

  server cluster Switch {
    emits event SwitchLatched;
    ram      attribute numberOfPositions default = 2;
    ram      attribute currentPosition;
    ram      attribute featureMap default = 1;
    ram      attribute clusterRevision default = 1;
  }

  server cluster FixedLabel {
    callback attribute labelList;
    ram      attribute featureMap default = 0;
    ram      attribute clusterRevision default = 1;
  }

  server cluster UserLabel {
    callback attribute labelList;
    ram      attribute featureMap default = 0;
    ram      attribute clusterRevision default = 1;
  }

  server cluster BooleanState {
    ram      attribute stateValue default = 0;
    ram      attribute featureMap default = 0;
    ram      attribute clusterRevision default = 1;
  }

  server cluster ModeSelect {
    ram      attribute description default = "Coffee";
    ram      attribute standardNamespace default = 0;
    callback attribute supportedModes default = 0;
    persist  attribute currentMode default = 0;
    persist  attribute startUpMode default = 0;
    persist  attribute onMode default = 255;
    callback attribute generatedCommandList;
    callback attribute acceptedCommandList;
    callback attribute attributeList;
    ram      attribute featureMap default = 1;
    ram      attribute clusterRevision default = 2;
    ram      attribute manufacturerExtension default = 255;

    handle command ChangeToMode;
  }

  server cluster LaundryWasherMode {
    callback attribute supportedModes;
    callback attribute currentMode;
    callback attribute startUpMode;
    callback attribute onMode;
    callback attribute generatedCommandList;
    callback attribute acceptedCommandList;
    callback attribute attributeList;
    callback attribute featureMap default = 0;
    ram      attribute clusterRevision default = 1;

    handle command ChangeToMode;
    handle command ChangeToModeResponse;
  }

  server cluster RefrigeratorAndTemperatureControlledCabinetMode {
    callback attribute supportedModes;
    callback attribute currentMode;
    callback attribute startUpMode;
    callback attribute onMode;
    callback attribute generatedCommandList;
    callback attribute acceptedCommandList;
    callback attribute attributeList;
    callback attribute featureMap default = 0;
    ram      attribute clusterRevision default = 1;

    handle command ChangeToMode;
    handle command ChangeToModeResponse;
  }

  server cluster LaundryWasherControls {
    callback attribute spinSpeeds;
    ram      attribute spinSpeedCurrent;
    ram      attribute numberOfRinses;
    callback attribute supportedRinses;
    callback attribute generatedCommandList;
    callback attribute acceptedCommandList;
    callback attribute eventList;
    callback attribute attributeList;
    ram      attribute featureMap default = 3;
    ram      attribute clusterRevision default = 1;
  }

  server cluster RvcRunMode {
    callback attribute supportedModes;
    callback attribute currentMode;
    callback attribute startUpMode;
    callback attribute onMode;
    callback attribute generatedCommandList;
    callback attribute acceptedCommandList;
    callback attribute attributeList;
    callback attribute featureMap default = 0;
    ram      attribute clusterRevision default = 1;

    handle command ChangeToMode;
    handle command ChangeToModeResponse;
  }

  server cluster RvcCleanMode {
    callback attribute supportedModes;
    callback attribute currentMode;
    callback attribute startUpMode;
    callback attribute onMode;
    callback attribute generatedCommandList;
    callback attribute acceptedCommandList;
    callback attribute attributeList;
    callback attribute featureMap default = 0;
    ram      attribute clusterRevision default = 1;

    handle command ChangeToMode;
    handle command ChangeToModeResponse;
  }

  server cluster TemperatureControl {
    ram      attribute selectedTemperatureLevel default = 0;
    callback attribute supportedTemperatureLevels;
    callback attribute generatedCommandList;
    callback attribute acceptedCommandList;
    callback attribute attributeList;
    ram      attribute featureMap default = 2;
    ram      attribute clusterRevision default = 1;

    handle command SetTemperature;
  }

  server cluster RefrigeratorAlarm {
    emits event Notify;
    ram      attribute mask default = 1;
    ram      attribute state default = 0;
    ram      attribute supported default = 1;
    callback attribute generatedCommandList;
    callback attribute acceptedCommandList;
    callback attribute attributeList;
    ram      attribute featureMap default = 0;
    ram      attribute clusterRevision default = 1;
  }

  server cluster DishwasherMode {
    callback attribute supportedModes;
    callback attribute currentMode;
    callback attribute startUpMode;
    callback attribute onMode;
    callback attribute generatedCommandList;
    callback attribute acceptedCommandList;
    callback attribute attributeList;
    callback attribute featureMap default = 0;
    ram      attribute clusterRevision default = 1;

    handle command ChangeToMode;
    handle command ChangeToModeResponse;
  }

  server cluster AirQuality {
    callback attribute airQuality default = 0;
    callback attribute generatedCommandList;
    callback attribute acceptedCommandList;
    callback attribute attributeList;
    callback attribute featureMap default = 0;
    ram      attribute clusterRevision default = 1;
  }

  server cluster SmokeCoAlarm {
    emits event SmokeAlarm;
    emits event COAlarm;
    emits event LowBattery;
    emits event HardwareFault;
    emits event EndOfService;
    emits event SelfTestComplete;
    emits event AlarmMuted;
    emits event MuteEnded;
    emits event InterconnectSmokeAlarm;
    emits event InterconnectCOAlarm;
    emits event AllClear;
    persist  attribute expressedState default = 0;
    persist  attribute smokeState default = 0;
    persist  attribute COState default = 0;
    persist  attribute batteryAlert default = 0;
    persist  attribute deviceMuted default = 0;
    ram      attribute testInProgress default = 0;
    persist  attribute hardwareFaultAlert default = 0;
    persist  attribute endOfServiceAlert default = 0;
    ram      attribute interconnectSmokeAlarm default = 0;
    ram      attribute interconnectCOAlarm default = 0;
    ram      attribute contaminationState default = 0;
    ram      attribute smokeSensitivityLevel default = 1;
    ram      attribute expiryDate default = 0;
    ram      attribute featureMap default = 3;
    ram      attribute clusterRevision default = 1;

    handle command SelfTestRequest;
  }

  server cluster DishwasherAlarm {
    emits event Notify;
    ram      attribute mask default = 1;
    ram      attribute latch default = 1;
    ram      attribute state default = 0;
    ram      attribute supported default = 15;
    callback attribute generatedCommandList;
    callback attribute acceptedCommandList;
    callback attribute attributeList;
    ram      attribute featureMap default = 1;
    ram      attribute clusterRevision default = 1;

    handle command Reset;
    handle command ModifyEnabledAlarms;
  }

  server cluster OperationalState {
    emits event OperationalError;
    emits event OperationCompletion;
    callback attribute phaseList;
    callback attribute currentPhase;
    callback attribute countdownTime;
    callback attribute operationalStateList;
    callback attribute operationalState;
    callback attribute operationalError;
    callback attribute generatedCommandList;
    callback attribute acceptedCommandList;
    callback attribute attributeList;
    ram      attribute featureMap default = 0;
    ram      attribute clusterRevision default = 1;

    handle command Pause;
    handle command Stop;
    handle command Start;
    handle command Resume;
    handle command OperationalCommandResponse;
  }

  server cluster RvcOperationalState {
    emits event OperationalError;
    emits event OperationCompletion;
    callback attribute phaseList;
    callback attribute currentPhase default = 0;
    callback attribute countdownTime default = 0;
    callback attribute operationalStateList default = 0;
    callback attribute operationalState default = 0;
    callback attribute operationalError default = 0;
    callback attribute generatedCommandList default = 0;
    callback attribute acceptedCommandList default = 0;
    callback attribute attributeList default = 0;
    ram      attribute featureMap default = 0;
    ram      attribute clusterRevision default = 1;

    handle command Pause;
    handle command Resume;
    handle command OperationalCommandResponse;
  }

  server cluster HepaFilterMonitoring {
    callback attribute condition;
    callback attribute degradationDirection;
    callback attribute changeIndication default = 0;
    callback attribute inPlaceIndicator;
    callback attribute lastChangedTime;
    callback attribute replacementProductList;
    callback attribute generatedCommandList;
    callback attribute acceptedCommandList;
    callback attribute attributeList;
    callback attribute featureMap default = 7;
    ram      attribute clusterRevision default = 1;

    handle command ResetCondition;
  }

  server cluster ActivatedCarbonFilterMonitoring {
    callback attribute condition;
    callback attribute degradationDirection;
    callback attribute changeIndication default = 0;
    callback attribute inPlaceIndicator;
    callback attribute lastChangedTime;
    callback attribute replacementProductList;
    callback attribute generatedCommandList;
    callback attribute acceptedCommandList;
    callback attribute attributeList;
    callback attribute featureMap default = 7;
    ram      attribute clusterRevision default = 1;

    handle command ResetCondition;
  }

  server cluster WindowCovering {
    ram      attribute type default = 0x08;
    ram      attribute physicalClosedLimitLift default = 0xFFFF;
    ram      attribute physicalClosedLimitTilt default = 0xFFFF;
    persist  attribute currentPositionLift default = 0x7FFF;
    persist  attribute currentPositionTilt default = 0x7FFF;
    persist  attribute numberOfActuationsLift default = 0x0000;
    persist  attribute numberOfActuationsTilt default = 0x0000;
    persist  attribute configStatus default = 0x03;
    persist  attribute currentPositionLiftPercentage default = 50;
    persist  attribute currentPositionTiltPercentage default = 50;
    ram      attribute operationalStatus default = 0x00;
    ram      attribute targetPositionLiftPercent100ths default = 5000;
    ram      attribute targetPositionTiltPercent100ths default = 5000;
    ram      attribute endProductType default = 0x00;
    persist  attribute currentPositionLiftPercent100ths default = 5000;
    persist  attribute currentPositionTiltPercent100ths default = 5000;
    persist  attribute installedOpenLimitLift default = 0x0000;
    persist  attribute installedClosedLimitLift default = 0xFFFF;
    persist  attribute installedOpenLimitTilt default = 0x0000;
    persist  attribute installedClosedLimitTilt default = 0xFFFF;
    persist  attribute mode default = 0x00;
    ram      attribute safetyStatus default = 0x00;
    callback attribute generatedCommandList;
    callback attribute acceptedCommandList;
    callback attribute attributeList;
    ram      attribute featureMap default = 0x17;
    ram      attribute clusterRevision default = 5;

    handle command UpOrOpen;
    handle command DownOrClose;
    handle command StopMotion;
    handle command GoToLiftValue;
    handle command GoToLiftPercentage;
    handle command GoToTiltValue;
    handle command GoToTiltPercentage;
  }

  server cluster BarrierControl {
    ram      attribute barrierMovingState;
    ram      attribute barrierSafetyStatus;
    ram      attribute barrierCapabilities;
    ram      attribute barrierPosition;
    ram      attribute featureMap default = 0;
    ram      attribute clusterRevision default = 1;

    handle command BarrierControlGoToPercent;
    handle command BarrierControlStop;
  }

  server cluster PumpConfigurationAndControl {
    ram      attribute maxPressure;
    ram      attribute maxSpeed;
    ram      attribute maxFlow;
    ram      attribute minConstPressure;
    ram      attribute maxConstPressure;
    ram      attribute minCompPressure;
    ram      attribute maxCompPressure;
    ram      attribute minConstSpeed;
    ram      attribute maxConstSpeed;
    ram      attribute minConstFlow;
    ram      attribute maxConstFlow;
    ram      attribute minConstTemp;
    ram      attribute maxConstTemp;
    ram      attribute pumpStatus;
    ram      attribute effectiveOperationMode;
    ram      attribute effectiveControlMode;
    ram      attribute capacity;
    ram      attribute speed;
    ram      attribute lifetimeRunningHours default = 0x000000;
    ram      attribute power;
    ram      attribute lifetimeEnergyConsumed default = 0x00000000;
    ram      attribute operationMode default = 0x00;
    ram      attribute controlMode default = 0x00;
    ram      attribute featureMap default = 0x1F;
    ram      attribute clusterRevision default = 4;
  }

  server cluster Thermostat {
    ram      attribute localTemperature;
    ram      attribute absMinHeatSetpointLimit default = 0x02BC;
    ram      attribute absMaxHeatSetpointLimit default = 0x0BB8;
    ram      attribute absMinCoolSetpointLimit default = 0x0640;
    ram      attribute absMaxCoolSetpointLimit default = 0x0C80;
    ram      attribute occupiedCoolingSetpoint default = 0x0A28;
    ram      attribute occupiedHeatingSetpoint default = 0x07D0;
    ram      attribute minHeatSetpointLimit default = 0x02BC;
    ram      attribute maxHeatSetpointLimit default = 0x0BB8;
    ram      attribute minCoolSetpointLimit default = 0x0640;
    ram      attribute maxCoolSetpointLimit default = 0x0C80;
    ram      attribute minSetpointDeadBand default = 0x19;
    ram      attribute controlSequenceOfOperation default = 0x04;
    ram      attribute systemMode default = 0x01;
    callback attribute generatedCommandList;
    callback attribute acceptedCommandList;
    callback attribute attributeList;
    ram      attribute featureMap default = 0x0023;
    ram      attribute clusterRevision default = 6;

    handle command SetpointRaiseLower;
  }

  server cluster FanControl {
    ram      attribute fanMode default = 0x00;
    ram      attribute fanModeSequence default = 0x02;
    ram      attribute percentSetting default = 0x00;
    ram      attribute percentCurrent default = 0x00;
    ram      attribute speedMax default = 100;
    ram      attribute speedSetting default = 0x00;
    ram      attribute speedCurrent default = 0x00;
    ram      attribute rockSupport default = 0x03;
    ram      attribute rockSetting default = 0x00;
    ram      attribute windSupport default = 0x03;
    ram      attribute windSetting default = 0x00;
    ram      attribute airflowDirection default = 0;
    ram      attribute featureMap default = 0x3F;
    ram      attribute clusterRevision default = 4;

    handle command Step;
  }

  server cluster ThermostatUserInterfaceConfiguration {
    ram      attribute temperatureDisplayMode default = 0x00;
    ram      attribute keypadLockout default = 0x00;
    ram      attribute scheduleProgrammingVisibility;
    ram      attribute featureMap default = 0;
    ram      attribute clusterRevision default = 2;
  }

  server cluster ColorControl {
    persist  attribute currentHue default = 0x00;
    persist  attribute currentSaturation default = 0x00;
    ram      attribute remainingTime default = 0x0000;
    persist  attribute currentX default = 0x616B;
    persist  attribute currentY default = 0x607D;
    ram      attribute driftCompensation;
    ram      attribute compensationText;
    persist  attribute colorTemperatureMireds default = 0x00FA;
    ram      attribute colorMode default = 0x01;
    ram      attribute options default = 0x00;
    ram      attribute numberOfPrimaries;
    ram      attribute primary1X;
    ram      attribute primary1Y;
    ram      attribute primary1Intensity;
    ram      attribute primary2X;
    ram      attribute primary2Y;
    ram      attribute primary2Intensity;
    ram      attribute primary3X;
    ram      attribute primary3Y;
    ram      attribute primary3Intensity;
    ram      attribute primary4X;
    ram      attribute primary4Y;
    ram      attribute primary4Intensity;
    ram      attribute primary5X;
    ram      attribute primary5Y;
    ram      attribute primary5Intensity;
    ram      attribute primary6X;
    ram      attribute primary6Y;
    ram      attribute primary6Intensity;
    ram      attribute whitePointX;
    ram      attribute whitePointY;
    ram      attribute colorPointRX;
    ram      attribute colorPointRY;
    ram      attribute colorPointRIntensity;
    ram      attribute colorPointGX;
    ram      attribute colorPointGY;
    ram      attribute colorPointGIntensity;
    ram      attribute colorPointBX;
    ram      attribute colorPointBY;
    ram      attribute colorPointBIntensity;
    persist  attribute enhancedCurrentHue default = 0x0000;
    persist  attribute enhancedColorMode default = 0x01;
    persist  attribute colorLoopActive default = 0x00;
    persist  attribute colorLoopDirection default = 0x00;
    persist  attribute colorLoopTime default = 0x0019;
    ram      attribute colorLoopStartEnhancedHue default = 0x2300;
    ram      attribute colorLoopStoredEnhancedHue default = 0x0000;
    ram      attribute colorCapabilities default = 0x1F;
    ram      attribute colorTempPhysicalMinMireds default = 0x0000;
    ram      attribute colorTempPhysicalMaxMireds default = 0xFEFF;
    ram      attribute coupleColorTempToLevelMinMireds;
    persist  attribute startUpColorTemperatureMireds;
    ram      attribute featureMap default = 0x1F;
    ram      attribute clusterRevision default = 6;

    handle command MoveToHue;
    handle command MoveHue;
    handle command StepHue;
    handle command MoveToSaturation;
    handle command MoveSaturation;
    handle command StepSaturation;
    handle command MoveToHueAndSaturation;
    handle command MoveToColor;
    handle command MoveColor;
    handle command StepColor;
    handle command MoveToColorTemperature;
    handle command EnhancedMoveToHue;
    handle command EnhancedMoveHue;
    handle command EnhancedStepHue;
    handle command EnhancedMoveToHueAndSaturation;
    handle command ColorLoopSet;
    handle command StopMoveStep;
    handle command MoveColorTemperature;
    handle command StepColorTemperature;
  }

  server cluster BallastConfiguration {
    ram      attribute physicalMinLevel default = 0x01;
    ram      attribute physicalMaxLevel default = 0xFE;
    ram      attribute ballastStatus default = 0x00;
    ram      attribute minLevel default = 0x01;
    ram      attribute maxLevel default = 0xFE;
    ram      attribute intrinsicBallastFactor;
    ram      attribute ballastFactorAdjustment default = 0xFF;
    ram      attribute lampQuantity;
    ram      attribute lampType;
    ram      attribute lampManufacturer;
    ram      attribute lampRatedHours default = 0xFFFFFF;
    ram      attribute lampBurnHours default = 0x000000;
    ram      attribute lampAlarmMode default = 0x00;
    ram      attribute lampBurnHoursTripPoint default = 0xFFFFFF;
    callback attribute generatedCommandList;
    callback attribute acceptedCommandList;
    callback attribute attributeList;
    ram      attribute featureMap default = 0;
    ram      attribute clusterRevision default = 4;
  }

  server cluster IlluminanceMeasurement {
    ram      attribute measuredValue default = 0x0000;
    ram      attribute minMeasuredValue default = 0x01;
    ram      attribute maxMeasuredValue default = 0xFFFE;
    ram      attribute tolerance;
    ram      attribute lightSensorType default = 0xFF;
    ram      attribute featureMap default = 0;
    ram      attribute clusterRevision default = 3;
  }

  server cluster TemperatureMeasurement {
    ram      attribute measuredValue default = 0x8000;
    ram      attribute minMeasuredValue default = 0x8000;
    ram      attribute maxMeasuredValue default = 0x8000;
    ram      attribute tolerance;
    ram      attribute featureMap default = 0;
    ram      attribute clusterRevision default = 4;
  }

  server cluster PressureMeasurement {
    ram      attribute measuredValue default = 0x0000;
    ram      attribute minMeasuredValue;
    ram      attribute maxMeasuredValue;
    ram      attribute featureMap default = 0;
    ram      attribute clusterRevision default = 3;
  }

  server cluster FlowMeasurement {
    ram      attribute measuredValue default = 5;
    ram      attribute minMeasuredValue default = 0;
    ram      attribute maxMeasuredValue default = 100;
    ram      attribute tolerance default = 0;
    ram      attribute featureMap default = 0;
    ram      attribute clusterRevision default = 3;
  }

  server cluster RelativeHumidityMeasurement {
    ram      attribute measuredValue;
    ram      attribute minMeasuredValue default = 0;
    ram      attribute maxMeasuredValue default = 0x2710;
    ram      attribute tolerance;
    ram      attribute featureMap default = 0;
    ram      attribute clusterRevision default = 3;
  }

  server cluster OccupancySensing {
    ram      attribute occupancy;
    ram      attribute occupancySensorType;
    ram      attribute occupancySensorTypeBitmap;
    ram      attribute featureMap default = 0;
    ram      attribute clusterRevision default = 3;
  }

  server cluster CarbonMonoxideConcentrationMeasurement {
    callback attribute measuredValue default = 401;
    callback attribute minMeasuredValue default = 50;
    callback attribute maxMeasuredValue default = 1500;
    callback attribute peakMeasuredValue default = 511;
    callback attribute peakMeasuredValueWindow default = 3600;
    callback attribute averageMeasuredValue default = 213;
    callback attribute averageMeasuredValueWindow default = 3600;
    callback attribute uncertainty default = 10;
    callback attribute measurementUnit default = 1;
    callback attribute measurementMedium default = 0;
    callback attribute levelValue default = 3;
    callback attribute generatedCommandList;
    callback attribute acceptedCommandList;
    callback attribute attributeList;
    callback attribute featureMap default = 0;
    ram      attribute clusterRevision default = 3;
  }

  server cluster CarbonDioxideConcentrationMeasurement {
    callback attribute measuredValue default = 458;
    callback attribute minMeasuredValue default = 300;
    callback attribute maxMeasuredValue default = 2000;
    callback attribute peakMeasuredValue default = 523;
    callback attribute peakMeasuredValueWindow default = 3600;
    callback attribute averageMeasuredValue default = 421;
    callback attribute averageMeasuredValueWindow default = 3600;
    callback attribute uncertainty default = 5;
    callback attribute measurementUnit default = 0;
    callback attribute measurementMedium default = 0;
    callback attribute levelValue default = 1;
    callback attribute generatedCommandList;
    callback attribute acceptedCommandList;
    callback attribute attributeList;
    callback attribute featureMap default = 0;
    ram      attribute clusterRevision default = 3;
  }

  server cluster NitrogenDioxideConcentrationMeasurement {
    callback attribute measuredValue default = 3;
    callback attribute minMeasuredValue default = 1;
    callback attribute maxMeasuredValue default = 150;
    callback attribute peakMeasuredValue default = 3;
    callback attribute peakMeasuredValueWindow default = 120;
    callback attribute averageMeasuredValue default = 3;
    callback attribute averageMeasuredValueWindow default = 120;
    callback attribute uncertainty default = 1;
    callback attribute measurementUnit default = 1;
    callback attribute measurementMedium default = 0;
    callback attribute levelValue default = 1;
    callback attribute generatedCommandList;
    callback attribute acceptedCommandList;
    callback attribute attributeList;
    callback attribute featureMap default = 0;
    ram      attribute clusterRevision default = 3;
  }

  server cluster OzoneConcentrationMeasurement {
    callback attribute measuredValue default = 10;
    callback attribute minMeasuredValue default = 3;
    callback attribute maxMeasuredValue default = 300;
    callback attribute peakMeasuredValue default = 50;
    callback attribute peakMeasuredValueWindow default = 3600;
    callback attribute averageMeasuredValue default = 20;
    callback attribute averageMeasuredValueWindow default = 3600;
    callback attribute uncertainty default = 0;
    callback attribute measurementUnit default = 0;
    callback attribute measurementMedium default = 0;
    callback attribute levelValue default = 1;
    callback attribute generatedCommandList;
    callback attribute acceptedCommandList;
    callback attribute attributeList;
    callback attribute featureMap default = 0;
    ram      attribute clusterRevision default = 3;
  }

  server cluster Pm25ConcentrationMeasurement {
    callback attribute measuredValue default = 42;
    callback attribute minMeasuredValue default = 1;
    callback attribute maxMeasuredValue default = 400;
    callback attribute peakMeasuredValue default = 90;
    callback attribute peakMeasuredValueWindow default = 3600;
    callback attribute averageMeasuredValue default = 35;
    callback attribute averageMeasuredValueWindow default = 3600;
    callback attribute uncertainty default = 4;
    callback attribute measurementUnit default = 4;
    callback attribute measurementMedium default = 0;
    callback attribute levelValue default = 2;
    callback attribute generatedCommandList;
    callback attribute acceptedCommandList;
    callback attribute attributeList;
    callback attribute featureMap default = 0;
    ram      attribute clusterRevision default = 3;
  }

  server cluster FormaldehydeConcentrationMeasurement {
    callback attribute measuredValue default = 10;
    callback attribute minMeasuredValue default = 0;
    callback attribute maxMeasuredValue default = 200;
    callback attribute peakMeasuredValue default = 10;
    callback attribute peakMeasuredValueWindow default = 7200;
    callback attribute averageMeasuredValue default = 2;
    callback attribute averageMeasuredValueWindow default = 7200;
    callback attribute uncertainty default = 0;
    callback attribute measurementUnit default = 3;
    callback attribute measurementMedium default = 0;
    callback attribute levelValue default = 2;
    callback attribute generatedCommandList;
    callback attribute acceptedCommandList;
    callback attribute attributeList;
    callback attribute featureMap default = 0;
    ram      attribute clusterRevision default = 3;
  }

  server cluster Pm1ConcentrationMeasurement {
    callback attribute measuredValue default = 39;
    callback attribute minMeasuredValue default = 1;
    callback attribute maxMeasuredValue default = 400;
    callback attribute peakMeasuredValue default = 70;
    callback attribute peakMeasuredValueWindow default = 3600;
    callback attribute averageMeasuredValue default = 41;
    callback attribute averageMeasuredValueWindow default = 3600;
    callback attribute uncertainty default = 4;
    callback attribute measurementUnit default = 4;
    callback attribute measurementMedium default = 0;
    callback attribute levelValue default = 1;
    callback attribute generatedCommandList;
    callback attribute acceptedCommandList;
    callback attribute attributeList;
    callback attribute featureMap default = 0;
    ram      attribute clusterRevision default = 3;
  }

  server cluster Pm10ConcentrationMeasurement {
    callback attribute measuredValue default = 7;
    callback attribute minMeasuredValue default = 2;
    callback attribute maxMeasuredValue default = 400;
    callback attribute peakMeasuredValue default = 49;
    callback attribute peakMeasuredValueWindow default = 3600;
    callback attribute averageMeasuredValue default = 43;
    callback attribute averageMeasuredValueWindow default = 3600;
    callback attribute uncertainty default = 2;
    callback attribute measurementUnit default = 4;
    callback attribute measurementMedium default = 0;
    callback attribute levelValue default = 1;
    callback attribute generatedCommandList;
    callback attribute acceptedCommandList;
    callback attribute attributeList;
    callback attribute featureMap default = 0;
    ram      attribute clusterRevision default = 3;
  }

  server cluster TotalVolatileOrganicCompoundsConcentrationMeasurement {
    callback attribute measuredValue default = 5;
    callback attribute minMeasuredValue default = 1;
    callback attribute maxMeasuredValue default = 100;
    callback attribute peakMeasuredValue default = 8;
    callback attribute peakMeasuredValueWindow default = 3600;
    callback attribute averageMeasuredValue default = 2;
    callback attribute averageMeasuredValueWindow default = 3600;
    callback attribute uncertainty default = 1;
    callback attribute measurementUnit default = 1;
    callback attribute measurementMedium default = 0;
    callback attribute levelValue default = 1;
    callback attribute generatedCommandList;
    callback attribute acceptedCommandList;
    callback attribute attributeList;
    callback attribute featureMap default = 0;
    ram      attribute clusterRevision default = 3;
  }

  server cluster RadonConcentrationMeasurement {
    callback attribute measuredValue default = 10;
    callback attribute minMeasuredValue default = 5;
    callback attribute maxMeasuredValue default = 100;
    callback attribute peakMeasuredValue default = 36;
    callback attribute peakMeasuredValueWindow default = 3600;
    callback attribute averageMeasuredValue default = 20;
    callback attribute averageMeasuredValueWindow default = 3600;
    callback attribute uncertainty default = 0;
    callback attribute measurementUnit default = 0;
    callback attribute measurementMedium default = 0;
    callback attribute levelValue default = 3;
    callback attribute generatedCommandList;
    callback attribute acceptedCommandList;
    callback attribute attributeList;
    callback attribute featureMap default = 0;
    ram      attribute clusterRevision default = 3;
  }

  server cluster WakeOnLan {
    ram      attribute MACAddress;
    ram      attribute featureMap default = 0;
    ram      attribute clusterRevision default = 1;
  }

  server cluster LowPower {
    ram      attribute featureMap default = 0;
    ram      attribute clusterRevision default = 1;

    handle command Sleep;
  }

  server cluster ElectricalMeasurement {
    ram      attribute measurementType default = 0x000000;
    ram      attribute totalActivePower default = 0x000000;
    ram      attribute rmsVoltage default = 0xffff;
    ram      attribute rmsVoltageMin default = 0x8000;
    ram      attribute rmsVoltageMax default = 0x8000;
    ram      attribute rmsCurrent default = 0xffff;
    ram      attribute rmsCurrentMin default = 0xffff;
    ram      attribute rmsCurrentMax default = 0xffff;
    ram      attribute activePower default = 0xffff;
    ram      attribute activePowerMin default = 0xffff;
    ram      attribute activePowerMax default = 0xffff;
    ram      attribute featureMap default = 0;
    ram      attribute clusterRevision default = 3;
  }

  server cluster UnitTesting {
    emits event TestEvent;
    emits event TestFabricScopedEvent;
    ram      attribute boolean default = false;
    ram      attribute bitmap8 default = 0;
    ram      attribute bitmap16 default = 0;
    ram      attribute bitmap32 default = 0;
    ram      attribute bitmap64 default = 0;
    ram      attribute int8u default = 0;
    ram      attribute int16u default = 0;
    ram      attribute int24u default = 0;
    ram      attribute int32u default = 0;
    ram      attribute int40u default = 0;
    ram      attribute int48u default = 0;
    ram      attribute int56u default = 0;
    ram      attribute int64u default = 0;
    ram      attribute int8s default = 0;
    ram      attribute int16s default = 0;
    ram      attribute int24s default = 0;
    ram      attribute int32s default = 0;
    ram      attribute int40s default = 0;
    ram      attribute int48s default = 0;
    ram      attribute int56s default = 0;
    ram      attribute int64s default = 0;
    ram      attribute enum8 default = 0;
    ram      attribute enum16 default = 0;
    ram      attribute floatSingle default = 0;
    ram      attribute floatDouble default = 0;
    ram      attribute octetString;
    callback attribute listInt8u;
    callback attribute listOctetString;
    callback attribute listStructOctetString;
    ram      attribute longOctetString;
    ram      attribute charString;
    ram      attribute longCharString;
    ram      attribute epochUs;
    ram      attribute epochS;
    ram      attribute vendorId;
    callback attribute listNullablesAndOptionalsStruct;
    ram      attribute enumAttr;
    callback attribute structAttr;
    ram      attribute rangeRestrictedInt8u default = 70;
    ram      attribute rangeRestrictedInt8s default = -20;
    ram      attribute rangeRestrictedInt16u default = 200;
    ram      attribute rangeRestrictedInt16s default = -100;
    callback attribute listLongOctetString;
    callback attribute listFabricScoped;
    ram      attribute timedWriteBoolean;
    callback attribute generalErrorBoolean;
    callback attribute clusterErrorBoolean;
    ram      attribute nullableBoolean default = false;
    ram      attribute nullableBitmap8 default = 0;
    ram      attribute nullableBitmap16 default = 0;
    ram      attribute nullableBitmap32 default = 0;
    ram      attribute nullableBitmap64 default = 0;
    ram      attribute nullableInt8u default = 0;
    ram      attribute nullableInt16u default = 0;
    ram      attribute nullableInt24u default = 0;
    ram      attribute nullableInt32u default = 0;
    ram      attribute nullableInt40u default = 0;
    ram      attribute nullableInt48u default = 0;
    ram      attribute nullableInt56u default = 0;
    ram      attribute nullableInt64u default = 0;
    ram      attribute nullableInt8s default = 0;
    ram      attribute nullableInt16s default = 0;
    ram      attribute nullableInt24s default = 0;
    ram      attribute nullableInt32s default = 0;
    ram      attribute nullableInt40s default = 0;
    ram      attribute nullableInt48s default = 0;
    ram      attribute nullableInt56s default = 0;
    ram      attribute nullableInt64s default = 0;
    ram      attribute nullableEnum8 default = 0;
    ram      attribute nullableEnum16 default = 0;
    ram      attribute nullableFloatSingle default = 0;
    ram      attribute nullableFloatDouble default = 0;
    ram      attribute nullableOctetString;
    ram      attribute nullableCharString;
    ram      attribute nullableEnumAttr;
    callback attribute nullableStruct;
    ram      attribute nullableRangeRestrictedInt8u default = 70;
    ram      attribute nullableRangeRestrictedInt8s default = -20;
    ram      attribute nullableRangeRestrictedInt16u default = 200;
    ram      attribute nullableRangeRestrictedInt16s default = -100;
    callback attribute writeOnlyInt8u default = 0;
    ram      attribute featureMap default = 0;
    ram      attribute clusterRevision default = 1;

    handle command Test;
    handle command TestSpecificResponse;
    handle command TestNotHandled;
    handle command TestAddArgumentsResponse;
    handle command TestSpecific;
    handle command TestAddArguments;
    handle command TestListInt8UReverseResponse;
    handle command TestEnumsResponse;
    handle command TestNullableOptionalResponse;
    handle command TestStructArgumentRequest;
    handle command TestNestedStructArgumentRequest;
    handle command TestListStructArgumentRequest;
    handle command SimpleStructResponse;
    handle command TestListInt8UArgumentRequest;
    handle command TestEmitTestEventResponse;
    handle command TestNestedStructListArgumentRequest;
    handle command TestEmitTestFabricScopedEventResponse;
    handle command TestListNestedStructListArgumentRequest;
    handle command TestListInt8UReverseRequest;
    handle command TestEnumsRequest;
    handle command TestNullableOptionalRequest;
    handle command SimpleStructEchoRequest;
    handle command TimedInvokeRequest;
    handle command TestSimpleOptionalArgumentRequest;
    handle command TestEmitTestEventRequest;
    handle command TestEmitTestFabricScopedEventRequest;
  }
}
endpoint 2 {
  device type ma_powersource = 17, version 1;
  device type ma_onofflight = 256, version 1;


  server cluster Identify {
    ram      attribute identifyTime default = 0x0000;
    ram      attribute identifyType default = 0x00;
    callback attribute generatedCommandList;
    callback attribute acceptedCommandList;
    callback attribute eventList;
    callback attribute attributeList;
    ram      attribute featureMap default = 0;
    ram      attribute clusterRevision default = 4;

    handle command Identify;
    handle command TriggerEffect;
  }

  server cluster Groups {
    ram      attribute nameSupport;
    callback attribute generatedCommandList;
    callback attribute acceptedCommandList;
    callback attribute eventList;
    callback attribute attributeList;
    ram      attribute featureMap default = 0;
    ram      attribute clusterRevision default = 4;

    handle command AddGroup;
    handle command AddGroupResponse;
    handle command ViewGroup;
    handle command ViewGroupResponse;
    handle command GetGroupMembership;
    handle command GetGroupMembershipResponse;
    handle command RemoveGroup;
    handle command RemoveGroupResponse;
    handle command RemoveAllGroups;
    handle command AddGroupIfIdentifying;
  }

  server cluster Scenes {
    callback attribute sceneCount default = 0x00;
    ram      attribute currentScene default = 0x00;
    ram      attribute currentGroup default = 0x0000;
    ram      attribute sceneValid default = 0x00;
    ram      attribute nameSupport default = 0x80;
    ram      attribute lastConfiguredBy;
    ram      attribute sceneTableSize default = 16;
    callback attribute remainingCapacity default = 8;
    callback attribute generatedCommandList;
    callback attribute acceptedCommandList;
    callback attribute eventList;
    callback attribute attributeList;
    ram      attribute featureMap default = 7;
    ram      attribute clusterRevision default = 5;

    handle command AddScene;
    handle command AddSceneResponse;
    handle command ViewScene;
    handle command ViewSceneResponse;
    handle command RemoveScene;
    handle command RemoveSceneResponse;
    handle command RemoveAllScenes;
    handle command RemoveAllScenesResponse;
    handle command StoreScene;
    handle command StoreSceneResponse;
    handle command RecallScene;
    handle command GetSceneMembership;
    handle command GetSceneMembershipResponse;
    handle command EnhancedAddScene;
    handle command EnhancedAddSceneResponse;
    handle command EnhancedViewScene;
    handle command EnhancedViewSceneResponse;
    handle command CopyScene;
    handle command CopySceneResponse;
  }

  server cluster OnOff {
    ram      attribute onOff default = 0x00;
    ram      attribute globalSceneControl default = 1;
    ram      attribute onTime default = 0;
    ram      attribute offWaitTime default = 0;
    ram      attribute startUpOnOff;
    callback attribute generatedCommandList;
    callback attribute acceptedCommandList;
    callback attribute eventList;
    callback attribute attributeList;
    ram      attribute featureMap default = 0x0001;
    ram      attribute clusterRevision default = 5;

    handle command Off;
    handle command On;
    handle command Toggle;
    handle command OffWithEffect;
    handle command OnWithRecallGlobalScene;
    handle command OnWithTimedOff;
  }

  server cluster Descriptor {
    callback attribute deviceTypeList;
    callback attribute serverList;
    callback attribute clientList;
    callback attribute partsList;
    callback attribute tagList;
    callback attribute generatedCommandList;
    callback attribute acceptedCommandList;
    callback attribute eventList;
    callback attribute attributeList;
    ram      attribute featureMap default = 0;
    callback attribute clusterRevision default = 2;
  }

  server cluster PowerSource {
    ram      attribute status default = 0;
    ram      attribute order default = 1;
    ram      attribute description default = "B3";
    ram      attribute batChargeLevel default = 0;
    ram      attribute batReplacementNeeded;
    ram      attribute batReplaceability;
    callback attribute endpointList;
    callback attribute generatedCommandList;
    callback attribute acceptedCommandList;
    callback attribute eventList;
    callback attribute attributeList;
    ram      attribute featureMap default = 2;
    ram      attribute clusterRevision default = 2;
  }

  server cluster OccupancySensing {
    ram      attribute occupancy;
    ram      attribute occupancySensorType;
    ram      attribute occupancySensorTypeBitmap;
    ram      attribute featureMap default = 0;
    ram      attribute clusterRevision default = 3;
  }
}
endpoint 65534 {
  device type ma_secondary_network_commissioning = 61442, version 1;


  server cluster Descriptor {
    callback attribute deviceTypeList;
    callback attribute serverList;
    callback attribute clientList;
    callback attribute partsList;
    ram      attribute featureMap default = 0;
    callback attribute clusterRevision default = 2;
  }

  server cluster NetworkCommissioning {
    callback attribute maxNetworks;
    callback attribute networks;
    callback attribute scanMaxTimeSeconds;
    callback attribute connectMaxTimeSeconds;
    callback attribute interfaceEnabled;
    callback attribute lastNetworkingStatus;
    callback attribute lastNetworkID;
    callback attribute lastConnectErrorValue;
    callback attribute featureMap default = 0;
    callback attribute clusterRevision default = 1;

    handle command ScanNetworks;
    handle command ScanNetworksResponse;
    handle command AddOrUpdateWiFiNetwork;
    handle command AddOrUpdateThreadNetwork;
    handle command RemoveNetwork;
    handle command NetworkConfigResponse;
    handle command ConnectNetwork;
    handle command ConnectNetworkResponse;
    handle command ReorderNetwork;
  }
}

<|MERGE_RESOLUTION|>--- conflicted
+++ resolved
@@ -3247,552 +3247,6 @@
   command ResetCondition(): DefaultSuccess = 0;
 }
 
-<<<<<<< HEAD
-=======
-/** An interface to a generic way to secure a door */
-server cluster DoorLock = 257 {
-  enum AlarmCodeEnum : enum8 {
-    kLockJammed = 0;
-    kLockFactoryReset = 1;
-    kLockRadioPowerCycled = 3;
-    kWrongCodeEntryLimit = 4;
-    kFrontEsceutcheonRemoved = 5;
-    kDoorForcedOpen = 6;
-    kDoorAjar = 7;
-    kForcedUser = 8;
-  }
-
-  enum CredentialRuleEnum : enum8 {
-    kSingle = 0;
-    kDual = 1;
-    kTri = 2;
-  }
-
-  enum CredentialTypeEnum : enum8 {
-    kProgrammingPIN = 0;
-    kPIN = 1;
-    kRFID = 2;
-    kFingerprint = 3;
-    kFingerVein = 4;
-    kFace = 5;
-  }
-
-  enum DataOperationTypeEnum : enum8 {
-    kAdd = 0;
-    kClear = 1;
-    kModify = 2;
-  }
-
-  enum DlLockState : enum8 {
-    kNotFullyLocked = 0;
-    kLocked = 1;
-    kUnlocked = 2;
-    kUnlatched = 3;
-  }
-
-  enum DlLockType : enum8 {
-    kDeadBolt = 0;
-    kMagnetic = 1;
-    kOther = 2;
-    kMortise = 3;
-    kRim = 4;
-    kLatchBolt = 5;
-    kCylindricalLock = 6;
-    kTubularLock = 7;
-    kInterconnectedLock = 8;
-    kDeadLatch = 9;
-    kDoorFurniture = 10;
-    kEurocylinder = 11;
-  }
-
-  enum DlStatus : enum8 {
-    kSuccess = 0;
-    kFailure = 1;
-    kDuplicate = 2;
-    kOccupied = 3;
-    kInvalidField = 133;
-    kResourceExhausted = 137;
-    kNotFound = 139;
-  }
-
-  enum DoorLockOperationEventCode : enum8 {
-    kUnknownOrMfgSpecific = 0;
-    kLock = 1;
-    kUnlock = 2;
-    kLockInvalidPinOrId = 3;
-    kLockInvalidSchedule = 4;
-    kUnlockInvalidPinOrId = 5;
-    kUnlockInvalidSchedule = 6;
-    kOneTouchLock = 7;
-    kKeyLock = 8;
-    kKeyUnlock = 9;
-    kAutoLock = 10;
-    kScheduleLock = 11;
-    kScheduleUnlock = 12;
-    kManualLock = 13;
-    kManualUnlock = 14;
-  }
-
-  enum DoorLockProgrammingEventCode : enum8 {
-    kUnknownOrMfgSpecific = 0;
-    kMasterCodeChanged = 1;
-    kPinAdded = 2;
-    kPinDeleted = 3;
-    kPinChanged = 4;
-    kIdAdded = 5;
-    kIdDeleted = 6;
-  }
-
-  enum DoorLockSetPinOrIdStatus : enum8 {
-    kSuccess = 0;
-    kGeneralFailure = 1;
-    kMemoryFull = 2;
-    kDuplicateCodeError = 3;
-  }
-
-  enum DoorLockUserStatus : enum8 {
-    kAvailable = 0;
-    kOccupiedEnabled = 1;
-    kOccupiedDisabled = 3;
-    kNotSupported = 255;
-  }
-
-  enum DoorLockUserType : enum8 {
-    kUnrestricted = 0;
-    kYearDayScheduleUser = 1;
-    kWeekDayScheduleUser = 2;
-    kMasterUser = 3;
-    kNonAccessUser = 4;
-    kNotSupported = 255;
-  }
-
-  enum DoorStateEnum : enum8 {
-    kDoorOpen = 0;
-    kDoorClosed = 1;
-    kDoorJammed = 2;
-    kDoorForcedOpen = 3;
-    kDoorUnspecifiedError = 4;
-    kDoorAjar = 5;
-  }
-
-  enum LockDataTypeEnum : enum8 {
-    kUnspecified = 0;
-    kProgrammingCode = 1;
-    kUserIndex = 2;
-    kWeekDaySchedule = 3;
-    kYearDaySchedule = 4;
-    kHolidaySchedule = 5;
-    kPIN = 6;
-    kRFID = 7;
-    kFingerprint = 8;
-    kFingerVein = 9;
-    kFace = 10;
-  }
-
-  enum LockOperationTypeEnum : enum8 {
-    kLock = 0;
-    kUnlock = 1;
-    kNonAccessUserEvent = 2;
-    kForcedUserEvent = 3;
-    kUnlatch = 4;
-  }
-
-  enum OperatingModeEnum : enum8 {
-    kNormal = 0;
-    kVacation = 1;
-    kPrivacy = 2;
-    kNoRemoteLockUnlock = 3;
-    kPassage = 4;
-  }
-
-  enum OperationErrorEnum : enum8 {
-    kUnspecified = 0;
-    kInvalidCredential = 1;
-    kDisabledUserDenied = 2;
-    kRestricted = 3;
-    kInsufficientBattery = 4;
-  }
-
-  enum OperationSourceEnum : enum8 {
-    kUnspecified = 0;
-    kManual = 1;
-    kProprietaryRemote = 2;
-    kKeypad = 3;
-    kAuto = 4;
-    kButton = 5;
-    kSchedule = 6;
-    kRemote = 7;
-    kRFID = 8;
-    kBiometric = 9;
-  }
-
-  enum UserStatusEnum : enum8 {
-    kAvailable = 0;
-    kOccupiedEnabled = 1;
-    kOccupiedDisabled = 3;
-  }
-
-  enum UserTypeEnum : enum8 {
-    kUnrestrictedUser = 0;
-    kYearDayScheduleUser = 1;
-    kWeekDayScheduleUser = 2;
-    kProgrammingUser = 3;
-    kNonAccessUser = 4;
-    kForcedUser = 5;
-    kDisposableUser = 6;
-    kExpiringUser = 7;
-    kScheduleRestrictedUser = 8;
-    kRemoteOnlyUser = 9;
-  }
-
-  bitmap DaysMaskMap : bitmap8 {
-    kSunday = 0x1;
-    kMonday = 0x2;
-    kTuesday = 0x4;
-    kWednesday = 0x8;
-    kThursday = 0x10;
-    kFriday = 0x20;
-    kSaturday = 0x40;
-  }
-
-  bitmap DlCredentialRuleMask : bitmap8 {
-    kSingle = 0x1;
-    kDual = 0x2;
-    kTri = 0x4;
-  }
-
-  bitmap DlCredentialRulesSupport : bitmap8 {
-    kSingle = 0x1;
-    kDual = 0x2;
-    kTri = 0x4;
-  }
-
-  bitmap DlDefaultConfigurationRegister : bitmap16 {
-    kEnableLocalProgrammingEnabled = 0x1;
-    kKeypadInterfaceDefaultAccessEnabled = 0x2;
-    kRemoteInterfaceDefaultAccessIsEnabled = 0x4;
-    kSoundEnabled = 0x20;
-    kAutoRelockTimeSet = 0x40;
-    kLEDSettingsSet = 0x80;
-  }
-
-  bitmap DlKeypadOperationEventMask : bitmap16 {
-    kUnknown = 0x1;
-    kLock = 0x2;
-    kUnlock = 0x4;
-    kLockInvalidPIN = 0x8;
-    kLockInvalidSchedule = 0x10;
-    kUnlockInvalidCode = 0x20;
-    kUnlockInvalidSchedule = 0x40;
-    kNonAccessUserOpEvent = 0x80;
-  }
-
-  bitmap DlKeypadProgrammingEventMask : bitmap16 {
-    kUnknown = 0x1;
-    kProgrammingPINChanged = 0x2;
-    kPINAdded = 0x4;
-    kPINCleared = 0x8;
-    kPINChanged = 0x10;
-  }
-
-  bitmap DlLocalProgrammingFeatures : bitmap8 {
-    kAddUsersCredentialsSchedulesLocally = 0x1;
-    kModifyUsersCredentialsSchedulesLocally = 0x2;
-    kClearUsersCredentialsSchedulesLocally = 0x4;
-    kAdjustLockSettingsLocally = 0x8;
-  }
-
-  bitmap DlManualOperationEventMask : bitmap16 {
-    kUnknown = 0x1;
-    kThumbturnLock = 0x2;
-    kThumbturnUnlock = 0x4;
-    kOneTouchLock = 0x8;
-    kKeyLock = 0x10;
-    kKeyUnlock = 0x20;
-    kAutoLock = 0x40;
-    kScheduleLock = 0x80;
-    kScheduleUnlock = 0x100;
-    kManualLock = 0x200;
-    kManualUnlock = 0x400;
-  }
-
-  bitmap DlRFIDOperationEventMask : bitmap16 {
-    kUnknown = 0x1;
-    kLock = 0x2;
-    kUnlock = 0x4;
-    kLockInvalidRFID = 0x8;
-    kLockInvalidSchedule = 0x10;
-    kUnlockInvalidRFID = 0x20;
-    kUnlockInvalidSchedule = 0x40;
-  }
-
-  bitmap DlRFIDProgrammingEventMask : bitmap16 {
-    kUnknown = 0x1;
-    kRFIDCodeAdded = 0x20;
-    kRFIDCodeCleared = 0x40;
-  }
-
-  bitmap DlRemoteOperationEventMask : bitmap16 {
-    kUnknown = 0x1;
-    kLock = 0x2;
-    kUnlock = 0x4;
-    kLockInvalidCode = 0x8;
-    kLockInvalidSchedule = 0x10;
-    kUnlockInvalidCode = 0x20;
-    kUnlockInvalidSchedule = 0x40;
-  }
-
-  bitmap DlRemoteProgrammingEventMask : bitmap16 {
-    kUnknown = 0x1;
-    kProgrammingPINChanged = 0x2;
-    kPINAdded = 0x4;
-    kPINCleared = 0x8;
-    kPINChanged = 0x10;
-    kRFIDCodeAdded = 0x20;
-    kRFIDCodeCleared = 0x40;
-  }
-
-  bitmap DlSupportedOperatingModes : bitmap16 {
-    kNormal = 0x1;
-    kVacation = 0x2;
-    kPrivacy = 0x4;
-    kNoRemoteLockUnlock = 0x8;
-    kPassage = 0x10;
-  }
-
-  bitmap DoorLockDayOfWeek : bitmap8 {
-    kSunday = 0x1;
-    kMonday = 0x2;
-    kTuesday = 0x4;
-    kWednesday = 0x8;
-    kThursday = 0x10;
-    kFriday = 0x20;
-    kSaturday = 0x40;
-  }
-
-  bitmap Feature : bitmap32 {
-    kPINCredential = 0x1;
-    kRFIDCredential = 0x2;
-    kFingerCredentials = 0x4;
-    kLogging = 0x8;
-    kWeekDayAccessSchedules = 0x10;
-    kDoorPositionSensor = 0x20;
-    kFaceCredentials = 0x40;
-    kCredentialsOverTheAirAccess = 0x80;
-    kUser = 0x100;
-    kNotification = 0x200;
-    kYearDayAccessSchedules = 0x400;
-    kHolidaySchedules = 0x800;
-    kUnbolt = 0x1000;
-  }
-
-  struct CredentialStruct {
-    CredentialTypeEnum credentialType = 0;
-    int16u credentialIndex = 1;
-  }
-
-  critical event DoorLockAlarm = 0 {
-    AlarmCodeEnum alarmCode = 0;
-  }
-
-  critical event DoorStateChange = 1 {
-    DoorStateEnum doorState = 0;
-  }
-
-  critical event LockOperation = 2 {
-    LockOperationTypeEnum lockOperationType = 0;
-    OperationSourceEnum operationSource = 1;
-    nullable int16u userIndex = 2;
-    nullable fabric_idx fabricIndex = 3;
-    nullable node_id sourceNode = 4;
-    optional nullable CredentialStruct credentials[] = 5;
-  }
-
-  critical event LockOperationError = 3 {
-    LockOperationTypeEnum lockOperationType = 0;
-    OperationSourceEnum operationSource = 1;
-    OperationErrorEnum operationError = 2;
-    nullable int16u userIndex = 3;
-    nullable fabric_idx fabricIndex = 4;
-    nullable node_id sourceNode = 5;
-    optional nullable CredentialStruct credentials[] = 6;
-  }
-
-  info event LockUserChange = 4 {
-    LockDataTypeEnum lockDataType = 0;
-    DataOperationTypeEnum dataOperationType = 1;
-    OperationSourceEnum operationSource = 2;
-    nullable int16u userIndex = 3;
-    nullable fabric_idx fabricIndex = 4;
-    nullable node_id sourceNode = 5;
-    nullable int16u dataIndex = 6;
-  }
-
-  readonly attribute nullable DlLockState lockState = 0;
-  readonly attribute DlLockType lockType = 1;
-  readonly attribute boolean actuatorEnabled = 2;
-  readonly attribute nullable DoorStateEnum doorState = 3;
-  attribute access(write: manage) int32u doorOpenEvents = 4;
-  attribute access(write: manage) int32u doorClosedEvents = 5;
-  attribute access(write: manage) int16u openPeriod = 6;
-  readonly attribute int16u numberOfTotalUsersSupported = 17;
-  readonly attribute int16u numberOfPINUsersSupported = 18;
-  readonly attribute int16u numberOfRFIDUsersSupported = 19;
-  readonly attribute int8u numberOfWeekDaySchedulesSupportedPerUser = 20;
-  readonly attribute int8u maxPINCodeLength = 23;
-  readonly attribute int8u minPINCodeLength = 24;
-  readonly attribute int8u maxRFIDCodeLength = 25;
-  readonly attribute int8u minRFIDCodeLength = 26;
-  readonly attribute DlCredentialRuleMask credentialRulesSupport = 27;
-  readonly attribute int8u numberOfCredentialsSupportedPerUser = 28;
-  attribute access(write: manage) char_string<3> language = 33;
-  attribute access(write: manage) int32u autoRelockTime = 35;
-  attribute access(write: manage) int8u soundVolume = 36;
-  attribute access(write: manage) OperatingModeEnum operatingMode = 37;
-  readonly attribute DlSupportedOperatingModes supportedOperatingModes = 38;
-  readonly attribute DlDefaultConfigurationRegister defaultConfigurationRegister = 39;
-  attribute access(write: manage) boolean enableOneTouchLocking = 41;
-  attribute access(write: manage) boolean enableInsideStatusLED = 42;
-  attribute access(write: manage) boolean enablePrivacyModeButton = 43;
-  attribute access(write: administer) int8u wrongCodeEntryLimit = 48;
-  attribute access(write: administer) int8u userCodeTemporaryDisableTime = 49;
-  attribute access(write: administer) boolean requirePINforRemoteOperation = 51;
-  readonly attribute command_id generatedCommandList[] = 65528;
-  readonly attribute command_id acceptedCommandList[] = 65529;
-  readonly attribute event_id eventList[] = 65530;
-  readonly attribute attrib_id attributeList[] = 65531;
-  readonly attribute bitmap32 featureMap = 65532;
-  readonly attribute int16u clusterRevision = 65533;
-
-  request struct LockDoorRequest {
-    optional octet_string PINCode = 0;
-  }
-
-  request struct UnlockDoorRequest {
-    optional octet_string PINCode = 0;
-  }
-
-  request struct UnlockWithTimeoutRequest {
-    int16u timeout = 0;
-    optional octet_string PINCode = 1;
-  }
-
-  request struct SetWeekDayScheduleRequest {
-    int8u weekDayIndex = 0;
-    int16u userIndex = 1;
-    DaysMaskMap daysMask = 2;
-    int8u startHour = 3;
-    int8u startMinute = 4;
-    int8u endHour = 5;
-    int8u endMinute = 6;
-  }
-
-  request struct GetWeekDayScheduleRequest {
-    int8u weekDayIndex = 0;
-    int16u userIndex = 1;
-  }
-
-  request struct ClearWeekDayScheduleRequest {
-    int8u weekDayIndex = 0;
-    int16u userIndex = 1;
-  }
-
-  request struct SetYearDayScheduleRequest {
-    int8u yearDayIndex = 0;
-    int16u userIndex = 1;
-    epoch_s localStartTime = 2;
-    epoch_s localEndTime = 3;
-  }
-
-  request struct GetYearDayScheduleRequest {
-    int8u yearDayIndex = 0;
-    int16u userIndex = 1;
-  }
-
-  request struct SetUserRequest {
-    DataOperationTypeEnum operationType = 0;
-    int16u userIndex = 1;
-    nullable char_string userName = 2;
-    nullable int32u userUniqueID = 3;
-    nullable UserStatusEnum userStatus = 4;
-    nullable UserTypeEnum userType = 5;
-    nullable CredentialRuleEnum credentialRule = 6;
-  }
-
-  request struct GetUserRequest {
-    int16u userIndex = 0;
-  }
-
-  request struct ClearUserRequest {
-    int16u userIndex = 0;
-  }
-
-  request struct SetCredentialRequest {
-    DataOperationTypeEnum operationType = 0;
-    CredentialStruct credential = 1;
-    LONG_OCTET_STRING credentialData = 2;
-    nullable int16u userIndex = 3;
-    nullable UserStatusEnum userStatus = 4;
-    nullable UserTypeEnum userType = 5;
-  }
-
-  request struct GetCredentialStatusRequest {
-    CredentialStruct credential = 0;
-  }
-
-  request struct ClearCredentialRequest {
-    nullable CredentialStruct credential = 0;
-  }
-
-  request struct UnboltDoorRequest {
-    optional octet_string PINCode = 0;
-  }
-
-  response struct GetUserResponse = 28 {
-    int16u userIndex = 0;
-    nullable char_string userName = 1;
-    nullable int32u userUniqueID = 2;
-    nullable UserStatusEnum userStatus = 3;
-    nullable UserTypeEnum userType = 4;
-    nullable CredentialRuleEnum credentialRule = 5;
-    nullable CredentialStruct credentials[] = 6;
-    nullable fabric_idx creatorFabricIndex = 7;
-    nullable fabric_idx lastModifiedFabricIndex = 8;
-    nullable int16u nextUserIndex = 9;
-  }
-
-  response struct SetCredentialResponse = 35 {
-    DlStatus status = 0;
-    nullable int16u userIndex = 1;
-    nullable int16u nextCredentialIndex = 2;
-  }
-
-  response struct GetCredentialStatusResponse = 37 {
-    boolean credentialExists = 0;
-    nullable int16u userIndex = 1;
-    nullable fabric_idx creatorFabricIndex = 2;
-    nullable fabric_idx lastModifiedFabricIndex = 3;
-    nullable int16u nextCredentialIndex = 4;
-  }
-
-  timed command LockDoor(LockDoorRequest): DefaultSuccess = 0;
-  timed command UnlockDoor(UnlockDoorRequest): DefaultSuccess = 1;
-  timed command UnlockWithTimeout(UnlockWithTimeoutRequest): DefaultSuccess = 3;
-  command access(invoke: administer) SetWeekDaySchedule(SetWeekDayScheduleRequest): DefaultSuccess = 11;
-  command access(invoke: administer) GetWeekDaySchedule(GetWeekDayScheduleRequest): GetWeekDayScheduleResponse = 12;
-  command access(invoke: administer) ClearWeekDaySchedule(ClearWeekDayScheduleRequest): DefaultSuccess = 13;
-  command access(invoke: administer) SetYearDaySchedule(SetYearDayScheduleRequest): DefaultSuccess = 14;
-  command access(invoke: administer) GetYearDaySchedule(GetYearDayScheduleRequest): GetYearDayScheduleResponse = 15;
-  timed command access(invoke: administer) SetUser(SetUserRequest): DefaultSuccess = 26;
-  command access(invoke: administer) GetUser(GetUserRequest): GetUserResponse = 27;
-  timed command access(invoke: administer) ClearUser(ClearUserRequest): DefaultSuccess = 29;
-  timed command access(invoke: administer) SetCredential(SetCredentialRequest): SetCredentialResponse = 34;
-  command access(invoke: administer) GetCredentialStatus(GetCredentialStatusRequest): GetCredentialStatusResponse = 36;
-  timed command access(invoke: administer) ClearCredential(ClearCredentialRequest): DefaultSuccess = 38;
-  timed command UnboltDoor(UnboltDoorRequest): DefaultSuccess = 39;
-}
-
->>>>>>> bae07762
 /** Provides an interface for controlling and adjusting automatic window coverings. */
 server cluster WindowCovering = 258 {
   enum EndProductType : enum8 {
