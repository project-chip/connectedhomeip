--- conflicted
+++ resolved
@@ -8218,11 +8218,7 @@
     callback attribute acceptedCommandList;
     callback attribute eventList;
     callback attribute attributeList;
-<<<<<<< HEAD
     callback attribute featureMap default = 0;
-=======
-    callback attribute featureMap;
->>>>>>> a951bf1d
     ram      attribute clusterRevision default = 1;
   }
 
