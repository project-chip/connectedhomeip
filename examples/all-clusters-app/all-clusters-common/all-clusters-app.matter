--- conflicted
+++ resolved
@@ -2542,7 +2542,6 @@
   readonly attribute int16u clusterRevision = 65533;
 }
 
-<<<<<<< HEAD
 /** This cluster provides an interface for observing and managing the state of smoke and CO alarms. */
 server cluster SmokeCoAlarm = 92 {
   enum AlarmStateEnum : ENUM8 {
@@ -2637,7 +2636,16 @@
   readonly attribute ContaminationStateEnum contaminationState = 10;
   attribute SensitivityEnum sensitivityLevel = 11;
   readonly attribute epoch_s expiryDate = 12;
-=======
+  readonly attribute command_id generatedCommandList[] = 65528;
+  readonly attribute command_id acceptedCommandList[] = 65529;
+  readonly attribute event_id eventList[] = 65530;
+  readonly attribute attrib_id attributeList[] = 65531;
+  readonly attribute bitmap32 featureMap = 65532;
+  readonly attribute int16u clusterRevision = 65533;
+
+  command SelfTestRequest(): DefaultSuccess = 0;
+}
+
 /** This cluster supports remotely monitoring and, where supported, changing the operational state of any device where a state machine is a part of the operation. */
 server cluster OperationalState = 96 {
   enum ErrorStateEnum : ENUM8 {
@@ -2681,17 +2689,13 @@
   readonly attribute OperationalStateStruct operationalStateList[] = 3;
   readonly attribute OperationalStateStruct operationalState = 4;
   readonly attribute ErrorStateStruct operationalError = 5;
->>>>>>> da3e6f02
-  readonly attribute command_id generatedCommandList[] = 65528;
-  readonly attribute command_id acceptedCommandList[] = 65529;
-  readonly attribute event_id eventList[] = 65530;
-  readonly attribute attrib_id attributeList[] = 65531;
-  readonly attribute bitmap32 featureMap = 65532;
-  readonly attribute int16u clusterRevision = 65533;
-
-<<<<<<< HEAD
-  command SelfTestRequest(): DefaultSuccess = 0;
-=======
+  readonly attribute command_id generatedCommandList[] = 65528;
+  readonly attribute command_id acceptedCommandList[] = 65529;
+  readonly attribute event_id eventList[] = 65530;
+  readonly attribute attrib_id attributeList[] = 65531;
+  readonly attribute bitmap32 featureMap = 65532;
+  readonly attribute int16u clusterRevision = 65533;
+
   response struct OperationalCommandResponse = 4 {
     ErrorStateStruct commandResponseState = 0;
   }
@@ -2700,7 +2704,6 @@
   command Stop(): OperationalCommandResponse = 1;
   command Start(): OperationalCommandResponse = 2;
   command Resume(): OperationalCommandResponse = 3;
->>>>>>> da3e6f02
 }
 
 /** Attributes and commands for monitoring HEPA filters in a device */
@@ -6658,7 +6661,6 @@
     ram      attribute clusterRevision default = 1;
   }
 
-<<<<<<< HEAD
   server cluster SmokeCoAlarm {
     emits event SmokeAlarm;
     emits event COAlarm;
@@ -6685,7 +6687,9 @@
     ram      attribute sensitivityLevel default = 1;
     ram      attribute expiryDate default = 0;
     ram      attribute featureMap default = 3;
-=======
+    ram      attribute clusterRevision default = 1;
+  }
+
   server cluster OperationalState {
     emits event OperationalError;
     emits event OperationCompletion;
@@ -6700,7 +6704,6 @@
     callback attribute eventList;
     callback attribute attributeList;
     ram      attribute featureMap default = 0;
->>>>>>> da3e6f02
     ram      attribute clusterRevision default = 1;
   }
 
