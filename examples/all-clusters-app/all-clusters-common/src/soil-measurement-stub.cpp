/*
 *
 *    Copyright (c) 2025 Project CHIP Authors
 *    All rights reserved.
 *
 *    Licensed under the Apache License, Version 2.0 (the "License");
 *    you may not use this file except in compliance with the License.
 *    You may obtain a copy of the License at
 *
 *        http://www.apache.org/licenses/LICENSE-2.0
 *
 *    Unless required by applicable law or agreed to in writing, software
 *    distributed under the License is distributed on an "AS IS" BASIS,
 *    WITHOUT WARRANTIES OR CONDITIONS OF ANY KIND, either express or implied.
 *    See the License for the specific language governing permissions and
 *    limitations under the License.
 */

#include <data-model-providers/codegen/CodegenDataModelProvider.h>
#include <soil-measurement-stub.h>

using namespace chip;
using namespace chip::app;
using namespace chip::app::Clusters;
using namespace chip::app::Clusters::SoilMeasurement;
using namespace chip::app::Clusters::SoilMeasurement::Attributes;

namespace {

const Globals::Structs::MeasurementAccuracyRangeStruct::Type kDefaultSoilMoistureMeasurementLimitsAccuracyRange[] = {
    { .rangeMin = 0, .rangeMax = 100, .percentMax = MakeOptional(static_cast<chip::Percent100ths>(10)) }
};

const SoilMoistureMeasurementLimits::TypeInfo::Type kDefaultSoilMoistureMeasurementLimits = {
    .measurementType  = Globals::MeasurementTypeEnum::kSoilMoisture,
    .measured         = true,
    .minMeasuredValue = 0,
    .maxMeasuredValue = 100,
    .accuracyRanges   = DataModel::List<const Globals::Structs::MeasurementAccuracyRangeStruct::Type>(
        kDefaultSoilMoistureMeasurementLimitsAccuracyRange)
};

LazyRegisteredServerCluster<SoilMeasurementCluster> gServer;

constexpr EndpointId kEndpointWithSoilMeasurement = 1;

bool ValidEndpointForSoilMeasurement(EndpointId endpoint)
{
    if (endpoint != kEndpointWithSoilMeasurement)
    {
        ChipLogError(AppServer, "SoilMeasurement cluster invalid endpoint");
        return false;
    }
    return true;
}

} // namespace

void emberAfSoilMeasurementClusterInitCallback(EndpointId endpoint)
{
    VerifyOrReturn(ValidEndpointForSoilMeasurement(endpoint));

    gServer.Create(endpoint, kDefaultSoilMoistureMeasurementLimits);

    CHIP_ERROR err = CodegenDataModelProvider::Instance().Registry().Register(gServer.Registration());
    if (err != CHIP_NO_ERROR)
    {
        ChipLogError(AppServer, "SoilMeasurement cluster error registration");
    }
}

void emberAfSoilMeasurementClusterShutdownCallback(EndpointId endpoint)
{
    VerifyOrReturn(ValidEndpointForSoilMeasurement(endpoint));

    CHIP_ERROR err = CodegenDataModelProvider::Instance().Registry().Unregister(&gServer.Cluster());
    if (err != CHIP_NO_ERROR)
    {
<<<<<<< HEAD
        gSoilMeasurementInstance->Init(kDefaultSoilMoistureMeasurementLimits);
        CHIP_ERROR err = gSoilMeasurementInstance->SetSoilMeasuredValue(kDefaultSoilMoistureMeasurementLimits.minMeasuredValue);
        if (err != CHIP_NO_ERROR)
        {
            ChipLogError(Zcl, "Failed to set initial soil measurement value: %" CHIP_ERROR_FORMAT, err.Format());
        }
=======
        ChipLogError(AppServer, "SoilMeasurement unregister error");
>>>>>>> 71aed779
    }

    gServer.Destroy();
}

namespace chip::app::Clusters::SoilMeasurement {

CHIP_ERROR
SetSoilMoistureMeasuredValue(const SoilMoistureMeasuredValue::TypeInfo::Type & soilMoistureMeasuredValue)
{
    return gServer.Cluster().SetSoilMoistureMeasuredValue(soilMoistureMeasuredValue);
}

} // namespace chip::app::Clusters::SoilMeasurement<|MERGE_RESOLUTION|>--- conflicted
+++ resolved
@@ -76,16 +76,7 @@
     CHIP_ERROR err = CodegenDataModelProvider::Instance().Registry().Unregister(&gServer.Cluster());
     if (err != CHIP_NO_ERROR)
     {
-<<<<<<< HEAD
-        gSoilMeasurementInstance->Init(kDefaultSoilMoistureMeasurementLimits);
-        CHIP_ERROR err = gSoilMeasurementInstance->SetSoilMeasuredValue(kDefaultSoilMoistureMeasurementLimits.minMeasuredValue);
-        if (err != CHIP_NO_ERROR)
-        {
-            ChipLogError(Zcl, "Failed to set initial soil measurement value: %" CHIP_ERROR_FORMAT, err.Format());
-        }
-=======
         ChipLogError(AppServer, "SoilMeasurement unregister error");
->>>>>>> 71aed779
     }
 
     gServer.Destroy();
