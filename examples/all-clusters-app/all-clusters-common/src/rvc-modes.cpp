--- conflicted
+++ resolved
@@ -114,12 +114,8 @@
     VerifyOrDie(endpointId == 1); // this cluster is only enabled for endpoint 1.
     VerifyOrDie(gRvcRunModeDelegate == nullptr && gRvcRunModeInstance == nullptr);
     gRvcRunModeDelegate = new RvcRunMode::RvcRunModeDelegate;
-<<<<<<< HEAD
     gRvcRunModeInstance =
         new ModeBase::Instance(gRvcRunModeDelegate, 0x1, RvcRunMode::Id, NO_FEATURES);
-=======
-    gRvcRunModeInstance = new ModeBase::Instance(gRvcRunModeDelegate, 0x1, RvcRunMode::Id, 0);
->>>>>>> fe5dcfe1
     gRvcRunModeInstance->Init();
 }
 
@@ -208,11 +204,7 @@
     VerifyOrDie(endpointId == 1); // this cluster is only enabled for endpoint 1.
     VerifyOrDie(gRvcCleanModeDelegate == nullptr && gRvcCleanModeInstance == nullptr);
     gRvcCleanModeDelegate = new RvcCleanMode::RvcCleanModeDelegate;
-<<<<<<< HEAD
     gRvcCleanModeInstance =
         new ModeBase::Instance(gRvcCleanModeDelegate, 0x1, RvcCleanMode::Id, NO_FEATURES);
-=======
-    gRvcCleanModeInstance = new ModeBase::Instance(gRvcCleanModeDelegate, 0x1, RvcCleanMode::Id, 0);
->>>>>>> fe5dcfe1
     gRvcCleanModeInstance->Init();
 }