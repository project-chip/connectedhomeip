--- conflicted
+++ resolved
@@ -16,11 +16,8 @@
  *    limitations under the License.
  */
 
-<<<<<<< HEAD
 #include <app/clusters/camera-av-settings-user-level-management-server/CodegenIntegration.h>
-=======
 #include <app/clusters/camera-av-settings-user-level-management-server/CameraAvSettingsUserLevelManagementCluster.h>
->>>>>>> 8d552c77
 #include <camera-av-settings-user-level-management-instance.h>
 #include <platform/internal/CHIPDeviceLayerInternal.h>
 
@@ -227,13 +224,8 @@
         CameraAvSettingsUserLevelManagement::Feature::kMechanicalZoom,
         CameraAvSettingsUserLevelManagement::Feature::kMechanicalPresets);
 
-<<<<<<< HEAD
-    gAVSettingsUserLevelManagementCluster = std::make_unique<CameraAvSettingsUserLevelMgmtServer>(
-        kEndpointId, *gDelegate.get(), avsumFeatures, appMaxPresets);
-=======
     gAVSettingsUserLevelManagementCluster = std::make_unique<CameraAvSettingsUserLevelManagementCluster>(
         kEndpointId, *gDelegate.get(), avsumFeatures, avsumAttrs, appMaxPresets);
->>>>>>> 8d552c77
     TEMPORARY_RETURN_IGNORED gAVSettingsUserLevelManagementCluster->Init();
 
     // Set app specific limits to pan, tilt, zoom
