#
#    Copyright (c) 2022 Project CHIP Authors
#
#    Licensed under the Apache License, Version 2.0 (the "License");
#    you may not use this file except in compliance with the License.
#    You may obtain a copy of the License at
#
#        http://www.apache.org/licenses/LICENSE-2.0
#
#    Unless required by applicable law or agreed to in writing, software
#    distributed under the License is distributed on an "AS IS" BASIS,
#    WITHOUT WARRANTIES OR CONDITIONS OF ANY KIND, either express or implied.
#    See the License for the specific language governing permissions and
#    limitations under the License.
#
cmake_minimum_required(VERSION 3.13.1)

get_filename_component(CHIP_ROOT ${CMAKE_CURRENT_SOURCE_DIR}/third_party/connectedhomeip REALPATH)
get_filename_component(NRFCONNECT_COMMON ${CHIP_ROOT}/examples/platform/nrfconnect REALPATH)
get_filename_component(GEN_DIR ${CHIP_ROOT}/zzz_generated/ REALPATH)
get_filename_component(ALL_CLUSTERS_COMMON_DIR ${CHIP_ROOT}/examples/all-clusters-app/all-clusters-common REALPATH)

include(${CHIP_ROOT}/config/nrfconnect/app/check-nrfconnect-version.cmake)

# Set Kconfig root files that will be processed as a first Kconfig for used child images.
set(mcuboot_KCONFIG_ROOT ${CHIP_ROOT}/config/nrfconnect/chip-module/Kconfig.mcuboot.root)
set(multiprotocol_rpmsg_KCONFIG_ROOT ${CHIP_ROOT}/config/nrfconnect/chip-module/Kconfig.multiprotocol_rpmsg.root)
set(hci_rpmsg_KCONFIG_ROOT ${CHIP_ROOT}/config/nrfconnect/chip-module/Kconfig.hci_rpmsg.root)

if(DEFINED CONF_FILE AND NOT CONF_FILE STREQUAL "prj.conf")
    set(PM_STATIC_YML_FILE ${CMAKE_CURRENT_SOURCE_DIR}/configuration/${BOARD}/pm_static_dfu.yml)
endif()

list(APPEND ZEPHYR_EXTRA_MODULES ${CHIP_ROOT}/config/nrfconnect/chip-module)
find_package(Zephyr HINTS $ENV{ZEPHYR_BASE})

# -Wmaybe-uninitialized has too many false positives, including on std::optional
# and chip::Optional.  Make it nonfatal.
#
# See https://gcc.gnu.org/bugzilla/show_bug.cgi?id=80635
target_compile_options(app PRIVATE -Werror -Wno-error=maybe-uninitialized)

project(chip-nrfconnect-all-clusters-app-example)

include(${CHIP_ROOT}/config/nrfconnect/app/enable-gnu-std.cmake)
include(${CHIP_ROOT}/config/nrfconnect/app/flashing.cmake)
include(${CHIP_ROOT}/src/app/chip_data_model.cmake)

target_include_directories(app PRIVATE
                           main/include
                           ${ALL_CLUSTERS_COMMON_DIR}/include
                           ${GEN_DIR}/app-common
                           ${GEN_DIR}/all-clusters-app
                           ${NRFCONNECT_COMMON}/util/include)

target_sources(app PRIVATE
               main/AppTask.cpp
               main/main.cpp
               main/ZclDoorLockCallbacks.cpp
               ${ALL_CLUSTERS_COMMON_DIR}/src/smco-stub.cpp
               ${ALL_CLUSTERS_COMMON_DIR}/src/static-supported-modes-manager.cpp
               ${ALL_CLUSTERS_COMMON_DIR}/src/static-supported-temperature-levels.cpp
               ${ALL_CLUSTERS_COMMON_DIR}/src/bridged-actions-stub.cpp
               ${ALL_CLUSTERS_COMMON_DIR}/src/fan-stub.cpp
               ${ALL_CLUSTERS_COMMON_DIR}/src/binding-handler.cpp
<<<<<<< HEAD
               ${ALL_CLUSTERS_COMMON_DIR}/src/resource-monitoring-delegates.cpp
=======
               ${ALL_CLUSTERS_COMMON_DIR}/src/concentration-measurement-instances.cpp
               ${ALL_CLUSTERS_COMMON_DIR}/src/resource-monitoring-instances.cpp
>>>>>>> cbd44f84
               ${NRFCONNECT_COMMON}/util/LEDWidget.cpp)

chip_configure_data_model(app
    INCLUDE_SERVER
    ZAP_FILE ${ALL_CLUSTERS_COMMON_DIR}/all-clusters-app.zap
)

if(CONFIG_CHIP_OTA_REQUESTOR OR CONFIG_MCUMGR_TRANSPORT_BT)
    target_sources(app PRIVATE ${NRFCONNECT_COMMON}/util/OTAUtil.cpp)
endif()

if (CONFIG_SHELL AND BOARD STREQUAL "nrf52840dongle_nrf52840")
  target_sources(app PRIVATE ${NRFCONNECT_COMMON}/util/DFUTrigger.cpp)
endif()<|MERGE_RESOLUTION|>--- conflicted
+++ resolved
@@ -63,12 +63,8 @@
                ${ALL_CLUSTERS_COMMON_DIR}/src/bridged-actions-stub.cpp
                ${ALL_CLUSTERS_COMMON_DIR}/src/fan-stub.cpp
                ${ALL_CLUSTERS_COMMON_DIR}/src/binding-handler.cpp
-<<<<<<< HEAD
+               ${ALL_CLUSTERS_COMMON_DIR}/src/concentration-measurement-instances.cpp
                ${ALL_CLUSTERS_COMMON_DIR}/src/resource-monitoring-delegates.cpp
-=======
-               ${ALL_CLUSTERS_COMMON_DIR}/src/concentration-measurement-instances.cpp
-               ${ALL_CLUSTERS_COMMON_DIR}/src/resource-monitoring-instances.cpp
->>>>>>> cbd44f84
                ${NRFCONNECT_COMMON}/util/LEDWidget.cpp)
 
 chip_configure_data_model(app
