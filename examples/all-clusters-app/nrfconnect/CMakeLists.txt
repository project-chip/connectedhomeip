#
#    Copyright (c) 2022 Project CHIP Authors
#
#    Licensed under the Apache License, Version 2.0 (the "License");
#    you may not use this file except in compliance with the License.
#    You may obtain a copy of the License at
#
#        http://www.apache.org/licenses/LICENSE-2.0
#
#    Unless required by applicable law or agreed to in writing, software
#    distributed under the License is distributed on an "AS IS" BASIS,
#    WITHOUT WARRANTIES OR CONDITIONS OF ANY KIND, either express or implied.
#    See the License for the specific language governing permissions and
#    limitations under the License.
#
cmake_minimum_required(VERSION 3.13.1)

get_filename_component(CHIP_ROOT ${CMAKE_CURRENT_SOURCE_DIR}/third_party/connectedhomeip REALPATH)
get_filename_component(NRFCONNECT_COMMON ${CHIP_ROOT}/examples/platform/nrfconnect REALPATH)
get_filename_component(GEN_DIR ${CHIP_ROOT}/zzz_generated/ REALPATH)
get_filename_component(ALL_CLUSTERS_COMMON_DIR ${CHIP_ROOT}/examples/all-clusters-app/all-clusters-common REALPATH)
get_filename_component(ENERGY_MANAGEMENT_COMMON_DIR ${CHIP_ROOT}/examples/energy-management-app/energy-management-common/ REALPATH)

include(${CHIP_ROOT}/config/nrfconnect/app/check-nrfconnect-version.cmake)

# Set Kconfig root files that will be processed as a first Kconfig for used child images.
set(mcuboot_KCONFIG_ROOT ${CHIP_ROOT}/config/nrfconnect/chip-module/Kconfig.mcuboot.root)
set(multiprotocol_rpmsg_KCONFIG_ROOT ${CHIP_ROOT}/config/nrfconnect/chip-module/Kconfig.multiprotocol_rpmsg.root)
set(hci_rpmsg_KCONFIG_ROOT ${CHIP_ROOT}/config/nrfconnect/chip-module/Kconfig.hci_rpmsg.root)

if(DEFINED CONF_FILE AND NOT CONF_FILE STREQUAL "prj.conf")
    set(PM_STATIC_YML_FILE ${CMAKE_CURRENT_SOURCE_DIR}/configuration/${BOARD}/pm_static_dfu.yml)
endif()

list(APPEND ZEPHYR_EXTRA_MODULES ${CHIP_ROOT}/config/nrfconnect/chip-module)
find_package(Zephyr HINTS $ENV{ZEPHYR_BASE})

# -Wmaybe-uninitialized has too many false positives, including on std::optional
# and chip::Optional.  Make it nonfatal.
#
# See https://gcc.gnu.org/bugzilla/show_bug.cgi?id=80635
target_compile_options(app PRIVATE -Werror -Wno-error=maybe-uninitialized)

project(chip-nrfconnect-all-clusters-app-example)

include(${CHIP_ROOT}/config/nrfconnect/app/enable-gnu-std.cmake)
include(${CHIP_ROOT}/config/nrfconnect/app/flashing.cmake)
include(${CHIP_ROOT}/src/app/chip_data_model.cmake)

target_include_directories(app PRIVATE
                           main/include
                           ${ALL_CLUSTERS_COMMON_DIR}/include
                           ${ENERGY_MANAGEMENT_COMMON_DIR}/include                           
                           ${GEN_DIR}/app-common
                           ${GEN_DIR}/all-clusters-app
                           ${NRFCONNECT_COMMON}/util/include)

target_sources(app PRIVATE
               main/AppTask.cpp
               main/main.cpp
               ${ALL_CLUSTERS_COMMON_DIR}/src/smco-stub.cpp
               ${ALL_CLUSTERS_COMMON_DIR}/src/static-supported-modes-manager.cpp
               ${ALL_CLUSTERS_COMMON_DIR}/src/static-supported-temperature-levels.cpp
               ${ALL_CLUSTERS_COMMON_DIR}/src/bridged-actions-stub.cpp
               ${ALL_CLUSTERS_COMMON_DIR}/src/fan-stub.cpp
               ${ALL_CLUSTERS_COMMON_DIR}/src/energy-evse-stub.cpp
               ${ALL_CLUSTERS_COMMON_DIR}/src/device-energy-management-stub.cpp               
               ${ALL_CLUSTERS_COMMON_DIR}/src/binding-handler.cpp
               ${ALL_CLUSTERS_COMMON_DIR}/src/air-quality-instance.cpp
               ${ALL_CLUSTERS_COMMON_DIR}/src/concentration-measurement-instances.cpp
               ${ALL_CLUSTERS_COMMON_DIR}/src/resource-monitoring-delegates.cpp
               ${ENERGY_MANAGEMENT_COMMON_DIR}/src/EnergyEvseDelegateImpl.cpp
               ${ENERGY_MANAGEMENT_COMMON_DIR}/src/EnergyEvseManager.cpp
<<<<<<< HEAD
               ${ENERGY_MANAGEMENT_COMMON_DIR}/src/DeviceEnergyManagementDelegateImpl.cpp
               ${ENERGY_MANAGEMENT_COMMON_DIR}/src/DeviceEnergyManagementManager.cpp
=======
>>>>>>> b364ee6e
               ${NRFCONNECT_COMMON}/util/LEDWidget.cpp)

chip_configure_data_model(app
    INCLUDE_SERVER
    ZAP_FILE ${ALL_CLUSTERS_COMMON_DIR}/all-clusters-app.zap
)

if(CONFIG_CHIP_OTA_REQUESTOR OR CONFIG_MCUMGR_TRANSPORT_BT)
    target_sources(app PRIVATE ${NRFCONNECT_COMMON}/util/OTAUtil.cpp)
endif()

if (CONFIG_SHELL AND BOARD STREQUAL "nrf52840dongle_nrf52840")
  target_sources(app PRIVATE ${NRFCONNECT_COMMON}/util/DFUTrigger.cpp)
endif()<|MERGE_RESOLUTION|>--- conflicted
+++ resolved
@@ -69,13 +69,10 @@
                ${ALL_CLUSTERS_COMMON_DIR}/src/air-quality-instance.cpp
                ${ALL_CLUSTERS_COMMON_DIR}/src/concentration-measurement-instances.cpp
                ${ALL_CLUSTERS_COMMON_DIR}/src/resource-monitoring-delegates.cpp
+               ${ENERGY_MANAGEMENT_COMMON_DIR}/src/DeviceEnergyManagementDelegateImpl.cpp
+               ${ENERGY_MANAGEMENT_COMMON_DIR}/src/DeviceEnergyManagementManager.cpp
                ${ENERGY_MANAGEMENT_COMMON_DIR}/src/EnergyEvseDelegateImpl.cpp
                ${ENERGY_MANAGEMENT_COMMON_DIR}/src/EnergyEvseManager.cpp
-<<<<<<< HEAD
-               ${ENERGY_MANAGEMENT_COMMON_DIR}/src/DeviceEnergyManagementDelegateImpl.cpp
-               ${ENERGY_MANAGEMENT_COMMON_DIR}/src/DeviceEnergyManagementManager.cpp
-=======
->>>>>>> b364ee6e
                ${NRFCONNECT_COMMON}/util/LEDWidget.cpp)
 
 chip_configure_data_model(app
