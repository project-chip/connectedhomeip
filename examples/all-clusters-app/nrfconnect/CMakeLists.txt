#
#    Copyright (c) 2022 Project CHIP Authors
#
#    Licensed under the Apache License, Version 2.0 (the "License");
#    you may not use this file except in compliance with the License.
#    You may obtain a copy of the License at
#
#        http://www.apache.org/licenses/LICENSE-2.0
#
#    Unless required by applicable law or agreed to in writing, software
#    distributed under the License is distributed on an "AS IS" BASIS,
#    WITHOUT WARRANTIES OR CONDITIONS OF ANY KIND, either express or implied.
#    See the License for the specific language governing permissions and
#    limitations under the License.
#
cmake_minimum_required(VERSION 3.13.1)

get_filename_component(CHIP_ROOT ${CMAKE_CURRENT_SOURCE_DIR}/third_party/connectedhomeip REALPATH)
get_filename_component(NRFCONNECT_COMMON ${CHIP_ROOT}/examples/platform/nrfconnect REALPATH)
get_filename_component(GEN_DIR ${CHIP_ROOT}/zzz_generated/ REALPATH)
get_filename_component(ALL_CLUSTERS_COMMON_DIR ${CHIP_ROOT}/examples/all-clusters-app/all-clusters-common REALPATH)
get_filename_component(ENERGY_MANAGEMENT_COMMON_DIR ${CHIP_ROOT}/examples/energy-management-app/energy-management-common/ REALPATH)

include(${CHIP_ROOT}/config/nrfconnect/app/check-nrfconnect-version.cmake)

list(APPEND ZEPHYR_EXTRA_MODULES ${CHIP_ROOT}/config/nrfconnect/chip-module)
find_package(Zephyr HINTS $ENV{ZEPHYR_BASE})

# -Wmaybe-uninitialized has too many false positives, including on std::optional
# and chip::Optional.  Make it nonfatal.
#
# See https://gcc.gnu.org/bugzilla/show_bug.cgi?id=80635
target_compile_options(app PRIVATE -Werror -Wno-error=maybe-uninitialized)

project(chip-nrfconnect-all-clusters-app-example)

include(${CHIP_ROOT}/config/nrfconnect/app/check-sysbuild-use.cmake)
include(${CHIP_ROOT}/config/nrfconnect/app/enable-gnu-std.cmake)
include(${CHIP_ROOT}/config/nrfconnect/app/flashing.cmake)
include(${CHIP_ROOT}/src/app/chip_data_model.cmake)

target_include_directories(app PRIVATE
                           main/include
                           ${ALL_CLUSTERS_COMMON_DIR}/include
                           ${ENERGY_MANAGEMENT_COMMON_DIR}/include
                           ${GEN_DIR}/app-common
                           ${GEN_DIR}/all-clusters-app
                           ${NRFCONNECT_COMMON}/util/include)

target_sources(app PRIVATE
               main/AppTask.cpp
               main/main.cpp
               ${ALL_CLUSTERS_COMMON_DIR}/src/smco-stub.cpp
               ${ALL_CLUSTERS_COMMON_DIR}/src/static-supported-modes-manager.cpp
               ${ALL_CLUSTERS_COMMON_DIR}/src/static-supported-temperature-levels.cpp
               ${ALL_CLUSTERS_COMMON_DIR}/src/bridged-actions-stub.cpp
               ${ALL_CLUSTERS_COMMON_DIR}/src/fan-stub.cpp
               ${ALL_CLUSTERS_COMMON_DIR}/src/oven-modes.cpp
               ${ALL_CLUSTERS_COMMON_DIR}/src/energy-evse-stub.cpp
               ${ALL_CLUSTERS_COMMON_DIR}/src/device-energy-management-stub.cpp
               ${ALL_CLUSTERS_COMMON_DIR}/src/binding-handler.cpp
               ${ALL_CLUSTERS_COMMON_DIR}/src/air-quality-instance.cpp
               ${ALL_CLUSTERS_COMMON_DIR}/src/concentration-measurement-instances.cpp
               ${ALL_CLUSTERS_COMMON_DIR}/src/resource-monitoring-delegates.cpp
<<<<<<< HEAD
               ${ENERGY_MANAGEMENT_COMMON_DIR}/src/ChargingTargetsMemMgr.cpp
=======
               ${ENERGY_MANAGEMENT_COMMON_DIR}/src/EnergyTimeUtils.cpp
>>>>>>> 94211275
               ${ENERGY_MANAGEMENT_COMMON_DIR}/src/DeviceEnergyManagementDelegateImpl.cpp
               ${ENERGY_MANAGEMENT_COMMON_DIR}/src/DeviceEnergyManagementManager.cpp
               ${ENERGY_MANAGEMENT_COMMON_DIR}/src/EVSEManufacturerImpl.cpp
               ${ENERGY_MANAGEMENT_COMMON_DIR}/src/ElectricalPowerMeasurementDelegate.cpp
               ${ENERGY_MANAGEMENT_COMMON_DIR}/src/EnergyEvseDelegateImpl.cpp
               ${ENERGY_MANAGEMENT_COMMON_DIR}/src/EnergyEvseManager.cpp
               ${ENERGY_MANAGEMENT_COMMON_DIR}/src/EnergyEvseTargetsStore.cpp
               ${ENERGY_MANAGEMENT_COMMON_DIR}/src/EnergyTimeUtils.cpp
               ${NRFCONNECT_COMMON}/util/LEDWidget.cpp)

chip_configure_data_model(app
    INCLUDE_SERVER
    ZAP_FILE ${ALL_CLUSTERS_COMMON_DIR}/all-clusters-app.zap
)

if(CONFIG_CHIP_OTA_REQUESTOR OR CONFIG_MCUMGR_TRANSPORT_BT)
    target_sources(app PRIVATE ${NRFCONNECT_COMMON}/util/OTAUtil.cpp)
endif()

if (CONFIG_SHELL AND BOARD STREQUAL "nrf52840dongle_nrf52840")
  target_sources(app PRIVATE ${NRFCONNECT_COMMON}/util/DFUTrigger.cpp)
endif()<|MERGE_RESOLUTION|>--- conflicted
+++ resolved
@@ -62,11 +62,7 @@
                ${ALL_CLUSTERS_COMMON_DIR}/src/air-quality-instance.cpp
                ${ALL_CLUSTERS_COMMON_DIR}/src/concentration-measurement-instances.cpp
                ${ALL_CLUSTERS_COMMON_DIR}/src/resource-monitoring-delegates.cpp
-<<<<<<< HEAD
                ${ENERGY_MANAGEMENT_COMMON_DIR}/src/ChargingTargetsMemMgr.cpp
-=======
-               ${ENERGY_MANAGEMENT_COMMON_DIR}/src/EnergyTimeUtils.cpp
->>>>>>> 94211275
                ${ENERGY_MANAGEMENT_COMMON_DIR}/src/DeviceEnergyManagementDelegateImpl.cpp
                ${ENERGY_MANAGEMENT_COMMON_DIR}/src/DeviceEnergyManagementManager.cpp
                ${ENERGY_MANAGEMENT_COMMON_DIR}/src/EVSEManufacturerImpl.cpp
