#
#    Copyright (c) 2021 Project CHIP Authors
#    All rights reserved.
#
#    Licensed under the Apache License, Version 2.0 (the "License");
#    you may not use this file except in compliance with the License.
#    You may obtain a copy of the License at
#
#        http://www.apache.org/licenses/LICENSE-2.0
#
#    Unless required by applicable law or agreed to in writing, software
#    distributed under the License is distributed on an "AS IS" BASIS,
#    WITHOUT WARRANTIES OR CONDITIONS OF ANY KIND, either express or implied.
#    See the License for the specific language governing permissions and
#    limitations under the License.
#
# (Uses default behaviour of compiling all source files in directory, adding 'include' to include path.)
# The list of src and include dirs must be in sync with that in all-clusters-app/esp32/main/component.mk
set(PRIV_INCLUDE_DIRS_LIST
                      "${CMAKE_SOURCE_DIR}/third_party/connectedhomeip/examples/all-clusters-app/all-clusters-common/include"
                      "${CMAKE_SOURCE_DIR}/third_party/connectedhomeip/examples/energy-management-app/energy-management-common/include"
                      "${CMAKE_CURRENT_LIST_DIR}/include"
                      "${CMAKE_SOURCE_DIR}/third_party/connectedhomeip/examples/providers"
                      "${CMAKE_SOURCE_DIR}/third_party/connectedhomeip/examples/platform/esp32"
                      "${CMAKE_SOURCE_DIR}/third_party/connectedhomeip/third_party/nlfaultinjection/include"
)
set(SRC_DIRS_LIST
                      "${CMAKE_CURRENT_LIST_DIR}"
                      "${CMAKE_SOURCE_DIR}/third_party/connectedhomeip/zzz_generated/app-common/app-common/zap-generated/attributes"
                      "${CMAKE_SOURCE_DIR}/third_party/connectedhomeip/zzz_generated/app-common/app-common/zap-generated"
                      "${CMAKE_SOURCE_DIR}/third_party/connectedhomeip/examples/all-clusters-app/all-clusters-common/src"
                      "${CMAKE_SOURCE_DIR}/third_party/connectedhomeip/examples/energy-management-app/energy-management-common/src"
                      "${CMAKE_SOURCE_DIR}/third_party/connectedhomeip/examples/providers"
                      "${CMAKE_SOURCE_DIR}/third_party/connectedhomeip/examples/platform/esp32/ota"
                      "${CMAKE_SOURCE_DIR}/third_party/connectedhomeip/examples/platform/esp32/common"
                      "${CMAKE_SOURCE_DIR}/third_party/connectedhomeip/examples/platform/esp32/shell_extension"
                      "${CMAKE_SOURCE_DIR}/third_party/connectedhomeip/examples/platform/esp32/mode-support"
                      "${CMAKE_SOURCE_DIR}/third_party/connectedhomeip/src/app/server"
                      "${CMAKE_SOURCE_DIR}/third_party/connectedhomeip/src/app/icd"
                      "${CMAKE_SOURCE_DIR}/third_party/connectedhomeip/src/app/util"
                      "${CMAKE_SOURCE_DIR}/third_party/connectedhomeip/src/app/reporting"
                      "${CMAKE_SOURCE_DIR}/third_party/connectedhomeip/src/app/clusters/administrator-commissioning-server"
                      "${CMAKE_SOURCE_DIR}/third_party/connectedhomeip/src/app/clusters/air-quality-server"
                      "${CMAKE_SOURCE_DIR}/third_party/connectedhomeip/src/app/clusters/test-cluster-server"
                      "${CMAKE_SOURCE_DIR}/third_party/connectedhomeip/src/app/clusters/boolean-state-configuration-server"
                      "${CMAKE_SOURCE_DIR}/third_party/connectedhomeip/src/app/clusters/descriptor"
                      "${CMAKE_SOURCE_DIR}/third_party/connectedhomeip/src/app/clusters/energy-evse-server"
                      "${CMAKE_SOURCE_DIR}/third_party/connectedhomeip/src/app/clusters/fault-injection-server"
                      "${CMAKE_SOURCE_DIR}/third_party/connectedhomeip/src/app/clusters/fan-control-server"
                      "${CMAKE_SOURCE_DIR}/third_party/connectedhomeip/src/app/clusters/fixed-label-server"
                      "${CMAKE_SOURCE_DIR}/third_party/connectedhomeip/src/app/clusters/user-label-server"
                      "${CMAKE_SOURCE_DIR}/third_party/connectedhomeip/src/app/clusters/on-off-server"
                      "${CMAKE_SOURCE_DIR}/third_party/connectedhomeip/src/app/clusters/level-control"
                      "${CMAKE_SOURCE_DIR}/third_party/connectedhomeip/src/app/clusters/identify-server"
                      "${CMAKE_SOURCE_DIR}/third_party/connectedhomeip/src/app/clusters/access-control-server"
                      "${CMAKE_SOURCE_DIR}/third_party/connectedhomeip/src/app/clusters/barrier-control-server"
                      "${CMAKE_SOURCE_DIR}/third_party/connectedhomeip/src/app/clusters/window-covering-server"
                      "${CMAKE_SOURCE_DIR}/third_party/connectedhomeip/src/app/clusters/general-commissioning-server"
                      "${CMAKE_SOURCE_DIR}/third_party/connectedhomeip/src/app/clusters/network-commissioning"
                      "${CMAKE_SOURCE_DIR}/third_party/connectedhomeip/src/app/clusters/groups-server"
                      "${CMAKE_SOURCE_DIR}/third_party/connectedhomeip/src/app/clusters/color-control-server"
                      "${CMAKE_SOURCE_DIR}/third_party/connectedhomeip/src/app/clusters/operational-credentials-server"
                      "${CMAKE_SOURCE_DIR}/third_party/connectedhomeip/src/app/clusters/operational-state-server"
                      "${CMAKE_SOURCE_DIR}/third_party/connectedhomeip/src/app/clusters/mode-select-server"
                      "${CMAKE_SOURCE_DIR}/third_party/connectedhomeip/src/app/clusters/mode-base-server"
                      "${CMAKE_SOURCE_DIR}/third_party/connectedhomeip/src/app/clusters/low-power-server"
                      "${CMAKE_SOURCE_DIR}/third_party/connectedhomeip/src/app/clusters/ota-requestor"
                      "${CMAKE_SOURCE_DIR}/third_party/connectedhomeip/src/app/clusters/thermostat-server"
                      "${CMAKE_SOURCE_DIR}/third_party/connectedhomeip/src/app/clusters/thermostat-user-interface-configuration-server"
                      "${CMAKE_SOURCE_DIR}/third_party/connectedhomeip/src/app/clusters/thread-network-diagnostics-server"
                      "${CMAKE_SOURCE_DIR}/third_party/connectedhomeip/src/app/clusters/scenes-server"
                      "${CMAKE_SOURCE_DIR}/third_party/connectedhomeip/src/app/clusters/smoke-co-alarm-server"
                      "${CMAKE_SOURCE_DIR}/third_party/connectedhomeip/src/app/clusters/refrigerator-alarm-server"
                      "${CMAKE_SOURCE_DIR}/third_party/connectedhomeip/src/app/clusters/software-diagnostics-server"
                      "${CMAKE_SOURCE_DIR}/third_party/connectedhomeip/src/app/clusters/switch-server"
                      "${CMAKE_SOURCE_DIR}/third_party/connectedhomeip/src/app/clusters/general-diagnostics-server"
                      "${CMAKE_SOURCE_DIR}/third_party/connectedhomeip/src/app/clusters/group-key-mgmt-server"
                      "${CMAKE_SOURCE_DIR}/third_party/connectedhomeip/src/app/clusters/basic-information"
                      "${CMAKE_SOURCE_DIR}/third_party/connectedhomeip/src/app/clusters/bindings"
                      "${CMAKE_SOURCE_DIR}/third_party/connectedhomeip/src/app/clusters/icd-management-server"
                      "${CMAKE_SOURCE_DIR}/third_party/connectedhomeip/src/app/clusters/diagnostic-logs-server"
                      "${CMAKE_SOURCE_DIR}/third_party/connectedhomeip/src/app/clusters/occupancy-sensor-server"
                      "${CMAKE_SOURCE_DIR}/third_party/connectedhomeip/src/app/clusters/device-energy-management-server"
                      "${CMAKE_SOURCE_DIR}/third_party/connectedhomeip/src/app/clusters/energy-evse-server"
                      "${CMAKE_SOURCE_DIR}/third_party/connectedhomeip/src/app/clusters/ethernet-network-diagnostics-server"
                      "${CMAKE_SOURCE_DIR}/third_party/connectedhomeip/src/app/clusters/localization-configuration-server"
                      "${CMAKE_SOURCE_DIR}/third_party/connectedhomeip/src/app/clusters/time-format-localization-server"
                      "${CMAKE_SOURCE_DIR}/third_party/connectedhomeip/src/app/clusters/wifi-network-diagnostics-server"
                      "${CMAKE_SOURCE_DIR}/third_party/connectedhomeip/src/app/clusters/wake-on-lan-server"
                      "${CMAKE_SOURCE_DIR}/third_party/connectedhomeip/src/app/clusters/pump-configuration-and-control-server"
                      "${CMAKE_SOURCE_DIR}/third_party/connectedhomeip/src/app/clusters/power-source-configuration-server"
                      "${CMAKE_SOURCE_DIR}/third_party/connectedhomeip/src/app/clusters/power-source-server"
                      "${CMAKE_SOURCE_DIR}/third_party/connectedhomeip/src/app/clusters/resource-monitoring-server"
                      "${CMAKE_SOURCE_DIR}/third_party/connectedhomeip/src/app/clusters/temperature-control-server"
                      "${CMAKE_SOURCE_DIR}/third_party/connectedhomeip/src/app/clusters/time-synchronization-server"
                      "${CMAKE_SOURCE_DIR}/third_party/connectedhomeip/src/app/clusters/valve-configuration-and-control-server"
                      "${CMAKE_SOURCE_DIR}/third_party/connectedhomeip/src/app/clusters/dishwasher-alarm-server"
<<<<<<< HEAD
            		      "${CMAKE_SOURCE_DIR}/third_party/connectedhomeip/src/app/clusters/laundry-washer-controls-server"
		                  "${CMAKE_SOURCE_DIR}/third_party/connectedhomeip/src/app/clusters/laundry-washer-controls-server"
                      "${CMAKE_SOURCE_DIR}/third_party/connectedhomeip/src/app/clusters/laundry-dryer-controls-server"
                      "${CMAKE_SOURCE_DIR}/third_party/connectedhomeip/src/app/clusters/energy-preference-server"
                      "${CMAKE_SOURCE_DIR}/third_party/connectedhomeip/examples/all-clusters-app/all-clusters-common/src"
=======
                      "${CMAKE_SOURCE_DIR}/third_party/connectedhomeip/src/app/clusters/laundry-washer-controls-server"
                      "${CMAKE_SOURCE_DIR}/third_party/connectedhomeip/src/app/clusters/laundry-dryer-controls-server"
>>>>>>> 45aa5b7b
                      "${CMAKE_SOURCE_DIR}/third_party/connectedhomeip/src/app/clusters/electrical-energy-measurement-server"
)


set(EXCLUDE_SRCS "${CMAKE_SOURCE_DIR}/third_party/connectedhomeip/examples/all-clusters-app/all-clusters-common/src/static-supported-modes-manager.cpp")

if (CONFIG_ENABLE_PW_RPC)
# Append additional directories for RPC build
set(PRIV_INCLUDE_DIRS_LIST  "${PRIV_INCLUDE_DIRS_LIST}"
                     "${CMAKE_SOURCE_DIR}/third_party/connectedhomeip/examples/platform/esp32/pw_sys_io/public"
                     "${CMAKE_SOURCE_DIR}/third_party/connectedhomeip/examples/common"
                     "${CMAKE_SOURCE_DIR}/third_party/connectedhomeip/examples/common/pigweed"
                     "${CMAKE_SOURCE_DIR}/third_party/connectedhomeip/examples/common/pigweed/esp32"
                     "${CMAKE_SOURCE_DIR}/third_party/connectedhomeip/src/lib/support"
)

if (${IDF_VERSION_MAJOR} LESS 5)
    list(APPEND PRIV_INCLUDE_DIRS_LIST "${IDF_PATH}/components/freertos/include/freertos")
else()
    list(APPEND PRIV_INCLUDE_DIRS_LIST "${IDF_PATH}/components/freertos/FreeRTOS-Kernel/include/freertos")
endif()

set(SRC_DIRS_LIST  "${SRC_DIRS_LIST}"
                     "${CMAKE_SOURCE_DIR}/third_party/connectedhomeip/examples/platform/esp32"
                     "${CMAKE_SOURCE_DIR}/third_party/connectedhomeip/examples/common/pigweed"
                     "${CMAKE_SOURCE_DIR}/third_party/connectedhomeip/examples/common/pigweed/esp32"
)
endif (CONFIG_ENABLE_PW_RPC)

if (CONFIG_ENABLE_ICD_SERVER)
    list(APPEND PRIV_INCLUDE_DIRS_LIST "${CMAKE_SOURCE_DIR}/third_party/connectedhomeip/examples/platform/esp32/icd")
    list(APPEND SRC_DIRS_LIST "${CMAKE_SOURCE_DIR}/third_party/connectedhomeip/examples/platform/esp32/icd")
endif()

set(PRIV_REQUIRES_LIST chip QRCode bt app_update nvs_flash spi_flash openthread)

if(${IDF_TARGET} STREQUAL "esp32")
    list(APPEND PRIV_REQUIRES_LIST spidriver screen-framework)
endif()

if(CONFIG_DEVICE_TYPE_ESP32_C3_DEVKITM)
    list(APPEND PRIV_REQUIRES_LIST led_strip)
endif()

idf_component_register(PRIV_INCLUDE_DIRS ${PRIV_INCLUDE_DIRS_LIST}
                       SRC_DIRS ${SRC_DIRS_LIST}
                       EXCLUDE_SRCS ${EXCLUDE_SRCS}
                       PRIV_REQUIRES ${PRIV_REQUIRES_LIST})

get_filename_component(CHIP_ROOT ${CMAKE_SOURCE_DIR}/third_party/connectedhomeip REALPATH)

include("${CHIP_ROOT}/build/chip/esp32/esp32_codegen.cmake")

chip_app_component_codegen("${CHIP_ROOT}/examples/all-clusters-app/all-clusters-common/all-clusters-app.matter")
chip_app_component_zapgen("${CHIP_ROOT}/examples/all-clusters-app/all-clusters-common/all-clusters-app.zap")

set_property(TARGET ${COMPONENT_LIB} PROPERTY CXX_STANDARD 17)
target_compile_options(${COMPONENT_LIB} PRIVATE "-DCHIP_HAVE_CONFIG_H")
target_compile_options(${COMPONENT_LIB} PUBLIC
           "-DCHIP_ADDRESS_RESOLVE_IMPL_INCLUDE_HEADER=<lib/address_resolve/AddressResolve_DefaultImpl.h>"
)

if (CONFIG_ENABLE_PW_RPC)


set(PIGWEED_ROOT "${CHIP_ROOT}/third_party/pigweed/repo")
include(${PIGWEED_ROOT}/pw_build/pigweed.cmake)
include(${PIGWEED_ROOT}/pw_protobuf_compiler/proto.cmake)
set(dir_pw_third_party_nanopb "${CHIP_ROOT}/third_party/nanopb/repo" CACHE STRING "" FORCE)

pw_proto_library(attributes_service
  SOURCES
    ${CHIP_ROOT}/examples/common/pigweed/protos/attributes_service.proto
  INPUTS
    ${CHIP_ROOT}/examples/common/pigweed/protos/attributes_service.options
  PREFIX
    attributes_service
  STRIP_PREFIX
    ${CHIP_ROOT}/examples/common/pigweed/protos
  DEPS
    pw_protobuf.common_proto
)

pw_proto_library(button_service
  SOURCES
    ${CHIP_ROOT}/examples/common/pigweed/protos/button_service.proto
  PREFIX
    button_service
  STRIP_PREFIX
    ${CHIP_ROOT}/examples/common/pigweed/protos
  DEPS
    pw_protobuf.common_proto
)

pw_proto_library(descriptor_service
  SOURCES
    ${CHIP_ROOT}/examples/common/pigweed/protos/descriptor_service.proto
  PREFIX
    descriptor_service
  STRIP_PREFIX
    ${CHIP_ROOT}/examples/common/pigweed/protos
  DEPS
    pw_protobuf.common_proto
)

pw_proto_library(device_service
  SOURCES
    ${CHIP_ROOT}/examples/common/pigweed/protos/device_service.proto
  INPUTS
    ${CHIP_ROOT}/examples/common/pigweed/protos/device_service.options
  PREFIX
    device_service
  STRIP_PREFIX
    ${CHIP_ROOT}/examples/common/pigweed/protos
  DEPS
    pw_protobuf.common_proto
)

pw_proto_library(lighting_service
  SOURCES
    ${CHIP_ROOT}/examples/common/pigweed/protos/lighting_service.proto
  PREFIX
    lighting_service
  STRIP_PREFIX
    ${CHIP_ROOT}/examples/common/pigweed/protos
  DEPS
    pw_protobuf.common_proto
)

pw_proto_library(locking_service
  SOURCES
    ${CHIP_ROOT}/examples/common/pigweed/protos/locking_service.proto
  PREFIX
    locking_service
  STRIP_PREFIX
    ${CHIP_ROOT}/examples/common/pigweed/protos
  DEPS
    pw_protobuf.common_proto
)

pw_proto_library(wifi_service
  SOURCES
    ${CHIP_ROOT}/examples/common/pigweed/protos/wifi_service.proto
  INPUTS
    ${CHIP_ROOT}/examples/common/pigweed/protos/wifi_service.options
  PREFIX
    wifi_service
  DEPS
    pw_protobuf.common_proto
  STRIP_PREFIX
    ${CHIP_ROOT}/examples/common/pigweed/protos
)

target_link_libraries(${COMPONENT_LIB} PUBLIC
  attributes_service.nanopb_rpc
  button_service.nanopb_rpc
  descriptor_service.nanopb_rpc
  device_service.nanopb_rpc
  lighting_service.nanopb_rpc
  locking_service.nanopb_rpc
  wifi_service.nanopb_rpc
  pw_checksum
  pw_hdlc
  pw_log
  pw_rpc.server
  pw_sys_io
  pw_trace
  pw_trace_tokenized
  pw_trace_tokenized.trace_buffer
  pw_trace_tokenized.rpc_service
  pw_trace_tokenized.protos.nanopb_rpc
)

target_link_options(${COMPONENT_LIB}
  PUBLIC
    "-T${PIGWEED_ROOT}/pw_tokenizer/pw_tokenizer_linker_sections.ld"
    "-L${PIGWEED_ROOT}/pw_tokenizer"
)

target_compile_options(${COMPONENT_LIB} PRIVATE
                       "-DPW_RPC_ATTRIBUTE_SERVICE=1"
                       "-DPW_RPC_BUTTON_SERVICE=1"
                       "-DPW_RPC_DESCRIPTOR_SERVICE=1"
                       "-DPW_RPC_DEVICE_SERVICE=1"
                       "-DPW_RPC_LIGHTING_SERVICE=1"
                       "-DPW_RPC_LOCKING_SERVICE=1"
                       "-DPW_RPC_TRACING_SERVICE=1"
                       "-DPW_RPC_WIFI_SERVICE=1"
                       "-DPW_TRACE_BACKEND_SET=1")

endif (CONFIG_ENABLE_PW_RPC)<|MERGE_RESOLUTION|>--- conflicted
+++ resolved
@@ -95,16 +95,11 @@
                       "${CMAKE_SOURCE_DIR}/third_party/connectedhomeip/src/app/clusters/time-synchronization-server"
                       "${CMAKE_SOURCE_DIR}/third_party/connectedhomeip/src/app/clusters/valve-configuration-and-control-server"
                       "${CMAKE_SOURCE_DIR}/third_party/connectedhomeip/src/app/clusters/dishwasher-alarm-server"
-<<<<<<< HEAD
             		      "${CMAKE_SOURCE_DIR}/third_party/connectedhomeip/src/app/clusters/laundry-washer-controls-server"
 		                  "${CMAKE_SOURCE_DIR}/third_party/connectedhomeip/src/app/clusters/laundry-washer-controls-server"
                       "${CMAKE_SOURCE_DIR}/third_party/connectedhomeip/src/app/clusters/laundry-dryer-controls-server"
+                      "${CMAKE_SOURCE_DIR}/third_party/connectedhomeip/examples/all-clusters-app/all-clusters-common/src"
                       "${CMAKE_SOURCE_DIR}/third_party/connectedhomeip/src/app/clusters/energy-preference-server"
-                      "${CMAKE_SOURCE_DIR}/third_party/connectedhomeip/examples/all-clusters-app/all-clusters-common/src"
-=======
-                      "${CMAKE_SOURCE_DIR}/third_party/connectedhomeip/src/app/clusters/laundry-washer-controls-server"
-                      "${CMAKE_SOURCE_DIR}/third_party/connectedhomeip/src/app/clusters/laundry-dryer-controls-server"
->>>>>>> 45aa5b7b
                       "${CMAKE_SOURCE_DIR}/third_party/connectedhomeip/src/app/clusters/electrical-energy-measurement-server"
 )
 
