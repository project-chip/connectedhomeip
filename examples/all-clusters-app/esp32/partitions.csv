--- conflicted
+++ resolved
@@ -3,13 +3,9 @@
 nvs,      data, nvs,     ,        0xC000,
 otadata,  data, ota,     ,        0x2000,
 phy_init, data, phy,     ,        0x1000,
-<<<<<<< HEAD
-ota_0,    app,  ota_0,   ,        3800K,
-=======
 ota_0,    app,  ota_0,   ,        3800K,
 # This partition table is meant only for all-clusters-app.
 # OTA_0 partition size has been increased to fit all features,
 # and OTA_1 has been removed. This makes the app non-OTA upgradable.
 # Do NOT use this partition table in production builds,
-# production images must include an OTA_1 partition.
->>>>>>> 3f79b040
+# production images must include an OTA_1 partition.