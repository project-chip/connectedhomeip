--- conflicted
+++ resolved
@@ -36,17 +36,10 @@
 #include <setup_payload/QRCodeSetupPayloadGenerator.h>
 #include <support/CHIPMem.h>
 
-<<<<<<< HEAD
-=======
 #if CONFIG_ENABLE_PW_RPC
 #include "Rpc.h"
 #endif
 
-extern "C" {
-void * __dso_handle = 0;
-}
-
->>>>>>> 6e035c85
 using namespace ::chip;
 using namespace ::chip::Credentials;
 using namespace ::chip::DeviceManager;
