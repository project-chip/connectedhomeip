--- conflicted
+++ resolved
@@ -78,15 +78,9 @@
     INT32U failSafeExpiryLengthMs = 0;
   }
 
-<<<<<<< HEAD
-  attribute(writable) int64u breadcrumb = 0;
-  attribute(readonly) BasicCommissioningInfoType basicCommissioningInfoList[254] = 1;
-  attribute(readonly) int16u clusterRevision = 65533;
-=======
   attribute int64u breadcrumb = 0;
-  readonly attribute BasicCommissioningInfoType basicCommissioningInfoList[] = 1;
+  readonly attribute BasicCommissioningInfoType basicCommissioningInfoList[254] = 1;
   readonly attribute int16u clusterRevision = 65533;
->>>>>>> 59a61a3f
 
   request struct ArmFailSafeRequest {
     INT16U expiryLengthSeconds = 0;
@@ -241,35 +235,19 @@
   }
 
   struct FabricDescriptor {
-<<<<<<< HEAD
-    INT8U fabricIndex = 1;
-    OCTET_STRING<65> rootPublicKey = 2;
-    INT16U vendorId = 3;
-    FABRIC_ID fabricId = 4;
-    NODE_ID nodeId = 5;
-    CHAR_STRING<32> label = 6;
-  }
-
-  attribute(readonly) FabricDescriptor fabricsList[320] = 1;
-  attribute(readonly) int8u supportedFabrics = 2;
-  attribute(readonly) int8u commissionedFabrics = 3;
-  attribute(readonly) OCTET_STRING trustedRootCertificates[400] = 4;
-  attribute(readonly) int16u clusterRevision = 65533;
-=======
     INT8U fabricIndex = 0;
-    OCTET_STRING rootPublicKey = 1;
+    OCTET_STRING<65> rootPublicKey = 1;
     INT16U vendorId = 2;
     FABRIC_ID fabricId = 3;
     NODE_ID nodeId = 4;
-    CHAR_STRING label = 5;
-  }
-
-  readonly attribute FabricDescriptor fabricsList[] = 1;
+    CHAR_STRING<32> label = 5;
+  }
+
+  readonly attribute FabricDescriptor fabricsList[320] = 1;
   readonly attribute int8u supportedFabrics = 2;
   readonly attribute int8u commissionedFabrics = 3;
-  readonly attribute OCTET_STRING trustedRootCertificates[] = 4;
+  readonly attribute OCTET_STRING trustedRootCertificates[400] = 4;
   readonly attribute int16u clusterRevision = 65533;
->>>>>>> 59a61a3f
 
   request struct AddNOCRequest {
     OCTET_STRING NOCValue = 0;
