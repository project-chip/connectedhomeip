/*
 *
 *    Copyright (c) 2025 Project CHIP Authors
 *    All rights reserved.
 *
 *    Licensed under the Apache License, Version 2.0 (the "License");
 *    you may not use this file except in compliance with the License.
 *    You may obtain a copy of the License at
 *
 *        http://www.apache.org/licenses/LICENSE-2.0
 *
 *    Unless required by applicable law or agreed to in writing, software
 *    distributed under the License is distributed on an "AS IS" BASIS,
 *    WITHOUT WARRANTIES OR CONDITIONS OF ANY KIND, either express or implied.
 *    See the License for the specific language governing permissions and
 *    limitations under the License.
 */

#include <ClosureControlEndpoint.h>
#include <ClosureManager.h>
#include <app-common/zap-generated/cluster-enums.h>
#include <app-common/zap-generated/cluster-objects.h>
#include <protocols/interaction_model/StatusCode.h>

using namespace chip;
using namespace chip::app::Clusters::ClosureControl;
using namespace chip::app::DataModel;

using Protocols::InteractionModel::Status;

namespace {

constexpr ElapsedS kDefaultCountdownTime = 30;

enum class ClosureControlTestEventTrigger : uint64_t
{
    // MainState is Error(3) Test Event | Simulate that the device is in error state, add at least one element to the
    // CurrentErrorList attribute
    kMainStateIsError = 0x0104000000000000,

    // MainState is Protected(5) Test Event | Simulate that the device is in protected state
    kMainStateIsProtected = 0x0104000000000001,

    // MainState is Disengaged(6) Test Event | Simulate that the device is in disengaged state
    kMainStateIsDisengaged = 0x0104000000000002,

    // MainState is SetupRequired(7) Test Event | Simulate that the device is in SetupRequired state
    kMainStateIsSetupRequired = 0x0104000000000003,

    // MainState Test clear Event | Returns the device to pre-test status for that test event.
    kClearEvent = 0x0104000000000004,

};

} // namespace

Status ClosureControlDelegate::HandleCalibrateCommand()
{
    return ClosureManager::GetInstance().OnCalibrateCommand();
}

Status ClosureControlDelegate::HandleMoveToCommand(const Optional<TargetPositionEnum> & position, const Optional<bool> & latch,
                                                   const Optional<Globals::ThreeLevelAutoEnum> & speed)
{
    return ClosureManager::GetInstance().OnMoveToCommand(position, latch, speed);
}

Status ClosureControlDelegate::HandleStopCommand()
{
    return ClosureManager::GetInstance().OnStopCommand();
}

CHIP_ERROR ClosureControlDelegate::GetCurrentErrorAtIndex(size_t index, ClosureErrorEnum & closureError)
{
    // This function should return the current error at the specified index.
    // For now, we dont have a ErrorList implemented, so will return CHIP_ERROR_PROVIDER_LIST_EXHAUSTED.
    return CHIP_ERROR_PROVIDER_LIST_EXHAUSTED;
}

bool ClosureControlDelegate::IsReadyToMove()
{
    // This function should return true if the closure is ready to move.
    // For now, we will return true.
    return true;
}

bool ClosureControlDelegate::IsManualLatchingNeeded()
{
    // This function should return true if manual latching is needed.
    // For now, we will return false.
    return false;
}

ElapsedS ClosureControlDelegate::GetCalibrationCountdownTime()
{
    // This function should return the calibration countdown time.
    // For now, we will return kDefaultCountdownTime.
    return kDefaultCountdownTime;
}

ElapsedS ClosureControlDelegate::GetMovingCountdownTime()
{
    // This function should return the moving countdown time.
    // For now, we will return kDefaultCountdownTime.
    return kDefaultCountdownTime;
}

ElapsedS ClosureControlDelegate::GetWaitingForMotionCountdownTime()
{
    // This function should return the waiting for motion countdown time.
    // For now, we will return kDefaultCountdownTime.
    return kDefaultCountdownTime;
}

CHIP_ERROR ClosureControlDelegate::HandleEventTrigger(uint64_t eventTrigger)
{
    eventTrigger                           = clearEndpointInEventTrigger(eventTrigger);
    ClosureControlTestEventTrigger trigger = static_cast<ClosureControlTestEventTrigger>(eventTrigger);
    ClusterLogic * logic                   = GetLogic();

    switch (trigger)
    {
    case ClosureControlTestEventTrigger::kMainStateIsSetupRequired:
        return logic->SetMainState(MainStateEnum::kSetupRequired);
    case ClosureControlTestEventTrigger::kMainStateIsProtected:
        return logic->SetMainState(MainStateEnum::kProtected);
    case ClosureControlTestEventTrigger::kMainStateIsError:
        return logic->SetMainState(MainStateEnum::kError);
    case ClosureControlTestEventTrigger::kMainStateIsDisengaged:
        return logic->SetMainState(MainStateEnum::kDisengaged);
    case ClosureControlTestEventTrigger::kClearEvent:
        // TODO : Implement logic to clear test event after Test plan Spec issue #5429 is resolved.
        return CHIP_ERROR_NOT_IMPLEMENTED;
    default:
        return CHIP_ERROR_INVALID_ARGUMENT;
    }
}

CHIP_ERROR ClosureControlEndpoint::Init()
{
    ClusterConformance conformance;
    conformance.FeatureMap()
        .Set(Feature::kPositioning)
        .Set(Feature::kMotionLatching)
        .Set(Feature::kSpeed)
        .Set(Feature::kVentilation)
        .Set(Feature::kPedestrian)
        .Set(Feature::kCalibration)
        .Set(Feature::kProtection)
        .Set(Feature::kManuallyOperable);
    conformance.OptionalAttributes().Set(OptionalAttributeEnum::kCountdownTime);

    ClusterInitParameters initParams;

    ReturnErrorOnFailure(mLogic.Init(conformance, initParams));
    ReturnErrorOnFailure(mInterface.Init());

    return CHIP_NO_ERROR;
}

void ClosureControlEndpoint::OnStopCalibrateActionComplete()
{
    VerifyOrReturn(mLogic.SetMainState(MainStateEnum::kStopped) == CHIP_NO_ERROR,
                   ChipLogError(AppServer, "Failed to set main state in OnStopCalibrateActionComplete"));

    // After stopping calibration, the overall and target state is explicitly nulled to indicate an unknown state,
    VerifyOrReturn(mLogic.SetOverallCurrentState(DataModel::NullNullable) == CHIP_NO_ERROR,
                   ChipLogError(AppServer, "Failed to set overall state to null in OnStopCalibrateActionComplete"));
    VerifyOrReturn(mLogic.SetOverallTargetState(DataModel::NullNullable) == CHIP_NO_ERROR,
                   ChipLogError(AppServer, "Failed to set overall target to null in OnStopCalibrateActionComplete"));
    VerifyOrReturn(mLogic.SetCountdownTimeFromDelegate(0) == CHIP_NO_ERROR,
                   ChipLogError(AppServer, "Failed to set countdown time to 0 in OnStopCalibrateActionComplete"));
    VerifyOrReturn(mLogic.GenerateMovementCompletedEvent() == CHIP_NO_ERROR,
                   ChipLogError(AppServer, "Failed to generate movement completed event in OnStopCalibrateActionComplete"));
}

void ClosureControlEndpoint::OnStopMotionActionComplete()
{
    MainStateEnum presentMainState;
    VerifyOrReturn(mLogic.GetMainState(presentMainState) == CHIP_NO_ERROR,
                   ChipLogError(AppServer, "Failed to get main state in OnStopMotionActionComplete"));

    // If the current main state is WaitingForMotion, it means the device hasn't started moving yet,
    // so we don't need to update the current state.
    if (presentMainState != MainStateEnum::kWaitingForMotion)
    {
        // Set the OverallState position to PartiallyOpened as motion has been stopped
        // and the closure is not fully closed or fully opened.
        auto position = MakeOptional(DataModel::MakeNullable(CurrentPositionEnum::kPartiallyOpened));

        DataModel::Nullable<GenericOverallCurrentState> overallCurrentState;
        VerifyOrReturn(mLogic.GetOverallCurrentState(overallCurrentState) == CHIP_NO_ERROR,
                       ChipLogError(AppServer, "Failed to get overall state in OnStopMotionActionComplete"));

        if (overallCurrentState.IsNull())
        {
            overallCurrentState.SetNonNull(GenericOverallCurrentState(position, NullOptional, NullOptional, NullOptional));
        }
        else
        {
            overallCurrentState.Value().position = position;
        }

        VerifyOrReturn(mLogic.SetOverallCurrentState(overallCurrentState) == CHIP_NO_ERROR,
                       ChipLogError(AppServer, "Failed to set overall state in OnStopMotionActionComplete"));
    }

    VerifyOrReturn(mLogic.SetMainState(MainStateEnum::kStopped) == CHIP_NO_ERROR,
                   ChipLogError(AppServer, "Failed to set main state in OnStopMotionActionComplete"));

    // Set the Position, latch in OverallTargetState to Null and speed to Auto as the motion has been stopped.
    GenericOverallTargetState overallTargetState(MakeOptional(DataModel::NullNullable), MakeOptional(DataModel::NullNullable),
                                                 MakeOptional(Globals::ThreeLevelAutoEnum::kAuto));
    VerifyOrReturn(mLogic.SetOverallTargetState(DataModel::MakeNullable(overallTargetState)) == CHIP_NO_ERROR,
                   ChipLogError(AppServer, "Failed to set overall target in OnStopMotionActionComplete"));

    VerifyOrReturn(mLogic.SetCountdownTimeFromDelegate(0) == CHIP_NO_ERROR,
                   ChipLogError(AppServer, "Failed to set countdown time to 0 in OnStopMotionActionComplete"));
    VerifyOrReturn(mLogic.GenerateMovementCompletedEvent() == CHIP_NO_ERROR,
                   ChipLogError(AppServer, "Failed to generate movement completed event in OnStopMotionActionComplete"));
}

void ClosureControlEndpoint::OnCalibrateActionComplete()
{
    DataModel::Nullable<GenericOverallCurrentState> overallCurrentState(GenericOverallCurrentState(
        MakeOptional(DataModel::MakeNullable(CurrentPositionEnum::kFullyClosed)), MakeOptional(DataModel::MakeNullable(true)),
        MakeOptional(Globals::ThreeLevelAutoEnum::kAuto), MakeOptional(DataModel::MakeNullable(true))));
    DataModel::Nullable<GenericOverallTargetState> overallTargetState = DataModel::NullNullable;

    mLogic.SetMainState(MainStateEnum::kStopped);
    mLogic.SetOverallCurrentState(overallCurrentState);
    mLogic.SetOverallTargetState(overallTargetState);
    mLogic.SetCountdownTimeFromDelegate(0);
    mLogic.GenerateMovementCompletedEvent();
}

void ClosureControlEndpoint::OnMoveToActionComplete()
{
<<<<<<< HEAD
    UpdateCurrentStateFromTargetState();
    mLogic.SetMainState(MainStateEnum::kStopped);
    mLogic.SetCountdownTimeFromDelegate(0);
    mLogic.GenerateMovementCompletedEvent();
}

void ClosureControlEndpoint::UpdateCurrentStateFromTargetState()
{
=======
    // This function should handle closure control state updation after completion of Motion Action.
}

void ClosureControlEndpoint::OnPanelMotionActionComplete()
{
    mLogic.SetMainState(MainStateEnum::kStopped);

    // Set the OverallState position to PartiallyOpened as motion has been stopped
    auto position = MakeOptional(DataModel::MakeNullable(CurrentPositionEnum::kPartiallyOpened));

>>>>>>> 60dc0128
    DataModel::Nullable<GenericOverallCurrentState> overallCurrentState;
    DataModel::Nullable<GenericOverallTargetState> overallTargetState;

    VerifyOrReturn(mLogic.GetOverallCurrentState(overallCurrentState) == CHIP_NO_ERROR,
<<<<<<< HEAD
                   ChipLogError(AppServer, "Failed to get overall state from closure Endpoint"));
    VerifyOrReturn(mLogic.GetOverallTargetState(overallTargetState) == CHIP_NO_ERROR,
                   ChipLogError(AppServer, "Failed to get overall target from closure Endpoint"));

    VerifyOrReturn(!overallTargetState.IsNull(), ChipLogError(AppServer, "Current overall target is null, Move to action Failed"));
    VerifyOrReturn(!overallCurrentState.IsNull(), ChipLogError(AppServer, "Current overall state is null, Move to action Failed"));

    if (overallTargetState.Value().position.HasValue() && !overallTargetState.Value().position.Value().IsNull())
    {
        // Map the target position to the current positioning enum.
        CurrentPositionEnum currentPositioning =
            MapTargetPositionToCurrentPositioning(overallTargetState.Value().position.Value().Value());
        overallCurrentState.Value().position.SetValue(MakeNullable(currentPositioning));
    }

    if (overallTargetState.Value().latch.HasValue() && !overallTargetState.Value().latch.Value().IsNull())
    {
        overallCurrentState.Value().latch.SetValue(MakeNullable(overallTargetState.Value().latch.Value().Value()));
    }

    if (overallTargetState.Value().speed.HasValue())
    {
        overallCurrentState.Value().speed.SetValue(overallTargetState.Value().speed.Value());
    }

    mLogic.SetOverallCurrentState(overallCurrentState);
}

CurrentPositionEnum ClosureControlEndpoint::MapTargetPositionToCurrentPositioning(TargetPositionEnum value)
{
    switch (value)
    {
    case TargetPositionEnum::kMoveToFullyClosed:
        return CurrentPositionEnum::kFullyClosed;
    case TargetPositionEnum::kMoveToFullyOpen:
        return CurrentPositionEnum::kFullyOpened;
    case TargetPositionEnum::kMoveToPedestrianPosition:
        return CurrentPositionEnum::kOpenedForPedestrian;
    case TargetPositionEnum::kMoveToVentilationPosition:
        return CurrentPositionEnum::kOpenedForVentilation;
    case TargetPositionEnum::kMoveToSignaturePosition:
        return CurrentPositionEnum::kOpenedAtSignature;
    default:
        return CurrentPositionEnum::kUnknownEnumValue;
    }
=======
                   ChipLogError(AppServer, "Failed to get OverallCurrentState"));
    VerifyOrReturn(mLogic.GetOverallTargetState(overallTargetState) == CHIP_NO_ERROR,
                   ChipLogError(AppServer, "Failed to get OverallTargetState"));

    if (overallCurrentState.IsNull())
    {
        overallCurrentState.SetNonNull(GenericOverallCurrentState(position, NullOptional, NullOptional, NullOptional));
    }
    else
    {
        overallCurrentState.Value().position = position;
    }

    // Set latch and speed to their target values if they are set in the overall target.
    if (!overallTargetState.IsNull())
    {
        if (overallTargetState.Value().latch.HasValue() && !overallTargetState.Value().latch.Value().IsNull())
        {
            overallCurrentState.Value().latch.SetValue(DataModel::MakeNullable(overallTargetState.Value().latch.Value().Value()));
        }

        if (overallTargetState.Value().speed.HasValue())
        {
            // If the target speed was Auto, we set it to Auto.
            overallCurrentState.Value().speed.SetValue(overallTargetState.Value().speed.Value());
        }
    }
    mLogic.SetOverallCurrentState(overallCurrentState);

    mLogic.SetCountdownTimeFromDelegate(0);
    mLogic.GenerateMovementCompletedEvent();
>>>>>>> 60dc0128
}<|MERGE_RESOLUTION|>--- conflicted
+++ resolved
@@ -236,7 +236,6 @@
 
 void ClosureControlEndpoint::OnMoveToActionComplete()
 {
-<<<<<<< HEAD
     UpdateCurrentStateFromTargetState();
     mLogic.SetMainState(MainStateEnum::kStopped);
     mLogic.SetCountdownTimeFromDelegate(0);
@@ -245,23 +244,10 @@
 
 void ClosureControlEndpoint::UpdateCurrentStateFromTargetState()
 {
-=======
-    // This function should handle closure control state updation after completion of Motion Action.
-}
-
-void ClosureControlEndpoint::OnPanelMotionActionComplete()
-{
-    mLogic.SetMainState(MainStateEnum::kStopped);
-
-    // Set the OverallState position to PartiallyOpened as motion has been stopped
-    auto position = MakeOptional(DataModel::MakeNullable(CurrentPositionEnum::kPartiallyOpened));
-
->>>>>>> 60dc0128
     DataModel::Nullable<GenericOverallCurrentState> overallCurrentState;
     DataModel::Nullable<GenericOverallTargetState> overallTargetState;
 
     VerifyOrReturn(mLogic.GetOverallCurrentState(overallCurrentState) == CHIP_NO_ERROR,
-<<<<<<< HEAD
                    ChipLogError(AppServer, "Failed to get overall state from closure Endpoint"));
     VerifyOrReturn(mLogic.GetOverallTargetState(overallTargetState) == CHIP_NO_ERROR,
                    ChipLogError(AppServer, "Failed to get overall target from closure Endpoint"));
@@ -307,7 +293,19 @@
     default:
         return CurrentPositionEnum::kUnknownEnumValue;
     }
-=======
+}
+
+void ClosureControlEndpoint::OnPanelMotionActionComplete()
+{
+    mLogic.SetMainState(MainStateEnum::kStopped);
+
+    // Set the OverallState position to PartiallyOpened as motion has been stopped
+    auto position = MakeOptional(DataModel::MakeNullable(CurrentPositionEnum::kPartiallyOpened));
+
+    DataModel::Nullable<GenericOverallCurrentState> overallCurrentState;
+    DataModel::Nullable<GenericOverallTargetState> overallTargetState;
+
+    VerifyOrReturn(mLogic.GetOverallCurrentState(overallCurrentState) == CHIP_NO_ERROR,
                    ChipLogError(AppServer, "Failed to get OverallCurrentState"));
     VerifyOrReturn(mLogic.GetOverallTargetState(overallTargetState) == CHIP_NO_ERROR,
                    ChipLogError(AppServer, "Failed to get OverallTargetState"));
@@ -339,5 +337,4 @@
 
     mLogic.SetCountdownTimeFromDelegate(0);
     mLogic.GenerateMovementCompletedEvent();
->>>>>>> 60dc0128
 }