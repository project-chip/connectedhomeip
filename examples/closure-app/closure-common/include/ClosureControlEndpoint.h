/*
 *
 *    Copyright (c) 2025 Project CHIP Authors
 *    All rights reserved.
 *
 *    Licensed under the Apache License, Version 2.0 (the "License");
 *    you may not use this file except in compliance with the License.
 *    You may obtain a copy of the License at
 *
 *        http://www.apache.org/licenses/LICENSE-2.0
 *
 *    Unless required by applicable law or agreed to in writing, software
 *    distributed under the License is distributed on an "AS IS" BASIS,
 *    WITHOUT WARRANTIES OR CONDITIONS OF ANY KIND, either express or implied.
 *    See the License for the specific language governing permissions and
 *    limitations under the License.
 */

#pragma once

#include <app/clusters/closure-control-server/closure-control-cluster-delegate.h>
#include <app/clusters/closure-control-server/closure-control-cluster-logic.h>
#include <app/clusters/closure-control-server/closure-control-cluster-matter-context.h>
#include <app/clusters/closure-control-server/closure-control-cluster-objects.h>
#include <app/clusters/closure-control-server/closure-control-server.h>

#include <app-common/zap-generated/cluster-objects.h>
#include <app/TestEventTriggerDelegate.h>
#include <lib/core/CHIPError.h>
#include <lib/core/DataModelTypes.h>
#include <protocols/interaction_model/StatusCode.h>

namespace chip {
namespace app {
namespace Clusters {
namespace ClosureControl {

/**
 * @class ClosureControlDelegate
 * @brief Delegate class for handling closure control commands and Test event triggers.
 *
 * Inherits from DelegateBase and TestEventTriggerHandler to provide implementations
 * for closure control operations such as Stop, MoveTo, Calibration, and
 * error retrieval, and Test event triggering.
 */
class ClosureControlDelegate : public DelegateBase, public TestEventTriggerHandler
{
public:
    ClosureControlDelegate() {}

    // Override for the DelegateBase Virtual functions
    Protocols::InteractionModel::Status HandleStopCommand() override;
    Protocols::InteractionModel::Status HandleMoveToCommand(const Optional<TargetPositionEnum> & position,
                                                            const Optional<bool> & latch,
                                                            const Optional<Globals::ThreeLevelAutoEnum> & speed) override;
    Protocols::InteractionModel::Status HandleCalibrateCommand() override;

    CHIP_ERROR GetCurrentErrorAtIndex(size_t index, ClosureErrorEnum & closureError) override;
    bool IsReadyToMove() override;
    bool IsManualLatchingNeeded() override;
    ElapsedS GetCalibrationCountdownTime() override;
    ElapsedS GetMovingCountdownTime() override;
    ElapsedS GetWaitingForMotionCountdownTime() override;

    CHIP_ERROR HandleEventTrigger(uint64_t eventTrigger) override;

    // Delegate specific functions and variables

    void SetLogic(ClusterLogic * logic) { mLogic = logic; }

    ClusterLogic * GetLogic() const { return mLogic; }

private:
    ClusterLogic * mLogic;
};

/**
 * @class ClosureControlEndpoint
 * @brief Represents a Closure Control cluster endpoint.
 *
 * This class encapsulates the logic and interfaces required to manage a Closure Control cluster endpoint.
 * It integrates the delegate, context, logic, and interface components for the endpoint.
 *
 * @param mEndpoint The endpoint ID associated with this Closure Control endpoint.
 * @param mContext The Matter context for the endpoint.
 * @param mDelegate The delegate instance for handling commands.
 * @param mLogic The cluster logic associated with the endpoint.
 * @param mInterface The interface for interacting with the cluster.
 */
class ClosureControlEndpoint
{
public:
    ClosureControlEndpoint(EndpointId endpoint) :
        mEndpoint(endpoint), mContext(mEndpoint), mDelegate(), mLogic(mDelegate, mContext), mInterface(mEndpoint, mLogic)
    {
        mDelegate.SetLogic(&mLogic);
    }

    /**
     * @brief Initializes the ClosureControlEndpoint instance.
     *
     * @return CHIP_ERROR indicating the result of the initialization.
     */
    CHIP_ERROR Init();

    /**
     * @brief Retrieves the delegate associated with this Closure Control endpoint.
     *
     * @return Reference to the ClosureControlDelegate instance.
     */
    ClosureControlDelegate & GetDelegate() { return mDelegate; }

    /**
     * @brief Returns a reference to the ClusterLogic instance associated with this object.
     *
     * @return ClusterLogic& Reference to the internal ClusterLogic object.
     */
    ClusterLogic & GetLogic() { return mLogic; }

    /**
     * @brief Handles the completion of a stop motion action.
     *
     * This function is called when a motion action has been stopped.
     * It should update the internal state of the closure control endpoint to reflect the
     * stopping of the motion action.
     */
    void OnStopMotionActionComplete();

    /**
     * @brief Handles the completion of the stop calibration action.
     *
     * This function is called when the calibration action has been stopped.
     * It should update the internal state of the closure control endpoint to reflect the
     * stopping of the calibration action.
     */
    void OnStopCalibrateActionComplete();

    /**
     * @brief Handles the completion of a calibration action.
     *
     * This method is called when the calibration process is finished.
     * It should update the internal state of the closure control endpoint to reflect the
     * completion of the calibration action, resets the countdown timer and generates
     * a motion completed event.
     */
    void OnCalibrateActionComplete();

    /**
     * @brief Handles the completion of a motion action for closure control.
     *
     * This function is called when a move-to action has finished executing.
     * It should update the internal state of the closure control endpoint to reflect the
     * completion of the move-to action, resets the countdown timer and generates
     * a motion completed event.
     */
    void OnMoveToActionComplete();

    /**
<<<<<<< HEAD
     * @brief Handles the completion of a panel motion action for closure endpoint.
     *
     * This function is called when a panel motion action has been completed.
     * It updates the internal state of the closure endpoint to reflect
     * the completion of the panel motion action.
     */
    void OnPanelMotionActionComplete();
=======
     * @brief Retrieves the endpoint ID associated with this Closure Control endpoint.
     *
     * @return The EndpointId of this Closure Control endpoint.
     */
    EndpointId GetEndpointId() const { return mEndpoint; }
>>>>>>> 5e089d1f

private:
    EndpointId mEndpoint = kInvalidEndpointId;
    MatterContext mContext;
    ClosureControlDelegate mDelegate;
    ClusterLogic mLogic;
    Interface mInterface;
};

} // namespace ClosureControl
} // namespace Clusters
} // namespace app
} // namespace chip<|MERGE_RESOLUTION|>--- conflicted
+++ resolved
@@ -156,7 +156,6 @@
     void OnMoveToActionComplete();
 
     /**
-<<<<<<< HEAD
      * @brief Handles the completion of a panel motion action for closure endpoint.
      *
      * This function is called when a panel motion action has been completed.
@@ -164,13 +163,6 @@
      * the completion of the panel motion action.
      */
     void OnPanelMotionActionComplete();
-=======
-     * @brief Retrieves the endpoint ID associated with this Closure Control endpoint.
-     *
-     * @return The EndpointId of this Closure Control endpoint.
-     */
-    EndpointId GetEndpointId() const { return mEndpoint; }
->>>>>>> 5e089d1f
 
 private:
     EndpointId mEndpoint = kInvalidEndpointId;
