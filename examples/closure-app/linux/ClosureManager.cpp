--- conflicted
+++ resolved
@@ -34,11 +34,7 @@
 namespace {
 // Define a constant for the countdown time
 constexpr uint32_t kCountdownTimeSeconds          = 10;
-<<<<<<< HEAD
-constexpr uint32_t kMotionCountdownTimeMs         = 1000;
-=======
 constexpr uint32_t kMotionCountdownTimeMs         = 1000; // 1 second for each motion.
->>>>>>> 860799f8
 constexpr chip::Percent100ths kMotionPositionStep = 1000; // 10% of the total range per motion interval.
 
 // Define the Namespace and Tag for the endpoint
@@ -515,7 +511,7 @@
     }
 }
 
-<<<<<<< HEAD
+
 void ClosureManager::HandlePanelUnlatchAction(EndpointId endpointId)
 {
     ClosureManager & instance = ClosureManager::GetInstance();
@@ -761,7 +757,7 @@
 
     // If the target position is reached, we can complete the action
     HandlePanelStepActionComplete(endpointId);
-=======
+
 void ClosureManager::HandleEp3ClosureActionTimer(System::Layer * layer, void * aAppState)
 {
     // Mark aAppState as unused to avoid compiler warnings
@@ -952,7 +948,6 @@
         return false; // No update needed
     }
     return true;
->>>>>>> 860799f8
 }
 
 void ClosureManager::HandleCalibrateActionComplete()
