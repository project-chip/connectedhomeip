/*
 *
 *    Copyright (c) 2025 Project CHIP Authors
 *    Copyright (c) 2025 Google LLC.
 *    All rights reserved.
 *
 *    Licensed under the Apache License, Version 2.0 (the "License");
 *    you may not use this file except in compliance with the License.
 *    You may obtain a copy of the License at
 *
 *        http://www.apache.org/licenses/LICENSE-2.0
 *
 *    Unless required by applicable law or agreed to in writing, software
 *    distributed under the License is distributed on an "AS IS" BASIS,
 *    WITHOUT WARRANTIES OR CONDITIONS OF ANY KIND, either express or implied.
 *    See the License for the specific language governing permissions and
 *    limitations under the License.
 */

#pragma once

/**********************************************************
 * Includes
 *********************************************************/

#include <stdbool.h>
#include <stdint.h>

#include "AppEvent.h"
#include "BaseApplication.h"

#include "FreeRTOS.h"
#include "timers.h" // provides FreeRTOS timer support
#include <ble/BLEEndPoint.h>
#include <lib/core/CHIPError.h>
#include <platform/CHIPDeviceLayer.h>

/**********************************************************
 * Defines
 *********************************************************/

// Application-defined error codes in the CHIP_ERROR space.
#define APP_ERROR_EVENT_QUEUE_FAILED CHIP_APPLICATION_ERROR(0x01)
#define APP_ERROR_CREATE_TASK_FAILED CHIP_APPLICATION_ERROR(0x02)
#define APP_ERROR_UNHANDLED_EVENT CHIP_APPLICATION_ERROR(0x03)
#define APP_ERROR_CREATE_TIMER_FAILED CHIP_APPLICATION_ERROR(0x04)
#define APP_ERROR_START_TIMER_FAILED CHIP_APPLICATION_ERROR(0x05)
#define APP_ERROR_STOP_TIMER_FAILED CHIP_APPLICATION_ERROR(0x06)

/**********************************************************
 * AppTask Declaration
 *********************************************************/

class AppTask : public BaseApplication
{

public:
    AppTask() = default;

    static AppTask & GetAppTask() { return sAppTask; }

    /**
     * @brief AppTask task main loop function
     *
     * @param pvParameter FreeRTOS task parameter
     */
    static void AppTaskMain(void * pvParameter);

    CHIP_ERROR StartAppTask();

    /**
     * @brief Event handler when a button is pressed
     * Function posts an event for button processing
     *
     * @param buttonHandle APP_FUNCTION_BUTTON
     * @param btnAction button action - SL_SIMPLE_BUTTON_PRESSED,
     *                  SL_SIMPLE_BUTTON_RELEASED or SL_SIMPLE_BUTTON_DISABLED
     */
    static void ButtonEventHandler(uint8_t button, uint8_t btnAction);

<<<<<<< HEAD
#ifdef DISPLAY_ENABLED
    /**
     * @brief Updates the closure UI with current closure state
     */
    static void UpdateClosureUI();
#endif // DISPLAY_ENABLED
=======
    /**
     * @brief Closure button action event handler
     * Handles button press events for closure control operations
     *
     * @param aEvent pointer to the button event being processed
     */
    static void ClosureButtonActionEventHandler(AppEvent * aEvent);
>>>>>>> 5ce4e4d5

private:
    static AppTask sAppTask;

    /**
     * @brief Override of BaseApplication::AppInit() virtual method, called by BaseApplication::Init()
     *
     * @return CHIP_ERROR
     */
    CHIP_ERROR AppInit() override;

    /**
     * @brief PB0 Button event processing function
     *        Press and hold will trigger a factory reset timer start
     *        Press and release will restart BLEAdvertising if not commisionned
     *
     * @param aEvent button event being processed
     */
    static void ButtonHandler(AppEvent * aEvent);
};<|MERGE_RESOLUTION|>--- conflicted
+++ resolved
@@ -78,14 +78,13 @@
      */
     static void ButtonEventHandler(uint8_t button, uint8_t btnAction);
 
-<<<<<<< HEAD
 #ifdef DISPLAY_ENABLED
     /**
      * @brief Updates the closure UI with current closure state
      */
     static void UpdateClosureUI();
 #endif // DISPLAY_ENABLED
-=======
+
     /**
      * @brief Closure button action event handler
      * Handles button press events for closure control operations
@@ -93,7 +92,6 @@
      * @param aEvent pointer to the button event being processed
      */
     static void ClosureButtonActionEventHandler(AppEvent * aEvent);
->>>>>>> 5ce4e4d5
 
 private:
     static AppTask sAppTask;
