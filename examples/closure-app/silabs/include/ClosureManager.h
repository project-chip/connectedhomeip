/*
 *
 *    Copyright (c) 2025 Project CHIP Authors
 *    All rights reserved.
 *
 *    Licensed under the Apache License, Version 2.0 (the "License");
 *    you may not use this file except in compliance with the License.
 *    You may obtain a copy of the License at
 *
 *        http://www.apache.org/licenses/LICENSE-2.0
 *
 *    Unless required by applicable law or agreed to in writing, software
 *    distributed under the License is distributed on an "AS IS" BASIS,
 *    WITHOUT WARRANTIES OR CONDITIONS OF ANY KIND, either express or implied.
 *    See the License for the specific language governing permissions and
 *    limitations under the License.
 */

/*
 * @class ClosureManager
 * @brief Manages the initialization and operations related to closure and
 *        closure panel endpoints in the application.
 *
 * @note This class is part of the closure application example
 */

#pragma once

#include "ClosureControlEndpoint.h"
#include "ClosureDimensionEndpoint.h"
#include <AppEvent.h>
#include <lib/core/DataModelTypes.h>

class ClosureManager
{
public:
    enum Action_t
    {
        CALIBRATE_ACTION = 0,
        MOVE_TO_ACTION,
<<<<<<< HEAD
        UNLATCH_ACTION,
        STOP_MOTION_ACTION,
        STOP_CALIBRATE_ACTION,
=======
        STOP_ACTION,
>>>>>>> 63e05cef

        INVALID_ACTION
    };

    /**
     * @brief Initializes the ClosureManager and its associated resources.
     *
     * This method performs the following actions:
     * - Creates a CMSIS-OS software timer for closure operations.
     * - Initializes closure endpoints (ep1, ep2, ep3).
     * - Sets the semantic tag lists for each closure endpoint.
     */
    void Init();

    /**
     * @brief Returns the singleton instance of the ClosureManager.
     *
     * This static method provides access to the single, global instance of the ClosureManager,
     * ensuring that only one instance exists throughout the application's lifetime.
     *
     * @return Reference to the singleton ClosureManager instance.
     */
    static ClosureManager & GetInstance() { return sClosureMgr; }

    /**
     * @brief Handles the calibration command for the closure.
     *
     * This method initiates the calibration process by setting a countdown timer.
     * It posts a calibration action event to the application task and marks
     * the calibration action as in progress.
     *
     * @return chip::Protocols::InteractionModel::Status
     *         Returns Status::Success if all operations succeed, otherwise Status::Failure.
     */
    chip::Protocols::InteractionModel::Status OnCalibrateCommand();

    /**
     * @brief Handles the MoveTo command for the Closure.
     *
     * This method processes the MoveTo command, which is used to initiate a motion action
     * for a closure.
     *
     * @param position Optional target position for the closure device.
     * @param latch Optional flag indicating whether the closure should latch after moving.
     * @param speed Optional speed setting for the movement, represented as a ThreeLevelAutoEnum.
     * @return chip::Protocols::InteractionModel::Status Status of the command handling operation.
     */
    chip::Protocols::InteractionModel::Status
    OnMoveToCommand(const chip::Optional<chip::app::Clusters::ClosureControl::TargetPositionEnum> position,
                    const chip::Optional<bool> latch, const chip::Optional<chip::app::Clusters::Globals::ThreeLevelAutoEnum> speed);

    /**
     * @brief Handles the Stop command for the Closure.
     *
     * This method processes the Stop command, which is used to stop an action for a closure.
     *
     * @return chip::Protocols::InteractionModel::Status
     *         Returns Status::Success if the Stop command is handled successfully,
     *         or an appropriate error status otherwise.
     */
    chip::Protocols::InteractionModel::Status OnStopCommand();

    /**
     * @brief Sets the current action being performed by the closure device.
     *
     * @param action The action to set, represented as chip::app::Clusters::ClosureControl::Action_t.
     */
    void SetCurrentAction(Action_t newAction) { mCurrentAction = newAction; }

    /**
     * @brief Retrieves the current action being performed by the closure device.
     *
     * @return The current action as defined by chip::app::Clusters::ClosureControl::Action_t.
     */
    const Action_t & GetCurrentAction() const { return mCurrentAction; }

private:
    static ClosureManager sClosureMgr;

    osTimerId_t mClosureTimer;

    bool isCalibrationInProgress = false;
    bool isMoveToInProgress      = false;

<<<<<<< HEAD
    Action_t mCurrentAction = Action_t::INVALID_ACTION;
=======
    Action_t mCurrentAction                   = Action_t::INVALID_ACTION;
    chip::EndpointId mCurrentActionEndpointId = chip::kInvalidEndpointId;
>>>>>>> 63e05cef

    // Define the endpoint ID for the Closure
    static constexpr chip::EndpointId kClosureEndpoint       = 1;
    static constexpr chip::EndpointId kClosurePanel1Endpoint = 2;
    static constexpr chip::EndpointId kClosurePanel2Endpoint = 3;

    chip::app::Clusters::ClosureControl::ClosureControlEndpoint ep1{ kClosureEndpoint };
    chip::app::Clusters::ClosureDimension::ClosureDimensionEndpoint ep2{ kClosurePanel1Endpoint };
    chip::app::Clusters::ClosureDimension::ClosureDimensionEndpoint ep3{ kClosurePanel2Endpoint };

    /**
     * @brief Starts or restarts the closure function timer with the specified timeout.
     *
     * This method initiates or resets the timer associated with closure operations.
     * If the timer fails to start, an error is logged and the application error handler is invoked.
     *
     * @param aTimeoutMs Timeout duration in milliseconds for the timer.
     */
    void StartTimer(uint32_t aTimeoutMs);

    /**
     * @brief Cancels the closure timer if it is currently running.
     *
     * Attempts to stop the mClosureTimer using the osTimerStop function.
     * If stopping the timer fails, logs an error message and triggers
     * the application error handler with APP_ERROR_STOP_TIMER_FAILED.
     */
    void CancelTimer();

    /**
     * @brief Handles the completion of a closure action.
     *
     * This method is called when a closure action has completed. It notifies relevant endpoints
     * based on the type of action that was completed.
     *
     * @param action The action that has completed, used to notify relevant endpoints.
     */
    void HandleClosureActionComplete(Action_t action);

    /**
     * @brief Initiates a closure action based on the provided application event.
     *
     * This method sets the current action according to the action specified in the given AppEvent.
     * It logs the initiation of the corresponding action and, for certain actions, may start a timer.
     *
     * @param event Pointer to the AppEvent containing the action to initiate.
     */
    static void InitiateAction(AppEvent * event);

    /**
     * @brief Handles a closure action complete event.
     *
     * This method processes closure action complete event and schedules the completion of the closure action
     * to be executed asynchronously on the platform manager's work queue.
     *
     * @param event Pointer to the AppEvent containing closure event details.
     */

    static void HandleClosureActionCompleteEvent(AppEvent * event);

    /**
     * @brief Timer event handler for the ClosureManager.
     *
     * This static function is called when the closure timer expires. The handler creates an AppEvent and
     * posts the event to the application task queue. This ensures that the closure event is processed in the context of the
     * application task rather than the timer task.
     *
     * @param timerCbArg Pointer to the callback argument (unused).
     */
    static void TimerEventHandler(void * timerCbArg);

    /**
     * @brief Handles the motion action for closure endpoint.
     *
     * This method performs the latch action for closure endpoint and updates the current positions of endpoints 2 and 3
     * to the next position towards their target positions and calls HandleClosureActionComplete if both endpoints
     * have reached their target positions.
     */
    void HandleClosureMotionAction();

    /**
     * @brief Handles the unlatch action for closure endpoint.
     *
     * This method performs the unlatch action for closure endpoint if needed and updates the latch of endpoints 2 and 3
     * and calls HandleClosureMotionAction to continue the motion action.
     */
    void HandleClosureUnlatchAction();

    /**
     * @brief Calculates the next position for a panel based on the closure panel state.
     *
     * This function determines the next position by incrementing or decrementing current position of the panel
     * by a fixed step (1000 units) towards the target position, ensuring it does not overshoot the target.
     *
     * @param[in]  currentState   The current state of the panel, containing the current position.
     * @param[in]  targetState    The target state of the panel, containing the desired position.
     * @param[out] nextPosition   A reference to a Nullable object that will be updated with the next current position.
     *
     * @return true if the next position was updated and movement is required; false if no update is needed
     *         or if either the current or target position is not set.
     */
    bool GetPanelNextPosition(const chip::app::Clusters::ClosureDimension::GenericDimensionStateStruct & currentState,
                              const chip::app::Clusters::ClosureDimension::GenericDimensionStateStruct & targetState,
                              chip::app::DataModel::Nullable<chip::Percent100ths> & nextPosition);
};<|MERGE_RESOLUTION|>--- conflicted
+++ resolved
@@ -38,13 +38,8 @@
     {
         CALIBRATE_ACTION = 0,
         MOVE_TO_ACTION,
-<<<<<<< HEAD
         UNLATCH_ACTION,
-        STOP_MOTION_ACTION,
-        STOP_CALIBRATE_ACTION,
-=======
         STOP_ACTION,
->>>>>>> 63e05cef
 
         INVALID_ACTION
     };
@@ -129,12 +124,8 @@
     bool isCalibrationInProgress = false;
     bool isMoveToInProgress      = false;
 
-<<<<<<< HEAD
-    Action_t mCurrentAction = Action_t::INVALID_ACTION;
-=======
     Action_t mCurrentAction                   = Action_t::INVALID_ACTION;
     chip::EndpointId mCurrentActionEndpointId = chip::kInvalidEndpointId;
->>>>>>> 63e05cef
 
     // Define the endpoint ID for the Closure
     static constexpr chip::EndpointId kClosureEndpoint       = 1;
