/*
 *
 *    Copyright (c) 2025 Project CHIP Authors
 *    All rights reserved.
 *
 *    Licensed under the Apache License, Version 2.0 (the "License");
 *    you may not use this file except in compliance with the License.
 *    You may obtain a copy of the License at
 *
 *        http://www.apache.org/licenses/LICENSE-2.0
 *
 *    Unless required by applicable law or agreed to in writing, software
 *    distributed under the License is distributed on an "AS IS" BASIS,
 *    WITHOUT WARRANTIES OR CONDITIONS OF ANY KIND, either express or implied.
 *    See the License for the specific language governing permissions and
 *    limitations under the License.
 */

/*
 * @class ClosureManager
 * @brief Manages the initialization and operations related to closure and
 *        closure panel endpoints in the application.
 *
 * @note This class is part of the closure application example
 */

#pragma once

#include "ClosureControlEndpoint.h"
#include "ClosureDimensionEndpoint.h"
#include <AppEvent.h>
#include <lib/core/DataModelTypes.h>

class ClosureManager
{
public:
    enum Action_t
    {
        CALIBRATE_ACTION = 0,
        MOVE_TO_ACTION,
        UNLATCH_ACTION,
        STOP_ACTION,
        SET_TARGET_ACTION,
        PANEL_UNLATCH_ACTION,
        PANEL_STEP_ACTION,

        INVALID_ACTION
    };

    /**
     * @brief Initializes the ClosureManager and its associated resources.
     *
     * This method performs the following actions:
     * - Creates a CMSIS-OS software timer for closure operations.
     * - Initializes closure endpoints (ep1, ep2, ep3).
     * - Sets the semantic tag lists for each closure endpoint.
     */
    void Init();

    /**
     * @brief Returns the singleton instance of the ClosureManager.
     *
     * This static method provides access to the single, global instance of the ClosureManager,
     * ensuring that only one instance exists throughout the application's lifetime.
     *
     * @return Reference to the singleton ClosureManager instance.
     */
    static ClosureManager & GetInstance() { return sClosureMgr; }

    /**
     * @brief Handles the calibration command for the closure.
     *
     * This method initiates the calibration process by setting a countdown timer.
     * It posts a calibration action event to the application task and marks
     * the calibration action as in progress.
     *
     * @return chip::Protocols::InteractionModel::Status
     *         Returns Status::Success if all operations succeed, otherwise Status::Failure.
     */
    chip::Protocols::InteractionModel::Status OnCalibrateCommand();

    /**
     * @brief Handles the MoveTo command for the Closure.
     *
     * This method processes the MoveTo command, which is used to initiate a motion action
     * for a closure.
     *
     * @param position Optional target position for the closure device.
     * @param latch Optional flag indicating whether the closure should latch after moving.
     * @param speed Optional speed setting for the movement, represented as a ThreeLevelAutoEnum.
     * @return chip::Protocols::InteractionModel::Status Status of the command handling operation.
     */
    chip::Protocols::InteractionModel::Status
    OnMoveToCommand(const chip::Optional<chip::app::Clusters::ClosureControl::TargetPositionEnum> position,
                    const chip::Optional<bool> latch, const chip::Optional<chip::app::Clusters::Globals::ThreeLevelAutoEnum> speed);

    /**
     * @brief Handles the Stop command for the Closure.
     *
     * This method processes the Stop command, which is used to stop an action for a closure.
     *
     * @return chip::Protocols::InteractionModel::Status
     *         Returns Status::Success if the Stop command is handled successfully,
     *         or an appropriate error status otherwise.
     */
    chip::Protocols::InteractionModel::Status OnStopCommand();

    /**
     * @brief Handles the SetTarget command for a closure panel.
     *
     * This method processes the SetTarget command, based on target position,
     * latch , and speed for the closure panel at the given endpoint.
     *
     * @param[in] position  Optional target position as a percentage in hundredths (0-10000).
     * @param[in] latch     Optional latch state (true to latch, false to unlatch).
     * @param[in] speed     Optional speed setting as a ThreeLevelAutoEnum value.
     * @param[in] endpointId The endpoint identifier for the closure panel.
     *
     * @return chip::Protocols::InteractionModel::Status
     *         Returns Status::Success if the SetTarget command is handled successfully,
     *         or an appropriate error status otherwise.
     */
    chip::Protocols::InteractionModel::Status
    OnSetTargetCommand(const chip::Optional<chip::Percent100ths> & position, const chip::Optional<bool> & latch,
                       const chip::Optional<chip::app::Clusters::Globals::ThreeLevelAutoEnum> & speed,
                       const chip::EndpointId endpointId);

    /**
     * @brief Handles the Step command for the ClosureDimension cluster.
     *
     * This method processes and initiates step motion in a specified direction for a given number of steps,
     * optionally at a specified speed, on the provided panel endpoint.
     *
     * @param direction The direction in which to perform the step operation.
     * @param numberOfSteps The number of steps to move in the specified direction.
     * @param speed Optional speed setting for the step operation.
     * @param endpointId The endpoint on which to perform the operation.
     * @return chip::Protocols::InteractionModel::Status Status of the command execution.
     */
    chip::Protocols::InteractionModel::Status
    OnStepCommand(const chip::app::Clusters::ClosureDimension::StepDirectionEnum & direction, const uint16_t & numberOfSteps,
                  const chip::Optional<chip::app::Clusters::Globals::ThreeLevelAutoEnum> & speed,
                  const chip::EndpointId & endpointId);

    /**
     * @brief Sets the current action being performed by the closure device.
     *
     * @param action The action to set, represented as chip::app::Clusters::ClosureControl::Action_t.
     */
    void SetCurrentAction(Action_t newAction) { mCurrentAction = newAction; }

    /**
     * @brief Retrieves the current action being performed by the closure device.
     *
     * @return The current action as defined by chip::app::Clusters::ClosureControl::Action_t.
     */
    const Action_t & GetCurrentAction() const { return mCurrentAction; }

private:
    static ClosureManager sClosureMgr;

    osTimerId_t mClosureTimer;

    // Below Progress variables and mCurrentAction, mCurrentActionEndpointId should be set only in
    // chip task context. Incase if these variables are to be set in other task context, then we should
    // make them thread-safe using mutex or other synchronization mechanisms. Presently, we use
    // DeviceLayer::PlatformMgr().LockChipStack() and DeviceLayer::PlatformMgr().UnlockChipStack()
    // to ensure that these variables are set in thread safe manner in chip task context.
    bool isCalibrationInProgress = false;
    bool isMoveToInProgress      = false;
    bool isSetTargetInProgress   = false;
    bool isStepActionInProgress  = false;

    Action_t mCurrentAction                   = Action_t::INVALID_ACTION;
    chip::EndpointId mCurrentActionEndpointId = chip::kInvalidEndpointId;

    // Define the endpoint ID for the Closure
    static constexpr chip::EndpointId kClosureEndpoint1      = 1;
    static constexpr chip::EndpointId kClosurePanelEndpoint2 = 2;
    static constexpr chip::EndpointId kClosurePanelEndpoint3 = 3;

    chip::app::Clusters::ClosureControl::ClosureControlEndpoint mClosureEndpoint1{ kClosureEndpoint1 };
    chip::app::Clusters::ClosureDimension::ClosureDimensionEndpoint mClosurePanelEndpoint2{ kClosurePanelEndpoint2 };
    chip::app::Clusters::ClosureDimension::ClosureDimensionEndpoint mClosurePanelEndpoint3{ kClosurePanelEndpoint3 };

    /**
     * @brief Starts or restarts the closure function timer with the specified timeout.
     *
     * This method initiates or resets the timer associated with closure operations.
     * If the timer fails to start, an error is logged and the application error handler is invoked.
     *
     * @param aTimeoutMs Timeout duration in milliseconds for the timer.
     */
    void StartTimer(uint32_t aTimeoutMs);

    /**
     * @brief Cancels the closure timer if it is currently running.
     *
     * Attempts to stop the mClosureTimer using the osTimerStop function.
     * If stopping the timer fails, logs an error message and triggers
     * the application error handler with APP_ERROR_STOP_TIMER_FAILED.
     */
    void CancelTimer();

    /**
     * @brief Handles the completion of a closure action.
     *
     * This method is called when a closure action has completed. It notifies relevant endpoints
     * based on the type of action that was completed.
     *
     * @param action The action that has completed, used to notify relevant endpoints.
     */
    void HandleClosureActionComplete(Action_t action);

    /**
     * @brief Initiates a closure action based on the provided application event.
     *
     * This method sets the current action according to the action specified in the given AppEvent.
     * It logs the initiation of the corresponding action and, for certain actions, may start a timer.
     *
     * @param event Pointer to the AppEvent containing the action to initiate.
     */
    static void InitiateAction(AppEvent * event);

    /**
     * @brief Handles a closure action complete event.
     *
     * This method processes closure action complete event and schedules the completion of the closure action
     * to be executed asynchronously on the platform manager's work queue.
     *
     * @param event Pointer to the AppEvent containing closure event details.
     */

    static void HandleClosureActionCompleteEvent(AppEvent * event);

    /**
     * @brief Timer event handler for the ClosureManager.
     *
     * This static function is called when the closure timer expires. The handler creates an AppEvent and
     * posts the event to the application task queue. This ensures that the closure event is processed in the context of the
     * application task rather than the timer task.
     *
     * @param timerCbArg Pointer to the callback argument (unused).
     */
    static void TimerEventHandler(void * timerCbArg);

    /**
<<<<<<< HEAD
     * @brief Handles the motion action for closure endpoint.
     *
     * This method performs the latch action for closure endpoint and updates the current positions of endpoints 2 and 3
     * to the next position towards their target positions and calls HandleClosureActionComplete if both endpoints
     * have reached their target positions.
     */
    void HandleClosureMotionAction();

    /**
     * @brief Handles the unlatch action for closure endpoint.
     *
     * This method performs the unlatch action for closure endpoint if needed and updates the latch of endpoints 2 and 3
     * and calls HandleClosureMotionAction to continue the motion action.
     */
    void HandleClosureUnlatchAction();

    /**
     * @brief Calculates the next position for a panel based on the closure panel state.
     *
     * This function determines the next position by incrementing or decrementing current position of the panel
     * by a fixed step (1000 units) towards the target position, ensuring it does not overshoot the target.
     *
     * @param[in]  currentState   The current state of the panel, containing the current position.
     * @param[in]  targetState    The target state of the panel, containing the desired position.
     * @param[out] nextPosition   A reference to a Nullable object that will be updated with the next current position.
     *
     * @return true if the next position was updated and movement is required; false if no update is needed
     *         or if either the current or target position is not set.
     */
    bool GetPanelNextPosition(const chip::app::Clusters::ClosureDimension::GenericDimensionStateStruct & currentState,
                              const chip::app::Clusters::ClosureDimension::GenericDimensionStateStruct & targetState,
                              chip::app::DataModel::Nullable<chip::Percent100ths> & nextPosition);
=======
     * @brief Handles the SetTarget motion action for a panel endpoint.
     *
     * This method Performs the update the current positions of panel endpoint to next position
     * and when target position is reached, it performs the latch action if required.
     *
     * @param endpointId The identifier of the endpoint for which the panel target action should be handled.
     */
    void HandlePanelSetTargetAction(chip::EndpointId endpointId);

    /**
     * @brief Handles the unlatch action for a closure panel.
     *
     * This method performs the unlatch action if required for the specified closure panel endpoint.
     * It updates the current state of the panel and sets the target state accordingly and then calls
     * HandlePanelSetTargetAction to move the panel to the target position.
     *
     * @param endpointId The identifier of the endpoint for which the unlatch action should be handled.
     */
    void HandlePanelUnlatchAction(chip::EndpointId endpointId);
>>>>>>> 299f5edf

    /**
     * @brief Handles a single step action for the panel associated with the specified endpoint.
     *
     * This method processes a panel step action for the panel endpoint and updates the current position to
     * reflect the next step position and triggers timer if target is not reached.
     *
     * @param endpointId The identifier of the endpoint for which the panel step action is to be handled.
     */
    void HandlePanelStepAction(chip::EndpointId endpointId);

    /**
     * @brief Retrieves the panel endpoint associated with the specified endpoint ID.
     *
     * This method searches for the panel instance that matches the given endpoint ID.
     *
     * @param endpointId The identifier of the endpoint to retrieve.
     * @return Pointer to the matching panel endpoint instance, or nullptr if not found.
     */
    chip::app::Clusters::ClosureDimension::ClosureDimensionEndpoint * GetPanelEndpointById(chip::EndpointId endpointId);
};<|MERGE_RESOLUTION|>--- conflicted
+++ resolved
@@ -245,7 +245,6 @@
     static void TimerEventHandler(void * timerCbArg);
 
     /**
-<<<<<<< HEAD
      * @brief Handles the motion action for closure endpoint.
      *
      * This method performs the latch action for closure endpoint and updates the current positions of endpoints 2 and 3
@@ -278,7 +277,8 @@
     bool GetPanelNextPosition(const chip::app::Clusters::ClosureDimension::GenericDimensionStateStruct & currentState,
                               const chip::app::Clusters::ClosureDimension::GenericDimensionStateStruct & targetState,
                               chip::app::DataModel::Nullable<chip::Percent100ths> & nextPosition);
-=======
+
+    /**
      * @brief Handles the SetTarget motion action for a panel endpoint.
      *
      * This method Performs the update the current positions of panel endpoint to next position
@@ -298,7 +298,7 @@
      * @param endpointId The identifier of the endpoint for which the unlatch action should be handled.
      */
     void HandlePanelUnlatchAction(chip::EndpointId endpointId);
->>>>>>> 299f5edf
+
 
     /**
      * @brief Handles a single step action for the panel associated with the specified endpoint.
