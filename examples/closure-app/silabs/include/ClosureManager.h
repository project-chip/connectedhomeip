/*
 *
 *    Copyright (c) 2025 Project CHIP Authors
 *    All rights reserved.
 *
 *    Licensed under the Apache License, Version 2.0 (the "License");
 *    you may not use this file except in compliance with the License.
 *    You may obtain a copy of the License at
 *
 *        http://www.apache.org/licenses/LICENSE-2.0
 *
 *    Unless required by applicable law or agreed to in writing, software
 *    distributed under the License is distributed on an "AS IS" BASIS,
 *    WITHOUT WARRANTIES OR CONDITIONS OF ANY KIND, either express or implied.
 *    See the License for the specific language governing permissions and
 *    limitations under the License.
 */

/*
 * @class ClosureManager
 * @brief Manages the initialization and operations related to closure and
 *        closure panel endpoints in the application.
 *
 * @note This class is part of the closure application example
 */

#pragma once

#include "ClosureControlEndpoint.h"
#include "ClosureDimensionEndpoint.h"
#include <AppEvent.h>
#include <lib/core/DataModelTypes.h>

class ClosureManager
{
public:
    enum Action_t
    {
        CALIBRATE_ACTION = 0,
        MOVE_TO_ACTION,
<<<<<<< HEAD
        STOP_MOTION_ACTION,
        STOP_CALIBRATE_ACTION,
        PANEL_STEP_ACTION,
=======
        STOP_ACTION,
>>>>>>> 5e089d1f

        INVALID_ACTION
    };

    /**
     * @brief Initializes the ClosureManager and its associated resources.
     *
     * This method performs the following actions:
     * - Creates a CMSIS-OS software timer for closure operations.
     * - Initializes closure endpoints (ep1, ep2, ep3).
     * - Sets the semantic tag lists for each closure endpoint.
     */
    void Init();

    /**
     * @brief Returns the singleton instance of the ClosureManager.
     *
     * This static method provides access to the single, global instance of the ClosureManager,
     * ensuring that only one instance exists throughout the application's lifetime.
     *
     * @return Reference to the singleton ClosureManager instance.
     */
    static ClosureManager & GetInstance() { return sClosureMgr; }

    /**
     * @brief Handles the calibration command for the closure.
     *
     * This method initiates the calibration process by setting a countdown timer.
     * It posts a calibration action event to the application task and marks
     * the calibration action as in progress.
     *
     * @return chip::Protocols::InteractionModel::Status
     *         Returns Status::Success if all operations succeed, otherwise Status::Failure.
     */
    chip::Protocols::InteractionModel::Status OnCalibrateCommand();

    /**
     * @brief Handles the MoveTo command for the Closure.
     *
     * This method processes the MoveTo command, which is used to initiate a motion action
     * for a closure.
     *
     * @param position Optional target position for the closure device.
     * @param latch Optional flag indicating whether the closure should latch after moving.
     * @param speed Optional speed setting for the movement, represented as a ThreeLevelAutoEnum.
     * @return chip::Protocols::InteractionModel::Status Status of the command handling operation.
     */
    chip::Protocols::InteractionModel::Status
    OnMoveToCommand(const chip::Optional<chip::app::Clusters::ClosureControl::TargetPositionEnum> position,
                    const chip::Optional<bool> latch, const chip::Optional<chip::app::Clusters::Globals::ThreeLevelAutoEnum> speed);

    /**
     * @brief Handles the Stop command for the Closure.
     *
     * This method processes the Stop command, which is used to stop an action for a closure.
     *
     * @return chip::Protocols::InteractionModel::Status
     *         Returns Status::Success if the Stop command is handled successfully,
     *         or an appropriate error status otherwise.
     */
    chip::Protocols::InteractionModel::Status OnStopCommand();

    /**
     * @brief Handles the Step command for the ClosureDimension cluster.
     *
     * This method processes and initiates step motion in a specified direction for a given number of steps,
     * optionally at a specified speed, on the provided panel endpoint.
     *
     * @param direction The direction in which to perform the step operation.
     * @param numberOfSteps The number of steps to move in the specified direction.
     * @param speed Optional speed setting for the step operation.
     * @param endpointId The endpoint on which to perform the operation.
     * @return chip::Protocols::InteractionModel::Status Status of the command execution.
     */
    chip::Protocols::InteractionModel::Status
    OnStepCommand(const chip::app::Clusters::ClosureDimension::StepDirectionEnum & direction, const uint16_t & numberOfSteps,
                  const chip::Optional<chip::app::Clusters::Globals::ThreeLevelAutoEnum> & speed,
                  const chip::EndpointId & endpointId);

    /**
     * @brief Sets the current action being performed by the closure device.
     *
     * @param action The action to set, represented as chip::app::Clusters::ClosureControl::Action_t.
     */
    void SetCurrentAction(Action_t newAction) { mCurrentAction = newAction; }

    /**
     * @brief Retrieves the current action being performed by the closure device.
     *
     * @return The current action as defined by chip::app::Clusters::ClosureControl::Action_t.
     */
    const Action_t & GetCurrentAction() const { return mCurrentAction; }

private:
    static ClosureManager sClosureMgr;

    osTimerId_t mClosureTimer;

    bool isCalibrationInProgress = false;
<<<<<<< HEAD
    bool isStepActionInProgress  = false;
=======
    bool isMoveToInProgress      = false;

    Action_t mCurrentAction                   = Action_t::INVALID_ACTION;
    chip::EndpointId mCurrentActionEndpointId = chip::kInvalidEndpointId;
>>>>>>> 5e089d1f

    // Define the endpoint ID for the Closure
    static constexpr chip::EndpointId kClosureEndpoint1      = 1;
    static constexpr chip::EndpointId kClosurePanelEndpoint2 = 2;
    static constexpr chip::EndpointId kClosurePanelEndpoint3 = 3;

    chip::app::Clusters::ClosureControl::ClosureControlEndpoint mClosureEndpoint1{ kClosureEndpoint1 };
    chip::app::Clusters::ClosureDimension::ClosureDimensionEndpoint mClosurePanelEndpoint2{ kClosurePanelEndpoint2 };
    chip::app::Clusters::ClosureDimension::ClosureDimensionEndpoint mClosurePanelEndpoint3{ kClosurePanelEndpoint3 };

    /**
     * @brief Starts or restarts the closure function timer with the specified timeout.
     *
     * This method initiates or resets the timer associated with closure operations.
     * If the timer fails to start, an error is logged and the application error handler is invoked.
     *
     * @param aTimeoutMs Timeout duration in milliseconds for the timer.
     */
    void StartTimer(uint32_t aTimeoutMs);

    /**
     * @brief Cancels the closure timer if it is currently running.
     *
     * Attempts to stop the mClosureTimer using the osTimerStop function.
     * If stopping the timer fails, logs an error message and triggers
     * the application error handler with APP_ERROR_STOP_TIMER_FAILED.
     */
    void CancelTimer();

    /**
     * @brief Handles the completion of a closure action.
     *
     * This method is called when a closure action has completed. It notifies relevant endpoints
     * based on the type of action that was completed.
     *
     * @param action The action that has completed, used to notify relevant endpoints.
     */
    void HandleClosureActionComplete(Action_t action);

    /**
     * @brief Initiates a closure action based on the provided application event.
     *
     * This method sets the current action according to the action specified in the given AppEvent.
     * It logs the initiation of the corresponding action and, for certain actions, may start a timer.
     *
     * @param event Pointer to the AppEvent containing the action to initiate.
     */
    static void InitiateAction(AppEvent * event);

    /**
     * @brief Handles a closure action complete event.
     *
     * This method processes closure action complete event and schedules the completion of the closure action
     * to be executed asynchronously on the platform manager's work queue.
     *
     * @param event Pointer to the AppEvent containing closure event details.
     */

    static void HandleClosureActionCompleteEvent(AppEvent * event);

    /**
     * @brief Timer event handler for the ClosureManager.
     *
     * This static function is called when the closure timer expires. The handler creates an AppEvent and
     * posts the event to the application task queue. This ensures that the closure event is processed in the context of the
     * application task rather than the timer task.
     *
     * @param timerCbArg Pointer to the callback argument (unused).
     */
    static void TimerEventHandler(void * timerCbArg);

    /**
     * @brief Handles a single step action for the panel associated with the specified endpoint.
     *
     * This method processes a panel step action for the panel endpoint and updates the current position to
     * reflect the next step position and triggers timer if target is not reached.
     *
     * @param endpointId The identifier of the endpoint for which the panel step action is to be handled.
     */
    void HandlePanelStepAction(chip::EndpointId endpointId);

    /**
     * @brief Retrieves the panel endpoint associated with the specified endpoint ID.
     *
     * This method searches for the panel instance that matches the given endpoint ID.
     *
     * @param endpointId The identifier of the endpoint to retrieve.
     * @return Pointer to the matching panel endpoint instance, or nullptr if not found.
     */
    chip::app::Clusters::ClosureDimension::ClosureDimensionEndpoint * ClosureManager::GetPanelEndpointById(EndpointId endpointId);
};<|MERGE_RESOLUTION|>--- conflicted
+++ resolved
@@ -38,14 +38,9 @@
     {
         CALIBRATE_ACTION = 0,
         MOVE_TO_ACTION,
-<<<<<<< HEAD
-        STOP_MOTION_ACTION,
-        STOP_CALIBRATE_ACTION,
+        STOP_ACTION,
         PANEL_STEP_ACTION,
-=======
-        STOP_ACTION,
->>>>>>> 5e089d1f
-
+        
         INVALID_ACTION
     };
 
@@ -144,14 +139,11 @@
     osTimerId_t mClosureTimer;
 
     bool isCalibrationInProgress = false;
-<<<<<<< HEAD
+    bool isMoveToInProgress      = false;
     bool isStepActionInProgress  = false;
-=======
-    bool isMoveToInProgress      = false;
 
     Action_t mCurrentAction                   = Action_t::INVALID_ACTION;
     chip::EndpointId mCurrentActionEndpointId = chip::kInvalidEndpointId;
->>>>>>> 5e089d1f
 
     // Define the endpoint ID for the Closure
     static constexpr chip::EndpointId kClosureEndpoint1      = 1;
