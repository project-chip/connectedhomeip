--- conflicted
+++ resolved
@@ -38,14 +38,9 @@
     {
         CALIBRATE_ACTION = 0,
         MOVE_TO_ACTION,
-<<<<<<< HEAD
-        STOP_MOTION_ACTION,
-        STOP_CALIBRATE_ACTION,
+        STOP_ACTION,
         SET_TARGET_ACTION,
         PANEL_UNLATCH_ACTION,
-=======
-        STOP_ACTION,
->>>>>>> 2f277fca
 
         INVALID_ACTION
     };
@@ -148,11 +143,9 @@
     osTimerId_t mClosureTimer;
 
     bool isCalibrationInProgress = false;
-<<<<<<< HEAD
+    bool isMoveToInProgress      = false;
     bool isSetTargetInProgress   = false;
-=======
-    bool isMoveToInProgress      = false;
->>>>>>> 2f277fca
+    
 
     Action_t mCurrentAction                   = Action_t::INVALID_ACTION;
     chip::EndpointId mCurrentActionEndpointId = chip::kInvalidEndpointId;
