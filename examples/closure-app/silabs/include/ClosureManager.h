--- conflicted
+++ resolved
@@ -39,12 +39,9 @@
         CALIBRATE_ACTION = 0,
         MOVE_TO_ACTION,
         STOP_ACTION,
-<<<<<<< HEAD
         SET_TARGET_ACTION,
         PANEL_UNLATCH_ACTION,
-=======
         PANEL_STEP_ACTION,
->>>>>>> 60dc0128
 
         INVALID_ACTION
     };
@@ -108,7 +105,6 @@
     chip::Protocols::InteractionModel::Status OnStopCommand();
 
     /**
-<<<<<<< HEAD
      * @brief Handles the SetTarget command for a closure panel.
      *
      * This method processes the SetTarget command, based on target position,
@@ -127,7 +123,8 @@
     OnSetTargetCommand(const chip::Optional<chip::Percent100ths> & position, const chip::Optional<bool> & latch,
                        const chip::Optional<chip::app::Clusters::Globals::ThreeLevelAutoEnum> & speed,
                        const chip::EndpointId endpointId);
-=======
+
+    /**
      * @brief Handles the Step command for the ClosureDimension cluster.
      *
      * This method processes and initiates step motion in a specified direction for a given number of steps,
@@ -143,7 +140,6 @@
     OnStepCommand(const chip::app::Clusters::ClosureDimension::StepDirectionEnum & direction, const uint16_t & numberOfSteps,
                   const chip::Optional<chip::app::Clusters::Globals::ThreeLevelAutoEnum> & speed,
                   const chip::EndpointId & endpointId);
->>>>>>> 60dc0128
 
     /**
      * @brief Sets the current action being performed by the closure device.
@@ -171,11 +167,8 @@
     // to ensure that these variables are set in thread safe manner in chip task context.
     bool isCalibrationInProgress = false;
     bool isMoveToInProgress      = false;
-<<<<<<< HEAD
     bool isSetTargetInProgress   = false;
-=======
     bool isStepActionInProgress  = false;
->>>>>>> 60dc0128
 
     Action_t mCurrentAction                   = Action_t::INVALID_ACTION;
     chip::EndpointId mCurrentActionEndpointId = chip::kInvalidEndpointId;
@@ -251,7 +244,6 @@
     static void TimerEventHandler(void * timerCbArg);
 
     /**
-<<<<<<< HEAD
      * @brief Handles the SetTarget motion action for a panel endpoint.
      *
      * This method Performs the update the current positions of panel endpoint to next position
@@ -271,7 +263,8 @@
      * @param endpointId The identifier of the endpoint for which the unlatch action should be handled.
      */
     void HandlePanelUnlatchAction(chip::EndpointId endpointId);
-=======
+
+    /**
      * @brief Handles a single step action for the panel associated with the specified endpoint.
      *
      * This method processes a panel step action for the panel endpoint and updates the current position to
@@ -290,5 +283,4 @@
      * @return Pointer to the matching panel endpoint instance, or nullptr if not found.
      */
     chip::app::Clusters::ClosureDimension::ClosureDimensionEndpoint * GetPanelEndpointById(chip::EndpointId endpointId);
->>>>>>> 60dc0128
 };