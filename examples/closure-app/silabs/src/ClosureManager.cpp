/*
 *
 *    Copyright (c) 2025 Project CHIP Authors
 *    All rights reserved.
 *
 *    Licensed under the Apache License, Version 2.0 (the "License");
 *    you may not use this file except in compliance with the License.
 *    You may obtain a copy of the License at
 *
 *        http://www.apache.org/licenses/LICENSE-2.0
 *
 *    Unless required by applicable law or agreed to in writing, software
 *    distributed under the License is distributed on an "AS IS" BASIS,
 *    WITHOUT WARRANTIES OR CONDITIONS OF ANY KIND, either express or implied.
 *    See the License for the specific language governing permissions and
 *    limitations under the License.
 */

#include "ClosureManager.h"
#include "AppConfig.h"
#include "AppTask.h"
#include "ClosureControlEndpoint.h"
#include "ClosureDimensionEndpoint.h"

#include <app-common/zap-generated/cluster-objects.h>
#include <app/util/attribute-storage.h>
<<<<<<< HEAD
#include <cmsis_os2.h>
=======
#include <lib/support/TimeUtils.h>
>>>>>>> 63e05cef
#include <platform/CHIPDeviceLayer.h>

using namespace chip;
using namespace chip::app;
using namespace chip::app::Clusters;
using namespace chip::DeviceLayer;
using namespace chip::app::Clusters::ClosureControl;
using namespace chip::app::Clusters::ClosureDimension;

namespace {
<<<<<<< HEAD
constexpr uint32_t kCountdownTimeSeconds          = 10;
constexpr uint32_t kMotionCountdownTimeMs         = 1000; // 1 second for each motion.
constexpr chip::Percent100ths kMotionPositionStep = 1000; // 10% of the total range per motion interval.
=======
constexpr uint32_t kDefaultCountdownTimeSeconds = 10;    // 10 seconds
constexpr uint32_t kCalibrateTimerMs            = 10000; // 10 seconds
>>>>>>> 63e05cef

// Define the Namespace and Tag for the endpoint
// Derived from https://github.com/CHIP-Specifications/connectedhomeip-spec/blob/master/src/namespaces/Namespace-Closure.adoc
constexpr uint8_t kNamespaceClosure   = 0x44;
constexpr uint8_t kTagClosureCovering = 0x00;
// Derived from
// https://github.com/CHIP-Specifications/connectedhomeip-spec/blob/master/src/namespaces/Namespace-Closure-Covering.adoc
constexpr uint8_t kNamespaceCovering   = 0x46;
constexpr uint8_t kTagCoveringVenetian = 0x03;
// Derived from https://github.com/CHIP-Specifications/connectedhomeip-spec/blob/master/src/namespaces/Namespace-ClosurePanel.adoc
constexpr uint8_t kNamespaceClosurePanel = 0x45;
constexpr uint8_t kTagClosurePanelLift   = 0x00;
constexpr uint8_t kTagClosurePanelTilt   = 0x01;

// Define the list of semantic tags for the endpoint
const Clusters::Descriptor::Structs::SemanticTagStruct::Type kEp1TagList[] = {
    { .namespaceID = kNamespaceClosure,
      .tag         = kTagClosureCovering,
      .label       = chip::MakeOptional(DataModel::Nullable<chip::CharSpan>("Closure.Covering"_span)) },
    { .namespaceID = kNamespaceCovering,
      .tag         = kTagCoveringVenetian,
      .label       = chip::MakeOptional(DataModel::Nullable<chip::CharSpan>("Covering.Venetian"_span)) },
};

const Clusters::Descriptor::Structs::SemanticTagStruct::Type kEp2TagList[] = {
    { .namespaceID = kNamespaceClosurePanel,
      .tag         = kTagClosurePanelLift,
      .label       = chip::MakeOptional(DataModel::Nullable<chip::CharSpan>("ClosurePanel.Lift"_span)) },
};

const Clusters::Descriptor::Structs::SemanticTagStruct::Type kEp3TagList[] = {
    { .namespaceID = kNamespaceClosurePanel,
      .tag         = kTagClosurePanelTilt,
      .label       = chip::MakeOptional(DataModel::Nullable<chip::CharSpan>("ClosurePanel.Tilt"_span)) },
};

} // namespace

ClosureManager ClosureManager::sClosureMgr;

void ClosureManager::Init()
{
    // Create cmsis os sw timer for light timer.
    mClosureTimer = osTimerNew(TimerEventHandler, // timer callback handler
                               osTimerOnce,       // no timer reload (one-shot timer)
                               (void *) this,     // pass the app task obj context
                               NULL               // No osTimerAttr_t to provide.
    );

    if (mClosureTimer == NULL)
    {
        ChipLogError(AppServer, "mClosureTimer timer create failed");
        appError(APP_ERROR_CREATE_TIMER_FAILED);
    }
    DeviceLayer::PlatformMgr().LockChipStack();

    // Closure endpoints initialization
    ep1.Init();
    ep2.Init();
    ep3.Init();

    // Set Taglist for Closure endpoints
    SetTagList(/* endpoint= */ 1, Span<const Clusters::Descriptor::Structs::SemanticTagStruct::Type>(kEp1TagList));
    SetTagList(/* endpoint= */ 2, Span<const Clusters::Descriptor::Structs::SemanticTagStruct::Type>(kEp2TagList));
    SetTagList(/* endpoint= */ 3, Span<const Clusters::Descriptor::Structs::SemanticTagStruct::Type>(kEp3TagList));

    DeviceLayer::PlatformMgr().UnlockChipStack();
}

void ClosureManager::StartTimer(uint32_t aTimeoutMs)
{
    // Starts or restarts the function timer
    if (osTimerStart(mClosureTimer, pdMS_TO_TICKS(aTimeoutMs)) != osOK)
    {
        ChipLogError(AppServer, "mClosureTimer timer start() failed");
        appError(APP_ERROR_START_TIMER_FAILED);
    }
}

void ClosureManager::CancelTimer()
{
    if (osTimerStop(mClosureTimer) == osError)
    {
        ChipLogError(AppServer, "mClosureTimer stop() failed");
        appError(APP_ERROR_STOP_TIMER_FAILED);
    }
}

void ClosureManager::InitiateAction(AppEvent * event)
{
    Action_t eventAction = static_cast<Action_t>(event->ClosureEvent.Action);

    ClosureManager & instance = ClosureManager::GetInstance();

    // We should not receive an event for a different action while another action is ongoing.
    // But due to asynchronous processing of commands and synchronous processing of the stop command,
    // this can happen if stop is received after InitaiteAction event is posted.
    // This is a safety check to ensure that we do not initiate a new action while another action is in progress.
    // If this happens, we log an error and do not proceed with initiating the action.
    VerifyOrReturn(eventAction == instance.GetCurrentAction(),
                   ChipLogError(AppServer, "Got Event for %d in InitiateAction while current ongoing action is %d",
                                to_underlying(eventAction), to_underlying(instance.GetCurrentAction())));

    instance.CancelTimer(); // Cancel any existing timer before starting a new action

    switch (eventAction)
    {
    case Action_t::CALIBRATE_ACTION:
        ChipLogDetail(AppServer, "Initiating calibration action");
        // Timer used in sample application to simulate the calibration process.
        // In a real application, this would be replaced with actual calibration logic.
        instance.StartTimer(kCalibrateTimerMs);
        break;
    case Action_t::MOVE_TO_ACTION:
        ChipLogDetail(AppServer, "Initiating move to action");
        // For Closure sample app, Motion action is simulated with a timer with rate
        // of 10% change of position per second.
        // In a real application, this would be replaced with actual move to logic.
        instance.StartTimer(kMotionCountdownTimeMs);
        break;
    case Action_t::UNLATCH_ACTION:
        ChipLogDetail(AppServer, "Initiating unlatch action");
        // Unlatch action check is a prerequisite for the move to action.
        // In a real application, this would be replaced with actual unlatch logic.
        instance.StartTimer(kMotionCountdownTimeMs);
        break;
    default:
        ChipLogDetail(AppServer, "Invalid action received in InitiateAction");
        return;
    }
}

void ClosureManager::TimerEventHandler(void * timerCbArg)
{
    ClosureManager * closureManager = static_cast<ClosureManager *>(timerCbArg);

    // The timer event handler will be called in the context of the timer task
    // once sClosureTimer expires. Post an event to apptask queue with the actual handler
    // so that the event can be handled in the context of the apptask.
    AppEvent event;
    event.Type                    = AppEvent::kEventType_Closure;
    event.ClosureEvent.Action     = closureManager->GetCurrentAction();
    event.ClosureEvent.EndpointId = closureManager->mCurrentActionEndpointId;
    event.Handler                 = HandleClosureActionCompleteEvent;
    AppTask::GetAppTask().PostEvent(&event);
}

void ClosureManager::HandleClosureActionCompleteEvent(AppEvent * event)
{
    Action_t currentAction = static_cast<Action_t>(event->ClosureEvent.Action);

    ClosureManager & instance = ClosureManager::GetInstance();

    // We should not receive an event for a different action while another action is ongoing.
    // But due to asynchronous processing of commands and synchronous processing of the stop command,
    // this can happen if stop is received after InitaiteAction event is posted.
    // This is a safety check to ensure that we do not initiate a new action while another action is in progress.
    // If this happens, we log an error and do not proceed with initiating the action.
    VerifyOrReturn(currentAction == instance.GetCurrentAction(),
                   ChipLogError(AppServer, "Got Event for %d in InitiateAction while current ongoing action is %d",
                                to_underlying(currentAction), to_underlying(instance.GetCurrentAction())));

    switch (currentAction)
    {
    case Action_t::CALIBRATE_ACTION:
        PlatformMgr().ScheduleWork([](intptr_t) {
            ClosureManager & instance = ClosureManager::GetInstance();
            instance.HandleClosureActionComplete(instance.GetCurrentAction());
        });
        break;
    case Action_t::MOVE_TO_ACTION:
        PlatformMgr().ScheduleWork([](intptr_t) {
            ClosureManager & instance = ClosureManager::GetInstance();
            instance.HandleClosureMotionAction();
        });
        break;
    case Action_t::UNLATCH_ACTION:
        PlatformMgr().ScheduleWork([](intptr_t) {
            ClosureManager & instance = ClosureManager::GetInstance();
            instance.HandleClosureUnlatchAction();
        });
        break;
    default:
        break;
    }
}

chip::Protocols::InteractionModel::Status ClosureManager::OnCalibrateCommand()
{
    VerifyOrReturnValue(ep1.GetLogic().SetCountdownTimeFromDelegate(kDefaultCountdownTimeSeconds) == CHIP_NO_ERROR, Status::Failure,
                        ChipLogError(AppServer, "Failed to set countdown time for calibration"));

    SetCurrentAction(Action_t::CALIBRATE_ACTION);
    mCurrentActionEndpointId = ep1.GetEndpointId();

    isCalibrationInProgress = true;

    // Post an event to initiate the calibration action asynchronously.
    // Calibration can be only initiated from Closure Endpoint 1, so we set the endpoint ID to ep1.
    AppEvent event;
    event.Type                    = AppEvent::kEventType_Closure;
    event.ClosureEvent.Action     = GetCurrentAction();
    event.ClosureEvent.EndpointId = mCurrentActionEndpointId;
    event.Handler                 = InitiateAction;
    AppTask::GetAppTask().PostEvent(&event);
    SetCurrentAction(CALIBRATE_ACTION);

    return Status::Success;
}

chip::Protocols::InteractionModel::Status ClosureManager::OnStopCommand()
{
    // As Stop should be handled immediately, we will handle it synchronously.
    // For simulation purposes, we will just log the stop action and contnue to handle the stop action completion.
    // In a real application, this would be replaced with actual logic to stop the closure action.
    ChipLogDetail(AppServer, "Handling Stop command for closure action");

    CancelTimer();

    SetCurrentAction(Action_t::STOP_ACTION);
    mCurrentActionEndpointId = ep1.GetEndpointId();

    HandleClosureActionComplete(Action_t::STOP_ACTION);

    return Status::Success;
}

chip::Protocols::InteractionModel::Status ClosureManager::OnMoveToCommand(const Optional<TargetPositionEnum> position,
                                                                          const Optional<bool> latch,
                                                                          const Optional<Globals::ThreeLevelAutoEnum> speed)
{

    // Update the target state for the closure panels based on the MoveTo command.
    // This closure sample app assumes that the closure panels are represented by two endpoints:
    // - Endpoint 2: Represents the Closure Dimension Cluster for the first panel.
    // - Endpoint 3: Represents the Closure Dimension Cluster for the second panel.

    // For sample app, MoveTo command to Fullopen , will set target position of both panels to 0
    //  MoveTo command to Fullclose will set target position of both panels to 10000
    //  We simulate harware action by using timer for 1 sec and updating the current state of the panels after the timer expires.
    //  till we reach the target position.

    DataModel::Nullable<GenericDimensionStateStruct> ep2CurrentState;
    VerifyOrReturnError(ep2.GetLogic().GetCurrentState(ep2CurrentState) == CHIP_NO_ERROR, Status::Failure,
                        ChipLogError(AppServer, "Failed to get current state for Endpoint 2"));
    DataModel::Nullable<GenericDimensionStateStruct> ep3CurrentState;
    VerifyOrReturnError(ep3.GetLogic().GetCurrentState(ep3CurrentState) == CHIP_NO_ERROR, Status::Failure,
                        ChipLogError(AppServer, "Failed to get current state for Endpoint 3"));

    DataModel::Nullable<GenericDimensionStateStruct> ep2TargetState;
    VerifyOrReturnError(ep2.GetLogic().GetTargetState(ep2TargetState) == CHIP_NO_ERROR, Status::Failure,
                        ChipLogError(AppServer, "Failed to get target state for Endpoint 2"));
    DataModel::Nullable<GenericDimensionStateStruct> ep3TargetState;
    VerifyOrReturnError(ep3.GetLogic().GetTargetState(ep3TargetState) == CHIP_NO_ERROR, Status::Failure,
                        ChipLogError(AppServer, "Failed to get target state for Endpoint 3"));

    VerifyOrReturnError(!ep2CurrentState.IsNull(), Status::Failure,
                        ChipLogError(AppServer, "MoveToCommand failed due to Null value Current state on Endpoint 2"));
    VerifyOrReturnError(!ep3CurrentState.IsNull(), Status::Failure,
                        ChipLogError(AppServer, "MoveToCommand failed due to Null value Current state on Endpoint 3"));

    // Create target struct for the panels if the target state is not set.
    GenericDimensionStateStruct ep2Target = ep2TargetState.IsNull() ? GenericDimensionStateStruct() : ep2TargetState.Value();
    GenericDimensionStateStruct ep3Target = ep3TargetState.IsNull() ? GenericDimensionStateStruct() : ep3TargetState.Value();

    if (position.HasValue())
    {
        // Set the Closure panel target position for the panels based on the MoveTo Command position.
        // For Sample App,TargetPositionEnum is mapped to specific positions for the panels.
        Percent100ths ep2Position;
        Percent100ths ep3Position;

        switch (position.Value())
        {
        case TargetPositionEnum::kMoveToFullyClosed:
            ep2Position = static_cast<Percent100ths>(10000);
            ep3Position = static_cast<Percent100ths>(10000);
            break;
        case TargetPositionEnum::kMoveToFullyOpen:
            ep2Position = static_cast<Percent100ths>(0);
            ep3Position = static_cast<Percent100ths>(0);
            break;
        case TargetPositionEnum::kMoveToPedestrianPosition:
            ep2Position = static_cast<Percent100ths>(3000);
            ep3Position = static_cast<Percent100ths>(3000);
            break;
        case TargetPositionEnum::kMoveToSignaturePosition:
            ep2Position = static_cast<Percent100ths>(2000);
            ep3Position = static_cast<Percent100ths>(2000);
            break;
        case TargetPositionEnum::kMoveToVentilationPosition:
            ep2Position = static_cast<Percent100ths>(1000);
            ep3Position = static_cast<Percent100ths>(1000);
            break;
        default:
            ChipLogError(AppServer, "Invalid target position received in OnMoveToCommand");
            return Status::Failure;
        }

        ep2Target.position.SetValue(DataModel::MakeNullable(ep2Position));
        ep3Target.position.SetValue(DataModel::MakeNullable(ep3Position));
    }

    if (latch.HasValue())
    {
        ep2Target.latch.SetValue(DataModel::MakeNullable(latch.Value()));
        ep3Target.latch.SetValue(DataModel::MakeNullable(latch.Value()));
    }

    if (speed.HasValue())
    {
        ep2Target.speed.SetValue(speed.Value());
        ep3Target.speed.SetValue(speed.Value());
    }

    VerifyOrReturnError(ep2.GetLogic().SetTargetState(DataModel::MakeNullable(ep2Target)) == CHIP_NO_ERROR, Status::Failure,
                        ChipLogError(AppServer, "Failed to set target for Endpoint 2"));
    VerifyOrReturnError(ep3.GetLogic().SetTargetState(DataModel::MakeNullable(ep3Target)) == CHIP_NO_ERROR, Status::Failure,
                        ChipLogError(AppServer, "Failed to set target for Endpoint 3"));

    VerifyOrReturnError(ep1.GetLogic().SetCountdownTimeFromDelegate(kCountdownTimeSeconds) == CHIP_NO_ERROR, Status::Failure,
                        ChipLogError(AppServer, "Failed to set countdown time for move to command on Endpoint 1"));

    // Set the current action to UNLATCH_ACTION.
    // This is to ensure that the closure is unlatched before starting the motion action.
    // The Closure Control Cluster will handle the unlatch action before proceeding with the motion action.
    SetCurrentAction(UNLATCH_ACTION);
    isMoveToInProgress = true;

    // Post an event to initiate the move to action asynchronously.
    // MoveTo Command can only be initiated from Closure Control Endpoint (Endpoint 1).
    AppEvent event;
    event.Type                = AppEvent::kEventType_Closure;
    event.ClosureEvent.Action = mCurrentAction;
    event.Handler             = InitiateAction;
    AppTask::GetAppTask().PostEvent(&event);

    return Status::Success;
}

void ClosureManager::HandleClosureMotionAction()
{
    ClosureManager & instance = ClosureManager::GetInstance();

    DataModel::Nullable<GenericDimensionStateStruct> ep2CurrentState;
    DataModel::Nullable<GenericDimensionStateStruct> ep3CurrentState;

    DataModel::Nullable<GenericDimensionStateStruct> ep2TargetState;
    DataModel::Nullable<GenericDimensionStateStruct> ep3TargetState;

    VerifyOrReturn(ep2.GetLogic().GetCurrentState(ep2CurrentState) == CHIP_NO_ERROR,
                   ChipLogError(AppServer, "Failed to get current state for Endpoint 2"));
    VerifyOrReturn(ep3.GetLogic().GetCurrentState(ep3CurrentState) == CHIP_NO_ERROR,
                   ChipLogError(AppServer, "Failed to get current state for Endpoint 3"));
    VerifyOrReturn(ep2.GetLogic().GetTargetState(ep2TargetState) == CHIP_NO_ERROR,
                   ChipLogError(AppServer, "Failed to get target state for Endpoint 2"));
    VerifyOrReturn(ep3.GetLogic().GetTargetState(ep3TargetState) == CHIP_NO_ERROR,
                   ChipLogError(AppServer, "Failed to get target state for Endpoint 3"));

    VerifyOrReturn(!ep2CurrentState.IsNull(),
                   ChipLogError(AppServer, "MoveToCommand failed due to Null value Current state on Endpoint 2"));
    VerifyOrReturn(!ep3CurrentState.IsNull(),
                   ChipLogError(AppServer, "MoveToCommand failed due to Null value Current state on Endpoint 3"));

    VerifyOrReturn(!ep2TargetState.IsNull(),
                   ChipLogError(AppServer, "MoveToCommand failed due to Null value Target state on Endpoint 2"));
    VerifyOrReturn(!ep3TargetState.IsNull(),
                   ChipLogError(AppServer, "MoveToCommand failed due to Null value Target state on Endpoint 3"));

    // Once Closure is unlatched, we can proceed with the motion action for endpoints 2 and 3.
    DataModel::Nullable<Percent100ths> ep2NextPosition = DataModel::NullNullable;
    DataModel::Nullable<Percent100ths> ep3NextPosition = DataModel::NullNullable;

    bool isEndPoint2ProgressPossible = false;
    bool isEndPoint3ProgressPossible = false;

    // Get the Next Current State to be set for the endpoint 2, if target postion is not reached.
    if (GetPanelNextPosition(ep2CurrentState.Value(), ep2TargetState.Value(), ep2NextPosition))
    {
        VerifyOrReturn(!ep2NextPosition.IsNull(), ChipLogError(AppServer, "Failed to get next position for Endpoint 2"));
        ep2CurrentState.Value().position.SetValue(DataModel::MakeNullable(ep2NextPosition.Value()));
        instance.ep2.GetLogic().SetCurrentState(ep2CurrentState);
        isEndPoint2ProgressPossible = (ep2NextPosition.Value() != ep2TargetState.Value().position.Value().Value());
        ChipLogProgress(AppServer, "EndPoint 2 Current Position: %d, Target Position: %d", ep2NextPosition.Value(),
                        ep2TargetState.Value().position.Value().Value());
    }

    // Get the Next Current State to be set for the endpoint 3, if target postion is not reached.
    if (GetPanelNextPosition(ep3CurrentState.Value(), ep3TargetState.Value(), ep3NextPosition))
    {
        VerifyOrReturn(!ep3NextPosition.IsNull(), ChipLogError(AppServer, "Failed to get next position for Endpoint 3"));
        ep3CurrentState.Value().position.SetValue(DataModel::MakeNullable(ep3NextPosition.Value()));
        instance.ep3.GetLogic().SetCurrentState(ep3CurrentState);
        isEndPoint3ProgressPossible = (ep3NextPosition.Value() != ep3TargetState.Value().position.Value().Value());
        ChipLogProgress(AppServer, "EndPoint 3 Current Position: %d, Target Position: %d", ep3NextPosition.Value(),
                        ep3TargetState.Value().position.Value().Value());
    }

    // Check if both endpoints have reached their target positions
    // If both endpoints have reached their target positions, we can consider the closure motion action as complete.
    // If either endpoint has not reached its target position, we will continue the motion action
    // and set the closureTargetReached flag to false.
    // This will ensure that the closure motion action continues until both endpoints have reached their target positions.
    bool isProgressPossible = isEndPoint2ProgressPossible || isEndPoint3ProgressPossible;

    ChipLogProgress(AppServer, "Motion progress possible: %s", isProgressPossible ? "true" : "false");

    // If the closure target is not reached, we will reschedule the timer for motion action
    if (isProgressPossible)
    {
        instance.CancelTimer(); // Cancel any existing timer before starting a new action
        instance.SetCurrentAction(MOVE_TO_ACTION);
        instance.StartTimer(kMotionCountdownTimeMs);
        return;
    }

    DataModel::Nullable<GenericOverallCurrentState> ep1CurrentState;
    DataModel::Nullable<GenericOverallTargetState> ep1TargetState;

    VerifyOrReturn(ep1.GetLogic().GetOverallCurrentState(ep1CurrentState) == CHIP_NO_ERROR,
                   ChipLogError(AppServer, "Failed to get current state for Endpoint 1"));
    VerifyOrReturn(ep1.GetLogic().GetOverallTargetState(ep1TargetState) == CHIP_NO_ERROR,
                   ChipLogError(AppServer, "Failed to get target state for Endpoint 1"));

    VerifyOrReturn(!ep1CurrentState.IsNull(),
                   ChipLogError(AppServer, "MoveToCommand failed due to Null value Current state on Endpoint 1"));
    VerifyOrReturn(!ep1TargetState.IsNull(),
                   ChipLogError(AppServer, "MoveToCommand failed due to Null value Target state on Endpoint 1"));

    // If both endpoints have reached their target positions, we can consider the closure motion action as complete.
    // Before calling HandleClosureActionComplete, we need to check if a latch action is needed.
    if (ep1CurrentState.Value().latch.HasValue() && !ep1CurrentState.Value().latch.Value().IsNull() &&
        ep1TargetState.Value().latch.HasValue() && !ep1TargetState.Value().latch.Value().IsNull())
    {
        // If currently latched (false) and target is unlatched (true), unlatch first before moving
        if (!ep1CurrentState.Value().latch.Value().Value() && ep1TargetState.Value().latch.Value().Value())
        {
            // In Real application, this would be replaced with actual unlatch logic.
            ChipLogProgress(AppServer, "Performing latch action");
            ep1CurrentState.Value().latch.SetValue(DataModel::MakeNullable(true));
            instance.ep1.GetLogic().SetOverallCurrentState(ep1CurrentState);
            ep2CurrentState.Value().latch.SetValue(DataModel::MakeNullable(true));
            instance.ep2.GetLogic().SetCurrentState(ep2CurrentState);
            ep3CurrentState.Value().latch.SetValue(DataModel::MakeNullable(true));
            instance.ep3.GetLogic().SetCurrentState(ep3CurrentState);
            ChipLogProgress(AppServer, "latched action complete");
        }
    }

    // Target reached and no latch action needed, call HandleClosureAction
    instance.HandleClosureActionComplete(ClosureManager::Action_t::MOVE_TO_ACTION);
}

void ClosureManager::HandleClosureUnlatchAction()
{
    ClosureManager & instance = ClosureManager::GetInstance();

    DataModel::Nullable<GenericOverallCurrentState> ep1CurrentState;
    DataModel::Nullable<GenericOverallTargetState> ep1TargetState;
    DataModel::Nullable<GenericDimensionStateStruct> ep2CurrentState;
    DataModel::Nullable<GenericDimensionStateStruct> ep3CurrentState;

    VerifyOrReturn(ep1.GetLogic().GetOverallCurrentState(ep1CurrentState) == CHIP_NO_ERROR,
                   ChipLogError(AppServer, "Failed to get current state for Endpoint 1"));
    VerifyOrReturn(ep1.GetLogic().GetOverallTargetState(ep1TargetState) == CHIP_NO_ERROR,
                   ChipLogError(AppServer, "Failed to get target state for Endpoint 1"));

    VerifyOrReturn(ep2.GetLogic().GetCurrentState(ep2CurrentState) == CHIP_NO_ERROR,
                   ChipLogError(AppServer, "Failed to get current state for Endpoint 2"));
    VerifyOrReturn(ep3.GetLogic().GetCurrentState(ep3CurrentState) == CHIP_NO_ERROR,
                   ChipLogError(AppServer, "Failed to get current state for Endpoint 3"));

    VerifyOrReturn(!ep1CurrentState.IsNull(),
                   ChipLogError(AppServer, "UnlatchAction failed due to Null value Current state on Endpoint 1"));
    VerifyOrReturn(!ep1TargetState.IsNull(),
                   ChipLogError(AppServer, "UnlatchAction failed due to Null value Target state on Endpoint 1"));

    VerifyOrReturn(!ep2CurrentState.IsNull(),
                   ChipLogError(AppServer, "UnlatchAction failed due to Null value Current state on Endpoint 2"));
    VerifyOrReturn(!ep3CurrentState.IsNull(),
                   ChipLogError(AppServer, "UnlatchAction failed due to Null value Current state on Endpoint 3"));

    // check if closure (endpoint 1) need unlatch before starting the motion action.
    if (ep1CurrentState.Value().latch.HasValue() && !ep1CurrentState.Value().latch.Value().IsNull() &&
        ep1TargetState.Value().latch.HasValue() && !ep1TargetState.Value().latch.Value().IsNull())
    {
        // If currently latched (true) and target is unlatched (false), unlatch first before moving
        if (ep1CurrentState.Value().latch.Value().Value() && !ep1TargetState.Value().latch.Value().Value())
        {
            // In Real application, this would be replaced with actual unlatch logic.
            ChipLogProgress(AppServer, "Performing unlatch action");
            ep1CurrentState.Value().latch.SetValue(DataModel::MakeNullable(false));
            instance.ep1.GetLogic().SetOverallCurrentState(ep1CurrentState);
            ep2CurrentState.Value().latch.SetValue(DataModel::MakeNullable(false));
            instance.ep2.GetLogic().SetCurrentState(ep2CurrentState);
            ep3CurrentState.Value().latch.SetValue(DataModel::MakeNullable(false));
            instance.ep3.GetLogic().SetCurrentState(ep3CurrentState);
            ChipLogProgress(AppServer, "Unlatched action completed");
        }
    }

    CancelTimer(); // Cancel any existing timer before proceeding with the motion action

    // After unlatching, we can proceed with the motion action
    instance.HandleClosureMotionAction();
}

void ClosureManager::HandleClosureActionComplete(Action_t action)
{
    ClosureManager & instance = ClosureManager::GetInstance();
<<<<<<< HEAD

    switch (action)
    {
    case Action_t::CALIBRATE_ACTION: {
        GetInstance().ep1.OnCalibrateActionComplete();
        GetInstance().ep2.OnCalibrateActionComplete();
        GetInstance().ep3.OnCalibrateActionComplete();
        instance.isCalibrationInProgress = false;
=======
    switch (action)
    {
    case Action_t::CALIBRATE_ACTION: {
        instance.ep1.OnCalibrateActionComplete();
        instance.ep2.OnCalibrateActionComplete();
        instance.ep3.OnCalibrateActionComplete();
        isCalibrationInProgress = false;
>>>>>>> 63e05cef
        break;
    }
    case Action_t::MOVE_TO_ACTION:
        instance.ep1.OnMoveToActionComplete();
        instance.ep2.OnMoveToActionComplete();
        instance.ep3.OnMoveToActionComplete();
        instance.isMoveToInProgress = false;
        break;
    case Action_t::UNLATCH_ACTION:
        // HandleClosureActionComplete should not be called for UNLATCH_ACTION,
        // as unlatch action is prerequisite for MOVE_TO_ACTION.
        ChipLogError(AppServer, "HandleClosureActionComplete should not be called for UNLATCH_ACTION");
        break;
    case Action_t::STOP_ACTION: {
        if (isCalibrationInProgress)
        {
            ChipLogDetail(AppServer, "Stopping calibration action");
            instance.ep1.OnStopCalibrateActionComplete();
            instance.ep2.OnStopCalibrateActionComplete();
            instance.ep3.OnStopCalibrateActionComplete();
            isCalibrationInProgress = false;
        }
        else if (isMoveToInProgress)
        {
            ChipLogDetail(AppServer, "Stopping move to action");
            instance.ep1.OnStopMotionActionComplete();
            instance.ep2.OnStopMotionActionComplete();
            instance.ep3.OnStopMotionActionComplete();
            isMoveToInProgress = false;
        }
        else
        {
            ChipLogDetail(AppServer, "No action in progress to stop");
        }
        break;
    }
    default:
        ChipLogError(AppServer, "Invalid action received in HandleClosureAction");
        break;
    }
<<<<<<< HEAD
    // Reset the current action after handling the closure action
    GetInstance().SetCurrentAction(Action_t::INVALID_ACTION);
}

bool ClosureManager::GetPanelNextPosition(const GenericDimensionStateStruct & currentState,
                                          const GenericDimensionStateStruct & targetState,
                                          DataModel::Nullable<Percent100ths> & nextPosition)
{
    VerifyOrReturnValue(targetState.position.HasValue() && !targetState.position.Value().IsNull(), false,
                        ChipLogError(AppServer, "Updating CurrentState to NextPosition failed due to Target position is not set"));

    VerifyOrReturnValue(currentState.position.HasValue() && !currentState.position.Value().IsNull(), false,
                        ChipLogError(AppServer, "Updating CurrentState to NextPosition failed due to Current position is not set"));

    chip::Percent100ths currentPosition = currentState.position.Value().Value();
    chip::Percent100ths targetPosition  = targetState.position.Value().Value();

    if (currentPosition < targetPosition)
    {
        // Increment position by 1000 units, capped at target.
        nextPosition.SetNonNull(std::min(static_cast<chip::Percent100ths>(currentPosition + kMotionPositionStep), targetPosition));
    }
    else if (currentPosition > targetPosition)
    {
        // Moving down: Decreasing the current position by a step of 1000 units,
        // ensuring it does not go below the target position.
        nextPosition.SetNonNull(std::max(static_cast<chip::Percent100ths>(currentPosition - kMotionPositionStep), targetPosition));
    }
    else
    {
        // Already at target: No further action is needed as the current position matches the target position.
        nextPosition.SetNonNull(currentPosition);
        return false; // No update needed
    }
    return true;
=======
    // Reset the current action and current action endpoint ID after handling the closure action
    instance.SetCurrentAction(Action_t::INVALID_ACTION);
    instance.mCurrentActionEndpointId = chip::kInvalidEndpointId;
>>>>>>> 63e05cef
}<|MERGE_RESOLUTION|>--- conflicted
+++ resolved
@@ -24,11 +24,7 @@
 
 #include <app-common/zap-generated/cluster-objects.h>
 #include <app/util/attribute-storage.h>
-<<<<<<< HEAD
-#include <cmsis_os2.h>
-=======
 #include <lib/support/TimeUtils.h>
->>>>>>> 63e05cef
 #include <platform/CHIPDeviceLayer.h>
 
 using namespace chip;
@@ -39,14 +35,11 @@
 using namespace chip::app::Clusters::ClosureDimension;
 
 namespace {
-<<<<<<< HEAD
-constexpr uint32_t kCountdownTimeSeconds          = 10;
+  
+constexpr uint32_t kDefaultCountdownTimeSeconds = 10;    // 10 seconds
+constexpr uint32_t kCalibrateTimerMs            = 10000; // 10 seconds
 constexpr uint32_t kMotionCountdownTimeMs         = 1000; // 1 second for each motion.
 constexpr chip::Percent100ths kMotionPositionStep = 1000; // 10% of the total range per motion interval.
-=======
-constexpr uint32_t kDefaultCountdownTimeSeconds = 10;    // 10 seconds
-constexpr uint32_t kCalibrateTimerMs            = 10000; // 10 seconds
->>>>>>> 63e05cef
 
 // Define the Namespace and Tag for the endpoint
 // Derived from https://github.com/CHIP-Specifications/connectedhomeip-spec/blob/master/src/namespaces/Namespace-Closure.adoc
@@ -557,16 +550,7 @@
 void ClosureManager::HandleClosureActionComplete(Action_t action)
 {
     ClosureManager & instance = ClosureManager::GetInstance();
-<<<<<<< HEAD
-
-    switch (action)
-    {
-    case Action_t::CALIBRATE_ACTION: {
-        GetInstance().ep1.OnCalibrateActionComplete();
-        GetInstance().ep2.OnCalibrateActionComplete();
-        GetInstance().ep3.OnCalibrateActionComplete();
-        instance.isCalibrationInProgress = false;
-=======
+
     switch (action)
     {
     case Action_t::CALIBRATE_ACTION: {
@@ -574,7 +558,6 @@
         instance.ep2.OnCalibrateActionComplete();
         instance.ep3.OnCalibrateActionComplete();
         isCalibrationInProgress = false;
->>>>>>> 63e05cef
         break;
     }
     case Action_t::MOVE_TO_ACTION:
@@ -615,9 +598,9 @@
         ChipLogError(AppServer, "Invalid action received in HandleClosureAction");
         break;
     }
-<<<<<<< HEAD
-    // Reset the current action after handling the closure action
-    GetInstance().SetCurrentAction(Action_t::INVALID_ACTION);
+    // Reset the current action and current action endpoint ID after handling the closure action
+    instance.SetCurrentAction(Action_t::INVALID_ACTION);
+    instance.mCurrentActionEndpointId = chip::kInvalidEndpointId;
 }
 
 bool ClosureManager::GetPanelNextPosition(const GenericDimensionStateStruct & currentState,
@@ -651,9 +634,4 @@
         return false; // No update needed
     }
     return true;
-=======
-    // Reset the current action and current action endpoint ID after handling the closure action
-    instance.SetCurrentAction(Action_t::INVALID_ACTION);
-    instance.mCurrentActionEndpointId = chip::kInvalidEndpointId;
->>>>>>> 63e05cef
 }