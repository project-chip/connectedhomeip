/*
 *
 *    Copyright (c) 2025 Project CHIP Authors
 *    All rights reserved.
 *
 *    Licensed under the Apache License, Version 2.0 (the "License");
 *    you may not use this file except in compliance with the License.
 *    You may obtain a copy of the License at
 *
 *        http://www.apache.org/licenses/LICENSE-2.0
 *
 *    Unless required by applicable law or agreed to in writing, software
 *    distributed under the License is distributed on an "AS IS" BASIS,
 *    WITHOUT WARRANTIES OR CONDITIONS OF ANY KIND, either express or implied.
 *    See the License for the specific language governing permissions and
 *    limitations under the License.
 */

#include "ClosureManager.h"
#include "AppConfig.h"
#include "AppTask.h"
#include "ClosureControlEndpoint.h"
#include "ClosureDimensionEndpoint.h"

#include <app-common/zap-generated/cluster-objects.h>
#include <app/server/Server.h>
#include <app/util/attribute-storage.h>
#include <lib/support/TimeUtils.h>
#include <platform/CHIPDeviceLayer.h>

using namespace chip;
using namespace chip::app;
using namespace chip::app::DataModel;
using namespace chip::app::Clusters;
using namespace chip::DeviceLayer;
using namespace chip::app::Clusters::ClosureControl;
using namespace chip::app::Clusters::ClosureDimension;

namespace {
constexpr uint32_t kDefaultCountdownTimeSeconds   = 10;   // 10 seconds
constexpr uint32_t kCalibrateCountdownTimeMs      = 3000; // 3 seconds
constexpr uint32_t kMotionCountdownTimeMs         = 1000; // 1 second for each motion.
constexpr chip::Percent100ths kMotionPositionStep = 2000; // 20% of the total range per motion interval.

// Define the Namespace and Tag for the endpoint
// Derived from https://github.com/CHIP-Specifications/connectedhomeip-spec/blob/master/src/namespaces/Namespace-Closure.adoc
constexpr uint8_t kNamespaceClosure   = 0x44;
constexpr uint8_t kTagClosureCovering = 0x00;
// Derived from
// https://github.com/CHIP-Specifications/connectedhomeip-spec/blob/master/src/namespaces/Namespace-Closure-Covering.adoc
constexpr uint8_t kNamespaceCovering   = 0x46;
constexpr uint8_t kTagCoveringVenetian = 0x03;
// Derived from https://github.com/CHIP-Specifications/connectedhomeip-spec/blob/master/src/namespaces/Namespace-ClosurePanel.adoc
constexpr uint8_t kNamespaceClosurePanel = 0x45;
constexpr uint8_t kTagClosurePanelLift   = 0x00;
constexpr uint8_t kTagClosurePanelTilt   = 0x01;

// Define the list of semantic tags for the endpoint
const Clusters::Descriptor::Structs::SemanticTagStruct::Type kEndpoint1TagList[] = {
    { .namespaceID = kNamespaceClosure,
      .tag         = kTagClosureCovering,
      .label       = chip::MakeOptional(DataModel::Nullable<chip::CharSpan>("Closure.Covering"_span)) },
    { .namespaceID = kNamespaceCovering,
      .tag         = kTagCoveringVenetian,
      .label       = chip::MakeOptional(DataModel::Nullable<chip::CharSpan>("Covering.Venetian"_span)) },
};

const Clusters::Descriptor::Structs::SemanticTagStruct::Type kEndpoint2TagList[] = {
    { .namespaceID = kNamespaceClosurePanel,
      .tag         = kTagClosurePanelLift,
      .label       = chip::MakeOptional(DataModel::Nullable<chip::CharSpan>("ClosurePanel.Lift"_span)) },
};

const Clusters::Descriptor::Structs::SemanticTagStruct::Type kEndpoint3TagList[] = {
    { .namespaceID = kNamespaceClosurePanel,
      .tag         = kTagClosurePanelTilt,
      .label       = chip::MakeOptional(DataModel::Nullable<chip::CharSpan>("ClosurePanel.Tilt"_span)) },
};

} // namespace

ClosureManager ClosureManager::sClosureMgr;

void ClosureManager::Init()
{
    // Create cmsis os sw timer for light timer.
    mClosureTimer = osTimerNew(TimerEventHandler, // timer callback handler
                               osTimerOnce,       // no timer reload (one-shot timer)
                               (void *) this,     // pass the app task obj context
                               NULL               // No osTimerAttr_t to provide.
    );

    if (mClosureTimer == NULL)
    {
        ChipLogError(AppServer, "mClosureTimer timer create failed");
        appError(APP_ERROR_CREATE_TIMER_FAILED);
    }
    DeviceLayer::PlatformMgr().LockChipStack();

    // Closure endpoints initialization
    mClosureEndpoint1.Init();
    mClosurePanelEndpoint2.Init();
    mClosurePanelEndpoint3.Init();

    // Set Taglist for Closure endpoints
    SetTagList(/* endpoint= */ 1, Span<const Clusters::Descriptor::Structs::SemanticTagStruct::Type>(kEndpoint1TagList));
    SetTagList(/* endpoint= */ 2, Span<const Clusters::Descriptor::Structs::SemanticTagStruct::Type>(kEndpoint2TagList));
    SetTagList(/* endpoint= */ 3, Span<const Clusters::Descriptor::Structs::SemanticTagStruct::Type>(kEndpoint3TagList));

    // Set Initial state for Closure endpoints
    VerifyOrDie(SetClosureControlInitialState(mClosureEndpoint1) == CHIP_NO_ERROR);
    ChipLogProgress(AppServer, "Initial state for Closure Control Endpoint set successfully");
    VerifyOrDie(SetClosurePanelInitialState(mClosurePanelEndpoint2) == CHIP_NO_ERROR);
    ChipLogProgress(AppServer, "Initial state for Closure Panel Endpoint 2 set successfully");
    VerifyOrDie(SetClosurePanelInitialState(mClosurePanelEndpoint3) == CHIP_NO_ERROR);
    ChipLogProgress(AppServer, "Initial state for Closure Panel Endpoint 3 set successfully");

    TestEventTriggerDelegate * pTestEventDelegate = Server::GetInstance().GetTestEventTriggerDelegate();

    if (pTestEventDelegate != nullptr)
    {
        CHIP_ERROR err = pTestEventDelegate->AddHandler(&mClosureEndpoint1.GetDelegate());
        if (err != CHIP_NO_ERROR)
        {
            ChipLogError(AppServer, "Failed to add handler for delegate: %s", chip::ErrorStr(err));
        }
    }
    else
    {
        ChipLogError(AppServer, "TestEventTriggerDelegate is null, cannot add handler for delegate");
    }

    DeviceLayer::PlatformMgr().UnlockChipStack();
}

CHIP_ERROR ClosureManager::SetClosureControlInitialState(ClosureControlEndpoint & closureControlEndpoint)
{
    ChipLogProgress(AppServer, "ClosureControlEndpoint SetInitialState");
    ClosureControl::ClusterConformance conformance = closureControlEndpoint.GetLogic().GetConformance();
    Optional<DataModel::Nullable<CurrentPositionEnum>> currentPosition =
        conformance.HasFeature(ClosureControl::Feature::kPositioning)
        ? MakeOptional(DataModel::MakeNullable(CurrentPositionEnum::kFullyClosed))
        : NullOptional;
    Optional<DataModel::Nullable<bool>> currentLatch = conformance.HasFeature(ClosureControl::Feature::kMotionLatching)
        ? MakeOptional(DataModel::MakeNullable(true))
        : NullOptional;
    Optional<Globals::ThreeLevelAutoEnum> speed =
        conformance.HasFeature(ClosureControl::Feature::kSpeed) ? MakeOptional(Globals::ThreeLevelAutoEnum::kAuto) : NullOptional;
    DataModel::Nullable<GenericOverallCurrentState> overallState(
        GenericOverallCurrentState(currentPosition, currentLatch, speed, DataModel::MakeNullable(true)));
    ReturnErrorOnFailure(closureControlEndpoint.GetLogic().SetOverallCurrentState(overallState));

    Optional<DataModel::Nullable<TargetPositionEnum>> targetPosition =
        conformance.HasFeature(ClosureControl::Feature::kPositioning)
        ? MakeOptional(DataModel::NullNullable)
        : NullOptional;
    Optional<DataModel::Nullable<bool>> targetLatch = conformance.HasFeature(ClosureControl::Feature::kMotionLatching)
        ? MakeOptional(DataModel::NullNullable)
        : NullOptional;
    DataModel::Nullable<GenericOverallTargetState> overallTarget(GenericOverallTargetState(targetPosition, targetLatch, speed));
    ReturnErrorOnFailure(closureControlEndpoint.GetLogic().SetOverallTargetState(overallTarget));

    if (conformance.HasFeature(ClosureControl::Feature::kPositioning) &&
        !conformance.HasFeature(ClosureControl::Feature::kInstantaneous))
    {
        ReturnErrorOnFailure(closureControlEndpoint.GetLogic().SetCountdownTimeFromDelegate(NullNullable));
    }
    ReturnErrorOnFailure(closureControlEndpoint.GetLogic().SetMainState(MainStateEnum::kStopped));

    if (conformance.HasFeature(ClosureControl::Feature::kMotionLatching))
    {
        BitFlags<ClosureControl::LatchControlModesBitmap> latchControlModes;
        latchControlModes.Set(ClosureControl::LatchControlModesBitmap::kRemoteLatching)
            .Set(ClosureControl::LatchControlModesBitmap::kRemoteUnlatching);
        ReturnErrorOnFailure(closureControlEndpoint.GetLogic().SetLatchControlModes(latchControlModes));
    }

    return CHIP_NO_ERROR;
}

CHIP_ERROR ClosureManager::SetClosurePanelInitialState(ClosureDimensionEndpoint & closurePanelEndpoint)
{
    ChipLogProgress(AppServer, "ClosurePanelEndpoint SetInitialState");
    ClosureDimension::ClusterConformance conformance = closurePanelEndpoint.GetLogic().GetConformance();

    Optional<DataModel::Nullable<Percent100ths>> currentPosition = conformance.HasFeature(ClosureDimension::Feature::kPositioning)
        ? MakeOptional(DataModel::MakeNullable<Percent100ths>(10000))
        : NullOptional;
    Optional<DataModel::Nullable<bool>> currentLatch = conformance.HasFeature(ClosureDimension::Feature::kMotionLatching)
        ? MakeOptional(DataModel::MakeNullable(true))
        : NullOptional;
    Optional<Globals::ThreeLevelAutoEnum> speed =
        conformance.HasFeature(ClosureDimension::Feature::kSpeed) ? MakeOptional(Globals::ThreeLevelAutoEnum::kAuto) : NullOptional;
    DataModel::Nullable<GenericDimensionStateStruct> currentState(
        GenericDimensionStateStruct(currentPosition, currentLatch, speed));
    ReturnErrorOnFailure(closurePanelEndpoint.GetLogic().SetCurrentState(currentState));

    Optional<DataModel::Nullable<Percent100ths>> targetPosition = conformance.HasFeature(ClosureDimension::Feature::kPositioning)
        ? MakeOptional(DataModel::NullNullable)
        : NullOptional;
    Optional<DataModel::Nullable<bool>> targetLatch = conformance.HasFeature(ClosureDimension::Feature::kMotionLatching)
        ? MakeOptional(DataModel::NullNullable)
        : NullOptional;
    DataModel::Nullable<GenericDimensionStateStruct> targetState(GenericDimensionStateStruct(targetPosition, targetLatch, speed));
    ReturnErrorOnFailure(closurePanelEndpoint.GetLogic().SetTargetState(targetState));

    if (conformance.HasFeature(ClosureDimension::Feature::kPositioning))
    {
        ReturnErrorOnFailure(closurePanelEndpoint.GetLogic().SetResolution(Percent100ths(100)));
        ReturnErrorOnFailure(closurePanelEndpoint.GetLogic().SetStepValue(1000));
    }
    if (conformance.HasFeature(ClosureDimension::Feature::kUnit))
    {
        ReturnErrorOnFailure(closurePanelEndpoint.GetLogic().SetUnit(ClosureUnitEnum::kMillimeter));
        ReturnErrorOnFailure(closurePanelEndpoint.GetLogic().SetUnitRange(ClosureDimension::Structs::UnitRangeStruct::Type{
            .min = static_cast<int16_t>(0), .max = static_cast<int16_t>(10000) }));
    }
    if (conformance.HasFeature(ClosureDimension::Feature::kRotation))
    {
        ReturnErrorOnFailure(closurePanelEndpoint.GetLogic().SetOverflow(OverflowEnum::kTopInside));
    }
    if (conformance.HasFeature(ClosureDimension::Feature::kLimitation))
    {
        ClosureDimension::Structs::RangePercent100thsStruct::Type limitRange{ .min = static_cast<Percent100ths>(0),
                                                                              .max = static_cast<Percent100ths>(10000) };
        ReturnErrorOnFailure(closurePanelEndpoint.GetLogic().SetLimitRange(limitRange));
    }
    if (conformance.HasFeature(ClosureDimension::Feature::kMotionLatching))
    {
        BitFlags<ClosureDimension::LatchControlModesBitmap> latchControlModes;
        latchControlModes.Set(ClosureDimension::LatchControlModesBitmap::kRemoteLatching)
            .Set(ClosureDimension::LatchControlModesBitmap::kRemoteUnlatching);
        ReturnErrorOnFailure(closurePanelEndpoint.GetLogic().SetLatchControlModes(latchControlModes));
    }

    return CHIP_NO_ERROR;
}

void ClosureManager::StartTimer(uint32_t aTimeoutMs)
{
    // Starts or restarts the function timer
    if (osTimerStart(mClosureTimer, pdMS_TO_TICKS(aTimeoutMs)) != osOK)
    {
        ChipLogError(AppServer, "mClosureTimer timer start() failed");
        appError(APP_ERROR_START_TIMER_FAILED);
    }
}

void ClosureManager::CancelTimer()
{
    if (osTimerStop(mClosureTimer) == osError)
    {
        ChipLogError(AppServer, "mClosureTimer stop() failed");
        appError(APP_ERROR_STOP_TIMER_FAILED);
    }
}

void ClosureManager::InitiateAction(AppEvent * event)
{
    Action_t eventAction = static_cast<Action_t>(event->ClosureEvent.Action);

    ClosureManager & instance = ClosureManager::GetInstance();

    // We should not receive an event for a different action while another action is ongoing.
    // But due to asynchronous processing of commands and synchronous processing of the stop command,
    // this can happen if stop is received after InitaiteAction event is posted.
    // This is a safety check to ensure that we do not initiate a new action while another action is in progress.
    // If this happens, we log an error and do not proceed with initiating the action.
    VerifyOrReturn(eventAction == instance.GetCurrentAction(),
                   ChipLogError(AppServer, "Got Event for %d in InitiateAction while current ongoing action is %d",
                                to_underlying(eventAction), to_underlying(instance.GetCurrentAction())));

    instance.CancelTimer(); // Cancel any existing timer before starting a new action

    switch (eventAction)
    {
    case Action_t::CALIBRATE_ACTION:
        ChipLogDetail(AppServer, "Initiating calibration action");
        // Timer used in sample application to simulate the calibration process.
        // In a real application, this would be replaced with actual calibration logic.
        instance.StartTimer(kCalibrateCountdownTimeMs);
        break;
    case Action_t::MOVE_TO_ACTION:
        ChipLogDetail(AppServer, "Initiating move to action");
        // For Closure sample app, Motion action is simulated with a timer with rate
        // of 10% change of position per second.
        // In a real application, this would be replaced with actual move to logic.
        instance.StartTimer(kMotionCountdownTimeMs);
        break;
    case Action_t::UNLATCH_ACTION:
        ChipLogDetail(AppServer, "Initiating unlatch action");
        // Unlatch action check is a prerequisite for the move to action.
        // In a real application, this would be replaced with actual unlatch logic.
        instance.StartTimer(kMotionCountdownTimeMs);
        break;
    case Action_t::SET_TARGET_ACTION:
        ChipLogDetail(AppServer, "Initiating set target action");
        // Timer used in sample application to simulate the set target process.
        // In a real application, this would be replaced with actual logic to set
        // the target position of the closure.
        instance.StartTimer(kMotionCountdownTimeMs);
        break;
    case Action_t::PANEL_UNLATCH_ACTION:
        ChipLogDetail(AppServer, "Initiating panel unlatch action");
        // Timer used in sample application to simulate the panel unlatch process.
        // In a real application, this would be replaced with actual logic to unlatch
        // the closure panel
        instance.StartTimer(kMotionCountdownTimeMs);
        break;
    case Action_t::PANEL_STEP_ACTION:
        ChipLogDetail(AppServer, "Initiating step action");
        // Timer used in sample application to simulate the step action process.
        // In a real application, this would be replaced with actual logic to perform
        // a step action on the closure.
        instance.StartTimer(kMotionCountdownTimeMs);
        break;
    default:
        ChipLogDetail(AppServer, "Invalid action received in InitiateAction");
        return;
    }
}

void ClosureManager::TimerEventHandler(void * timerCbArg)
{
    ClosureManager * closureManager = static_cast<ClosureManager *>(timerCbArg);

    // The timer event handler will be called in the context of the timer task
    // once sClosureTimer expires. Post an event to apptask queue with the actual handler
    // so that the event can be handled in the context of the apptask.
    AppEvent event;
    event.Type                    = AppEvent::kEventType_Closure;
    event.ClosureEvent.Action     = closureManager->GetCurrentAction();
    event.ClosureEvent.EndpointId = closureManager->mCurrentActionEndpointId;
    event.Handler                 = HandleClosureActionCompleteEvent;
    AppTask::GetAppTask().PostEvent(&event);
}

void ClosureManager::HandleClosureActionCompleteEvent(AppEvent * event)
{
    Action_t currentAction = static_cast<Action_t>(event->ClosureEvent.Action);

    ClosureManager & instance = ClosureManager::GetInstance();

    // We should not receive an event for a different action while another action is ongoing.
    // But due to asynchronous processing of commands and synchronous processing of the stop command,
    // this can happen if stop is received after InitaiteAction event is posted.
    // This is a safety check to ensure that we do not initiate a new action while another action is in progress.
    // If this happens, we log an error and do not proceed with initiating the action.
    VerifyOrReturn(currentAction == instance.GetCurrentAction(),
                   ChipLogError(AppServer, "Got Event for %d in InitiateAction while current ongoing action is %d",
                                to_underlying(currentAction), to_underlying(instance.GetCurrentAction())));

    switch (currentAction)
    {
    case Action_t::CALIBRATE_ACTION:
        PlatformMgr().ScheduleWork([](intptr_t) {
            ClosureManager & instance = ClosureManager::GetInstance();
            instance.HandleClosureActionComplete(instance.GetCurrentAction());
        });
        break;
    case Action_t::MOVE_TO_ACTION:
        PlatformMgr().ScheduleWork([](intptr_t) { ClosureManager::GetInstance().HandleClosureMotionAction(); });
        break;
    case Action_t::UNLATCH_ACTION:
        PlatformMgr().ScheduleWork([](intptr_t) { ClosureManager::GetInstance().HandleClosureUnlatchAction(); });
        break;
    case Action_t::SET_TARGET_ACTION:
        PlatformMgr().ScheduleWork([](intptr_t) {
            ClosureManager & instance = ClosureManager::GetInstance();
            instance.HandlePanelSetTargetAction(instance.mCurrentActionEndpointId);
        });
        break;
    case Action_t::PANEL_UNLATCH_ACTION:
        PlatformMgr().ScheduleWork([](intptr_t) {
            ClosureManager & instance = ClosureManager::GetInstance();
            instance.HandlePanelUnlatchAction(instance.mCurrentActionEndpointId);
        });
        break;
    case Action_t::PANEL_STEP_ACTION:
        PlatformMgr().ScheduleWork([](intptr_t) {
            ClosureManager & instance = ClosureManager::GetInstance();
            instance.HandlePanelStepAction(instance.mCurrentActionEndpointId);
        });
        break;
    default:
        break;
    }
}

void ClosureManager::HandleClosureActionComplete(Action_t action)
{
    ClosureManager & instance = ClosureManager::GetInstance();

    switch (action)
    {
    case Action_t::CALIBRATE_ACTION: {
        instance.mClosureEndpoint1.OnCalibrateActionComplete();
        instance.mClosurePanelEndpoint2.OnCalibrateActionComplete();
        instance.mClosurePanelEndpoint3.OnCalibrateActionComplete();

        DeviceLayer::PlatformMgr().LockChipStack();
        isCalibrationInProgress = false;
        DeviceLayer::PlatformMgr().UnlockChipStack();

        break;
    }
    case Action_t::STOP_ACTION: {
        if (isCalibrationInProgress)
        {
            ChipLogDetail(AppServer, "Stopping calibration action");
            instance.mClosureEndpoint1.OnStopCalibrateActionComplete();
            instance.mClosurePanelEndpoint2.OnStopCalibrateActionComplete();
            instance.mClosurePanelEndpoint3.OnStopCalibrateActionComplete();

            DeviceLayer::PlatformMgr().LockChipStack();
            isCalibrationInProgress = false;
            DeviceLayer::PlatformMgr().UnlockChipStack();
        }
        else if (isMoveToInProgress)
        {
            ChipLogDetail(AppServer, "Stopping move to action");
            instance.mClosureEndpoint1.OnStopMotionActionComplete();
            instance.mClosurePanelEndpoint2.OnStopMotionActionComplete();
            instance.mClosurePanelEndpoint3.OnStopMotionActionComplete();

            DeviceLayer::PlatformMgr().LockChipStack();
            isMoveToInProgress = false;
            DeviceLayer::PlatformMgr().UnlockChipStack();
        }
        else
        {
            ChipLogDetail(AppServer, "No action in progress to stop");
        }
        break;
    }
    case Action_t::MOVE_TO_ACTION:
        ChipLogDetail(AppServer, "Completing MoveTo action");
        instance.mClosureEndpoint1.OnMoveToActionComplete();
        instance.mClosurePanelEndpoint2.OnMoveToActionComplete();
        instance.mClosurePanelEndpoint3.OnMoveToActionComplete();

        DeviceLayer::PlatformMgr().LockChipStack();
        instance.isMoveToInProgress = false;
        DeviceLayer::PlatformMgr().UnlockChipStack();
        ChipLogDetail(AppServer, "MoveTo action completed");
        break;
    case Action_t::SET_TARGET_ACTION:
        instance.mClosureEndpoint1.OnPanelMotionActionComplete();
        if (instance.mCurrentActionEndpointId == instance.mClosurePanelEndpoint2.GetEndpointId())
        {
            instance.mClosurePanelEndpoint2.OnPanelMotionActionComplete();
        }
        else if (instance.mCurrentActionEndpointId == instance.mClosurePanelEndpoint3.GetEndpointId())
        {
            instance.mClosurePanelEndpoint3.OnPanelMotionActionComplete();
        }

        DeviceLayer::PlatformMgr().LockChipStack();
        instance.isSetTargetInProgress = false;
        DeviceLayer::PlatformMgr().UnlockChipStack();
        break;
    case Action_t::PANEL_STEP_ACTION:
        instance.mClosureEndpoint1.OnPanelMotionActionComplete();
        if (instance.mCurrentActionEndpointId == instance.mClosurePanelEndpoint2.GetEndpointId())
        {
            instance.mClosurePanelEndpoint2.OnPanelMotionActionComplete();
        }
        else if (instance.mCurrentActionEndpointId == instance.mClosurePanelEndpoint3.GetEndpointId())
        {
            instance.mClosurePanelEndpoint3.OnPanelMotionActionComplete();
        }

        DeviceLayer::PlatformMgr().LockChipStack();
        instance.isStepActionInProgress = false;
        DeviceLayer::PlatformMgr().UnlockChipStack();
        break;
    default:
        ChipLogError(AppServer, "Invalid action received in HandleClosureAction");
        break;
    }

    DeviceLayer::PlatformMgr().LockChipStack();
    // Reset the current action and current action endpoint ID after handling the closure action
    instance.SetCurrentAction(Action_t::INVALID_ACTION);
    instance.mCurrentActionEndpointId = chip::kInvalidEndpointId;
    DeviceLayer::PlatformMgr().UnlockChipStack();
}

chip::Protocols::InteractionModel::Status ClosureManager::OnCalibrateCommand()
{
    VerifyOrReturnValue(mClosureEndpoint1.GetLogic().SetCountdownTimeFromDelegate(kDefaultCountdownTimeSeconds) == CHIP_NO_ERROR,
                        Status::Failure, ChipLogError(AppServer, "Failed to set countdown time for calibration"));

    DeviceLayer::PlatformMgr().LockChipStack();
    SetCurrentAction(Action_t::CALIBRATE_ACTION);
    mCurrentActionEndpointId = mClosureEndpoint1.GetEndpointId();
    isCalibrationInProgress  = true;
    DeviceLayer::PlatformMgr().UnlockChipStack();

    // Post an event to initiate the calibration action asynchronously.
    // Calibration can be only initiated from Closure Endpoint 1, so we set the endpoint ID to mClosureEndpoint1.
    AppEvent event;
    event.Type                    = AppEvent::kEventType_Closure;
    event.ClosureEvent.Action     = GetCurrentAction();
    event.ClosureEvent.EndpointId = mCurrentActionEndpointId;
    event.Handler                 = InitiateAction;
    AppTask::GetAppTask().PostEvent(&event);

    return Status::Success;
}

chip::Protocols::InteractionModel::Status ClosureManager::OnStopCommand()
{
    // As Stop should be handled immediately, we will handle it synchronously.
    // For simulation purposes, we will just log the stop action and contnue to handle the stop action completion.
    // In a real application, this would be replaced with actual logic to stop the closure action.
    ChipLogDetail(AppServer, "Handling Stop command for closure action");

    CancelTimer();

    // Stop can be only initiated from Closure Endpoint 1, so we set the endpoint ID to mClosureEndpoint1.
    DeviceLayer::PlatformMgr().LockChipStack();
    SetCurrentAction(Action_t::STOP_ACTION);
    mCurrentActionEndpointId = mClosureEndpoint1.GetEndpointId();
    DeviceLayer::PlatformMgr().UnlockChipStack();

    HandleClosureActionComplete(Action_t::STOP_ACTION);

    return Status::Success;
}

chip::Protocols::InteractionModel::Status ClosureManager::OnMoveToCommand(const Optional<TargetPositionEnum> position,
                                                                          const Optional<bool> latch,
                                                                          const Optional<Globals::ThreeLevelAutoEnum> speed)
{

    // Update the target state for the closure panels based on the MoveTo command.
    // This closure sample app assumes that the closure panels are represented by two endpoints:
    // - Endpoint 2: Represents the Closure Dimension Cluster for the first panel.
    // - Endpoint 3: Represents the Closure Dimension Cluster for the second panel.

    // For sample app, MoveTo command to Fullopen , will set target position of both panels to 0
    //  MoveTo command to Fullclose will set target position of both panels to 10000
    //  We simulate harware action by using timer for 1 sec and updating the current state of the panels after the timer expires.
    //  till we reach the target position.

    DataModel::Nullable<GenericDimensionStateStruct> mClosurePanelEndpoint2CurrentState;
    VerifyOrReturnError(mClosurePanelEndpoint2.GetLogic().GetCurrentState(mClosurePanelEndpoint2CurrentState) == CHIP_NO_ERROR,
                        Status::Failure, ChipLogError(AppServer, "Failed to get current state for Endpoint 2"));
    DataModel::Nullable<GenericDimensionStateStruct> mClosurePanelEndpoint3CurrentState;
    VerifyOrReturnError(mClosurePanelEndpoint3.GetLogic().GetCurrentState(mClosurePanelEndpoint3CurrentState) == CHIP_NO_ERROR,
                        Status::Failure, ChipLogError(AppServer, "Failed to get current state for Endpoint 3"));

    DataModel::Nullable<GenericDimensionStateStruct> mClosurePanelEndpoint2TargetState;
    VerifyOrReturnError(mClosurePanelEndpoint2.GetLogic().GetTargetState(mClosurePanelEndpoint2TargetState) == CHIP_NO_ERROR,
                        Status::Failure, ChipLogError(AppServer, "Failed to get target state for Endpoint 2"));
    DataModel::Nullable<GenericDimensionStateStruct> mClosurePanelEndpoint3TargetState;
    VerifyOrReturnError(mClosurePanelEndpoint3.GetLogic().GetTargetState(mClosurePanelEndpoint3TargetState) == CHIP_NO_ERROR,
                        Status::Failure, ChipLogError(AppServer, "Failed to get target state for Endpoint 3"));

    VerifyOrReturnError(!mClosurePanelEndpoint2CurrentState.IsNull(), Status::Failure,
                        ChipLogError(AppServer, "MoveToCommand failed due to Null value Current state on Endpoint 2"));
    VerifyOrReturnError(!mClosurePanelEndpoint3CurrentState.IsNull(), Status::Failure,
                        ChipLogError(AppServer, "MoveToCommand failed due to Null value Current state on Endpoint 3"));

    // Create target struct for the panels if the target state is not set.
    GenericDimensionStateStruct mClosurePanelEndpoint2Target =
        mClosurePanelEndpoint2TargetState.IsNull() ? GenericDimensionStateStruct() : mClosurePanelEndpoint2TargetState.Value();
    GenericDimensionStateStruct mClosurePanelEndpoint3Target =
        mClosurePanelEndpoint3TargetState.IsNull() ? GenericDimensionStateStruct() : mClosurePanelEndpoint3TargetState.Value();
    ClosureDimension::ClusterConformance ep2Conformance = mClosurePanelEndpoint2.GetLogic().GetConformance();
    ClosureDimension::ClusterConformance ep3Conformance = mClosurePanelEndpoint3.GetLogic().GetConformance();
    if (position.HasValue())
    {
        // Set the Closure panel target position for the panels based on the MoveTo Command position.
        // For Sample App,TargetPositionEnum is mapped to specific positions for the panels.
        Percent100ths mClosurePanelEndpoint2Position;
        Percent100ths mClosurePanelEndpoint3Position;

        switch (position.Value())
        {
        case TargetPositionEnum::kMoveToFullyClosed:
            mClosurePanelEndpoint2Position = static_cast<Percent100ths>(10000);
            mClosurePanelEndpoint3Position = static_cast<Percent100ths>(10000);
            break;
        case TargetPositionEnum::kMoveToFullyOpen:
            mClosurePanelEndpoint2Position = static_cast<Percent100ths>(0);
            mClosurePanelEndpoint3Position = static_cast<Percent100ths>(0);
            break;
        case TargetPositionEnum::kMoveToPedestrianPosition:
            mClosurePanelEndpoint2Position = static_cast<Percent100ths>(6000);
            mClosurePanelEndpoint3Position = static_cast<Percent100ths>(6000);
            break;
        case TargetPositionEnum::kMoveToSignaturePosition:
            mClosurePanelEndpoint2Position = static_cast<Percent100ths>(4000);
            mClosurePanelEndpoint3Position = static_cast<Percent100ths>(4000);
            break;
        case TargetPositionEnum::kMoveToVentilationPosition:
            mClosurePanelEndpoint2Position = static_cast<Percent100ths>(2000);
            mClosurePanelEndpoint3Position = static_cast<Percent100ths>(2000);
            break;
        default:
            ChipLogError(AppServer, "Invalid target position received in OnMoveToCommand");
            return Status::Failure;
        }
        if (ep2Conformance.HasFeature(ClosureDimension::Feature::kPositioning))
        {
            mClosurePanelEndpoint2Target.position.SetValue(DataModel::MakeNullable(mClosurePanelEndpoint2Position));
        }
        if (ep3Conformance.HasFeature(ClosureDimension::Feature::kPositioning))
        {
            mClosurePanelEndpoint3Target.position.SetValue(DataModel::MakeNullable(mClosurePanelEndpoint3Position));
        }
    }

    if (latch.HasValue())
    {
        if (ep2Conformance.HasFeature(ClosureDimension::Feature::kMotionLatching))
        {
            mClosurePanelEndpoint2Target.latch.SetValue(DataModel::MakeNullable(latch.Value()));
        }
        if (ep3Conformance.HasFeature(ClosureDimension::Feature::kMotionLatching))
        {
            mClosurePanelEndpoint3Target.latch.SetValue(DataModel::MakeNullable(latch.Value()));
        }
    }

    if (speed.HasValue())
    {
        if (ep2Conformance.HasFeature(ClosureDimension::Feature::kSpeed))
        {
            mClosurePanelEndpoint2Target.speed.SetValue(speed.Value());
        }
        if (ep3Conformance.HasFeature(ClosureDimension::Feature::kSpeed))
        {
            mClosurePanelEndpoint3Target.speed.SetValue(speed.Value());
        }
    }

    VerifyOrReturnError(mClosurePanelEndpoint2.GetLogic().SetTargetState(DataModel::MakeNullable(mClosurePanelEndpoint2Target)) ==
                            CHIP_NO_ERROR,
                        Status::Failure, ChipLogError(AppServer, "Failed to set target for Endpoint 2"));
    VerifyOrReturnError(mClosurePanelEndpoint3.GetLogic().SetTargetState(DataModel::MakeNullable(mClosurePanelEndpoint3Target)) ==
                            CHIP_NO_ERROR,
                        Status::Failure, ChipLogError(AppServer, "Failed to set target for Endpoint 3"));

    VerifyOrReturnError(mClosureEndpoint1.GetLogic().SetCountdownTimeFromDelegate(kDefaultCountdownTimeSeconds) == CHIP_NO_ERROR,
                        Status::Failure, ChipLogError(AppServer, "Failed to set countdown time for move to command on Endpoint 1"));

    // Set the current action to UNLATCH_ACTION if Latching feature is supported.
    // This is to ensure that the closure is unlatched before starting the motion action.
    // The Closure Control Cluster will handle the unlatch action before proceeding with the motion action.
    DeviceLayer::PlatformMgr().LockChipStack();
    if (mClosureEndpoint1.GetLogic().GetConformance().HasFeature(ClosureControl::Feature::kMotionLatching))
    {
        SetCurrentAction(UNLATCH_ACTION);
    }
    else
    {
        SetCurrentAction(MOVE_TO_ACTION);
    }
    isMoveToInProgress = true;
    DeviceLayer::PlatformMgr().UnlockChipStack();

    // Post an event to initiate the move to action asynchronously.
    // MoveTo Command can only be initiated from Closure Control Endpoint (Endpoint 1).
    AppEvent event;
    event.Type                = AppEvent::kEventType_Closure;
    event.ClosureEvent.Action = mCurrentAction;
    event.Handler             = InitiateAction;
    AppTask::GetAppTask().PostEvent(&event);

    return Status::Success;
}

void ClosureManager::HandleClosureMotionAction()
{
    ClosureManager & instance = ClosureManager::GetInstance();

    DataModel::Nullable<GenericDimensionStateStruct> mClosurePanelEndpoint2CurrentState;
    DataModel::Nullable<GenericDimensionStateStruct> mClosurePanelEndpoint3CurrentState;

    DataModel::Nullable<GenericDimensionStateStruct> mClosurePanelEndpoint2TargetState;
    DataModel::Nullable<GenericDimensionStateStruct> mClosurePanelEndpoint3TargetState;

    VerifyOrReturn(mClosurePanelEndpoint2.GetLogic().GetCurrentState(mClosurePanelEndpoint2CurrentState) == CHIP_NO_ERROR,
                   ChipLogError(AppServer, "Failed to get current state for Endpoint 2"));
    VerifyOrReturn(mClosurePanelEndpoint3.GetLogic().GetCurrentState(mClosurePanelEndpoint3CurrentState) == CHIP_NO_ERROR,
                   ChipLogError(AppServer, "Failed to get current state for Endpoint 3"));
    VerifyOrReturn(mClosurePanelEndpoint2.GetLogic().GetTargetState(mClosurePanelEndpoint2TargetState) == CHIP_NO_ERROR,
                   ChipLogError(AppServer, "Failed to get target state for Endpoint 2"));
    VerifyOrReturn(mClosurePanelEndpoint3.GetLogic().GetTargetState(mClosurePanelEndpoint3TargetState) == CHIP_NO_ERROR,
                   ChipLogError(AppServer, "Failed to get target state for Endpoint 3"));

    VerifyOrReturn(!mClosurePanelEndpoint2CurrentState.IsNull(),
                   ChipLogError(AppServer, "MoveToCommand failed due to Null value Current state on Endpoint 2"));
    VerifyOrReturn(!mClosurePanelEndpoint3CurrentState.IsNull(),
                   ChipLogError(AppServer, "MoveToCommand failed due to Null value Current state on Endpoint 3"));

    VerifyOrReturn(!mClosurePanelEndpoint2TargetState.IsNull(),
                   ChipLogError(AppServer, "MoveToCommand failed due to Null value Target state on Endpoint 2"));
    VerifyOrReturn(!mClosurePanelEndpoint3TargetState.IsNull(),
                   ChipLogError(AppServer, "MoveToCommand failed due to Null value Target state on Endpoint 3"));

    // Once Closure is unlatched, we can proceed with the motion action for endpoints 2 and 3.
    DataModel::Nullable<Percent100ths> mClosurePanelEndpoint2NextPosition = DataModel::NullNullable;
    DataModel::Nullable<Percent100ths> mClosurePanelEndpoint3NextPosition = DataModel::NullNullable;

    bool isEndPoint2ProgressPossible = false;
    bool isEndPoint3ProgressPossible = false;

    // Get the Next Current State to be set for the endpoint 2, if target postion is not reached.
    if (GetPanelNextPosition(mClosurePanelEndpoint2CurrentState.Value(), mClosurePanelEndpoint2TargetState.Value(),
                             mClosurePanelEndpoint2NextPosition))
    {
        VerifyOrReturn(!mClosurePanelEndpoint2NextPosition.IsNull(),
                       ChipLogError(AppServer, "Failed to get next position for Endpoint 2"));
        mClosurePanelEndpoint2CurrentState.Value().position.SetValue(
            DataModel::MakeNullable(mClosurePanelEndpoint2NextPosition.Value()));
        instance.mClosurePanelEndpoint2.GetLogic().SetCurrentState(mClosurePanelEndpoint2CurrentState);
        isEndPoint2ProgressPossible =
            (mClosurePanelEndpoint2NextPosition.Value() != mClosurePanelEndpoint2TargetState.Value().position.Value().Value());
        ChipLogProgress(AppServer, "EndPoint 2 Current Position: %d, Target Position: %d",
                        mClosurePanelEndpoint2NextPosition.Value(),
                        mClosurePanelEndpoint2TargetState.Value().position.Value().Value());
    }

    // Get the Next Current State to be set for the endpoint 3, if target postion is not reached.
    if (GetPanelNextPosition(mClosurePanelEndpoint3CurrentState.Value(), mClosurePanelEndpoint3TargetState.Value(),
                             mClosurePanelEndpoint3NextPosition))
    {
        VerifyOrReturn(!mClosurePanelEndpoint3NextPosition.IsNull(),
                       ChipLogError(AppServer, "Failed to get next position for Endpoint 3"));
        mClosurePanelEndpoint3CurrentState.Value().position.SetValue(
            DataModel::MakeNullable(mClosurePanelEndpoint3NextPosition.Value()));
        instance.mClosurePanelEndpoint3.GetLogic().SetCurrentState(mClosurePanelEndpoint3CurrentState);
        isEndPoint3ProgressPossible =
            (mClosurePanelEndpoint3NextPosition.Value() != mClosurePanelEndpoint3TargetState.Value().position.Value().Value());
        ChipLogProgress(AppServer, "EndPoint 3 Current Position: %d, Target Position: %d",
                        mClosurePanelEndpoint3NextPosition.Value(),
                        mClosurePanelEndpoint3TargetState.Value().position.Value().Value());
    }

    // Check if both endpoints have reached their target positions
    // If both endpoints have reached their target positions, we can consider the closure motion action as complete.
    // If either endpoint has not reached its target position, we will continue the motion action
    // and set the closureTargetReached flag to false.
    // This will ensure that the closure motion action continues until both endpoints have reached their target positions.
    bool isProgressPossible = isEndPoint2ProgressPossible || isEndPoint3ProgressPossible;

    ChipLogProgress(AppServer, "Motion progress possible: %s", isProgressPossible ? "true" : "false");

    // If the closure target is not reached, we will reschedule the timer for motion action
    if (isProgressPossible)
    {
        instance.CancelTimer(); // Cancel any existing timer before starting a new action
        instance.SetCurrentAction(MOVE_TO_ACTION);
        instance.StartTimer(kMotionCountdownTimeMs);
        return;
    }

    DataModel::Nullable<GenericOverallCurrentState> mClosureEndpoint1CurrentState;
    DataModel::Nullable<GenericOverallTargetState> mClosureEndpoint1TargetState;

    VerifyOrReturn(mClosureEndpoint1.GetLogic().GetOverallCurrentState(mClosureEndpoint1CurrentState) == CHIP_NO_ERROR,
                   ChipLogError(AppServer, "Failed to get current state for Endpoint 1"));
    VerifyOrReturn(mClosureEndpoint1.GetLogic().GetOverallTargetState(mClosureEndpoint1TargetState) == CHIP_NO_ERROR,
                   ChipLogError(AppServer, "Failed to get target state for Endpoint 1"));

    VerifyOrReturn(!mClosureEndpoint1CurrentState.IsNull(),
                   ChipLogError(AppServer, "MoveToCommand failed due to Null value Current state on Endpoint 1"));
    VerifyOrReturn(!mClosureEndpoint1TargetState.IsNull(),
                   ChipLogError(AppServer, "MoveToCommand failed due to Null value Target state on Endpoint 1"));

    // If both endpoints have reached their target positions, we can consider the closure motion action as complete.
    // Before calling HandleClosureActionComplete, we need to check if a latch action is needed.
    if (mClosureEndpoint1.GetLogic().GetConformance().HasFeature(ClosureControl::Feature::kMotionLatching))
    {

        if (mClosureEndpoint1CurrentState.Value().latch.HasValue() &&
            !mClosureEndpoint1CurrentState.Value().latch.Value().IsNull() &&
            mClosureEndpoint1TargetState.Value().latch.HasValue() && !mClosureEndpoint1TargetState.Value().latch.Value().IsNull())
        {
<<<<<<< HEAD
            // If currently unlatched (false) and target is latched (true), latch after moving to target position.
            if (!mClosureEndpoint1CurrentState.Value().latch.Value().Value() &&
                mClosureEndpoint1TargetState.Value().latch.Value().Value())
            {
                // In Real application, this would be replaced with actual unlatch logic.
                ChipLogProgress(AppServer, "Performing latch action");
                mClosureEndpoint1CurrentState.Value().latch.SetValue(DataModel::MakeNullable(true));
                instance.mClosureEndpoint1.GetLogic().SetOverallCurrentState(mClosureEndpoint1CurrentState);
                mClosurePanelEndpoint2CurrentState.Value().latch.SetValue(DataModel::MakeNullable(true));
                instance.mClosurePanelEndpoint2.GetLogic().SetCurrentState(mClosurePanelEndpoint2CurrentState);
                mClosurePanelEndpoint3CurrentState.Value().latch.SetValue(DataModel::MakeNullable(true));
                instance.mClosurePanelEndpoint3.GetLogic().SetCurrentState(mClosurePanelEndpoint3CurrentState);
                ChipLogProgress(AppServer, "latched action complete");
            }
=======
            // In Real application, this would be replaced with actual latch logic.
            ChipLogProgress(AppServer, "Performing latch action");
            mClosureEndpoint1CurrentState.Value().latch.SetValue(DataModel::MakeNullable(true));
            if (mClosureEndpoint1CurrentState.Value().position.HasValue() &&
                !mClosureEndpoint1CurrentState.Value().position.Value().IsNull())
            {
                if (mClosureEndpoint1CurrentState.Value().position.Value().Value() == CurrentPositionEnum::kFullyClosed)
                {
                    mClosureEndpoint1CurrentState.Value().secureState.SetNonNull(true);
                }
                else
                {
                    mClosureEndpoint1CurrentState.Value().secureState.SetNonNull(false);
                }
            }
            instance.mClosureEndpoint1.GetLogic().SetOverallCurrentState(mClosureEndpoint1CurrentState);
            mClosurePanelEndpoint2CurrentState.Value().latch.SetValue(DataModel::MakeNullable(true));
            instance.mClosurePanelEndpoint2.GetLogic().SetCurrentState(mClosurePanelEndpoint2CurrentState);
            mClosurePanelEndpoint3CurrentState.Value().latch.SetValue(DataModel::MakeNullable(true));
            instance.mClosurePanelEndpoint3.GetLogic().SetCurrentState(mClosurePanelEndpoint3CurrentState);
            ChipLogProgress(AppServer, "latched action complete");
>>>>>>> 2b9c4066
        }
    }

    // Target reached and no latch action needed, call HandleClosureAction
    instance.HandleClosureActionComplete(ClosureManager::Action_t::MOVE_TO_ACTION);
}

chip::Protocols::InteractionModel::Status ClosureManager::OnSetTargetCommand(const Optional<Percent100ths> & position,
                                                                             const Optional<bool> & latch,
                                                                             const Optional<Globals::ThreeLevelAutoEnum> & speed,
                                                                             const chip::EndpointId endpointId)
{
    MainStateEnum mClosureEndpoint1MainState;
    VerifyOrReturnError(mClosureEndpoint1.GetLogic().GetMainState(mClosureEndpoint1MainState) == CHIP_NO_ERROR, Status::Failure,
                        ChipLogError(AppServer, "Failed to get main state for Step command on Endpoint 1"));

    // If this command is received while the MainState attribute is currently either in Disengaged, Protected, Calibrating,
    //  SetupRequired or Error, then a status code of INVALID_IN_STATE shall be returned.
    VerifyOrReturnError(
        mClosureEndpoint1MainState != MainStateEnum::kDisengaged && mClosureEndpoint1MainState != MainStateEnum::kProtected &&
            mClosureEndpoint1MainState != MainStateEnum::kSetupRequired && mClosureEndpoint1MainState != MainStateEnum::kError &&
            mClosureEndpoint1MainState != MainStateEnum::kCalibrating,
        Status::InvalidInState,
        ChipLogError(AppServer, "Step command not allowed in current state: %d", static_cast<int>(mClosureEndpoint1MainState)));

    if (isSetTargetInProgress && mCurrentActionEndpointId != endpointId)
    {
        ChipLogError(AppServer, "SetTarget action is already in progress on Endpoint %d", mCurrentActionEndpointId);
        return Status::Failure;
    }

    // Update OverallTarget of Closure based on SetTarget command.
    DataModel::Nullable<GenericOverallTargetState> overallTargetState;
    VerifyOrReturnError(mClosureEndpoint1.GetLogic().GetOverallTargetState(overallTargetState) == CHIP_NO_ERROR, Status::Failure,
                        ChipLogError(AppServer, "Failed to get overall target for SetTarget command"));

    if (overallTargetState.IsNull())
    {
        overallTargetState.SetNonNull(GenericOverallTargetState{});
    }
    ClosureDimensionEndpoint mClosurePanelEndpoint =
        mCurrentActionEndpointId == kClosurePanelEndpoint2 ? mClosurePanelEndpoint2 : mClosurePanelEndpoint3;
    ClosureDimension::ClusterConformance mClosurePanelConformance = mClosurePanelEndpoint.GetLogic().GetConformance();
    if (position.HasValue() && mClosurePanelConformance.HasFeature(ClosureDimension::Feature::kPositioning))
    {
        // Set overallTargetState position to NullOptional as panel position change cannot be represented in OverallTarget.
        overallTargetState.Value().position.SetValue(DataModel::NullNullable);
    }

    if (latch.HasValue() && mClosurePanelConformance.HasFeature(ClosureDimension::Feature::kMotionLatching))
    {
        overallTargetState.Value().latch.SetValue(DataModel::MakeNullable(latch.Value()));
    }

    if (speed.HasValue() && mClosurePanelConformance.HasFeature(ClosureDimension::Feature::kSpeed))
    {
        overallTargetState.Value().speed.SetValue(speed.Value());
    }

    VerifyOrReturnError(mClosureEndpoint1.GetLogic().SetMainState(MainStateEnum::kMoving) == CHIP_NO_ERROR, Status::Failure,
                        ChipLogError(AppServer, "Failed to set main state while handling the SetTarget command on Endpoint 1"));

    VerifyOrReturnError(
        mClosureEndpoint1.GetLogic().SetOverallTargetState(overallTargetState) == CHIP_NO_ERROR, Status::Failure,
        ChipLogError(AppServer, "Failed to set overall target while handling the SetTarget command for Endpoint %d", endpointId));

    VerifyOrReturnError(
        mClosureEndpoint1.GetLogic().SetCountdownTimeFromDelegate(kDefaultCountdownTimeSeconds) == CHIP_NO_ERROR, Status::Failure,
        ChipLogError(AppServer, "Failed to set countdown time while handling the SetTarget command for Endpoint %d", endpointId));

    // Post an event to initiate the unlatch action asynchronously if Latching feature is supported.
    // Closure panel first performs the unlatch action if it is currently latched,
    // and then continues with the SetTarget action.
    // This is to ensure that the panel can set the target position without being latched.
    DeviceLayer::PlatformMgr().LockChipStack();
    if (mClosurePanelConformance.HasFeature(ClosureDimension::Feature::kMotionLatching))
    {
        SetCurrentAction(Action_t::PANEL_UNLATCH_ACTION);
    }
    else
    {
        SetCurrentAction(Action_t::SET_TARGET_ACTION);
    }
    mCurrentActionEndpointId = endpointId;
    isSetTargetInProgress    = true;
    DeviceLayer::PlatformMgr().UnlockChipStack();

    AppEvent event;
    event.Type                    = AppEvent::kEventType_Closure;
    event.ClosureEvent.Action     = mCurrentAction;
    event.ClosureEvent.EndpointId = endpointId;
    event.Handler                 = InitiateAction;

    AppTask::GetAppTask().PostEvent(&event);

    return Status::Success;
}

void ClosureManager::HandlePanelSetTargetAction(EndpointId endpointId)
{
    ClosureManager & instance = ClosureManager::GetInstance();

    // Get the endpoint based on the endpointId
    ClosureDimension::ClosureDimensionEndpoint * panelEp = instance.GetPanelEndpointById(endpointId);
    VerifyOrReturn(panelEp != nullptr, ChipLogError(AppServer, "Invalid instance for endpointId: %u", endpointId));

    DataModel::Nullable<GenericDimensionStateStruct> panelCurrentState = DataModel::NullNullable;
    DataModel::Nullable<GenericDimensionStateStruct> panelTargetState  = DataModel::NullNullable;

    VerifyOrReturn(panelEp->GetLogic().GetCurrentState(panelCurrentState) == CHIP_NO_ERROR,
                   ChipLogError(AppServer, "Failed to get current state for Endpoint %d", endpointId));
    VerifyOrReturn(!panelCurrentState.IsNull(), ChipLogError(AppServer, "Current state is not set for Endpoint %d", endpointId));

    VerifyOrReturn(panelEp->GetLogic().GetTargetState(panelTargetState) == CHIP_NO_ERROR,
                   ChipLogError(AppServer, "Failed to get target for Endpoint %d", endpointId));
    VerifyOrReturn(!panelTargetState.IsNull(), ChipLogError(AppServer, "Target is not set for Endpoint %d", endpointId));

    bool panelProgressPossible                            = false;
    DataModel::Nullable<chip::Percent100ths> nextPosition = DataModel::NullNullable;

    // Get the Next Current State to be set for the endpoint 2, if target postion is not reached.
    if (GetPanelNextPosition(panelCurrentState.Value(), panelTargetState.Value(), nextPosition))
    {
        VerifyOrReturn(!nextPosition.IsNull(), ChipLogError(AppServer, "Next position is not set for Endpoint %d", endpointId));

        panelCurrentState.Value().position.SetValue(DataModel::MakeNullable(nextPosition.Value()));
        panelEp->GetLogic().SetCurrentState(panelCurrentState);

        panelProgressPossible = (nextPosition.Value() != panelTargetState.Value().position.Value().Value());
        ChipLogProgress(AppServer, "EndPoint %d Current Position: %d, Target Position: %d", endpointId, nextPosition.Value(),
                        panelTargetState.Value().position.Value().Value());
    }

    if (panelProgressPossible)
    {
        instance.CancelTimer(); // Cancel any existing timer before starting a new action

        DeviceLayer::PlatformMgr().LockChipStack();
        instance.SetCurrentAction(Action_t::SET_TARGET_ACTION);
        instance.mCurrentActionEndpointId = endpointId;
        DeviceLayer::PlatformMgr().UnlockChipStack();

        instance.StartTimer(kMotionCountdownTimeMs);
        return;
    }

    // If currently unlatched (false) and target is latched (true), latch after completing motion
    if (panelCurrentState.Value().latch.HasValue() && !panelCurrentState.Value().latch.Value().IsNull() &&
        panelTargetState.Value().latch.HasValue() && !panelTargetState.Value().latch.Value().IsNull())
    {
        if (!panelCurrentState.Value().latch.Value().Value() && panelTargetState.Value().latch.Value().Value())
        {
            DataModel::Nullable<GenericOverallCurrentState> mClosureEndpoint1OverallCurrentState = DataModel::NullNullable;
            VerifyOrReturn(mClosureEndpoint1.GetLogic().GetOverallCurrentState(mClosureEndpoint1OverallCurrentState) ==
                               CHIP_NO_ERROR,
                           ChipLogError(AppServer, "Failed to get overall current state for Endpoint 1"));
            VerifyOrReturn(!mClosureEndpoint1OverallCurrentState.IsNull(),
                           ChipLogError(AppServer, "Overall current state is not set for Endpoint 1"));

            // In Real application, this would be replaced with actual latch logic.
            ChipLogProgress(AppServer, "Performing latch action");

            mClosureEndpoint1OverallCurrentState.Value().latch.SetValue(DataModel::MakeNullable(true));
            mClosureEndpoint1OverallCurrentState.Value().secureState.SetNonNull(false);
            mClosureEndpoint1.GetLogic().SetOverallCurrentState(mClosureEndpoint1OverallCurrentState);

            panelCurrentState.Value().latch.SetValue(DataModel::MakeNullable(true));
            panelEp->GetLogic().SetCurrentState(panelCurrentState);

            ChipLogProgress(AppServer, "Latch action completed");
        }
    }

    instance.HandleClosureActionComplete(Action_t::SET_TARGET_ACTION);
}

void ClosureManager::HandleClosureUnlatchAction()
{
    ClosureManager & instance = ClosureManager::GetInstance();

    DataModel::Nullable<GenericOverallCurrentState> mClosureEndpoint1CurrentState;
    DataModel::Nullable<GenericOverallTargetState> mClosureEndpoint1TargetState;
    DataModel::Nullable<GenericDimensionStateStruct> mClosurePanelEndpoint2CurrentState;
    DataModel::Nullable<GenericDimensionStateStruct> mClosurePanelEndpoint3CurrentState;

    VerifyOrReturn(mClosureEndpoint1.GetLogic().GetOverallCurrentState(mClosureEndpoint1CurrentState) == CHIP_NO_ERROR,
                   ChipLogError(AppServer, "Failed to get current state for Endpoint 1"));
    VerifyOrReturn(mClosureEndpoint1.GetLogic().GetOverallTargetState(mClosureEndpoint1TargetState) == CHIP_NO_ERROR,
                   ChipLogError(AppServer, "Failed to get target state for Endpoint 1"));

    VerifyOrReturn(mClosurePanelEndpoint2.GetLogic().GetCurrentState(mClosurePanelEndpoint2CurrentState) == CHIP_NO_ERROR,
                   ChipLogError(AppServer, "Failed to get current state for Endpoint 2"));
    VerifyOrReturn(mClosurePanelEndpoint3.GetLogic().GetCurrentState(mClosurePanelEndpoint3CurrentState) == CHIP_NO_ERROR,
                   ChipLogError(AppServer, "Failed to get current state for Endpoint 3"));

    VerifyOrReturn(!mClosureEndpoint1CurrentState.IsNull(),
                   ChipLogError(AppServer, "UnlatchAction failed due to Null value Current state on Endpoint 1"));
    VerifyOrReturn(!mClosureEndpoint1TargetState.IsNull(),
                   ChipLogError(AppServer, "UnlatchAction failed due to Null value Target state on Endpoint 1"));

    VerifyOrReturn(!mClosurePanelEndpoint2CurrentState.IsNull(),
                   ChipLogError(AppServer, "UnlatchAction failed due to Null value Current state on Endpoint 2"));
    VerifyOrReturn(!mClosurePanelEndpoint3CurrentState.IsNull(),
                   ChipLogError(AppServer, "UnlatchAction failed due to Null value Current state on Endpoint 3"));

    // check if closure (endpoint 1) need unlatch before starting the motion action.
    if (mClosureEndpoint1CurrentState.Value().latch.HasValue() && !mClosureEndpoint1CurrentState.Value().latch.Value().IsNull() &&
        mClosureEndpoint1TargetState.Value().latch.HasValue() && !mClosureEndpoint1TargetState.Value().latch.Value().IsNull())
    {
        bool mClosureEndpoint1CurrentLatchValue      = mClosureEndpoint1CurrentState.Value().latch.Value().Value();
        bool mClosurePanelEndpoint2CurrentLatchValue = mClosurePanelEndpoint2CurrentState.Value().latch.HasValue() &&
            !mClosurePanelEndpoint2CurrentState.Value().latch.Value().IsNull() &&
            mClosurePanelEndpoint2CurrentState.Value().latch.Value().Value();
        bool mClosurePanelEndpoint3CurrentLatchValue = mClosurePanelEndpoint3CurrentState.Value().latch.HasValue() &&
            !mClosurePanelEndpoint3CurrentState.Value().latch.Value().IsNull() &&
            mClosurePanelEndpoint3CurrentState.Value().latch.Value().Value();

        // If currently Closure or any panel is latched (true) and target is unlatched (false), unlatch first before moving
        if ((mClosureEndpoint1CurrentLatchValue || mClosurePanelEndpoint2CurrentLatchValue ||
             mClosurePanelEndpoint3CurrentLatchValue) &&
            !mClosureEndpoint1TargetState.Value().latch.Value().Value())
        {
            // In Real application, this would be replaced with actual unlatch logic.
            ChipLogProgress(AppServer, "Performing unlatch action");
            mClosureEndpoint1CurrentState.Value().latch.SetValue(DataModel::MakeNullable(false));
            mClosureEndpoint1CurrentState.Value().secureState.SetNonNull(false);
            instance.mClosureEndpoint1.GetLogic().SetOverallCurrentState(mClosureEndpoint1CurrentState);
            mClosurePanelEndpoint2CurrentState.Value().latch.SetValue(DataModel::MakeNullable(false));
            instance.mClosurePanelEndpoint2.GetLogic().SetCurrentState(mClosurePanelEndpoint2CurrentState);
            mClosurePanelEndpoint3CurrentState.Value().latch.SetValue(DataModel::MakeNullable(false));
            instance.mClosurePanelEndpoint3.GetLogic().SetCurrentState(mClosurePanelEndpoint3CurrentState);
            ChipLogProgress(AppServer, "Unlatched action completed");
        }
    }

    CancelTimer(); // Cancel any existing timer before proceeding with the motion action

    // After unlatching, we can proceed with the motion action
    instance.HandleClosureMotionAction();
}

void ClosureManager::HandlePanelUnlatchAction(EndpointId endpointId)
{
    ClosureManager & instance = ClosureManager::GetInstance();

    // Get the endpoint based on the endpointId
    ClosureDimension::ClosureDimensionEndpoint * panelEp = instance.GetPanelEndpointById(endpointId);
    VerifyOrReturn(panelEp != nullptr, ChipLogError(AppServer, "Invalid instance for endpointId: %u", endpointId));

    DataModel::Nullable<GenericDimensionStateStruct> panelCurrentState = DataModel::NullNullable;
    DataModel::Nullable<GenericDimensionStateStruct> panelTargetState  = DataModel::NullNullable;

    VerifyOrReturn(panelEp->GetLogic().GetCurrentState(panelCurrentState) == CHIP_NO_ERROR,
                   ChipLogError(AppServer, "Failed to get current state for Endpoint %d", endpointId));
    VerifyOrReturn(!panelCurrentState.IsNull(), ChipLogError(AppServer, "Current state is not set for Endpoint %d", endpointId));

    VerifyOrReturn(panelEp->GetLogic().GetTargetState(panelTargetState) == CHIP_NO_ERROR,
                   ChipLogError(AppServer, "Failed to get target for Endpoint %d", endpointId));
    VerifyOrReturn(!panelTargetState.IsNull(), ChipLogError(AppServer, "Target is not set for Endpoint %d", endpointId));

    // If currently latched (true) and target is unlatched (false), Perform unlatch action and call timer with SET_TARGET_ACTION
    // to continue with the SetTarget action.
    if (panelCurrentState.Value().latch.HasValue() && !panelCurrentState.Value().latch.Value().IsNull() &&
        panelTargetState.Value().latch.HasValue() && !panelTargetState.Value().latch.Value().IsNull() &&
        (panelCurrentState.Value().latch.Value().Value() && !panelTargetState.Value().latch.Value().Value()))
    {
        DataModel::Nullable<GenericOverallCurrentState> mClosureEndpoint1OverallCurrentState = DataModel::NullNullable;

        VerifyOrReturn(mClosureEndpoint1.GetLogic().GetOverallCurrentState(mClosureEndpoint1OverallCurrentState) == CHIP_NO_ERROR,
                       ChipLogError(AppServer, "Failed to get current state for Endpoint 1"));
        VerifyOrReturn(!mClosureEndpoint1OverallCurrentState.IsNull(),
                       ChipLogError(AppServer, "Current state is not set for Endpoint 1"));

        // In Real application, this would be replaced with actual unlatch logic.
        ChipLogProgress(AppServer, "Performing unlatch action");

        mClosureEndpoint1OverallCurrentState.Value().latch.SetValue(DataModel::MakeNullable(false));
        mClosureEndpoint1OverallCurrentState.Value().secureState.SetNonNull(false);
        mClosureEndpoint1.GetLogic().SetOverallCurrentState(mClosureEndpoint1OverallCurrentState);

        panelCurrentState.Value().latch.SetValue(false);
        panelEp->GetLogic().SetCurrentState(panelCurrentState);

        ChipLogProgress(AppServer, "Unlatched action completed");
    }

    // Unlatch action completed, now proceed with the SetTarget action
    instance.CancelTimer(); // Cancel any existing timer before starting a Set Target action

    // Call HandlePanelSetTargetAction to continue with the SetTarget action
    instance.HandlePanelSetTargetAction(endpointId);
}

chip::Protocols::InteractionModel::Status ClosureManager::OnStepCommand(const StepDirectionEnum & direction,
                                                                        const uint16_t & numberOfSteps,
                                                                        const Optional<Globals::ThreeLevelAutoEnum> & speed,
                                                                        const chip::EndpointId & endpointId)
{
    MainStateEnum mClosureEndpoint1MainState;
    VerifyOrReturnError(mClosureEndpoint1.GetLogic().GetMainState(mClosureEndpoint1MainState) == CHIP_NO_ERROR, Status::Failure,
                        ChipLogError(AppServer, "Failed to get main state for Step command on Endpoint 1"));

    // If this command is received while the MainState attribute is currently either in Disengaged, Protected, Calibrating,
    //  SetupRequired or Error, then a status code of INVALID_IN_STATE shall be returned.
    VerifyOrReturnError(
        mClosureEndpoint1MainState != MainStateEnum::kDisengaged && mClosureEndpoint1MainState != MainStateEnum::kProtected &&
            mClosureEndpoint1MainState != MainStateEnum::kSetupRequired && mClosureEndpoint1MainState != MainStateEnum::kError &&
            mClosureEndpoint1MainState != MainStateEnum::kCalibrating,
        Status::InvalidInState,
        ChipLogError(AppServer, "Step command not allowed in current state: %d", static_cast<int>(mClosureEndpoint1MainState)));

    if (isStepActionInProgress && mCurrentActionEndpointId != endpointId)
    {
        ChipLogError(AppServer, "Step action is already in progress on Endpoint %d", mCurrentActionEndpointId);
        return Status::Failure;
    }

    VerifyOrReturnError(mClosureEndpoint1.GetLogic().SetMainState(MainStateEnum::kMoving) == CHIP_NO_ERROR, Status::Failure,
                        ChipLogError(AppServer, "Failed to set countdown time for move to command on Endpoint 1"));

    VerifyOrReturnError(mClosureEndpoint1.GetLogic().SetCountdownTimeFromDelegate(10) == CHIP_NO_ERROR, Status::Failure,
                        ChipLogError(AppServer, "Failed to set countdown time for move to command on Endpoint 1"));

    // Update Overall Target to Null for the Closure Control on Endpoint 1
    DataModel::Nullable<GenericOverallTargetState> mClosureEndpoint1Target;

    VerifyOrReturnValue(mClosureEndpoint1.GetLogic().GetOverallTargetState(mClosureEndpoint1Target) == CHIP_NO_ERROR,
                        Status::Failure, ChipLogError(AppServer, "Failed to get overall target for Step command"));

    if (mClosureEndpoint1Target.IsNull())
    {
        mClosureEndpoint1Target.SetNonNull(GenericOverallTargetState{});
    }

    mClosureEndpoint1Target.Value().position.SetValue(
        DataModel::NullNullable); // Set position to Null as it cannot represent panel position change.

    VerifyOrReturnValue(mClosureEndpoint1.GetLogic().SetOverallTargetState(mClosureEndpoint1Target) == CHIP_NO_ERROR,
                        Status::Failure, ChipLogError(AppServer, "Failed to set overall target for Step command"));

    DeviceLayer::PlatformMgr().LockChipStack();
    SetCurrentAction(PANEL_STEP_ACTION);
    mCurrentActionEndpointId = endpointId;
    isStepActionInProgress   = true;
    DeviceLayer::PlatformMgr().UnlockChipStack();

    AppEvent event;
    event.Type                    = AppEvent::kEventType_Closure;
    event.ClosureEvent.Action     = mCurrentAction;
    event.ClosureEvent.EndpointId = endpointId;
    event.Handler                 = InitiateAction;
    AppTask::GetAppTask().PostEvent(&event);

    return Status::Success;
}

void ClosureManager::HandlePanelStepAction(EndpointId endpointId)
{
    ClosureManager & instance = ClosureManager::GetInstance();

    ClosureDimension::ClosureDimensionEndpoint * panelEp = instance.GetPanelEndpointById(endpointId);
    VerifyOrReturn(panelEp != nullptr, ChipLogError(AppServer, "Invalid instance for endpointId: %u", endpointId));

    StepDirectionEnum stepDirection = panelEp->GetDelegate().GetStepCommandTargetDirection();

    DataModel::Nullable<GenericDimensionStateStruct> panelCurrentState;
    DataModel::Nullable<GenericDimensionStateStruct> panelTargetState;

    VerifyOrReturn(panelEp->GetLogic().GetCurrentState(panelCurrentState) == CHIP_NO_ERROR,
                   ChipLogError(AppServer, "Failed to get current state for Step action"));
    VerifyOrReturn(panelEp->GetLogic().GetTargetState(panelTargetState) == CHIP_NO_ERROR,
                   ChipLogError(AppServer, "Failed to get target state for Step action"));

    VerifyOrReturn(!panelCurrentState.IsNull(), ChipLogError(AppServer, "Current state is null, Step action Failed"));
    VerifyOrReturn(!panelTargetState.IsNull(), ChipLogError(AppServer, "Target state  is null, Step action Failed"));
    VerifyOrReturn(panelCurrentState.Value().position.HasValue() && !panelCurrentState.Value().position.Value().IsNull(),
                   ChipLogError(AppServer, "Current or target position is not set, Step action Failed"));
    VerifyOrReturn(panelTargetState.Value().position.HasValue() && !panelTargetState.Value().position.Value().IsNull(),
                   ChipLogError(AppServer, "Current or target position is not set, Step action Failed"));

    chip::Percent100ths currentPosition = panelCurrentState.Value().position.Value().Value();
    chip::Percent100ths targetPosition  = panelTargetState.Value().position.Value().Value();

    ChipLogProgress(AppServer, "Current Position: %d, Target Position: %d", currentPosition, targetPosition);

    bool panelTargetReached = (currentPosition == targetPosition);
    ChipLogProgress(AppServer, "Panel Target Reached: %s", panelTargetReached ? "true" : "false");

    if (!panelTargetReached)
    {
        chip::Percent100ths nextCurrentPosition;
        chip::Percent100ths stepValue;
        VerifyOrReturn(panelEp->GetLogic().GetStepValue(stepValue) == CHIP_NO_ERROR,
                       ChipLogError(AppServer, "Failed to get step value for Step action"));

        // Compute the next position
        if (stepDirection == StepDirectionEnum::kIncrease)
        {
            nextCurrentPosition = std::min(static_cast<chip::Percent100ths>(currentPosition + stepValue), targetPosition);
        }
        else
        {
            // Underflow protection: if currentPosition <= stepValue, set to 0.
            chip::Percent100ths decreasedCurrentPosition = (currentPosition > stepValue)
                ? static_cast<chip::Percent100ths>(currentPosition - stepValue)
                : static_cast<chip::Percent100ths>(0);
            nextCurrentPosition                          = std::max(decreasedCurrentPosition, targetPosition);
        }

        panelCurrentState.Value().position.SetValue(DataModel::MakeNullable(nextCurrentPosition));
        panelEp->GetLogic().SetCurrentState(panelCurrentState);

        instance.CancelTimer(); // Cancel any existing timer before starting a new action

        DeviceLayer::PlatformMgr().LockChipStack();
        instance.SetCurrentAction(PANEL_STEP_ACTION);
        instance.mCurrentActionEndpointId = endpointId;
        DeviceLayer::PlatformMgr().UnlockChipStack();

        instance.StartTimer(kMotionCountdownTimeMs);

        return;
    }

    instance.HandleClosureActionComplete(PANEL_STEP_ACTION);
}

ClosureDimension::ClosureDimensionEndpoint * ClosureManager::GetPanelEndpointById(EndpointId endpointId)
{
    ClosureManager & instance = ClosureManager::GetInstance();

    if (endpointId == instance.mClosurePanelEndpoint2.GetEndpointId())
    {
        return &instance.mClosurePanelEndpoint2;
    }
    else if (endpointId == instance.mClosurePanelEndpoint3.GetEndpointId())
    {
        return &instance.mClosurePanelEndpoint3;
    }
    else
    {
        ChipLogError(AppServer, "GetPanelEndpointById called with invalid endpointId: %u", endpointId);
        return nullptr;
    }
}

bool ClosureManager::GetPanelNextPosition(const GenericDimensionStateStruct & currentState,
                                          const GenericDimensionStateStruct & targetState,
                                          DataModel::Nullable<Percent100ths> & nextPosition)
{
    VerifyOrReturnValue(targetState.position.HasValue() && !targetState.position.Value().IsNull(), false,
                        ChipLogError(AppServer, "Updating CurrentState to NextPosition failed due to Target position is not set"));

    VerifyOrReturnValue(currentState.position.HasValue() && !currentState.position.Value().IsNull(), false,
                        ChipLogError(AppServer, "Updating CurrentState to NextPosition failed due to Current position is not set"));

    chip::Percent100ths currentPosition = currentState.position.Value().Value();
    chip::Percent100ths targetPosition  = targetState.position.Value().Value();

    if (currentPosition < targetPosition)
    {
        // Increment position by 2000 units, capped at target.
        // No overflow handling needed due to currentposition max value is 10000
        nextPosition.SetNonNull(std::min(static_cast<chip::Percent100ths>(currentPosition + kMotionPositionStep), targetPosition));
    }
    else if (currentPosition > targetPosition)
    {
        // Handling underflow for CurrentPosition
        chip::Percent100ths newCurrentPosition =
            (currentPosition > kMotionPositionStep) ? currentPosition - kMotionPositionStep : 0;
        // Moving down: Decreasing the current position by a step of 2000 units,
        // ensuring it does not go below the target position.
        nextPosition.SetNonNull(std::max(newCurrentPosition, targetPosition));
    }
    else
    {
        // Already at target: No further action is needed as the current position matches the target position.
        nextPosition.SetNonNull(currentPosition);
        return false; // No update needed
    }
    return true;
}<|MERGE_RESOLUTION|>--- conflicted
+++ resolved
@@ -781,22 +781,10 @@
             !mClosureEndpoint1CurrentState.Value().latch.Value().IsNull() &&
             mClosureEndpoint1TargetState.Value().latch.HasValue() && !mClosureEndpoint1TargetState.Value().latch.Value().IsNull())
         {
-<<<<<<< HEAD
             // If currently unlatched (false) and target is latched (true), latch after moving to target position.
             if (!mClosureEndpoint1CurrentState.Value().latch.Value().Value() &&
                 mClosureEndpoint1TargetState.Value().latch.Value().Value())
             {
-                // In Real application, this would be replaced with actual unlatch logic.
-                ChipLogProgress(AppServer, "Performing latch action");
-                mClosureEndpoint1CurrentState.Value().latch.SetValue(DataModel::MakeNullable(true));
-                instance.mClosureEndpoint1.GetLogic().SetOverallCurrentState(mClosureEndpoint1CurrentState);
-                mClosurePanelEndpoint2CurrentState.Value().latch.SetValue(DataModel::MakeNullable(true));
-                instance.mClosurePanelEndpoint2.GetLogic().SetCurrentState(mClosurePanelEndpoint2CurrentState);
-                mClosurePanelEndpoint3CurrentState.Value().latch.SetValue(DataModel::MakeNullable(true));
-                instance.mClosurePanelEndpoint3.GetLogic().SetCurrentState(mClosurePanelEndpoint3CurrentState);
-                ChipLogProgress(AppServer, "latched action complete");
-            }
-=======
             // In Real application, this would be replaced with actual latch logic.
             ChipLogProgress(AppServer, "Performing latch action");
             mClosureEndpoint1CurrentState.Value().latch.SetValue(DataModel::MakeNullable(true));
@@ -818,7 +806,6 @@
             mClosurePanelEndpoint3CurrentState.Value().latch.SetValue(DataModel::MakeNullable(true));
             instance.mClosurePanelEndpoint3.GetLogic().SetCurrentState(mClosurePanelEndpoint3CurrentState);
             ChipLogProgress(AppServer, "latched action complete");
->>>>>>> 2b9c4066
         }
     }
 
