/*
 *
 *    Copyright (c) 2025 Project CHIP Authors
 *    All rights reserved.
 *
 *    Licensed under the Apache License, Version 2.0 (the "License");
 *    you may not use this file except in compliance with the License.
 *    You may obtain a copy of the License at
 *
 *        http://www.apache.org/licenses/LICENSE-2.0
 *
 *    Unless required by applicable law or agreed to in writing, software
 *    distributed under the License is distributed on an "AS IS" BASIS,
 *    WITHOUT WARRANTIES OR CONDITIONS OF ANY KIND, either express or implied.
 *    See the License for the specific language governing permissions and
 *    limitations under the License.
 */

#include "ClosureManager.h"
#include "AppConfig.h"
#include "AppTask.h"
#include "ClosureControlEndpoint.h"
#include "ClosureDimensionEndpoint.h"

#include <app-common/zap-generated/cluster-objects.h>
#include <app/util/attribute-storage.h>
#include <lib/support/TimeUtils.h>
#include <platform/CHIPDeviceLayer.h>

using namespace chip;
using namespace chip::app;
using namespace chip::app::Clusters;
using namespace chip::DeviceLayer;
using namespace chip::app::Clusters::ClosureControl;
using namespace chip::app::Clusters::ClosureDimension;

namespace {
<<<<<<< HEAD
constexpr ElapsedS kMotionCountdownTimeMs = 1000;
=======
constexpr uint32_t kDefaultCountdownTimeSeconds = 10;    // 10 seconds
constexpr uint32_t kCalibrateTimerMs            = 10000; // 10 seconds
>>>>>>> 5e089d1f

// Define the Namespace and Tag for the endpoint
// Derived from https://github.com/CHIP-Specifications/connectedhomeip-spec/blob/master/src/namespaces/Namespace-Closure.adoc
constexpr uint8_t kNamespaceClosure   = 0x44;
constexpr uint8_t kTagClosureCovering = 0x00;
// Derived from
// https://github.com/CHIP-Specifications/connectedhomeip-spec/blob/master/src/namespaces/Namespace-Closure-Covering.adoc
constexpr uint8_t kNamespaceCovering   = 0x46;
constexpr uint8_t kTagCoveringVenetian = 0x03;
// Derived from https://github.com/CHIP-Specifications/connectedhomeip-spec/blob/master/src/namespaces/Namespace-ClosurePanel.adoc
constexpr uint8_t kNamespaceClosurePanel = 0x45;
constexpr uint8_t kTagClosurePanelLift   = 0x00;
constexpr uint8_t kTagClosurePanelTilt   = 0x01;

// Define the list of semantic tags for the endpoint
const Clusters::Descriptor::Structs::SemanticTagStruct::Type kEndpoint1TagList[] = {
    { .namespaceID = kNamespaceClosure,
      .tag         = kTagClosureCovering,
      .label       = chip::MakeOptional(DataModel::Nullable<chip::CharSpan>("Closure.Covering"_span)) },
    { .namespaceID = kNamespaceCovering,
      .tag         = kTagCoveringVenetian,
      .label       = chip::MakeOptional(DataModel::Nullable<chip::CharSpan>("Covering.Venetian"_span)) },
};

const Clusters::Descriptor::Structs::SemanticTagStruct::Type kEndpoint2TagList[] = {
    { .namespaceID = kNamespaceClosurePanel,
      .tag         = kTagClosurePanelLift,
      .label       = chip::MakeOptional(DataModel::Nullable<chip::CharSpan>("ClosurePanel.Lift"_span)) },
};

const Clusters::Descriptor::Structs::SemanticTagStruct::Type kEndpoint3TagList[] = {
    { .namespaceID = kNamespaceClosurePanel,
      .tag         = kTagClosurePanelTilt,
      .label       = chip::MakeOptional(DataModel::Nullable<chip::CharSpan>("ClosurePanel.Tilt"_span)) },
};

} // namespace

ClosureManager ClosureManager::sClosureMgr;

void ClosureManager::Init()
{
    // Create cmsis os sw timer for light timer.
    mClosureTimer = osTimerNew(TimerEventHandler, // timer callback handler
                               osTimerOnce,       // no timer reload (one-shot timer)
                               (void *) this,     // pass the app task obj context
                               NULL               // No osTimerAttr_t to provide.
    );

    if (mClosureTimer == NULL)
    {
        ChipLogError(AppServer, "mClosureTimer timer create failed");
        appError(APP_ERROR_CREATE_TIMER_FAILED);
    }
    DeviceLayer::PlatformMgr().LockChipStack();

    // Closure endpoints initialization
    mClosureEndpoint1.Init();
    mClosurePanelEndpoint2.Init();
    mClosurePanelEndpoint3.Init();

    // Set Taglist for Closure endpoints
    SetTagList(/* endpoint= */ 1, Span<const Clusters::Descriptor::Structs::SemanticTagStruct::Type>(kEndpoint1TagList));
    SetTagList(/* endpoint= */ 2, Span<const Clusters::Descriptor::Structs::SemanticTagStruct::Type>(kEndpoint2TagList));
    SetTagList(/* endpoint= */ 3, Span<const Clusters::Descriptor::Structs::SemanticTagStruct::Type>(kEndpoint3TagList));

    DeviceLayer::PlatformMgr().UnlockChipStack();
}

void ClosureManager::StartTimer(uint32_t aTimeoutMs)
{
    // Starts or restarts the function timer
    if (osTimerStart(mClosureTimer, pdMS_TO_TICKS(aTimeoutMs)) != osOK)
    {
        ChipLogError(AppServer, "mClosureTimer timer start() failed");
        appError(APP_ERROR_START_TIMER_FAILED);
    }
}

void ClosureManager::CancelTimer()
{
    if (osTimerStop(mClosureTimer) == osError)
    {
        ChipLogError(AppServer, "mClosureTimer stop() failed");
        appError(APP_ERROR_STOP_TIMER_FAILED);
    }
}

void ClosureManager::InitiateAction(AppEvent * event)
{
    Action_t eventAction = static_cast<Action_t>(event->ClosureEvent.Action);

    ClosureManager & instance = ClosureManager::GetInstance();

    // We should not receive an event for a different action while another action is ongoing.
    // But due to asynchronous processing of commands and synchronous processing of the stop command,
    // this can happen if stop is received after InitaiteAction event is posted.
    // This is a safety check to ensure that we do not initiate a new action while another action is in progress.
    // If this happens, we log an error and do not proceed with initiating the action.
    VerifyOrReturn(eventAction == instance.GetCurrentAction(),
                   ChipLogError(AppServer, "Got Event for %d in InitiateAction while current ongoing action is %d",
                                to_underlying(eventAction), to_underlying(instance.GetCurrentAction())));

    instance.CancelTimer(); // Cancel any existing timer before starting a new action

    switch (eventAction)
    {
    case Action_t::CALIBRATE_ACTION:
        ChipLogDetail(AppServer, "Initiating calibration action");
        // Timer used in sample application to simulate the calibration process.
        // In a real application, this would be replaced with actual calibration logic.
        instance.StartTimer(kCalibrateTimerMs);
        break;
    case Action_t::MOVE_TO_ACTION:
        ChipLogDetail(AppServer, "Initiating move to action");
        break;
    case Action_t::PANEL_STEP_ACTION:
        ChipLogDetail(AppServer, "Initiating step action");
        // Timer used in sample application to simulate the step action process.
        // In a real application, this would be replaced with actual logic to perform
        // a step action on the closure.
        instance.StartTimer(kMotionCountdownTimeMs);
        break;
    default:
        ChipLogDetail(AppServer, "Invalid action received in InitiateAction");
        return;
    }
}

void ClosureManager::TimerEventHandler(void * timerCbArg)
{
    ClosureManager * closureManager = static_cast<ClosureManager *>(timerCbArg);

    // The timer event handler will be called in the context of the timer task
    // once sClosureTimer expires. Post an event to apptask queue with the actual handler
    // so that the event can be handled in the context of the apptask.
    AppEvent event;
    event.Type                    = AppEvent::kEventType_Closure;
    event.ClosureEvent.Action     = closureManager->GetCurrentAction();
    event.ClosureEvent.EndpointId = closureManager->mCurrentActionEndpointId;
    event.Handler                 = HandleClosureActionCompleteEvent;
    AppTask::GetAppTask().PostEvent(&event);
}

void ClosureManager::HandleClosureActionCompleteEvent(AppEvent * event)
{
    Action_t currentAction = static_cast<Action_t>(event->ClosureEvent.Action);

    ClosureManager & instance = ClosureManager::GetInstance();

    // We should not receive an event for a different action while another action is ongoing.
    // But due to asynchronous processing of commands and synchronous processing of the stop command,
    // this can happen if stop is received after InitaiteAction event is posted.
    // This is a safety check to ensure that we do not initiate a new action while another action is in progress.
    // If this happens, we log an error and do not proceed with initiating the action.
    VerifyOrReturn(currentAction == instance.GetCurrentAction(),
                   ChipLogError(AppServer, "Got Event for %d in InitiateAction while current ongoing action is %d",
                                to_underlying(currentAction), to_underlying(instance.GetCurrentAction())));

    switch (currentAction)
    {
    case Action_t::CALIBRATE_ACTION:
        PlatformMgr().ScheduleWork([](intptr_t) {
            ClosureManager & instance = ClosureManager::GetInstance();
            instance.HandleClosureActionComplete(instance.GetCurrentAction());
        });
        break;
    case Action_t::MOVE_TO_ACTION:
        PlatformMgr().ScheduleWork([](intptr_t) {
            ClosureManager & instance = ClosureManager::GetInstance();
            instance.HandleClosureActionComplete(instance.GetCurrentAction());
        });
        break;
    case Action_t::PANEL_STEP_ACTION:
        PlatformMgr().ScheduleWork([](intptr_t) {
            ClosureManager & instance = ClosureManager::GetInstance();
            instance.HandlePanelStepAction(instance.mCurrentActionEndpointId);
        });
        break;
    default:
        break;
    }
}

void ClosureManager::HandleClosureActionComplete(Action_t action)
{
    ClosureManager & instance = ClosureManager::GetInstance();

    switch (action)
    {
    case Action_t::CALIBRATE_ACTION: {
        GetInstance().mClosureEndpoint1.OnCalibrateActionComplete();
        GetInstance().mClosurePanelEndpoint2.OnCalibrateActionComplete();
        GetInstance().mClosurePanelEndpoint3.OnCalibrateActionComplete();
        isCalibrationInProgress = false;
        break;
    }
    case Action_t::STOP_MOTION_ACTION:
        // This should handle the completion of a stop motion action.
        break;
    case Action_t::STOP_CALIBRATE_ACTION:
        // This should handle the completion of a stop calibration action.
        break;
    case Action_t::MOVE_TO_ACTION:
        // This should handle the completion of a move-to action.
        break;
    case Action_t::PANEL_STEP_ACTION:
        instance.mClosureEndpoint1.OnPanelMotionActionComplete();
        if (instance.mCurrentActionEndpointId == instance.mClosurePanelEndpoint2.GetEndpoint())
        {
            instance.mClosurePanelEndpoint2.OnPanelMotionActionComplete();
        }
        else if (instance.mCurrentActionEndpointId == instance.mClosurePanelEndpoint3.GetEndpoint())
        {
            instance.mClosurePanelEndpoint3.OnPanelMotionActionComplete();
        }
        instance.isStepActionInProgress = false;
        break;
    default:
        ChipLogError(AppServer, "Invalid action received in HandleClosureAction");
        break;
    }
    // Reset the current action after handling the closure action
    GetInstance().SetCurrentAction(Action_t::INVALID_ACTION);
}

chip::Protocols::InteractionModel::Status ClosureManager::OnCalibrateCommand()
{
<<<<<<< HEAD
    VerifyOrReturnValue(mClosureEndpoint1.GetLogic().SetCountdownTimeFromDelegate(kCountdownTimeSeconds) == CHIP_NO_ERROR,
                        Status::Failure, ChipLogError(AppServer, "Failed to set countdown time for calibration"));
=======
    VerifyOrReturnValue(ep1.GetLogic().SetCountdownTimeFromDelegate(kDefaultCountdownTimeSeconds) == CHIP_NO_ERROR, Status::Failure,
                        ChipLogError(AppServer, "Failed to set countdown time for calibration"));
>>>>>>> 5e089d1f

    SetCurrentAction(Action_t::CALIBRATE_ACTION);
    mCurrentActionEndpointId = ep1.GetEndpointId();

    isCalibrationInProgress = true;

    // Post an event to initiate the calibration action asynchronously.
    // Calibration can be only initiated from Closure Endpoint 1, so we set the endpoint ID to ep1.
    AppEvent event;
    event.Type                    = AppEvent::kEventType_Closure;
    event.ClosureEvent.Action     = GetCurrentAction();
    event.ClosureEvent.EndpointId = mCurrentActionEndpointId;
    event.Handler                 = InitiateAction;
    AppTask::GetAppTask().PostEvent(&event);

    return Status::Success;
}

chip::Protocols::InteractionModel::Status ClosureManager::OnStopCommand()
{
    // As Stop should be handled immediately, we will handle it synchronously.
    // For simulation purposes, we will just log the stop action and contnue to handle the stop action completion.
    // In a real application, this would be replaced with actual logic to stop the closure action.
    ChipLogDetail(AppServer, "Handling Stop command for closure action");

    CancelTimer();

    SetCurrentAction(Action_t::STOP_ACTION);
    mCurrentActionEndpointId = ep1.GetEndpointId();

    HandleClosureActionComplete(Action_t::STOP_ACTION);

    return Status::Success;
}

chip::Protocols::InteractionModel::Status
ClosureManager::OnMoveToCommand(const chip::Optional<chip::app::Clusters::ClosureControl::TargetPositionEnum> position,
                                const chip::Optional<bool> latch,
                                const chip::Optional<chip::app::Clusters::Globals::ThreeLevelAutoEnum> speed)
{
    // this function will contain the code for MoveTo command handling and initiate the motion action.
    return Status::Success;
}

chip::Protocols::InteractionModel::Status ClosureManager::OnStepCommand(const StepDirectionEnum & direction,
                                                                        const uint16_t & numberOfSteps,
                                                                        const Optional<Globals::ThreeLevelAutoEnum> & speed,
                                                                        const chip::EndpointId & endpointId)
{
<<<<<<< HEAD
    MainStateEnum mClosureEndpoint1MainState;
    VerifyOrReturnError(mClosureEndpoint1.GetLogic().GetMainState(mClosureEndpoint1MainState) == CHIP_NO_ERROR, Status::Failure,
                        ChipLogError(AppServer, "Failed to get main state for Step command on Endpoint 1"));

    // If this command is received while the MainState attribute is currently either in Disengaged, Protected, Calibrating,
    //  SetupRequired or Error, then a status code of INVALID_IN_STATE shall be returned.
    VerifyOrReturnError(
        mClosureEndpoint1MainState != MainStateEnum::kDisengaged && mClosureEndpoint1MainState != MainStateEnum::kProtected &&
            mClosureEndpoint1MainState != MainStateEnum::kSetupRequired && mClosureEndpoint1MainState != MainStateEnum::kError &&
            mClosureEndpoint1MainState != MainStateEnum::kCalibrating,
        Status::InvalidInState,
        ChipLogError(AppServer, "Step command not allowed in current state: %d", static_cast<int>(mClosureEndpoint1MainState)));

    if (isStepActionInProgress && mCurrentActionEndpointId != endpointId)
    {
        ChipLogError(AppServer, "Step action is already in progress on Endpoint %d", mCurrentActionEndpointId);
        return Status::Failure;
    }

    VerifyOrReturnError(mClosureEndpoint1.GetLogic().SetMainState(MainStateEnum::kMoving) == CHIP_NO_ERROR, Status::Failure,
                        ChipLogError(AppServer, "Failed to set countdown time for move to command on Endpoint 1"));

    VerifyOrReturnError(mClosureEndpoint1.GetLogic().SetCountdownTimeFromDelegate(10) == CHIP_NO_ERROR, Status::Failure,
                        ChipLogError(AppServer, "Failed to set countdown time for move to command on Endpoint 1"));

    // Update Overall Target to Null for the Closure Control on Endpoint 1
    DataModel::Nullable<GenericOverallTargetState> mClosureEndpoint1Target;

    VerifyOrReturnValue(mClosureEndpoint1.GetLogic().GetOverallTargetState(mClosureEndpoint1Target) == CHIP_NO_ERROR,
                        Status::Failure, ChipLogError(AppServer, "Failed to get overall target for Step command"));

    if (mClosureEndpoint1Target.IsNull())
    {
        mClosureEndpoint1Target.SetNonNull(GenericOverallTargetState{});
    }

    mClosureEndpoint1Target.Value().position = NullOptional; // Reset position to Null

    VerifyOrReturnValue(mClosureEndpoint1.GetLogic().SetOverallTargetState(mClosureEndpoint1Target) == CHIP_NO_ERROR,
                        Status::Failure, ChipLogError(AppServer, "Failed to set overall target for Step command"));

    SetCurrentAction(PANEL_STEP_ACTION);
    mCurrentActionEndpointId = endpointId;

    isStepActionInProgress = true;

    AppEvent event;
    event.Type                    = AppEvent::kEventType_Closure;
    event.ClosureEvent.Action     = PANEL_STEP_ACTION;
    event.ClosureEvent.EndpointId = endpointId;
    event.Handler                 = InitiateAction;
    AppTask::GetAppTask().PostEvent(&event);

    return Status::Success;
}

void ClosureManager::HandlePanelStepAction(EndpointId endpointId)
{
    ClosureManager & instance = ClosureManager::GetInstance();

    ClosureDimension::ClosureDimensionEndpoint * panelEp = instance.GetPanelEndpointById(endpointId);
    VerifyOrReturn(panelEp != nullptr, ChipLogError(AppServer, "Invalid instance for endpointId: %u", endpointId));

    StepDirectionEnum stepDirection = panelEp->GetDelegate().GetStepCommandTargetDirection();

    DataModel::Nullable<GenericDimensionStateStruct> panelCurrentState;
    DataModel::Nullable<GenericDimensionStateStruct> panelTargetState;

    VerifyOrReturn(panelEp->GetLogic().GetCurrentState(panelCurrentState) == CHIP_NO_ERROR,
                   ChipLogError(AppServer, "Failed to get current state for Step action"));
    VerifyOrReturn(panelEp->GetLogic().GetTargetState(panelTargetState) == CHIP_NO_ERROR,
                   ChipLogError(AppServer, "Failed to get target state for Step action"));

    VerifyOrReturn(!panelCurrentState.IsNull(), ChipLogError(AppServer, "Current state is null, Step action Failed"));
    VerifyOrReturn(!panelTargetState.IsNull(), ChipLogError(AppServer, "Target state  is null, Step action Failed"));
    VerifyOrReturn(panelCurrentState.Value().position.HasValue() && !panelCurrentState.Value().position.Value().IsNull(),
                   ChipLogError(AppServer, "Current or target position is not set, Step action Failed"));
    VerifyOrReturn(panelTargetState.Value().position.HasValue() && !panelTargetState.Value().position.Value().IsNull(),
                   ChipLogError(AppServer, "Current or target position is not set, Step action Failed"));

    chip::Percent100ths currentPosition = panelCurrentState.Value().position.Value().Value();
    chip::Percent100ths targetPosition  = panelTargetState.Value().position.Value().Value();

    ChipLogProgress(AppServer, "Current Position: %d, Target Position: %d", currentPosition, targetPosition);

    bool panelTargetReached = (currentPosition == targetPosition);
    ChipLogProgress(AppServer, "Panel Target Reached: %s", panelTargetReached ? "true" : "false");

    if (!panelTargetReached)
    {
        chip::Percent100ths nextCurrentPosition;
        chip::Percent100ths stepValue;
        VerifyOrReturn(panelEp->GetLogic().GetStepValue(stepValue) == CHIP_NO_ERROR,
                       ChipLogError(AppServer, "Failed to get step value for Step action"));

        // Compute the next position
        if (stepDirection == StepDirectionEnum::kIncrease)
        {
            nextCurrentPosition = std::min(static_cast<chip::Percent100ths>(currentPosition + stepValue), targetPosition);
        }
        else
        {
            nextCurrentPosition = std::max(static_cast<chip::Percent100ths>(currentPosition - stepValue), targetPosition);
        }

        panelCurrentState.Value().position.SetValue(DataModel::MakeNullable(nextCurrentPosition));
        panelEp->GetLogic().SetCurrentState(panelCurrentState);

        instance.CancelTimer(); // Cancel any existing timer before starting a new action
        instance.SetCurrentAction(PANEL_STEP_ACTION);
        instance.mCurrentActionEndpointId = endpointId;
        instance.StartTimer(kMotionCountdownTimeMs);

        return;
    }

    instance.HandleClosureActionComplete(PANEL_STEP_ACTION);
}

ClosureDimension::ClosureDimensionEndpoint * ClosureManager::GetPanelEndpointById(EndpointId endpointId)
{
    ClosureManager & instance = ClosureManager::GetInstance();

    if (endpointId == instance.mClosurePanelEndpoint2.GetEndpoint())
    {
        return &instance.mClosurePanelEndpoint2;
    }
    else if (endpointId == instance.mClosurePanelEndpoint3.GetEndpoint())
    {
        return &instance.mClosurePanelEndpoint3;
    }
    else
    {
        ChipLogError(AppServer, "GetPanelEndpointById called with invalid endpointId: %u", endpointId);
        return nullptr;
    }
=======
    ClosureManager & instance = ClosureManager::GetInstance();
    switch (action)
    {
    case Action_t::CALIBRATE_ACTION: {
        instance.ep1.OnCalibrateActionComplete();
        instance.ep2.OnCalibrateActionComplete();
        instance.ep3.OnCalibrateActionComplete();
        isCalibrationInProgress = false;
        break;
    }
    case Action_t::MOVE_TO_ACTION:
        // This should handle the completion of a move-to action.
        break;
    case Action_t::STOP_ACTION: {
        if (isCalibrationInProgress)
        {
            ChipLogDetail(AppServer, "Stopping calibration action");
            instance.ep1.OnStopCalibrateActionComplete();
            instance.ep2.OnStopCalibrateActionComplete();
            instance.ep3.OnStopCalibrateActionComplete();
            isCalibrationInProgress = false;
        }
        else if (isMoveToInProgress)
        {
            ChipLogDetail(AppServer, "Stopping move to action");
            instance.ep1.OnStopMotionActionComplete();
            instance.ep2.OnStopMotionActionComplete();
            instance.ep3.OnStopMotionActionComplete();
            isMoveToInProgress = false;
        }
        else
        {
            ChipLogDetail(AppServer, "No action in progress to stop");
        }
        break;
    }
    default:
        ChipLogError(AppServer, "Invalid action received in HandleClosureAction");
        break;
    }
    // Reset the current action and current action endpoint ID after handling the closure action
    instance.SetCurrentAction(Action_t::INVALID_ACTION);
    instance.mCurrentActionEndpointId = chip::kInvalidEndpointId;
>>>>>>> 5e089d1f
}<|MERGE_RESOLUTION|>--- conflicted
+++ resolved
@@ -35,12 +35,8 @@
 using namespace chip::app::Clusters::ClosureDimension;
 
 namespace {
-<<<<<<< HEAD
-constexpr ElapsedS kMotionCountdownTimeMs = 1000;
-=======
 constexpr uint32_t kDefaultCountdownTimeSeconds = 10;    // 10 seconds
 constexpr uint32_t kCalibrateTimerMs            = 10000; // 10 seconds
->>>>>>> 5e089d1f
 
 // Define the Namespace and Tag for the endpoint
 // Derived from https://github.com/CHIP-Specifications/connectedhomeip-spec/blob/master/src/namespaces/Namespace-Closure.adoc
@@ -232,18 +228,35 @@
     switch (action)
     {
     case Action_t::CALIBRATE_ACTION: {
-        GetInstance().mClosureEndpoint1.OnCalibrateActionComplete();
-        GetInstance().mClosurePanelEndpoint2.OnCalibrateActionComplete();
-        GetInstance().mClosurePanelEndpoint3.OnCalibrateActionComplete();
+        instance.mClosureEndpoint1.OnCalibrateActionComplete();
+        instance.mClosurePanelEndpoint2.OnCalibrateActionComplete();
+        instance.mClosurePanelEndpoint3.OnCalibrateActionComplete();
         isCalibrationInProgress = false;
         break;
     }
-    case Action_t::STOP_MOTION_ACTION:
-        // This should handle the completion of a stop motion action.
-        break;
-    case Action_t::STOP_CALIBRATE_ACTION:
-        // This should handle the completion of a stop calibration action.
-        break;
+    case Action_t::STOP_ACTION: {
+        if (isCalibrationInProgress)
+        {
+            ChipLogDetail(AppServer, "Stopping calibration action");
+            instance.ep1.OnStopCalibrateActionComplete();
+            instance.ep2.OnStopCalibrateActionComplete();
+            instance.ep3.OnStopCalibrateActionComplete();
+            isCalibrationInProgress = false;
+        }
+        else if (isMoveToInProgress)
+        {
+            ChipLogDetail(AppServer, "Stopping move to action");
+            instance.ep1.OnStopMotionActionComplete();
+            instance.ep2.OnStopMotionActionComplete();
+            instance.ep3.OnStopMotionActionComplete();
+            isMoveToInProgress = false;
+        }
+        else
+        {
+            ChipLogDetail(AppServer, "No action in progress to stop");
+        }
+        break;
+    }
     case Action_t::MOVE_TO_ACTION:
         // This should handle the completion of a move-to action.
         break;
@@ -263,19 +276,17 @@
         ChipLogError(AppServer, "Invalid action received in HandleClosureAction");
         break;
     }
-    // Reset the current action after handling the closure action
-    GetInstance().SetCurrentAction(Action_t::INVALID_ACTION);
-}
+    // Reset the current action and current action endpoint ID after handling the closure action
+    instance.SetCurrentAction(Action_t::INVALID_ACTION);
+    instance.mCurrentActionEndpointId = chip::kInvalidEndpointId;
+}
+
+
 
 chip::Protocols::InteractionModel::Status ClosureManager::OnCalibrateCommand()
 {
-<<<<<<< HEAD
     VerifyOrReturnValue(mClosureEndpoint1.GetLogic().SetCountdownTimeFromDelegate(kCountdownTimeSeconds) == CHIP_NO_ERROR,
                         Status::Failure, ChipLogError(AppServer, "Failed to set countdown time for calibration"));
-=======
-    VerifyOrReturnValue(ep1.GetLogic().SetCountdownTimeFromDelegate(kDefaultCountdownTimeSeconds) == CHIP_NO_ERROR, Status::Failure,
-                        ChipLogError(AppServer, "Failed to set countdown time for calibration"));
->>>>>>> 5e089d1f
 
     SetCurrentAction(Action_t::CALIBRATE_ACTION);
     mCurrentActionEndpointId = ep1.GetEndpointId();
@@ -325,7 +336,6 @@
                                                                         const Optional<Globals::ThreeLevelAutoEnum> & speed,
                                                                         const chip::EndpointId & endpointId)
 {
-<<<<<<< HEAD
     MainStateEnum mClosureEndpoint1MainState;
     VerifyOrReturnError(mClosureEndpoint1.GetLogic().GetMainState(mClosureEndpoint1MainState) == CHIP_NO_ERROR, Status::Failure,
                         ChipLogError(AppServer, "Failed to get main state for Step command on Endpoint 1"));
@@ -462,49 +472,4 @@
         ChipLogError(AppServer, "GetPanelEndpointById called with invalid endpointId: %u", endpointId);
         return nullptr;
     }
-=======
-    ClosureManager & instance = ClosureManager::GetInstance();
-    switch (action)
-    {
-    case Action_t::CALIBRATE_ACTION: {
-        instance.ep1.OnCalibrateActionComplete();
-        instance.ep2.OnCalibrateActionComplete();
-        instance.ep3.OnCalibrateActionComplete();
-        isCalibrationInProgress = false;
-        break;
-    }
-    case Action_t::MOVE_TO_ACTION:
-        // This should handle the completion of a move-to action.
-        break;
-    case Action_t::STOP_ACTION: {
-        if (isCalibrationInProgress)
-        {
-            ChipLogDetail(AppServer, "Stopping calibration action");
-            instance.ep1.OnStopCalibrateActionComplete();
-            instance.ep2.OnStopCalibrateActionComplete();
-            instance.ep3.OnStopCalibrateActionComplete();
-            isCalibrationInProgress = false;
-        }
-        else if (isMoveToInProgress)
-        {
-            ChipLogDetail(AppServer, "Stopping move to action");
-            instance.ep1.OnStopMotionActionComplete();
-            instance.ep2.OnStopMotionActionComplete();
-            instance.ep3.OnStopMotionActionComplete();
-            isMoveToInProgress = false;
-        }
-        else
-        {
-            ChipLogDetail(AppServer, "No action in progress to stop");
-        }
-        break;
-    }
-    default:
-        ChipLogError(AppServer, "Invalid action received in HandleClosureAction");
-        break;
-    }
-    // Reset the current action and current action endpoint ID after handling the closure action
-    instance.SetCurrentAction(Action_t::INVALID_ACTION);
-    instance.mCurrentActionEndpointId = chip::kInvalidEndpointId;
->>>>>>> 5e089d1f
 }