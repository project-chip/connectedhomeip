--- conflicted
+++ resolved
@@ -1284,7 +1284,6 @@
     }
     return true;
 }
-<<<<<<< HEAD
 
 #ifdef DISPLAY_ENABLED
 ClosureUIData ClosureManager::GetClosureUIData()
@@ -1295,9 +1294,8 @@
     return uiData;
 }
 #endif // DISPLAY_ENABLED
-=======
+
 bool ClosureManager::IsClosureControlMotionInProgress() const
 {
     return mIsMoveToInProgress;
-}
->>>>>>> 5ce4e4d5
+}