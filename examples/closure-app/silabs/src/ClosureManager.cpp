--- conflicted
+++ resolved
@@ -154,7 +154,6 @@
     case Action_t::MOVE_TO_ACTION:
         ChipLogDetail(AppServer, "Initiating move to action");
         break;
-<<<<<<< HEAD
     case Action_t::SET_TARGET_ACTION:
         ChipLogDetail(AppServer, "Initiating set target action");
         // Timer used in sample application to simulate the set target process.
@@ -167,13 +166,11 @@
         // Timer used in sample application to simulate the panel unlatch process.
         // In a real application, this would be replaced with actual logic to unlatch
         // the closure panel
-=======
     case Action_t::PANEL_STEP_ACTION:
         ChipLogDetail(AppServer, "Initiating step action");
         // Timer used in sample application to simulate the step action process.
         // In a real application, this would be replaced with actual logic to perform
         // a step action on the closure.
->>>>>>> 60dc0128
         instance.StartTimer(kMotionCountdownTimeMs);
         break;
     default:
@@ -226,7 +223,6 @@
             instance.HandleClosureActionComplete(instance.GetCurrentAction());
         });
         break;
-<<<<<<< HEAD
     case Action_t::SET_TARGET_ACTION:
         PlatformMgr().ScheduleWork([](intptr_t) {
             ClosureManager & instance = ClosureManager::GetInstance();
@@ -238,7 +234,6 @@
             ClosureManager & instance = ClosureManager::GetInstance();
             instance.HandlePanelUnlatchAction(instance.mCurrentActionEndpointId);
         });
-=======
     case Action_t::PANEL_STEP_ACTION:
         PlatformMgr().ScheduleWork([](intptr_t) {
             ClosureManager & instance = ClosureManager::GetInstance();
@@ -260,7 +255,11 @@
         instance.mClosureEndpoint1.OnCalibrateActionComplete();
         instance.mClosurePanelEndpoint2.OnCalibrateActionComplete();
         instance.mClosurePanelEndpoint3.OnCalibrateActionComplete();
+      
+        DeviceLayer::PlatformMgr().LockChipStack();
         isCalibrationInProgress = false;
+        DeviceLayer::PlatformMgr().UnlockChipStack();
+      
         break;
     }
     case Action_t::STOP_ACTION: {
@@ -270,7 +269,10 @@
             instance.mClosureEndpoint1.OnStopCalibrateActionComplete();
             instance.mClosurePanelEndpoint2.OnStopCalibrateActionComplete();
             instance.mClosurePanelEndpoint3.OnStopCalibrateActionComplete();
+          
+            DeviceLayer::PlatformMgr().LockChipStack();
             isCalibrationInProgress = false;
+            DeviceLayer::PlatformMgr().UnlockChipStack();
         }
         else if (isMoveToInProgress)
         {
@@ -278,7 +280,10 @@
             instance.mClosureEndpoint1.OnStopMotionActionComplete();
             instance.mClosurePanelEndpoint2.OnStopMotionActionComplete();
             instance.mClosurePanelEndpoint3.OnStopMotionActionComplete();
+            
+            DeviceLayer::PlatformMgr().LockChipStack();
             isMoveToInProgress = false;
+            DeviceLayer::PlatformMgr().UnlockChipStack();
         }
         else
         {
@@ -289,6 +294,21 @@
     case Action_t::MOVE_TO_ACTION:
         // This should handle the completion of a move-to action.
         break;
+    case Action_t::SET_TARGET_ACTION:
+        instance.mClosureEndpoint1.OnPanelMotionActionComplete();
+        if (instance.mCurrentActionEndpointId == instance.mClosurePanelEndpoint2.GetEndpoint())
+        {
+            instance.mClosurePanelEndpoint2.OnPanelMotionActionComplete();
+        }
+        else if (instance.mCurrentActionEndpointId == instance.mClosurePanelEndpoint3.GetEndpoint())
+        {
+            instance.mClosurePanelEndpoint3.OnPanelMotionActionComplete();
+        }
+
+        DeviceLayer::PlatformMgr().LockChipStack();
+        instance.isSetTargetInProgress = false;
+        DeviceLayer::PlatformMgr().UnlockChipStack();
+
     case Action_t::PANEL_STEP_ACTION:
         instance.mClosureEndpoint1.OnPanelMotionActionComplete();
         if (instance.mCurrentActionEndpointId == instance.mClosurePanelEndpoint2.GetEndpointId())
@@ -303,81 +323,6 @@
         DeviceLayer::PlatformMgr().LockChipStack();
         instance.isStepActionInProgress = false;
         DeviceLayer::PlatformMgr().UnlockChipStack();
-
->>>>>>> 60dc0128
-        break;
-    default:
-        ChipLogError(AppServer, "Invalid action received in HandleClosureAction");
-        break;
-    }
-    // Reset the current action and current action endpoint ID after handling the closure action
-    instance.SetCurrentAction(Action_t::INVALID_ACTION);
-    instance.mCurrentActionEndpointId = chip::kInvalidEndpointId;
-}
-
-void ClosureManager::HandleClosureActionComplete(Action_t action)
-{
-    ClosureManager & instance = ClosureManager::GetInstance();
-
-    switch (action)
-    {
-    case Action_t::CALIBRATE_ACTION: {
-        instance.ep1.OnCalibrateActionComplete();
-        instance.ep2.OnCalibrateActionComplete();
-        instance.ep3.OnCalibrateActionComplete();
-
-        DeviceLayer::PlatformMgr().LockChipStack();
-        isCalibrationInProgress = false;
-        DeviceLayer::PlatformMgr().UnlockChipStack();
-        break;
-    }
-    case Action_t::MOVE_TO_ACTION:
-        // This should handle the completion of a move-to action
-        break;
-    case Action_t::STOP_ACTION: {
-        if (isCalibrationInProgress)
-        {
-            ChipLogDetail(AppServer, "Stopping calibration action");
-            instance.ep1.OnStopCalibrateActionComplete();
-            instance.ep2.OnStopCalibrateActionComplete();
-            instance.ep3.OnStopCalibrateActionComplete();
-
-            DeviceLayer::PlatformMgr().LockChipStack();
-            isCalibrationInProgress = false;
-            DeviceLayer::PlatformMgr().UnlockChipStack();
-        }
-        else if (isMoveToInProgress)
-        {
-            ChipLogDetail(AppServer, "Stopping move to action");
-            instance.ep1.OnStopMotionActionComplete();
-            instance.ep2.OnStopMotionActionComplete();
-            instance.ep3.OnStopMotionActionComplete();
-
-            DeviceLayer::PlatformMgr().LockChipStack();
-            isMoveToInProgress = false;
-            DeviceLayer::PlatformMgr().UnlockChipStack();
-        }
-        else
-        {
-            ChipLogDetail(AppServer, "No action in progress to stop");
-        }
-        break;
-    }
-    case Action_t::SET_TARGET_ACTION:
-        instance.mClosureEndpoint1.OnPanelMotionActionComplete();
-        if (instance.mCurrentActionEndpointId == instance.mClosurePanelEndpoint2.GetEndpoint())
-        {
-            instance.mClosurePanelEndpoint2.OnPanelMotionActionComplete();
-        }
-        else if (instance.mCurrentActionEndpointId == instance.mClosurePanelEndpoint3.GetEndpoint())
-        {
-            instance.mClosurePanelEndpoint3.OnPanelMotionActionComplete();
-        }
-
-        DeviceLayer::PlatformMgr().LockChipStack();
-        instance.isSetTargetInProgress = false;
-        DeviceLayer::PlatformMgr().UnlockChipStack();
-
         break;
     default:
         ChipLogError(AppServer, "Invalid action received in HandleClosureAction");
@@ -398,15 +343,9 @@
 
     DeviceLayer::PlatformMgr().LockChipStack();
     SetCurrentAction(Action_t::CALIBRATE_ACTION);
-<<<<<<< HEAD
-    mCurrentActionEndpointId = ep1.GetEndpointId();
+    mCurrentActionEndpointId = mClosureEndpoint1.GetEndpointId();
     isCalibrationInProgress  = true;
     DeviceLayer::PlatformMgr().UnlockChipStack();
-=======
-    mCurrentActionEndpointId = mClosureEndpoint1.GetEndpointId();
-
-    isCalibrationInProgress = true;
->>>>>>> 60dc0128
 
     // Post an event to initiate the calibration action asynchronously.
     // Calibration can be only initiated from Closure Endpoint 1, so we set the endpoint ID to mClosureEndpoint1.
@@ -429,16 +368,11 @@
 
     CancelTimer();
 
-<<<<<<< HEAD
+    // Stop can be only initiated from Closure Endpoint 1, so we set the endpoint ID to mClosureEndpoint1.
     DeviceLayer::PlatformMgr().LockChipStack();
     SetCurrentAction(Action_t::STOP_ACTION);
-    mCurrentActionEndpointId = ep1.GetEndpointId();
+    mCurrentActionEndpointId = mClosureEndpoint1.GetEndpointId();
     DeviceLayer::PlatformMgr().UnlockChipStack();
-=======
-    // Stop can be only initiated from Closure Endpoint 1, so we set the endpoint ID to mClosureEndpoint1.
-    SetCurrentAction(Action_t::STOP_ACTION);
-    mCurrentActionEndpointId = mClosureEndpoint1.GetEndpointId();
->>>>>>> 60dc0128
 
     HandleClosureActionComplete(Action_t::STOP_ACTION);
 
@@ -454,7 +388,6 @@
     return Status::Success;
 }
 
-<<<<<<< HEAD
 chip::Protocols::InteractionModel::Status ClosureManager::OnSetTargetCommand(const Optional<Percent100ths> & position,
                                                                              const Optional<bool> & latch,
                                                                              const Optional<Globals::ThreeLevelAutoEnum> & speed,
@@ -663,7 +596,8 @@
 
     // Call HandlePanelSetTargetAction to continue with the SetTarget action
     instance.HandlePanelSetTargetAction(endpointId);
-=======
+}
+
 chip::Protocols::InteractionModel::Status ClosureManager::OnStepCommand(const StepDirectionEnum & direction,
                                                                         const uint16_t & numberOfSteps,
                                                                         const Optional<Globals::ThreeLevelAutoEnum> & speed,
@@ -810,5 +744,4 @@
         ChipLogError(AppServer, "GetPanelEndpointById called with invalid endpointId: %u", endpointId);
         return nullptr;
     }
->>>>>>> 60dc0128
 }