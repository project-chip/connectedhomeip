--- conflicted
+++ resolved
@@ -29,67 +29,54 @@
 namespace Clusters {
 namespace MicrowaveOvenControl {
 
-// This is an application level delegate to handle operational state and microwave oven control commands according to the specific
-// business logic.
-class MicrowaveOvenDelegates : public MicrowaveOvenControl::Delegate, public OperationalState::Delegate
+// This is an application level delegate to handle operational state and microwave oven control commands according to the specific business logic.
+class MicrowaveOvenDelegates : public MicrowaveOvenControl::Delegate , public OperationalState::Delegate
 {
 
 public:
-    // Microwave Oven Control Cluster delegate
+
+    //Microwave Oven Control Cluster delegate
     /**
      * Handle Command Callback in application: set-cooking-parameters
      */
-    Protocols::InteractionModel::Status HandleSetCookingParametersCallback(Optional<uint8_t> cookMode, Optional<uint32_t> cookTime,
-                                                                           Optional<uint8_t> powerSetting) override;
+    Protocols::InteractionModel::Status  HandleSetCookingParametersCallback(Optional<uint8_t> cookMode,Optional<uint32_t> cookTime,Optional<uint8_t> powerSetting) override;
 
     /**
      * Handle Command Callback in application: add-more-time
      */
-    Protocols::InteractionModel::Status HandleAddMoreTimeCallback(uint32_t timeToAdd) override;
+    Protocols::InteractionModel::Status  HandleAddMoreTimeCallback(uint32_t timeToAdd) override;
 
     /**
      * Get the value of MinPower.
      */
-<<<<<<< HEAD
-    uint8_t GetMinPower() override { return mMinPower; }
-=======
     uint8_t GetMinPower() const override {return mMinPower;}
->>>>>>> 97c6bc40
 
     /**
      * Set the value of MinPower.
      */
-    void SetMinPower(uint8_t minPower) override { return; }
-
+    void SetMinPower(uint8_t minPower) override {return;}
+    
     /**
      * Get the value of MaxPower.
      */
-<<<<<<< HEAD
-    uint8_t GetMaxPower() override { return mMaxPower; }
-=======
     uint8_t GetMaxPower() const override {return mMaxPower;}
->>>>>>> 97c6bc40
 
     /**
      * Set the value of MaxPower.
      */
-    void SetMaxPower(uint8_t maxPower) override { return; }
+    void SetMaxPower(uint8_t maxPower) override {return;}
 
     /**
      * Get the value of PowerStep.
      */
-<<<<<<< HEAD
-    uint8_t GetPowerStep() override { return mPowerStep; }
-=======
     uint8_t GetPowerStep() const override {return mPowerStep;}
->>>>>>> 97c6bc40
 
     /**
      * Set the value of PowerStep.
      */
-    void SetPowerStep(uint8_t powerStep) override { return; }
+    void SetPowerStep(uint8_t powerStep) override {return;}
 
-    // Operational State Cluster delegate
+    //Operational State Cluster delegate
     /**
      * Get the countdown time.
      * @return The current countdown time.
@@ -138,7 +125,9 @@
      */
     void HandleStopStateCallback(OperationalState::GenericOperationalError & err) override;
 
+
 private:
+
     const OperationalState::GenericOperationalState rvcOpStateList[4] = {
         OperationalState::GenericOperationalState(to_underlying(OperationalState::OperationalStateEnum::kStopped)),
         OperationalState::GenericOperationalState(to_underlying(OperationalState::OperationalStateEnum::kRunning)),
@@ -146,16 +135,15 @@
         OperationalState::GenericOperationalState(to_underlying(OperationalState::OperationalStateEnum::kError)),
     };
 
-    app::DataModel::List<const OperationalState::GenericOperationalState> mOperationalStateList =
-        Span<const OperationalState::GenericOperationalState>(rvcOpStateList);
+    app::DataModel::List<const OperationalState::GenericOperationalState> mOperationalStateList = Span<const OperationalState::GenericOperationalState>(rvcOpStateList);
 
     const OperationalState::GenericOperationalPhase opPhaseList[1] = {
         // Phase List is null
         OperationalState::GenericOperationalPhase(DataModel::Nullable<CharSpan>()),
     };
 
-    Span<const OperationalState::GenericOperationalPhase> mOperationalPhaseList =
-        Span<const OperationalState::GenericOperationalPhase>(opPhaseList);
+    Span<const OperationalState::GenericOperationalPhase> mOperationalPhaseList = Span<const OperationalState::GenericOperationalPhase>(opPhaseList);
+
 
     /** @brief Check if the given cook time is in range
      *  @param cookTime    cookTime that given by user
@@ -172,7 +160,9 @@
 
 void Shutdown();
 
-} // namespace MicrowaveOvenControl
+
+
+} // namespace OperationalState
 } // namespace Clusters
 } // namespace app
 } // namespace chip