/*
 *
 *    Copyright (c) 2020 Project CHIP Authors
 *    All rights reserved.
 *
 *    Licensed under the Apache License, Version 2.0 (the "License");
 *    you may not use this file except in compliance with the License.
 *    You may obtain a copy of the License at
 *
 *        http://www.apache.org/licenses/LICENSE-2.0
 *
 *    Unless required by applicable law or agreed to in writing, software
 *    distributed under the License is distributed on an "AS IS" BASIS,
 *    WITHOUT WARRANTIES OR CONDITIONS OF ANY KIND, either express or implied.
 *    See the License for the specific language governing permissions and
 *    limitations under the License.
 */

#include "LinuxCommissionableDataProvider.h"
#include "Options.h"
#include "app/clusters/bindings/BindingManager.h"
#include <app/OperationalDeviceProxy.h>
#include <app/server/Dnssd.h>
#include <app/server/Server.h>
#include <controller/CHIPCommissionableNodeController.h>
#include <credentials/DeviceAttestationCredsProvider.h>
#include <credentials/attestation_verifier/DefaultDeviceAttestationVerifier.h>
#include <credentials/attestation_verifier/DeviceAttestationVerifier.h>
#include <credentials/examples/DeviceAttestationCredsExample.h>
#include <crypto/CHIPCryptoPAL.h>
#include <lib/support/CHIPArgParser.hpp>
#include <lib/support/SafeInt.h>
#include <platform/CHIPDeviceLayer.h>
#include <platform/CommissionableDataProvider.h>
#include <platform/ConfigurationManager.h>
#include <platform/DeviceControlServer.h>
#include <platform/TestOnlyCommissionableDataProvider.h>
#include <system/SystemClock.h>
#include <system/SystemLayer.h>
#include <transport/raw/PeerAddress.h>
#include <zap-generated/CHIPClusters.h>

#if defined(ENABLE_CHIP_SHELL)
#include "CastingShellCommands.h"
#include <lib/shell/Engine.h>
#include <thread>
#endif

#include <list>
#include <string>

using namespace chip;
using namespace chip::Controller;
using namespace chip::Credentials;
using chip::ArgParser::HelpOptions;
using chip::ArgParser::OptionDef;
using chip::ArgParser::OptionSet;
using namespace chip::app::Clusters::ContentLauncher::Commands;

#if defined(ENABLE_CHIP_SHELL)
using chip::Shell::Engine;
#endif

struct TVExampleDeviceType
{
    const char * name;
    uint16_t id;
};

constexpr TVExampleDeviceType kKnownDeviceTypes[]              = { { "video-player", 35 }, { "dimmable-light", 257 } };
constexpr int kKnownDeviceTypesCount                           = sizeof kKnownDeviceTypes / sizeof *kKnownDeviceTypes;
constexpr uint16_t kOptionDeviceType                           = 't';
constexpr System::Clock::Seconds16 kCommissioningWindowTimeout = System::Clock::Seconds16(3 * 60);
constexpr uint32_t kCommissionerDiscoveryTimeoutInMs           = 5 * 1000;

// TODO: Accept these values over CLI
const char * kContentUrl         = "https://www.test.com/videoid";
const char * kContentDisplayStr  = "Test video";
constexpr EndpointId kTvEndpoint = 1;

CommissionableNodeController gCommissionableNodeController;
chip::System::SocketWatchToken gToken;
Dnssd::DiscoveryFilter gDiscoveryFilter = Dnssd::DiscoveryFilter();
bool gInited                            = false;

CASEClientPool<CHIP_CONFIG_DEVICE_MAX_ACTIVE_CASE_CLIENTS> gCASEClientPool;

bool HandleOptions(const char * aProgram, OptionSet * aOptions, int aIdentifier, const char * aName, const char * aValue)
{
    switch (aIdentifier)
    {
    case kOptionDeviceType: {
        char * endPtr;
        long deviceType = strtol(aValue, &endPtr, 10);
        if (*endPtr == '\0' && deviceType > 0 && CanCastTo<uint16_t>(deviceType))
        {
            gDiscoveryFilter = Dnssd::DiscoveryFilter(Dnssd::DiscoveryFilterType::kDeviceType, static_cast<uint16_t>(deviceType));
            return true;
        }

        for (int i = 0; i < kKnownDeviceTypesCount; i++)
        {
            if (strcasecmp(aValue, kKnownDeviceTypes[i].name) == 0)
            {
                gDiscoveryFilter = Dnssd::DiscoveryFilter(Dnssd::DiscoveryFilterType::kDeviceType, kKnownDeviceTypes[i].id);
                return true;
            }
        }

        ChipLogError(AppServer, "%s: INTERNAL ERROR: Unhandled option value: %s %s", aProgram, aName, aValue);
        return false;
    }
    default:
        ChipLogError(AppServer, "%s: INTERNAL ERROR: Unhandled option: %s", aProgram, aName);
        return false;
    }
}

OptionDef cmdLineOptionsDef[] = {
    { "device-type", chip::ArgParser::kArgumentRequired, kOptionDeviceType },
    {},
};

OptionSet cmdLineOptions = { HandleOptions, cmdLineOptionsDef, "PROGRAM OPTIONS",
                             "  -t <commissioner device type>\n"
                             "  --device-type <commissioner device type>\n"
                             "        Device type of the commissioner to discover and request commissioning from. Specify value as "
                             "a decimal integer or a known text representation. Defaults to all device types\n" };

HelpOptions helpOptions("tv-casting-app", "Usage: tv-casting-app [options]", "1.0");

OptionSet * allOptions[] = { &cmdLineOptions, &helpOptions, nullptr };

void ReadServerClusters(EndpointId endpointId);
CHIP_ERROR InitBindingHandlers()
{
    auto & server = chip::Server::GetInstance();
    chip::BindingManager::GetInstance().Init(
        { &server.GetFabricTable(), server.GetCASESessionManager(), &server.GetPersistentStorage() });
    return CHIP_NO_ERROR;
}

#if CHIP_DEVICE_CONFIG_ENABLE_COMMISSIONER_DISCOVERY_CLIENT
void HandleUDCSendExpiration(System::Layer * aSystemLayer, void * context)
{
    Dnssd::DiscoveredNodeData * selectedCommissioner = (Dnssd::DiscoveredNodeData *) context;

    // Send User Directed commissioning request
    ReturnOnFailure(Server::GetInstance().SendUserDirectedCommissioningRequest(chip::Transport::PeerAddress::UDP(
        selectedCommissioner->ipAddress[0], selectedCommissioner->port, selectedCommissioner->interfaceId)));
}
#endif // CHIP_DEVICE_CONFIG_ENABLE_COMMISSIONER_DISCOVERY_CLIENT

void InitServer()
{
    if (gInited)
    {
        return;
    }
    // DeviceLayer::PersistedStorage::KeyValueStoreMgrImpl().Init("/tmp/chip_tv_casting_kvs");
    DeviceLayer::PersistedStorage::KeyValueStoreMgrImpl().Init(CHIP_CONFIG_KVS_PATH);

    // Enter commissioning mode, open commissioning window
    static chip::CommonCaseDeviceServerInitParams initParams;
    (void) initParams.InitializeStaticResourcesBeforeServerInit();
    chip::Server::GetInstance().Init(initParams);

    // Initialize binding handlers
    ReturnOnFailure(InitBindingHandlers());

    gInited = true;
}

/**
 * Enters commissioning mode, opens commissioning window, logs onboarding payload.
 * If non-null selectedCommissioner is provided, sends user directed commissioning
 * request to the selectedCommissioner and advertises self as commissionable node over DNS-SD
 */
void PrepareForCommissioning(const Dnssd::DiscoveredNodeData * selectedCommissioner = nullptr)
{
    InitServer();

    Server::GetInstance().GetFabricTable().DeleteAllFabrics();
    ReturnOnFailure(
        Server::GetInstance().GetCommissioningWindowManager().OpenBasicCommissioningWindow(kCommissioningWindowTimeout));

    // Display onboarding payload
    chip::DeviceLayer::ConfigurationMgr().LogDeviceConfig();

#if CHIP_DEVICE_CONFIG_ENABLE_COMMISSIONER_DISCOVERY_CLIENT
    if (selectedCommissioner != nullptr)
    {
        // Send User Directed commissioning request
        // Wait 1 second to allow our commissionee DNS records to publish (needed on Mac)
        int32_t expiration = 1;
        ReturnOnFailure(DeviceLayer::SystemLayer().StartTimer(System::Clock::Seconds32(expiration), HandleUDCSendExpiration,
                                                              (void *) selectedCommissioner));
    }
    else
    {
        ChipLogProgress(AppServer, "To run discovery again, enter: cast discover");
    }
#endif // CHIP_DEVICE_CONFIG_ENABLE_COMMISSIONER_DISCOVERY_CLIENT
}

#if CHIP_DEVICE_CONFIG_ENABLE_COMMISSIONER_DISCOVERY_CLIENT
CHIP_ERROR SendUDC(chip::Transport::PeerAddress commissioner)
{
    PrepareForCommissioning();
    return Server::GetInstance().SendUserDirectedCommissioningRequest(commissioner);
}
#endif // CHIP_DEVICE_CONFIG_ENABLE_COMMISSIONER_DISCOVERY_CLIENT

void InitCommissioningFlow(intptr_t commandArg)
{
    int commissionerCount = 0;

    // Display discovered commissioner TVs to ask user to select one
    for (int i = 0; i < CHIP_DEVICE_CONFIG_MAX_DISCOVERED_NODES; i++)
    {
        const Dnssd::DiscoveredNodeData * commissioner = gCommissionableNodeController.GetDiscoveredCommissioner(i);
        if (commissioner != nullptr)
        {
            ChipLogProgress(AppServer, "Discovered Commissioner #%d", commissionerCount++);
            commissioner->LogDetail();
        }
    }

    if (commissionerCount > 0)
    {
        ChipLogProgress(AppServer, "%d commissioner(s) discovered. Select one (by number# above) to request commissioning from: ",
                        commissionerCount);

        ChipLogProgress(AppServer, "Example: cast request 0");
    }
    else
    {
        ChipLogError(AppServer, "No commissioner discovered, commissioning must be initiated manually!");
        PrepareForCommissioning();
    }
}

CHIP_ERROR DiscoverCommissioners()
{
    // Send discover commissioners request
    ReturnErrorOnFailure(gCommissionableNodeController.DiscoverCommissioners(gDiscoveryFilter));

    // Give commissioners some time to respond and then ScheduleWork to initiate commissioning
    return DeviceLayer::SystemLayer().StartTimer(
        chip::System::Clock::Milliseconds32(kCommissionerDiscoveryTimeoutInMs),
        [](System::Layer *, void *) { chip::DeviceLayer::PlatformMgr().ScheduleWork(InitCommissioningFlow); }, nullptr);
}

CHIP_ERROR RequestCommissioning(int index)
{
    const Dnssd::DiscoveredNodeData * selectedCommissioner = gCommissionableNodeController.GetDiscoveredCommissioner(index);
    if (selectedCommissioner == nullptr)
    {
        ChipLogError(AppServer, "No such commissioner with index %d exists", index);
        return CHIP_ERROR_INVALID_ARGUMENT;
    }
    PrepareForCommissioning(selectedCommissioner);
    return CHIP_NO_ERROR;
}

void OnContentLauncherSuccessResponse(void * context, const LaunchResponse::DecodableType & response)
{
    ChipLogProgress(AppServer, "ContentLauncher: Default Success Response");
}

void OnContentLauncherFailureResponse(void * context, CHIP_ERROR error)
{
    ChipLogError(AppServer, "ContentLauncher: Default Failure Response: %" CHIP_ERROR_FORMAT, error.Format());
}

class TargetEndpointInfo
{
public:
    void Initialize(EndpointId endpointId)
    {
        mEndpointId = endpointId;
        for (size_t i = 0; i < kMaxNumberOfClustersPerEndpoint; i++)
        {
            mClusters[i] = kInvalidClusterId;
        }
        mInitialized = true;
    }

    void Reset() { mInitialized = false; }

    bool HasCluster(ClusterId clusterId)
    {
        for (size_t i = 0; i < kMaxNumberOfClustersPerEndpoint; i++)
        {
            if (mClusters[i] == clusterId)
            {
                return true;
            }
        }
        return false;
    }

    bool AddCluster(ClusterId clusterId)
    {
        for (size_t i = 0; i < kMaxNumberOfClustersPerEndpoint; i++)
        {
            if (mClusters[i] == clusterId)
            {
                return true;
            }
            if (mClusters[i] == kInvalidClusterId)
            {
                mClusters[i] = clusterId;
                return true;
            }
        }
        return false;
    }

    bool IsInitialized() { return mInitialized; }

    EndpointId GetEndpointId() const { return mEndpointId; }

    void PrintInfo()
    {
        ChipLogProgress(NotSpecified, "   endpoint=%d", mEndpointId);
        for (size_t i = 0; i < kMaxNumberOfClustersPerEndpoint; i++)
        {
            if (mClusters[i] != kInvalidClusterId)
            {

                ChipLogProgress(NotSpecified, "      cluster=" ChipLogFormatMEI, ChipLogValueMEI(mClusters[i]));
            }
        }
    }

private:
    static constexpr size_t kMaxNumberOfClustersPerEndpoint = 10;
    ClusterId mClusters[kMaxNumberOfClustersPerEndpoint]    = {};
    EndpointId mEndpointId;
    bool mInitialized = false;
};

class TargetVideoPlayerInfo
{
public:
    TargetVideoPlayerInfo() :
        mOnConnectedCallback(HandleDeviceConnected, this), mOnConnectionFailureCallback(HandleDeviceConnectionFailure, this)
    {}

    bool IsInitialized() { return mInitialized; }

    CHIP_ERROR Initialize(NodeId nodeId, FabricIndex fabricIndex)
    {
        ChipLogProgress(NotSpecified, "TargetVideoPlayerInfo nodeId=0x" ChipLogFormatX64 " fabricIndex=%d", ChipLogValueX64(nodeId),
                        fabricIndex);
        mNodeId      = nodeId;
        mFabricIndex = fabricIndex;
        for (auto & endpointInfo : mEndpoints)
        {
            endpointInfo.Reset();
        }

        Server * server           = &(chip::Server::GetInstance());
        chip::FabricInfo * fabric = server->GetFabricTable().FindFabricWithIndex(fabricIndex);
        if (fabric == nullptr)
        {
            ChipLogError(AppServer, "Did not find fabric for index %d", fabricIndex);
            return CHIP_ERROR_INVALID_FABRIC_ID;
        }

        chip::DeviceProxyInitParams initParams = {
            .sessionManager           = &(server->GetSecureSessionManager()),
            .sessionResumptionStorage = server->GetSessionResumptionStorage(),
            .exchangeMgr              = &(server->GetExchangeManager()),
            .fabricTable              = &(server->GetFabricTable()),
            .clientPool               = &gCASEClientPool,
        };

        PeerId peerID = fabric->GetPeerIdForNode(nodeId);
<<<<<<< HEAD
        // mOperationalDeviceProxy = chip::Platform::New<chip::OperationalDeviceProxy>(initParams, peerID);
=======
>>>>>>> 20e1a4a7

        //
        // TODO: The code here is assuming that we can create an OperationalDeviceProxy instance and attach it immediately
        //       to a CASE session that just got established to us by the tv-app. While this will work most of the time,
        //       this is a dangerous assumption to make since it is entirely possible for that secure session to have been
        //       evicted in the time since that session was established to the point here when we desire to interact back
        //       with that peer. If that is the case, our `OnConnected` callback will not get invoked syncronously and
        //       mOperationalDeviceProxy will still have a value of null, triggering the check below to fail.
        //
        mOperationalDeviceProxy = nullptr;
        CHIP_ERROR err =
            server->GetCASESessionManager()->FindOrEstablishSession(peerID, &mOnConnectedCallback, &mOnConnectionFailureCallback);
        if (err != CHIP_NO_ERROR)
        {
            ChipLogError(AppServer, "Could not establish a session to the peer");
            return err;
        }

        if (mOperationalDeviceProxy == nullptr)
        {
            ChipLogError(AppServer, "Failed to find an existing instance of OperationalDeviceProxy to the peer");
            return CHIP_ERROR_INVALID_ARGUMENT;
        }
<<<<<<< HEAD
        ChipLogError(AppServer, "Created an instance of OperationalDeviceProxy");
=======
>>>>>>> 20e1a4a7

        mInitialized = true;
        return CHIP_NO_ERROR;
    }

    NodeId GetNodeId() const { return mNodeId; }
    FabricIndex GetFabricIndex() const { return mFabricIndex; }
    OperationalDeviceProxy * GetOperationalDeviceProxy() const { return mOperationalDeviceProxy; }

    TargetEndpointInfo * GetOrAddEndpoint(EndpointId endpointId)
    {
        if (!mInitialized)
        {
            return nullptr;
        }
        TargetEndpointInfo * endpoint = GetEndpoint(endpointId);
        if (endpoint != nullptr)
        {
            return endpoint;
        }
        for (auto & endpointInfo : mEndpoints)
        {
            if (!endpointInfo.IsInitialized())
            {
                endpointInfo.Initialize(endpointId);
                return &endpointInfo;
            }
        }
        return nullptr;
    }

    TargetEndpointInfo * GetEndpoint(EndpointId endpointId)
    {
        if (!mInitialized)
        {
            return nullptr;
        }
        for (auto & endpointInfo : mEndpoints)
        {
            if (endpointInfo.IsInitialized() && endpointInfo.GetEndpointId() == endpointId)
            {
                return &endpointInfo;
            }
        }
        return nullptr;
    }

    bool HasEndpoint(EndpointId endpointId)
    {
        if (!mInitialized)
        {
            return false;
        }
        for (auto & endpointInfo : mEndpoints)
        {
            if (endpointInfo.IsInitialized() && endpointInfo.GetEndpointId() == endpointId)
            {
                return true;
            }
        }
        return false;
    }

    void PrintInfo()
    {
        ChipLogProgress(NotSpecified, " TargetVideoPlayerInfo nodeId=0x" ChipLogFormatX64 " fabric index=%d",
                        ChipLogValueX64(mNodeId), mFabricIndex);
        for (auto & endpointInfo : mEndpoints)
        {
            if (endpointInfo.IsInitialized())
            {
                endpointInfo.PrintInfo();
            }
        }
    }

private:
    static void HandleDeviceConnected(void * context, OperationalDeviceProxy * device)
    {
        TargetVideoPlayerInfo * _this  = static_cast<TargetVideoPlayerInfo *>(context);
        _this->mOperationalDeviceProxy = device;
<<<<<<< HEAD
        _this->mInitialized            = true;
        ChipLogError(AppServer, "HandleDeviceConnected created an instance of OperationalDeviceProxy");
=======
>>>>>>> 20e1a4a7
    }

    static void HandleDeviceConnectionFailure(void * context, PeerId peerId, CHIP_ERROR error)
    {
        TargetVideoPlayerInfo * _this  = static_cast<TargetVideoPlayerInfo *>(context);
        _this->mOperationalDeviceProxy = nullptr;
    }

    static constexpr size_t kMaxNumberOfEndpoints = 5;
    TargetEndpointInfo mEndpoints[kMaxNumberOfEndpoints];
    NodeId mNodeId;
    FabricIndex mFabricIndex;
    OperationalDeviceProxy * mOperationalDeviceProxy;

    Callback::Callback<OnDeviceConnected> mOnConnectedCallback;
    Callback::Callback<OnDeviceConnectionFailure> mOnConnectionFailureCallback;

    bool mInitialized = false;
};
TargetVideoPlayerInfo gTargetVideoPlayerInfo;

void OnDescriptorReadSuccessResponse(void * context, const app::DataModel::DecodableList<ClusterId> & responseList)
{
    TargetEndpointInfo * endpointInfo = static_cast<TargetEndpointInfo *>(context);

    ChipLogProgress(AppServer, "Descriptor: Default Success Response endpoint=%d", endpointInfo->GetEndpointId());

    auto iter = responseList.begin();
    while (iter.Next())
    {
        auto & clusterId = iter.GetValue();
        endpointInfo->AddCluster(clusterId);
    }
    // Always print the target info after handling descriptor read response
    // Even when we get nothing back for any reasons
    gTargetVideoPlayerInfo.PrintInfo();
}

void OnDescriptorReadFailureResponse(void * context, CHIP_ERROR error)
{
    ChipLogError(AppServer, "Descriptor: Default Failure Response: %" CHIP_ERROR_FORMAT, error.Format());
}

void ReadServerClusters(EndpointId endpointId)
{
    OperationalDeviceProxy * operationalDeviceProxy = gTargetVideoPlayerInfo.GetOperationalDeviceProxy();
    if (operationalDeviceProxy == nullptr)
    {
        ChipLogError(AppServer, "Failed in getting an instance of OperationalDeviceProxy");
        return;
    }

    chip::Controller::DescriptorCluster cluster;
    CHIP_ERROR err = cluster.Associate(operationalDeviceProxy, endpointId);
    if (err != CHIP_NO_ERROR)
    {
        ChipLogError(AppServer, "Associate() failed: %" CHIP_ERROR_FORMAT, err.Format());
        return;
    }

    TargetEndpointInfo * endpointInfo = gTargetVideoPlayerInfo.GetOrAddEndpoint(endpointId);

    if (cluster.ReadAttribute<app::Clusters::Descriptor::Attributes::ServerList::TypeInfo>(
            endpointInfo, OnDescriptorReadSuccessResponse, OnDescriptorReadFailureResponse) != CHIP_NO_ERROR)
    {
        ChipLogError(Controller, "Could not read Descriptor cluster ServerList");
    }

    ChipLogProgress(Controller, "Sent descriptor read for remote endpoint=%d", endpointId);
}

void ReadServerClustersForNode(NodeId nodeId)
{
    ChipLogProgress(NotSpecified, "ReadServerClustersForNode nodeId=0x" ChipLogFormatX64, ChipLogValueX64(nodeId));
    for (const auto & binding : BindingTable::GetInstance())
    {
        ChipLogProgress(NotSpecified,
                        "Binding type=%d fab=%d nodeId=0x" ChipLogFormatX64
                        " groupId=%d local endpoint=%d remote endpoint=%d cluster=" ChipLogFormatMEI,
                        binding.type, binding.fabricIndex, ChipLogValueX64(binding.nodeId), binding.groupId, binding.local,
                        binding.remote, ChipLogValueMEI(binding.clusterId.ValueOr(0)));
        if (binding.type == EMBER_UNICAST_BINDING && nodeId == binding.nodeId)
        {
            if (!gTargetVideoPlayerInfo.HasEndpoint(binding.remote))
            {
                ReadServerClusters(binding.remote);
            }
            else
            {
                TargetEndpointInfo * endpointInfo = gTargetVideoPlayerInfo.GetEndpoint(binding.remote);
                if (endpointInfo != nullptr && endpointInfo->IsInitialized())
                {
                    endpointInfo->PrintInfo();
                }
            }
        }
    }
}

CHIP_ERROR ContentLauncherLaunchURL(const char * contentUrl, const char * contentDisplayStr)
{
    OperationalDeviceProxy * operationalDeviceProxy = gTargetVideoPlayerInfo.GetOperationalDeviceProxy();
    if (operationalDeviceProxy == nullptr)
    {
        ChipLogError(AppServer, "Failed in getting an instance of OperationalDeviceProxy");
        return CHIP_ERROR_PEER_NODE_NOT_FOUND;
    }

    ContentLauncherCluster cluster;
    CHIP_ERROR err = cluster.Associate(operationalDeviceProxy, kTvEndpoint);
    if (err != CHIP_NO_ERROR)
    {
        ChipLogError(AppServer, "Associate() failed: %" CHIP_ERROR_FORMAT, err.Format());
        return err;
    }
    LaunchURL::Type request;
    request.contentURL          = chip::CharSpan::fromCharString(contentUrl);
    request.displayString       = Optional<CharSpan>(chip::CharSpan::fromCharString(contentDisplayStr));
    request.brandingInformation = MakeOptional(chip::app::Clusters::ContentLauncher::Structs::BrandingInformation::Type());
    cluster.InvokeCommand(request, nullptr, OnContentLauncherSuccessResponse, OnContentLauncherFailureResponse);
    return CHIP_NO_ERROR;
}

CHIP_ERROR TargetVideoPlayerInfoInit(NodeId nodeId, FabricIndex fabricIndex)
{
    InitServer();
    return gTargetVideoPlayerInfo.Initialize(nodeId, fabricIndex);
}

void DeviceEventCallback(const DeviceLayer::ChipDeviceEvent * event, intptr_t arg)
{
    if (event->Type == DeviceLayer::DeviceEventType::kBindingsChangedViaCluster)
    {
        if (gTargetVideoPlayerInfo.IsInitialized())
        {
            ReadServerClustersForNode(gTargetVideoPlayerInfo.GetNodeId());
        }
    }
    else if (event->Type == DeviceLayer::DeviceEventType::kCommissioningComplete)
    {
        ReturnOnFailure(gTargetVideoPlayerInfo.Initialize(event->CommissioningComplete.PeerNodeId,
                                                          event->CommissioningComplete.PeerFabricIndex));

        ContentLauncherLaunchURL(kContentUrl, kContentDisplayStr);
    }
}

CHIP_ERROR InitCommissionableDataProvider(LinuxCommissionableDataProvider & provider, LinuxDeviceOptions & options)
{
    chip::Optional<uint32_t> setupPasscode;

    if (options.payload.setUpPINCode != 0)
    {
        setupPasscode.SetValue(options.payload.setUpPINCode);
    }
    else if (!options.spake2pVerifier.HasValue())
    {
        uint32_t defaultTestPasscode = 0;
        chip::DeviceLayer::TestOnlyCommissionableDataProvider TestOnlyCommissionableDataProvider;
        VerifyOrDie(TestOnlyCommissionableDataProvider.GetSetupPasscode(defaultTestPasscode) == CHIP_NO_ERROR);

        ChipLogError(Support,
                     "*** WARNING: Using temporary passcode %u due to no neither --passcode or --spake2p-verifier-base64 "
                     "given on command line. This is temporary and will disappear. Please update your scripts "
                     "to explicitly configure onboarding credentials. ***",
                     static_cast<unsigned>(defaultTestPasscode));
        setupPasscode.SetValue(defaultTestPasscode);
        options.payload.setUpPINCode = defaultTestPasscode;
    }
    else
    {
        // Passcode is 0, so will be ignored, and verifier will take over. Onboarding payload
        // printed for debug will be invalid, but if the onboarding payload had been given
        // properly to the commissioner later, PASE will succeed.
    }

    // Default to minimum PBKDF iterations
    uint32_t spake2pIterationCount = chip::Crypto::kSpake2p_Min_PBKDF_Iterations;
    if (options.spake2pIterations != 0)
    {
        spake2pIterationCount = options.spake2pIterations;
    }
    ChipLogError(Support, "PASE PBKDF iterations set to %u", static_cast<unsigned>(spake2pIterationCount));

    return provider.Init(options.spake2pVerifier, options.spake2pSalt, spake2pIterationCount, setupPasscode,
                         options.payload.discriminator);
}

// To hold SPAKE2+ verifier, discriminator, passcode
LinuxCommissionableDataProvider gCommissionableDataProvider;

int main(int argc, char * argv[])
{
#if defined(ENABLE_CHIP_SHELL)
    Engine::Root().Init();
    std::thread shellThread([]() { Engine::Root().RunMainLoop(); });
    Shell::RegisterCastingCommands();
#endif

    CHIP_ERROR err = CHIP_NO_ERROR;

    SuccessOrExit(err = chip::Platform::MemoryInit());
    SuccessOrExit(err = chip::DeviceLayer::PlatformMgr().InitChipStack());

    // Init the commissionable data provider based on command line options
    // to handle custom verifiers, discriminators, etc.
    err = InitCommissionableDataProvider(gCommissionableDataProvider, LinuxDeviceOptions::GetInstance());
    SuccessOrExit(err);
    DeviceLayer::SetCommissionableDataProvider(&gCommissionableDataProvider);

    // Initialize device attestation config
    SetDeviceAttestationCredentialsProvider(Examples::GetExampleDACProvider());

    // Initialize device attestation verifier from a constant version
    {
        // TODO: Replace testingRootStore with a AttestationTrustStore that has the necessary official PAA roots available
        const chip::Credentials::AttestationTrustStore * testingRootStore = chip::Credentials::GetTestAttestationTrustStore();
        SetDeviceAttestationVerifier(GetDefaultDACVerifier(testingRootStore));
    }

    if (!chip::ArgParser::ParseArgs(argv[0], argc, argv, allOptions))
    {
        return 1;
    }

    // Send discover commissioners request
    SuccessOrExit(err = gCommissionableNodeController.DiscoverCommissioners(gDiscoveryFilter));

    // Give commissioners some time to respond and then ScheduleWork to initiate commissioning
    DeviceLayer::SystemLayer().StartTimer(
        chip::System::Clock::Milliseconds32(kCommissionerDiscoveryTimeoutInMs),
        [](System::Layer *, void *) { chip::DeviceLayer::PlatformMgr().ScheduleWork(InitCommissioningFlow); }, nullptr);

    // Add callback to send Content casting commands after commissioning completes
    chip::DeviceLayer::PlatformMgrImpl().AddEventHandler(DeviceEventCallback, 0);

    DeviceLayer::PlatformMgr().RunEventLoop();
exit:
#if defined(ENABLE_CHIP_SHELL)
    shellThread.join();
#endif
    if (err != CHIP_NO_ERROR)
    {
        ChipLogError(AppServer, "Failed to run TV Casting App: %s", ErrorStr(err));
        // End the program with non zero error code to indicate an error.
        return 1;
    }
    return 0;
}<|MERGE_RESOLUTION|>--- conflicted
+++ resolved
@@ -378,10 +378,6 @@
         };
 
         PeerId peerID = fabric->GetPeerIdForNode(nodeId);
-<<<<<<< HEAD
-        // mOperationalDeviceProxy = chip::Platform::New<chip::OperationalDeviceProxy>(initParams, peerID);
-=======
->>>>>>> 20e1a4a7
 
         //
         // TODO: The code here is assuming that we can create an OperationalDeviceProxy instance and attach it immediately
@@ -405,10 +401,7 @@
             ChipLogError(AppServer, "Failed to find an existing instance of OperationalDeviceProxy to the peer");
             return CHIP_ERROR_INVALID_ARGUMENT;
         }
-<<<<<<< HEAD
-        ChipLogError(AppServer, "Created an instance of OperationalDeviceProxy");
-=======
->>>>>>> 20e1a4a7
+        ChipLogProgress(AppServer, "Created an instance of OperationalDeviceProxy");
 
         mInitialized = true;
         return CHIP_NO_ERROR;
@@ -490,11 +483,8 @@
     {
         TargetVideoPlayerInfo * _this  = static_cast<TargetVideoPlayerInfo *>(context);
         _this->mOperationalDeviceProxy = device;
-<<<<<<< HEAD
         _this->mInitialized            = true;
-        ChipLogError(AppServer, "HandleDeviceConnected created an instance of OperationalDeviceProxy");
-=======
->>>>>>> 20e1a4a7
+        ChipLogProgress(AppServer, "HandleDeviceConnected created an instance of OperationalDeviceProxy");
     }
 
     static void HandleDeviceConnectionFailure(void * context, PeerId peerId, CHIP_ERROR error)
