/*
 *
 *    Copyright (c) 2022 Project CHIP Authors
 *    All rights reserved.
 *
 *    Licensed under the Apache License, Version 2.0 (the "License");
 *    you may not use this file except in compliance with the License.
 *    You may obtain a copy of the License at
 *
 *        http://www.apache.org/licenses/LICENSE-2.0
 *
 *    Unless required by applicable law or agreed to in writing, software
 *    distributed under the License is distributed on an "AS IS" BASIS,
 *    WITHOUT WARRANTIES OR CONDITIONS OF ANY KIND, either express or implied.
 *    See the License for the specific language governing permissions and
 *    limitations under the License.
 */
#include "TargetVideoPlayerInfo.h"

#include <app/server/Server.h>

using namespace chip;

CASEClientPool<CHIP_CONFIG_DEVICE_MAX_ACTIVE_CASE_CLIENTS> gCASEClientPool;

CHIP_ERROR TargetVideoPlayerInfo::Initialize(NodeId nodeId, FabricIndex fabricIndex,
                                             std::function<void(TargetVideoPlayerInfo *)> onConnectionSuccess,
                                             std::function<void(CHIP_ERROR)> onConnectionFailure, uint16_t vendorId,
                                             uint16_t productId, chip::DeviceTypeId deviceType, const char * deviceName,
                                             const char * hostName, size_t numIPs, chip::Inet::IPAddress * ipAddress)
{
    ChipLogProgress(NotSpecified, "TargetVideoPlayerInfo nodeId=0x" ChipLogFormatX64 " fabricIndex=%d", ChipLogValueX64(nodeId),
                    fabricIndex);
    mNodeId      = nodeId;
    mFabricIndex = fabricIndex;
    mVendorId    = vendorId;
    mProductId   = productId;
    mDeviceType  = deviceType;
    mNumIPs      = numIPs;
    for (size_t i = 0; i < numIPs && i < chip::Dnssd::CommonResolutionData::kMaxIPAddresses; i++)
    {
        mIpAddress[i] = ipAddress[i];
    }

<<<<<<< HEAD
    if (deviceName)
    {
        chip::Platform::CopyString(mDeviceName, chip::Dnssd::kMaxDeviceNameLen + 1, deviceName);
    }
=======
    memset(mDeviceName, '\0', sizeof(mDeviceName));
    if (deviceName != nullptr)
    {
        chip::Platform::CopyString(mDeviceName, chip::Dnssd::kMaxDeviceNameLen, deviceName);
    }

    memset(mHostName, '\0', sizeof(mHostName));
    if (hostName != nullptr)
    {
        chip::Platform::CopyString(mHostName, chip::Dnssd::kHostNameMaxLength, hostName);
    }

>>>>>>> a4a407bc
    for (auto & endpointInfo : mEndpoints)
    {
        endpointInfo.Reset();
    }

    if (onConnectionSuccess && onConnectionFailure)
    {
        ReturnErrorOnFailure(FindOrEstablishCASESession(onConnectionSuccess, onConnectionFailure));
    }

    mInitialized = true;
    return CHIP_NO_ERROR;
}

CHIP_ERROR TargetVideoPlayerInfo::FindOrEstablishCASESession(std::function<void(TargetVideoPlayerInfo *)> onConnectionSuccess,
                                                             std::function<void(CHIP_ERROR)> onConnectionFailure)
{
    ChipLogProgress(AppServer, "TargetVideoPlayerInfo::FindOrEstablishCASESession called");

    VideoPlayerConnectionContext * connectionContext = new VideoPlayerConnectionContext(
        this, HandleDeviceConnected, HandleDeviceConnectionFailure, onConnectionSuccess, onConnectionFailure);
    Server * server = &(chip::Server::GetInstance());
    server->GetCASESessionManager()->FindOrEstablishSession(ScopedNodeId(mNodeId, mFabricIndex),
                                                            connectionContext->mOnConnectedCallback,
                                                            connectionContext->mOnConnectionFailureCallback);
    return CHIP_NO_ERROR;
}

TargetEndpointInfo * TargetVideoPlayerInfo::GetOrAddEndpoint(EndpointId endpointId)
{
    TargetEndpointInfo * endpoint = GetEndpoint(endpointId);
    if (endpoint != nullptr)
    {
        return endpoint;
    }
    for (auto & endpointInfo : mEndpoints)
    {
        if (!endpointInfo.IsInitialized())
        {
            endpointInfo.Initialize(endpointId);
            return &endpointInfo;
        }
    }
    return nullptr;
}

TargetEndpointInfo * TargetVideoPlayerInfo::GetEndpoint(EndpointId endpointId)
{
    for (auto & endpointInfo : mEndpoints)
    {
        if (endpointInfo.IsInitialized() && endpointInfo.GetEndpointId() == endpointId)
        {
            return &endpointInfo;
        }
    }
    return nullptr;
}

TargetEndpointInfo * TargetVideoPlayerInfo::GetEndpoints()
{
    return mEndpoints;
}

bool TargetVideoPlayerInfo::HasEndpoint(EndpointId endpointId)
{
    for (auto & endpointInfo : mEndpoints)
    {
        if (endpointInfo.IsInitialized() && endpointInfo.GetEndpointId() == endpointId)
        {
            return true;
        }
    }
    return false;
}

void TargetVideoPlayerInfo::PrintInfo()
{
    ChipLogProgress(NotSpecified, " TargetVideoPlayerInfo deviceName=%s nodeId=0x" ChipLogFormatX64 " fabric index=%d", mDeviceName,
                    ChipLogValueX64(mNodeId), mFabricIndex);
    for (auto & endpointInfo : mEndpoints)
    {
        if (endpointInfo.IsInitialized())
        {
            endpointInfo.PrintInfo();
        }
    }
}

bool TargetVideoPlayerInfo::IsSameAs(const char * hostName, const char * deviceName, size_t numIPs,
                                     const chip::Inet::IPAddress * ipAddresses)
{
    // return true if the hostNames match
    if (strcmp(mHostName, hostName) == 0)
    {
        return true;
    }

    // return false because deviceNames are different
    if (strcmp(mDeviceName, deviceName) != 0)
    {
        return false;
    }

    // return false because not even a single IP Address matches
    if (mNumIPs > 0)
    {
        bool matchFound = false;
        for (size_t i = 0; i < mNumIPs && i < chip::Dnssd::CommonResolutionData::kMaxIPAddresses; i++)
        {
            for (size_t j = 0; j < numIPs && j < chip::Dnssd::CommonResolutionData::kMaxIPAddresses; j++)
            {
                if (mIpAddress[i] == ipAddresses[j])
                {
                    matchFound = true;
                    break;
                }
            }
            if (matchFound)
            {
                break;
            }
        }

        if (!matchFound)
        {
            return false;
        }
    }

    return true;
}

bool TargetVideoPlayerInfo::IsSameAs(const chip::Dnssd::DiscoveredNodeData * discoveredNodeData)
{
    // return false because 'this' VideoPlayer is not null
    if (discoveredNodeData == nullptr)
    {
        return false;
    }

    return IsSameAs(discoveredNodeData->resolutionData.hostName, discoveredNodeData->commissionData.deviceName,
                    discoveredNodeData->resolutionData.numIPs, discoveredNodeData->resolutionData.ipAddress);
}<|MERGE_RESOLUTION|>--- conflicted
+++ resolved
@@ -42,12 +42,6 @@
         mIpAddress[i] = ipAddress[i];
     }
 
-<<<<<<< HEAD
-    if (deviceName)
-    {
-        chip::Platform::CopyString(mDeviceName, chip::Dnssd::kMaxDeviceNameLen + 1, deviceName);
-    }
-=======
     memset(mDeviceName, '\0', sizeof(mDeviceName));
     if (deviceName != nullptr)
     {
@@ -60,7 +54,6 @@
         chip::Platform::CopyString(mHostName, chip::Dnssd::kHostNameMaxLength, hostName);
     }
 
->>>>>>> a4a407bc
     for (auto & endpointInfo : mEndpoints)
     {
         endpointInfo.Reset();
