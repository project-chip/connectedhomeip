// This IDL was generated automatically by ZAP.
// It is for view/code review purposes only.

struct LabelStruct {
    CHAR_STRING<16> label = 0;
    CHAR_STRING<16> value = 1;
}

client cluster AccountLogin = 1294 {
  readonly global attribute int16u clusterRevision = 65533;

  request struct GetSetupPINRequestRequest {
    CHAR_STRING tempAccountIdentifier = 0;
  }

  request struct LoginRequestRequest {
    CHAR_STRING tempAccountIdentifier = 0;
    CHAR_STRING setupPIN = 1;
  }

  command GetSetupPINRequest(GetSetupPINRequestRequest): GetSetupPINResponse = 0;
  command LoginRequest(LoginRequestRequest): DefaultSuccess = 2;
  command LogoutRequest(): DefaultSuccess = 3;
}

server cluster AdministratorCommissioning = 60 {
  enum CommissioningWindowStatus : ENUM8 {
    kWindowNotOpen = 0;
    kEnhancedWindowOpen = 1;
    kBasicWindowOpen = 2;
  }

  enum StatusCode : ENUM8 {
    kBusy = 1;
    kPAKEParameterError = 2;
    kWindowNotOpen = 3;
  }

  readonly attribute int8u windowStatus = 0;
  readonly attribute fabric_idx adminFabricIndex = 1;
  readonly attribute int16u adminVendorId = 2;
  readonly global attribute int16u clusterRevision = 65533;

  request struct OpenBasicCommissioningWindowRequest {
    INT16U commissioningTimeout = 0;
  }

  request struct OpenCommissioningWindowRequest {
    INT16U commissioningTimeout = 0;
    OCTET_STRING PAKEVerifier = 1;
    INT16U discriminator = 2;
    INT32U iterations = 3;
    OCTET_STRING salt = 4;
    INT16U passcodeID = 5;
  }

  command OpenBasicCommissioningWindow(OpenBasicCommissioningWindowRequest): DefaultSuccess = 1;
  command OpenCommissioningWindow(OpenCommissioningWindowRequest): DefaultSuccess = 0;
  command RevokeCommissioning(): DefaultSuccess = 2;
}

client cluster ApplicationBasic = 1293 {
  enum ApplicationStatusEnum : ENUM8 {
    kStopped = 0;
    kActiveVisibleFocus = 1;
    kActiveHidden = 2;
    kActiveVisibleNotFocus = 3;
  }

  readonly attribute char_string<32> vendorName = 0;
  readonly attribute int16u vendorId = 1;
  readonly attribute char_string<32> applicationName = 2;
  readonly attribute int16u productId = 3;
  readonly attribute ApplicationStatusEnum applicationStatus = 5;
<<<<<<< HEAD
  readonly attribute char_string<32> applicationVersion = 6;
  readonly attribute int16u clusterRevision = 65533;
=======
  readonly attribute char_string applicationVersion = 6;
  readonly global attribute int16u clusterRevision = 65533;
>>>>>>> cf1b2547
}

client cluster ApplicationLauncher = 1292 {
  enum StatusEnum : ENUM8 {
    kSuccess = 0;
    kAppNotAvailable = 1;
    kSystemBusy = 2;
  }

  struct ApplicationLauncherApplication {
    INT16U catalogVendorId = 0;
    CHAR_STRING applicationId = 1;
  }

  readonly attribute INT16U applicationLauncherList[] = 0;
  readonly global attribute int16u clusterRevision = 65533;

  request struct HideAppRequestRequest {
    ApplicationLauncherApplication application = 0;
  }

  request struct LaunchAppRequestRequest {
    CHAR_STRING data = 0;
    ApplicationLauncherApplication application = 1;
  }

  request struct StopAppRequestRequest {
    ApplicationLauncherApplication application = 0;
  }

  command HideAppRequest(HideAppRequestRequest): LauncherResponse = 2;
  command LaunchAppRequest(LaunchAppRequestRequest): LauncherResponse = 0;
  command StopAppRequest(StopAppRequestRequest): LauncherResponse = 1;
}

client cluster AudioOutput = 1291 {
  enum OutputTypeEnum : ENUM8 {
    kHdmi = 0;
    kBt = 1;
    kOptical = 2;
    kHeadphone = 3;
    kInternal = 4;
    kOther = 5;
  }

  struct OutputInfo {
    INT8U index = 0;
    OutputTypeEnum outputType = 1;
    CHAR_STRING<32> name = 2;
  }

  readonly attribute OutputInfo audioOutputList[] = 0;
  readonly global attribute int16u clusterRevision = 65533;

  request struct RenameOutputRequestRequest {
    INT8U index = 0;
    CHAR_STRING name = 1;
  }

  request struct SelectOutputRequestRequest {
    INT8U index = 0;
  }

  command RenameOutputRequest(RenameOutputRequestRequest): DefaultSuccess = 1;
  command SelectOutputRequest(SelectOutputRequestRequest): DefaultSuccess = 0;
}

server cluster BarrierControl = 259 {
  readonly attribute enum8 barrierMovingState = 1;
  readonly attribute bitmap16 barrierSafetyStatus = 2;
  readonly attribute bitmap8 barrierCapabilities = 3;
  readonly attribute int8u barrierPosition = 10;
  readonly global attribute int16u clusterRevision = 65533;

  request struct BarrierControlGoToPercentRequest {
    INT8U percentOpen = 0;
  }

  command BarrierControlGoToPercent(BarrierControlGoToPercentRequest): DefaultSuccess = 0;
  command BarrierControlStop(): DefaultSuccess = 1;
}

server cluster Basic = 40 {
  critical event StartUp = 0 {
    INT32U softwareVersion = 0;
  }

  critical event ShutDown = 1 {
  }

  info event Leave = 2 {
  }

  info event ReachableChanged = 3 {
    boolean reachableNewValue = 0;
  }

  readonly attribute int16u interactionModelVersion = 0;
  readonly attribute char_string<32> vendorName = 1;
  readonly attribute vendor_id vendorID = 2;
  readonly attribute char_string<32> productName = 3;
  readonly attribute int16u productID = 4;
  attribute char_string<32> nodeLabel = 5;
  attribute char_string<2> location = 6;
  readonly attribute int16u hardwareVersion = 7;
  readonly attribute char_string<64> hardwareVersionString = 8;
  readonly attribute int32u softwareVersion = 9;
  readonly attribute char_string<64> softwareVersionString = 10;
  readonly attribute char_string<16> manufacturingDate = 11;
  readonly attribute char_string<32> partNumber = 12;
  readonly attribute long_char_string<256> productURL = 13;
  readonly attribute char_string<64> productLabel = 14;
  readonly attribute char_string<32> serialNumber = 15;
  attribute boolean localConfigDisabled = 16;
  readonly attribute boolean reachable = 17;
<<<<<<< HEAD
  readonly attribute char_string<32> uniqueID = 18;
  readonly attribute int16u clusterRevision = 65533;
=======
  readonly attribute char_string uniqueID = 18;
  readonly global attribute int16u clusterRevision = 65533;
>>>>>>> cf1b2547

  command MfgSpecificPing(): DefaultSuccess = 0;
}

server cluster BinaryInputBasic = 15 {
  attribute boolean outOfService = 81;
  attribute boolean presentValue = 85;
  readonly attribute bitmap8 statusFlags = 111;
  readonly global attribute int16u clusterRevision = 65533;
}

server cluster Binding = 30 {
  readonly global attribute int16u clusterRevision = 65533;

  request struct BindRequest {
    NODE_ID nodeId = 0;
    GROUP_ID groupId = 1;
    ENDPOINT_NO endpointId = 2;
    CLUSTER_ID clusterId = 3;
  }

  request struct UnbindRequest {
    NODE_ID nodeId = 0;
    GROUP_ID groupId = 1;
    ENDPOINT_NO endpointId = 2;
    CLUSTER_ID clusterId = 3;
  }

  command Bind(BindRequest): DefaultSuccess = 0;
  command Unbind(UnbindRequest): DefaultSuccess = 1;
}

server cluster BridgedDeviceBasic = 57 {
  readonly attribute char_string<32> vendorName = 1;
  readonly attribute int16u vendorID = 2;
  readonly attribute char_string<32> productName = 3;
  attribute char_string<32> nodeLabel = 5;
  readonly attribute int16u hardwareVersion = 7;
  readonly attribute char_string<64> hardwareVersionString = 8;
  readonly attribute int32u softwareVersion = 9;
  readonly attribute char_string<64> softwareVersionString = 10;
  readonly attribute char_string<16> manufacturingDate = 11;
  readonly attribute char_string<32> partNumber = 12;
  readonly attribute long_char_string<256> productURL = 13;
  readonly attribute char_string<64> productLabel = 14;
  readonly attribute char_string<32> serialNumber = 15;
  readonly attribute boolean reachable = 17;
  readonly global attribute int16u clusterRevision = 65533;

  command Leave(): DefaultSuccess = 2;
  command ReachableChanged(): DefaultSuccess = 3;
  command ShutDown(): DefaultSuccess = 1;
  command StartUp(): DefaultSuccess = 0;
}

client cluster Channel = 1284 {
  enum ErrorTypeEnum : ENUM8 {
    kMultipleMatches = 0;
    kNoMatches = 1;
  }

  enum LineupInfoTypeEnum : ENUM8 {
    kMso = 0;
  }

  struct ChannelInfo {
    INT16U majorNumber = 0;
    INT16U minorNumber = 1;
    CHAR_STRING<32> name = 2;
    CHAR_STRING<32> callSign = 3;
    CHAR_STRING<32> affiliateCallSign = 4;
  }

  struct LineupInfo {
    CHAR_STRING operatorName = 0;
    CHAR_STRING lineupName = 1;
    CHAR_STRING postalCode = 2;
    LineupInfoTypeEnum lineupInfoType = 3;
  }

  readonly attribute ChannelInfo channelList[] = 0;
  attribute LineupInfo channelLineup = 1;
  attribute ChannelInfo currentChannel = 2;
  readonly global attribute int16u clusterRevision = 65533;

  request struct ChangeChannelByNumberRequestRequest {
    INT16U majorNumber = 0;
    INT16U minorNumber = 1;
  }

  request struct ChangeChannelRequestRequest {
    CHAR_STRING match = 0;
  }

  request struct SkipChannelRequestRequest {
    INT16U count = 0;
  }

  command ChangeChannelByNumberRequest(ChangeChannelByNumberRequestRequest): DefaultSuccess = 2;
  command ChangeChannelRequest(ChangeChannelRequestRequest): ChangeChannelResponse = 0;
  command SkipChannelRequest(SkipChannelRequestRequest): DefaultSuccess = 3;
}

server cluster ColorControl = 768 {
  enum ColorLoopAction : ENUM8 {
    kDeactivate = 0;
    kActivateFromColorLoopStartEnhancedHue = 1;
    kActivateFromEnhancedCurrentHue = 2;
  }

  enum ColorLoopDirection : ENUM8 {
    kDecrementHue = 0;
    kIncrementHue = 1;
  }

  enum ColorMode : ENUM8 {
    kCurrentHueAndCurrentSaturation = 0;
    kCurrentXAndCurrentY = 1;
    kColorTemperature = 2;
  }

  enum HueDirection : ENUM8 {
    kShortestDistance = 0;
    kLongestDistance = 1;
    kUp = 2;
    kDown = 3;
  }

  enum HueMoveMode : ENUM8 {
    kStop = 0;
    kUp = 1;
    kDown = 3;
  }

  enum HueStepMode : ENUM8 {
    kUp = 1;
    kDown = 3;
  }

  enum SaturationMoveMode : ENUM8 {
    kStop = 0;
    kUp = 1;
    kDown = 3;
  }

  enum SaturationStepMode : ENUM8 {
    kUp = 1;
    kDown = 3;
  }

  readonly attribute int8u currentHue = 0;
  readonly attribute int8u currentSaturation = 1;
  readonly attribute int16u remainingTime = 2;
  readonly attribute int16u currentX = 3;
  readonly attribute int16u currentY = 4;
  readonly attribute enum8 driftCompensation = 5;
  readonly attribute char_string<254> compensationText = 6;
  readonly attribute int16u colorTemperature = 7;
  readonly attribute enum8 colorMode = 8;
  attribute bitmap8 colorControlOptions = 15;
  readonly attribute int8u numberOfPrimaries = 16;
  readonly attribute int16u primary1X = 17;
  readonly attribute int16u primary1Y = 18;
  readonly attribute int8u primary1Intensity = 19;
  readonly attribute int16u primary2X = 21;
  readonly attribute int16u primary2Y = 22;
  readonly attribute int8u primary2Intensity = 23;
  readonly attribute int16u primary3X = 25;
  readonly attribute int16u primary3Y = 26;
  readonly attribute int8u primary3Intensity = 27;
  readonly attribute int16u primary4X = 32;
  readonly attribute int16u primary4Y = 33;
  readonly attribute int8u primary4Intensity = 34;
  readonly attribute int16u primary5X = 36;
  readonly attribute int16u primary5Y = 37;
  readonly attribute int8u primary5Intensity = 38;
  readonly attribute int16u primary6X = 40;
  readonly attribute int16u primary6Y = 41;
  readonly attribute int8u primary6Intensity = 42;
  attribute int16u whitePointX = 48;
  attribute int16u whitePointY = 49;
  attribute int16u colorPointRX = 50;
  attribute int16u colorPointRY = 51;
  attribute int8u colorPointRIntensity = 52;
  attribute int16u colorPointGX = 54;
  attribute int16u colorPointGY = 55;
  attribute int8u colorPointGIntensity = 56;
  attribute int16u colorPointBX = 58;
  attribute int16u colorPointBY = 59;
  attribute int8u colorPointBIntensity = 60;
  readonly attribute int16u enhancedCurrentHue = 16384;
  readonly attribute enum8 enhancedColorMode = 16385;
  readonly attribute int8u colorLoopActive = 16386;
  readonly attribute int8u colorLoopDirection = 16387;
  readonly attribute int16u colorLoopTime = 16388;
  readonly attribute bitmap16 colorCapabilities = 16394;
  readonly attribute int16u colorTempPhysicalMin = 16395;
  readonly attribute int16u colorTempPhysicalMax = 16396;
  readonly attribute int16u coupleColorTempToLevelMinMireds = 16397;
  attribute int16u startUpColorTemperatureMireds = 16400;
  readonly global attribute int16u clusterRevision = 65533;

  request struct MoveColorRequest {
    INT16S rateX = 0;
    INT16S rateY = 1;
    BITMAP8 optionsMask = 2;
    BITMAP8 optionsOverride = 3;
  }

  request struct MoveColorTemperatureRequest {
    HueMoveMode moveMode = 0;
    INT16U rate = 1;
    INT16U colorTemperatureMinimum = 2;
    INT16U colorTemperatureMaximum = 3;
    BITMAP8 optionsMask = 4;
    BITMAP8 optionsOverride = 5;
  }

  request struct MoveHueRequest {
    HueMoveMode moveMode = 0;
    INT8U rate = 1;
    BITMAP8 optionsMask = 2;
    BITMAP8 optionsOverride = 3;
  }

  request struct MoveSaturationRequest {
    SaturationMoveMode moveMode = 0;
    INT8U rate = 1;
    BITMAP8 optionsMask = 2;
    BITMAP8 optionsOverride = 3;
  }

  request struct MoveToColorRequest {
    INT16U colorX = 0;
    INT16U colorY = 1;
    INT16U transitionTime = 2;
    BITMAP8 optionsMask = 3;
    BITMAP8 optionsOverride = 4;
  }

  request struct MoveToColorTemperatureRequest {
    INT16U colorTemperature = 0;
    INT16U transitionTime = 1;
    BITMAP8 optionsMask = 2;
    BITMAP8 optionsOverride = 3;
  }

  request struct MoveToHueRequest {
    INT8U hue = 0;
    HueDirection direction = 1;
    INT16U transitionTime = 2;
    BITMAP8 optionsMask = 3;
    BITMAP8 optionsOverride = 4;
  }

  request struct MoveToHueAndSaturationRequest {
    INT8U hue = 0;
    INT8U saturation = 1;
    INT16U transitionTime = 2;
    BITMAP8 optionsMask = 3;
    BITMAP8 optionsOverride = 4;
  }

  request struct MoveToSaturationRequest {
    INT8U saturation = 0;
    INT16U transitionTime = 1;
    BITMAP8 optionsMask = 2;
    BITMAP8 optionsOverride = 3;
  }

  request struct StepColorRequest {
    INT16S stepX = 0;
    INT16S stepY = 1;
    INT16U transitionTime = 2;
    BITMAP8 optionsMask = 3;
    BITMAP8 optionsOverride = 4;
  }

  request struct StepColorTemperatureRequest {
    HueStepMode stepMode = 0;
    INT16U stepSize = 1;
    INT16U transitionTime = 2;
    INT16U colorTemperatureMinimum = 3;
    INT16U colorTemperatureMaximum = 4;
    BITMAP8 optionsMask = 5;
    BITMAP8 optionsOverride = 6;
  }

  request struct StepHueRequest {
    HueStepMode stepMode = 0;
    INT8U stepSize = 1;
    INT8U transitionTime = 2;
    BITMAP8 optionsMask = 3;
    BITMAP8 optionsOverride = 4;
  }

  request struct StepSaturationRequest {
    SaturationStepMode stepMode = 0;
    INT8U stepSize = 1;
    INT8U transitionTime = 2;
    BITMAP8 optionsMask = 3;
    BITMAP8 optionsOverride = 4;
  }

  request struct StopMoveStepRequest {
    BITMAP8 optionsMask = 0;
    BITMAP8 optionsOverride = 1;
  }

  command MoveColor(MoveColorRequest): DefaultSuccess = 8;
  command MoveColorTemperature(MoveColorTemperatureRequest): DefaultSuccess = 75;
  command MoveHue(MoveHueRequest): DefaultSuccess = 1;
  command MoveSaturation(MoveSaturationRequest): DefaultSuccess = 4;
  command MoveToColor(MoveToColorRequest): DefaultSuccess = 7;
  command MoveToColorTemperature(MoveToColorTemperatureRequest): DefaultSuccess = 10;
  command MoveToHue(MoveToHueRequest): DefaultSuccess = 0;
  command MoveToHueAndSaturation(MoveToHueAndSaturationRequest): DefaultSuccess = 6;
  command MoveToSaturation(MoveToSaturationRequest): DefaultSuccess = 3;
  command StepColor(StepColorRequest): DefaultSuccess = 9;
  command StepColorTemperature(StepColorTemperatureRequest): DefaultSuccess = 76;
  command StepHue(StepHueRequest): DefaultSuccess = 2;
  command StepSaturation(StepSaturationRequest): DefaultSuccess = 5;
  command StopMoveStep(StopMoveStepRequest): DefaultSuccess = 71;
}

client cluster ContentLauncher = 1290 {
  enum MetricTypeEnum : ENUM8 {
    kPixels = 0;
    kPercentage = 1;
  }

  enum ParameterEnum : ENUM8 {
    kActor = 0;
    kChannel = 1;
    kCharacter = 2;
    kDirector = 3;
    kEvent = 4;
    kFranchise = 5;
    kGenre = 6;
    kLeague = 7;
    kPopularity = 8;
    kProvider = 9;
    kSport = 10;
    kSportsTeam = 11;
    kType = 12;
  }

  enum StatusEnum : ENUM8 {
    kSuccess = 0;
    kUrlNotAvailable = 1;
    kAuthFailed = 2;
  }

  struct ContentSearch {
    Parameter parameterList[] = 0;
  }

  struct Parameter {
    ParameterEnum type = 0;
    CHAR_STRING value = 1;
    AdditionalInfo externalIDList[] = 2;
  }

  struct AdditionalInfo {
    CHAR_STRING name = 0;
    CHAR_STRING value = 1;
  }

  struct BrandingInformation {
    CHAR_STRING providerName = 0;
    StyleInformation background = 1;
    StyleInformation logo = 2;
    StyleInformation progressBar = 3;
    StyleInformation splash = 4;
    StyleInformation waterMark = 5;
  }

  struct StyleInformation {
    CHAR_STRING imageUrl = 0;
    CHAR_STRING color = 1;
    Dimension size = 2;
  }

  struct Dimension {
    double width = 0;
    double height = 1;
    MetricTypeEnum metric = 2;
  }

  readonly attribute CHAR_STRING acceptHeaderList[] = 0;
  attribute bitmap32 supportedStreamingProtocols = 1;
  readonly global attribute int16u clusterRevision = 65533;

  request struct LaunchContentRequestRequest {
    BOOLEAN autoPlay = 0;
    CHAR_STRING data = 1;
    ContentSearch search[] = 2;
  }

  request struct LaunchURLRequestRequest {
    CHAR_STRING contentURL = 0;
    CHAR_STRING displayString = 1;
    BrandingInformation brandingInformation = 2;
  }

  command LaunchContentRequest(LaunchContentRequestRequest): LaunchResponse = 0;
  command LaunchURLRequest(LaunchURLRequestRequest): LaunchResponse = 1;
}

server cluster Descriptor = 29 {
  struct DeviceType {
    DEVTYPE_ID type = 0;
    INT16U revision = 1;
  }

  readonly attribute DeviceType deviceList[] = 0;
  readonly attribute CLUSTER_ID serverList[] = 1;
  readonly attribute CLUSTER_ID clientList[] = 2;
  readonly attribute ENDPOINT_NO partsList[] = 3;
  readonly global attribute int16u clusterRevision = 65533;
}

server cluster DiagnosticLogs = 50 {
  enum LogsIntent : ENUM8 {
    kEndUserSupport = 0;
    kNetworkDiag = 1;
    kCrashLogs = 2;
  }

  enum LogsStatus : ENUM8 {
    kSuccess = 0;
    kExhausted = 1;
    kNoLogs = 2;
    kBusy = 3;
    kDenied = 4;
  }

  enum LogsTransferProtocol : ENUM8 {
    kResponsePayload = 0;
    kBdx = 1;
  }


  request struct RetrieveLogsRequestRequest {
    LogsIntent intent = 0;
    LogsTransferProtocol requestedProtocol = 1;
    OCTET_STRING transferFileDesignator = 2;
  }

  command RetrieveLogsRequest(RetrieveLogsRequestRequest): RetrieveLogsResponse = 0;
}

server cluster DoorLock = 257 {
  enum DlAlarmCode : ENUM8 {
    kLockJammed = 0;
    kLockFactoryReset = 1;
    kLockRadioPowerCycled = 3;
    kWrongCodeEntryLimit = 4;
    kFrontEsceutcheonRemoved = 5;
    kDoorForcedOpen = 6;
    kDoorAjar = 7;
    kForcedUser = 8;
  }

  enum DlCredentialRule : ENUM8 {
    kSingle = 0;
    kDouble = 1;
    kTri = 2;
  }

  enum DlCredentialType : ENUM8 {
    kProgrammingPIN = 0;
    kPin = 1;
    kRfid = 2;
    kFingerprint = 3;
    kFingerVein = 4;
    kFace = 5;
  }

  enum DlDataOperationType : ENUM8 {
    kAdd = 0;
    kClear = 1;
    kModify = 2;
  }

  enum DlDoorLockStatus : ENUM8 {
    kDuplicate = 2;
    kOccupied = 3;
  }

  enum DlDoorState : ENUM8 {
    kDoorOpen = 0;
    kDoorClosed = 1;
    kDoorJammed = 2;
    kDoorForcedOpen = 3;
    kDoorUnspecifiedError = 4;
    kDoorAjar = 5;
  }

  enum DlLockDataType : ENUM8 {
    kUnspecified = 0;
    kProgrammingCode = 1;
    kUserIndex = 2;
    kWeekDaySchedule = 3;
    kYearDaySchedule = 4;
    kHolidaySchedule = 5;
    kPin = 6;
    kRfid = 7;
    kFingerprint = 8;
  }

  enum DlLockOperationType : ENUM8 {
    kLock = 0;
    kUnlock = 1;
    kNonAccessUserEvent = 2;
    kForcedUserEvent = 3;
  }

  enum DlLockState : ENUM8 {
    kNotFullyLocked = 0;
    kLocked = 1;
    kUnlocked = 2;
  }

  enum DlLockType : ENUM8 {
    kDeadBolt = 0;
    kMagnetic = 1;
    kOther = 2;
    kMortise = 3;
    kRim = 4;
    kLatchBolt = 5;
    kCylindricalLock = 6;
    kTubularLock = 7;
    kInterconnectedLock = 8;
    kDeadLatch = 9;
    kDoorFurniture = 10;
  }

  enum DlOperatingMode : ENUM8 {
    kNormal = 0;
    kVacation = 1;
    kPrivacy = 2;
    kNoRemoteLockUnlock = 3;
    kPassage = 4;
  }

  enum DlOperationError : ENUM8 {
    kUnspecified = 0;
    kInvalidCredential = 1;
    kDisabledUserDenied = 2;
    kRestricted = 3;
    kInsufficientBattery = 4;
  }

  enum DlOperationSource : ENUM8 {
    kUnspecified = 0;
    kManual = 1;
    kProprietaryRemote = 2;
    kKeypad = 3;
    kAuto = 4;
    kButton = 5;
    kSchedule = 6;
    kRemote = 7;
    kRfid = 8;
    kBiometric = 9;
  }

  enum DlStatus : ENUM8 {
    kSuccess = 0;
    kFailure = 1;
    kDuplicate = 2;
    kOccupied = 3;
    kInvalidField = 133;
    kNotFound = 139;
  }

  enum DlUserStatus : ENUM8 {
    kAvailable = 0;
    kOccupiedEnabled = 1;
    kOccupiedDisabled = 3;
  }

  enum DlUserType : ENUM8 {
    kUnrestrictedUser = 0;
    kYearDayScheduleUser = 1;
    kWeekDayScheduleUser = 2;
    kProgrammingUser = 3;
    kNonAccessUser = 4;
    kForcedUser = 5;
    kDisposableUser = 6;
    kExpiringUser = 7;
    kScheduleRestrictedUser = 8;
    kRemoteOnlyUser = 9;
  }

  enum DoorLockOperationEventCode : ENUM8 {
    kUnknownOrMfgSpecific = 0;
    kLock = 1;
    kUnlock = 2;
    kLockInvalidPinOrId = 3;
    kLockInvalidSchedule = 4;
    kUnlockInvalidPinOrId = 5;
    kUnlockInvalidSchedule = 6;
    kOneTouchLock = 7;
    kKeyLock = 8;
    kKeyUnlock = 9;
    kAutoLock = 10;
    kScheduleLock = 11;
    kScheduleUnlock = 12;
    kManualLock = 13;
    kManualUnlock = 14;
  }

  enum DoorLockProgrammingEventCode : ENUM8 {
    kUnknownOrMfgSpecific = 0;
    kMasterCodeChanged = 1;
    kPinAdded = 2;
    kPinDeleted = 3;
    kPinChanged = 4;
    kIdAdded = 5;
    kIdDeleted = 6;
  }

  enum DoorLockSetPinOrIdStatus : ENUM8 {
    kSuccess = 0;
    kGeneralFailure = 1;
    kMemoryFull = 2;
    kDuplicateCodeError = 3;
  }

  enum DoorLockUserStatus : ENUM8 {
    kAvailable = 0;
    kOccupiedEnabled = 1;
    kOccupiedDisabled = 3;
    kNotSupported = 255;
  }

  enum DoorLockUserType : ENUM8 {
    kUnrestricted = 0;
    kYearDayScheduleUser = 1;
    kWeekDayScheduleUser = 2;
    kMasterUser = 3;
    kNonAccessUser = 4;
    kNotSupported = 255;
  }

  struct DlCredential {
    DlCredentialType credentialType = 0;
    INT16U credentialIndex = 1;
  }

  critical event DoorLockAlarm = 0 {
    DlAlarmCode alarmCode = 0;
  }

  critical event DoorStateChange = 1 {
    DlDoorState doorState = 0;
  }

  critical event LockOperation = 2 {
    DlLockOperationType lockOperationType = 0;
    DlOperationSource operationSource = 1;
    nullable INT16U userIndex = 2;
    nullable fabric_idx fabricIndex = 3;
    nullable NODE_ID sourceNode = 4;
    optional nullable DlCredential credentials[] = 5;
  }

  critical event LockOperationError = 3 {
    DlLockOperationType lockOperationType = 0;
    DlOperationSource operationSource = 1;
    DlOperationError operationError = 2;
    nullable INT16U userIndex = 3;
    nullable fabric_idx fabricIndex = 4;
    nullable NODE_ID sourceNode = 5;
    optional nullable DlCredential credentials[] = 6;
  }

  info event LockUserChange = 4 {
    DlLockDataType lockDataType = 0;
    DlDataOperationType dataOperationType = 1;
    DlOperationSource operationSource = 2;
    nullable INT16U userIndex = 3;
    nullable fabric_idx fabricIndex = 4;
    nullable NODE_ID sourceNode = 5;
    nullable INT16U dataIndex = 6;
  }

  readonly attribute DlLockState lockState = 0;
  readonly attribute DlLockType lockType = 1;
  readonly attribute boolean actuatorEnabled = 2;
  readonly attribute DlDoorState doorState = 3;
  attribute int32u doorOpenEvents = 4;
  attribute int32u doorClosedEvents = 5;
  attribute int16u openPeriod = 6;
  readonly attribute int16u numberOfTotalUsersSupported = 17;
  readonly attribute int16u numberOfPINUsersSupported = 18;
  readonly attribute int16u numberOfWeekDaySchedulesSupportedPerUser = 20;
  readonly attribute int16u numberOfYearDaySchedulesSupportedPerUser = 21;
  readonly attribute int16u numberOfHolidaySchedulesSupported = 22;
  readonly attribute int8u maxPINCodeLength = 23;
  readonly attribute int8u minPINCodeLength = 24;
  readonly attribute bitmap8 credentialRulesSupport = 27;
  attribute char_string<3> language = 33;
  attribute int32u autoRelockTime = 35;
  attribute int8u soundVolume = 36;
  attribute DlOperatingMode operatingMode = 37;
  readonly attribute bitmap16 supportedOperatingModes = 38;
  readonly attribute bitmap16 defaultConfigurationRegister = 39;
  attribute boolean enableOneTouchLocking = 41;
  attribute boolean enableInsideStatusLED = 42;
  attribute boolean enablePrivacyModeButton = 43;
  attribute int8u wrongCodeEntryLimit = 48;
  attribute int8u userCodeTemporaryDisableTime = 49;
  attribute boolean requirePINforRemoteOperation = 51;
  readonly global attribute int16u clusterRevision = 65533;

  request struct ClearCredentialRequest {
    DlCredential credential = 0;
  }

  request struct ClearUserRequest {
    INT16U userIndex = 0;
  }

  request struct GetCredentialStatusRequest {
    DlCredential credential = 0;
  }

  request struct GetUserRequest {
    INT16U userIndex = 0;
  }

  request struct LockDoorRequest {
    optional OCTET_STRING pinCode = 0;
  }

  request struct SetCredentialRequest {
    DlDataOperationType operationType = 0;
    DlCredential credential = 1;
    LONG_OCTET_STRING credentialData = 2;
    INT16U userIndex = 3;
    DlUserStatus userStatus = 4;
  }

  request struct SetUserRequest {
    DlDataOperationType operationType = 0;
    INT16U userIndex = 1;
    nullable CHAR_STRING userName = 2;
    nullable INT32U userUniqueId = 3;
    DlUserStatus userStatus = 4;
    DlUserType userType = 5;
    DlCredentialRule credentialRule = 6;
  }

  request struct UnlockDoorRequest {
    optional OCTET_STRING pinCode = 0;
  }

  response struct GetCredentialStatusResponse {
    boolean credentialExists = 0;
    nullable INT16U userIndex = 1;
    nullable INT16U nextCredentialIndex = 2;
  }

  response struct GetUserResponse {
    INT16U userIndex = 0;
    nullable CHAR_STRING userName = 1;
    nullable INT32U userUniqueId = 2;
    nullable DlUserStatus userStatus = 3;
    nullable DlUserType userType = 4;
    nullable DlCredentialRule credentialRule = 5;
    nullable DlCredential credentials[] = 6;
    nullable fabric_idx creatorFabricIndex = 7;
    nullable fabric_idx lastModifiedFabricIndex = 8;
    INT16U nextUserIndex = 9;
  }

  response struct SetCredentialResponse {
    DlStatus status = 0;
    nullable INT16U userIndex = 1;
    nullable INT16U nextCredentialIndex = 2;
  }

  command ClearCredential(ClearCredentialRequest): DefaultSuccess = 38;
  command ClearUser(ClearUserRequest): DefaultSuccess = 29;
  command GetCredentialStatus(GetCredentialStatusRequest): GetCredentialStatusResponse = 36;
  command GetUser(GetUserRequest): GetUserResponse = 27;
  command LockDoor(LockDoorRequest): DefaultSuccess = 0;
  command SetCredential(SetCredentialRequest): SetCredentialResponse = 34;
  command SetUser(SetUserRequest): DefaultSuccess = 26;
  command UnlockDoor(UnlockDoorRequest): DefaultSuccess = 1;
}

server cluster EthernetNetworkDiagnostics = 55 {
  enum PHYRateType : ENUM8 {
    k10m = 0;
    k100m = 1;
    k1000m = 2;
    k25g = 3;
    k5g = 4;
    k10g = 5;
    k40g = 6;
    k100g = 7;
    k200g = 8;
    k400g = 9;
  }

  readonly attribute enum8 PHYRate = 0;
  readonly attribute boolean fullDuplex = 1;
  readonly attribute int64u packetRxCount = 2;
  readonly attribute int64u packetTxCount = 3;
  readonly attribute int64u txErrCount = 4;
  readonly attribute int64u collisionCount = 5;
  readonly attribute int64u overrunCount = 6;
  readonly attribute boolean carrierDetect = 7;
  readonly attribute int64u timeSinceReset = 8;
  readonly global attribute bitmap32 featureMap = 65532;
  readonly global attribute int16u clusterRevision = 65533;
}

server cluster FixedLabel = 64 {
  readonly attribute LabelStruct labelList[] = 0;
  readonly global attribute int16u clusterRevision = 65533;
}

server cluster FlowMeasurement = 1028 {
  readonly attribute int16s measuredValue = 0;
  readonly attribute int16s minMeasuredValue = 1;
  readonly attribute int16s maxMeasuredValue = 2;
  readonly global attribute int16u clusterRevision = 65533;
}

server cluster GeneralCommissioning = 48 {
  enum GeneralCommissioningError : ENUM8 {
    kOk = 0;
    kValueOutsideRange = 1;
    kInvalidAuthentication = 2;
    kNotCommissioning = 3;
  }

  enum RegulatoryLocationType : ENUM8 {
    kIndoor = 0;
    kOutdoor = 1;
    kIndoorOutdoor = 2;
  }

  struct BasicCommissioningInfoType {
    INT32U failSafeExpiryLengthMs = 0;
  }

  attribute int64u breadcrumb = 0;
  readonly attribute BasicCommissioningInfoType basicCommissioningInfoList[] = 1;
  readonly attribute enum8 regulatoryConfig = 2;
  readonly attribute enum8 locationCapability = 3;
  readonly global attribute bitmap32 featureMap = 65532;
  readonly global attribute int16u clusterRevision = 65533;

  request struct ArmFailSafeRequest {
    INT16U expiryLengthSeconds = 0;
    INT64U breadcrumb = 1;
    INT32U timeoutMs = 2;
  }

  request struct SetRegulatoryConfigRequest {
    RegulatoryLocationType location = 0;
    CHAR_STRING countryCode = 1;
    INT64U breadcrumb = 2;
    INT32U timeoutMs = 3;
  }

  response struct ArmFailSafeResponse {
    GeneralCommissioningError errorCode = 0;
    CHAR_STRING debugText = 1;
  }

  response struct CommissioningCompleteResponse {
    GeneralCommissioningError errorCode = 0;
    CHAR_STRING debugText = 1;
  }

  response struct SetRegulatoryConfigResponse {
    GeneralCommissioningError errorCode = 0;
    CHAR_STRING debugText = 1;
  }

  command ArmFailSafe(ArmFailSafeRequest): ArmFailSafeResponse = 0;
  command CommissioningComplete(): CommissioningCompleteResponse = 4;
  command SetRegulatoryConfig(SetRegulatoryConfigRequest): SetRegulatoryConfigResponse = 2;
}

server cluster GeneralDiagnostics = 51 {
  enum BootReasonType : ENUM8 {
    kUnspecified = 0;
    kPowerOnReboot = 1;
    kBrownOutReset = 2;
    kSoftwareWatchdogReset = 3;
    kHardwareWatchdogReset = 4;
    kSoftwareUpdateCompleted = 5;
    kSoftwareReset = 6;
  }

  enum HardwareFaultType : ENUM8 {
    kUnspecified = 0;
    kRadio = 1;
    kSensor = 2;
    kResettableOverTemp = 3;
    kNonResettableOverTemp = 4;
    kPowerSource = 5;
    kVisualDisplayFault = 6;
    kAudioOutputFault = 7;
    kUserInterfaceFault = 8;
    kNonVolatileMemoryError = 9;
    kTamperDetected = 10;
  }

  enum InterfaceType : ENUM8 {
    kUnspecified = 0;
    kWiFi = 1;
    kEthernet = 2;
    kCellular = 3;
    kThread = 4;
  }

  enum NetworkFaultType : ENUM8 {
    kUnspecified = 0;
    kHardwareFailure = 1;
    kNetworkJammed = 2;
    kConnectionFailed = 3;
  }

  enum RadioFaultType : ENUM8 {
    kUnspecified = 0;
    kWiFiFault = 1;
    kCellularFault = 2;
    kThreadFault = 3;
    kNFCFault = 4;
    kBLEFault = 5;
    kEthernetFault = 6;
  }

  struct NetworkInterfaceType {
    CHAR_STRING<32> name = 0;
    BOOLEAN fabricConnected = 1;
    BOOLEAN offPremiseServicesReachableIPv4 = 2;
    BOOLEAN offPremiseServicesReachableIPv6 = 3;
    OCTET_STRING<8> hardwareAddress = 4;
    InterfaceType type = 5;
  }

  critical event HardwareFaultChange = 0 {
    HardwareFaultType current[] = 0;
    HardwareFaultType previous[] = 1;
  }

  critical event RadioFaultChange = 1 {
    RadioFaultType current[] = 0;
    RadioFaultType previous[] = 1;
  }

  critical event NetworkFaultChange = 2 {
    NetworkFaultType current[] = 0;
    NetworkFaultType previous[] = 1;
  }

  critical event BootReason = 3 {
    BootReasonType bootReason = 0;
  }

  readonly attribute NetworkInterfaceType networkInterfaces[] = 0;
  readonly attribute int16u rebootCount = 1;
  readonly attribute int64u upTime = 2;
  readonly attribute int32u totalOperationalHours = 3;
  readonly attribute enum8 bootReasons = 4;
  readonly attribute ENUM8 activeHardwareFaults[] = 5;
  readonly attribute ENUM8 activeRadioFaults[] = 6;
  readonly attribute ENUM8 activeNetworkFaults[] = 7;
  readonly global attribute int16u clusterRevision = 65533;
}

server cluster GroupKeyManagement = 63 {
  enum GroupKeySecurityPolicy : ENUM8 {
    kStandard = 0;
    kLowLatency = 1;
  }

  struct GroupKey {
    fabric_idx fabricIndex = 0;
    INT16U groupId = 1;
    INT16U groupKeySetID = 2;
  }

  struct GroupInfo {
    INT16U fabricIndex = 0;
    INT16U groupId = 1;
    INT16U endpoints[] = 2;
    CHAR_STRING<16> groupName = 3;
  }

  readonly attribute GroupKey groupKeyMap[] = 0;
  readonly attribute GroupInfo groupTable[] = 1;
  readonly global attribute int16u clusterRevision = 65533;
}

server cluster Groups = 4 {
  readonly attribute bitmap8 nameSupport = 0;
  readonly global attribute int16u clusterRevision = 65533;

  request struct AddGroupRequest {
    INT16U groupId = 0;
    CHAR_STRING groupName = 1;
  }

  request struct AddGroupIfIdentifyingRequest {
    INT16U groupId = 0;
    CHAR_STRING groupName = 1;
  }

  request struct GetGroupMembershipRequest {
    INT16U groupList[] = 0;
  }

  request struct RemoveGroupRequest {
    INT16U groupId = 0;
  }

  request struct ViewGroupRequest {
    INT16U groupId = 0;
  }

  response struct AddGroupResponse {
    ENUM8 status = 0;
    INT16U groupId = 1;
  }

  response struct GetGroupMembershipResponse {
    INT8U capacity = 0;
    INT16U groupList[] = 1;
  }

  response struct RemoveGroupResponse {
    ENUM8 status = 0;
    INT16U groupId = 1;
  }

  response struct ViewGroupResponse {
    ENUM8 status = 0;
    INT16U groupId = 1;
    CHAR_STRING groupName = 2;
  }

  command AddGroup(AddGroupRequest): AddGroupResponse = 0;
  command AddGroupIfIdentifying(AddGroupIfIdentifyingRequest): DefaultSuccess = 5;
  command GetGroupMembership(GetGroupMembershipRequest): GetGroupMembershipResponse = 2;
  command RemoveAllGroups(): DefaultSuccess = 4;
  command RemoveGroup(RemoveGroupRequest): RemoveGroupResponse = 3;
  command ViewGroup(ViewGroupRequest): ViewGroupResponse = 1;
}

server cluster IasZone = 1280 {
  enum IasEnrollResponseCode : ENUM8 {
    kSuccess = 0;
    kNotSupported = 1;
    kNoEnrollPermit = 2;
    kTooManyZones = 3;
  }

  enum IasZoneType : ENUM16 {
    kStandardCie = 0;
    kMotionSensor = 13;
    kContactSwitch = 21;
    kFireSensor = 40;
    kWaterSensor = 42;
    kGasSensor = 43;
    kPersonalEmergencyDevice = 44;
    kVibrationMovementSensor = 45;
    kRemoteControl = 271;
    kKeyFob = 277;
    kKeypad = 541;
    kStandardWarningDevice = 549;
    kGlassBreakSensor = 550;
    kCarbonMonoxideSensor = 551;
    kSecurityRepeater = 553;
    kInvalidZoneType = 65535;
  }

  readonly attribute enum8 zoneState = 0;
  readonly attribute enum16 zoneType = 1;
  readonly attribute bitmap16 zoneStatus = 2;
  attribute node_id iasCieAddress = 16;
  readonly attribute int8u zoneId = 17;
  readonly global attribute int16u clusterRevision = 65533;

  request struct ZoneEnrollRequestRequest {
    IasZoneType zoneType = 0;
    INT16U manufacturerCode = 1;
  }

  request struct ZoneStatusChangeNotificationRequest {
    IasZoneStatus zoneStatus = 0;
    BITMAP8 extendedStatus = 1;
    INT8U zoneId = 2;
    INT16U delay = 3;
  }

  response struct ZoneEnrollResponse {
    IasEnrollResponseCode enrollResponseCode = 0;
    INT8U zoneId = 1;
  }

  command ZoneEnrollRequest(ZoneEnrollRequestRequest): ZoneEnrollResponse = 1;
  command ZoneStatusChangeNotification(ZoneStatusChangeNotificationRequest): DefaultSuccess = 0;
}

server cluster Identify = 3 {
  enum IdentifyEffectIdentifier : ENUM8 {
    kBlink = 0;
    kBreathe = 1;
    kOkay = 2;
    kChannelChange = 11;
    kFinishEffect = 254;
    kStopEffect = 255;
  }

  enum IdentifyEffectVariant : ENUM8 {
    kDefault = 0;
  }

  enum IdentifyIdentifyType : ENUM8 {
    kNone = 0;
    kVisibleLight = 1;
    kVisibleLED = 2;
    kAudibleBeep = 3;
    kDisplay = 4;
    kActuator = 5;
  }

  attribute int16u identifyTime = 0;
  readonly global attribute int16u clusterRevision = 65533;

  request struct IdentifyRequest {
    INT16U identifyTime = 0;
  }

  response struct IdentifyQueryResponse {
    INT16U timeout = 0;
  }

  command Identify(IdentifyRequest): DefaultSuccess = 0;
  command IdentifyQuery(): IdentifyQueryResponse = 1;
}

client cluster KeypadInput = 1289 {
  enum CecKeyCode : ENUM8 {
    kSelect = 0;
    kUp = 1;
    kDown = 2;
    kLeft = 3;
    kRight = 4;
    kRightUp = 5;
    kRightDown = 6;
    kLeftUp = 7;
    kLeftDown = 8;
    kRootMenu = 9;
    kSetupMenu = 10;
    kContentsMenu = 11;
    kFavoriteMenu = 12;
    kExit = 13;
    kMediaTopMenu = 16;
    kMediaContextSensitiveMenu = 17;
    kNumberEntryMode = 29;
    kNumber11 = 30;
    kNumber12 = 31;
    kNumber0OrNumber10 = 32;
    kNumbers1 = 33;
    kNumbers2 = 34;
    kNumbers3 = 35;
    kNumbers4 = 36;
    kNumbers5 = 37;
    kNumbers6 = 38;
    kNumbers7 = 39;
    kNumbers8 = 40;
    kNumbers9 = 41;
    kDot = 42;
    kEnter = 43;
    kClear = 44;
    kNextFavorite = 47;
    kChannelUp = 48;
    kChannelDown = 49;
    kPreviousChannel = 50;
    kSoundSelect = 51;
    kInputSelect = 52;
    kDisplayInformation = 53;
    kHelp = 54;
    kPageUp = 55;
    kPageDown = 56;
    kPower = 64;
    kVolumeUp = 65;
    kVolumeDown = 66;
    kMute = 67;
    kPlay = 68;
    kStop = 69;
    kPause = 70;
    kRecord = 71;
    kRewind = 72;
    kFastForward = 73;
    kEject = 74;
    kForward = 75;
    kBackward = 76;
    kStopRecord = 77;
    kPauseRecord = 78;
    kReserved = 79;
    kAngle = 80;
    kSubPicture = 81;
    kVideoOnDemand = 82;
    kElectronicProgramGuide = 83;
    kTimerProgramming = 84;
    kInitialConfiguration = 85;
    kSelectBroadcastType = 86;
    kSelectSoundPresentation = 87;
    kPlayFunction = 96;
    kPausePlayFunction = 97;
    kRecordFunction = 98;
    kPauseRecordFunction = 99;
    kStopFunction = 100;
    kMuteFunction = 101;
    kRestoreVolumeFunction = 102;
    kTuneFunction = 103;
    kSelectMediaFunction = 104;
    kSelectAvInputFunction = 105;
    kSelectAudioInputFunction = 106;
    kPowerToggleFunction = 107;
    kPowerOffFunction = 108;
    kPowerOnFunction = 109;
    kF1Blue = 113;
    kF2Red = 114;
    kF3Green = 115;
    kF4Yellow = 116;
    kF5 = 117;
    kData = 118;
  }

  enum StatusEnum : ENUM8 {
    kSuccess = 0;
    kUnsupportedKey = 1;
    kInvalidKeyInCurrentState = 2;
  }

  readonly global attribute int16u clusterRevision = 65533;

  request struct SendKeyRequestRequest {
    CecKeyCode keyCode = 0;
  }

  command SendKeyRequest(SendKeyRequestRequest): SendKeyResponse = 0;
}

server cluster LevelControl = 8 {
  enum MoveMode : ENUM8 {
    kUp = 0;
    kDown = 1;
  }

  enum StepMode : ENUM8 {
    kUp = 0;
    kDown = 1;
  }

  readonly attribute int8u currentLevel = 0;
  readonly attribute int16u remainingTime = 1;
  readonly attribute int8u minLevel = 2;
  readonly attribute int8u maxLevel = 3;
  readonly attribute int16u currentFrequency = 4;
  readonly attribute int16u minFrequency = 5;
  readonly attribute int16u maxFrequency = 6;
  attribute bitmap8 options = 15;
  attribute int16u onOffTransitionTime = 16;
  attribute int8u onLevel = 17;
  attribute int16u onTransitionTime = 18;
  attribute int16u offTransitionTime = 19;
  attribute int8u defaultMoveRate = 20;
  attribute int8u startUpCurrentLevel = 16384;
  readonly global attribute int16u clusterRevision = 65533;

  request struct MoveRequest {
    MoveMode moveMode = 0;
    INT8U rate = 1;
    BITMAP8 optionMask = 2;
    BITMAP8 optionOverride = 3;
  }

  request struct MoveToLevelRequest {
    INT8U level = 0;
    INT16U transitionTime = 1;
    BITMAP8 optionMask = 2;
    BITMAP8 optionOverride = 3;
  }

  request struct MoveToLevelWithOnOffRequest {
    INT8U level = 0;
    INT16U transitionTime = 1;
  }

  request struct MoveWithOnOffRequest {
    MoveMode moveMode = 0;
    INT8U rate = 1;
  }

  request struct StepRequest {
    StepMode stepMode = 0;
    INT8U stepSize = 1;
    INT16U transitionTime = 2;
    BITMAP8 optionMask = 3;
    BITMAP8 optionOverride = 4;
  }

  request struct StepWithOnOffRequest {
    StepMode stepMode = 0;
    INT8U stepSize = 1;
    INT16U transitionTime = 2;
  }

  request struct StopRequest {
    BITMAP8 optionMask = 0;
    BITMAP8 optionOverride = 1;
  }

  command Move(MoveRequest): DefaultSuccess = 1;
  command MoveToLevel(MoveToLevelRequest): DefaultSuccess = 0;
  command MoveToLevelWithOnOff(MoveToLevelWithOnOffRequest): DefaultSuccess = 4;
  command MoveWithOnOff(MoveWithOnOffRequest): DefaultSuccess = 5;
  command Step(StepRequest): DefaultSuccess = 2;
  command StepWithOnOff(StepWithOnOffRequest): DefaultSuccess = 6;
  command Stop(StopRequest): DefaultSuccess = 3;
  command StopWithOnOff(): DefaultSuccess = 7;
}

server cluster LocalizationConfiguration = 43 {
  attribute char_string<35> activeLocale = 1;
  readonly attribute CHAR_STRING supportedLocales[] = 2;
}

client cluster MediaInput = 1287 {
  enum InputTypeEnum : ENUM8 {
    kInternal = 0;
    kAux = 1;
    kCoax = 2;
    kComposite = 3;
    kHdmi = 4;
    kInput = 5;
    kLine = 6;
    kOptical = 7;
    kVideo = 8;
    kScart = 9;
    kUsb = 10;
    kOther = 11;
  }

  struct InputInfo {
    INT8U index = 0;
    InputTypeEnum inputType = 1;
    CHAR_STRING<32> name = 2;
    CHAR_STRING<32> description = 3;
  }

  readonly attribute InputInfo mediaInputList[] = 0;
  readonly global attribute int16u clusterRevision = 65533;

  request struct RenameInputRequestRequest {
    INT8U index = 0;
    CHAR_STRING name = 1;
  }

  request struct SelectInputRequestRequest {
    INT8U index = 0;
  }

  command HideInputStatusRequest(): DefaultSuccess = 2;
  command RenameInputRequest(RenameInputRequestRequest): DefaultSuccess = 3;
  command SelectInputRequest(SelectInputRequestRequest): DefaultSuccess = 0;
  command ShowInputStatusRequest(): DefaultSuccess = 1;
}

client cluster MediaPlayback = 1286 {
  enum PlaybackStateEnum : ENUM8 {
    kPlaying = 0;
    kPaused = 1;
    kNotPlaying = 2;
    kBuffering = 3;
  }

  enum StatusEnum : ENUM8 {
    kSuccess = 0;
    kInvalidStateForCommand = 1;
    kNotAllowed = 2;
    kNotActive = 3;
    kSpeedOutOfRange = 4;
    kSeekOutOfRange = 5;
  }

  readonly global attribute int16u clusterRevision = 65533;

  request struct SeekRequestRequest {
    INT64U position = 0;
  }

  request struct SkipBackwardRequestRequest {
    INT64U deltaPositionMilliseconds = 0;
  }

  request struct SkipForwardRequestRequest {
    INT64U deltaPositionMilliseconds = 0;
  }

  command FastForwardRequest(): PlaybackResponse = 7;
  command NextRequest(): PlaybackResponse = 5;
  command PauseRequest(): PlaybackResponse = 1;
  command PlayRequest(): PlaybackResponse = 0;
  command PreviousRequest(): PlaybackResponse = 4;
  command RewindRequest(): PlaybackResponse = 6;
  command SeekRequest(SeekRequestRequest): PlaybackResponse = 11;
  command SkipBackwardRequest(SkipBackwardRequestRequest): PlaybackResponse = 9;
  command SkipForwardRequest(SkipForwardRequestRequest): PlaybackResponse = 8;
  command StartOverRequest(): PlaybackResponse = 3;
  command StopRequest(): PlaybackResponse = 2;
}

server cluster NetworkCommissioning = 49 {
  enum NetworkCommissioningStatus : ENUM8 {
    kSuccess = 0;
    kOutOfRange = 1;
    kBoundsExceeded = 2;
    kNetworkIDNotFound = 3;
    kDuplicateNetworkID = 4;
    kNetworkNotFound = 5;
    kRegulatoryError = 6;
    kAuthFailure = 7;
    kUnsupportedSecurity = 8;
    kOtherConnectionFailure = 9;
    kIPV6Failed = 10;
    kIPBindFailed = 11;
    kUnknownError = 12;
  }

  enum WiFiBand : ENUM8 {
    k2g4 = 0;
    k3g65 = 1;
    k5g = 2;
    k6g = 3;
    k60g = 4;
  }

  struct NetworkInfo {
    OCTET_STRING networkID = 0;
    BOOLEAN connected = 1;
  }

  struct WiFiInterfaceScanResult {
    BITMAP8 security = 0;
    OCTET_STRING ssid = 1;
    OCTET_STRING bssid = 2;
    INT16U channel = 3;
    WiFiBand wiFiBand = 4;
    INT8S rssi = 5;
  }

  struct ThreadInterfaceScanResult {
    INT64U panId = 0;
    INT64U extendedPanId = 1;
    CHAR_STRING networkName = 2;
    INT16U channel = 3;
    INT8U version = 4;
    INT64U extendedAddress = 5;
    INT8S rssi = 6;
    INT8U lqi = 7;
  }

  readonly attribute int8u maxNetworks = 0;
  readonly attribute NetworkInfo networks[] = 1;
  readonly attribute int8u scanMaxTimeSeconds = 2;
  readonly attribute int8u connectMaxTimeSeconds = 3;
  attribute boolean interfaceEnabled = 4;
  readonly attribute NetworkCommissioningStatus lastNetworkingStatus = 5;
  readonly attribute octet_string<32> lastNetworkID = 6;
  readonly attribute int32u lastConnectErrorValue = 7;
  readonly global attribute bitmap32 featureMap = 65532;
  readonly global attribute int16u clusterRevision = 65533;

  request struct AddOrUpdateThreadNetworkRequest {
    OCTET_STRING operationalDataset = 0;
    INT64U breadcrumb = 1;
  }

  request struct AddOrUpdateWiFiNetworkRequest {
    OCTET_STRING ssid = 0;
    OCTET_STRING credentials = 1;
    INT64U breadcrumb = 2;
  }

  request struct ConnectNetworkRequest {
    OCTET_STRING networkID = 0;
    INT64U breadcrumb = 1;
  }

  request struct RemoveNetworkRequest {
    OCTET_STRING networkID = 0;
    INT64U breadcrumb = 1;
  }

  request struct ReorderNetworkRequest {
    OCTET_STRING networkID = 0;
    INT8U networkIndex = 1;
    INT64U breadcrumb = 2;
  }

  request struct ScanNetworksRequest {
    OCTET_STRING ssid = 0;
    INT64U breadcrumb = 1;
  }

  response struct ConnectNetworkResponse {
    NetworkCommissioningStatus networkingStatus = 0;
    CHAR_STRING debugText = 1;
    INT32S errorValue = 2;
  }

  response struct NetworkConfigResponse {
    NetworkCommissioningStatus networkingStatus = 0;
    CHAR_STRING debugText = 1;
  }

  response struct ScanNetworksResponse {
    NetworkCommissioningStatus networkingStatus = 0;
    CHAR_STRING debugText = 1;
    optional WiFiInterfaceScanResult wiFiScanResults[] = 2;
    optional ThreadInterfaceScanResult threadScanResults[] = 3;
  }

  command AddOrUpdateThreadNetwork(AddOrUpdateThreadNetworkRequest): NetworkConfigResponse = 3;
  command AddOrUpdateWiFiNetwork(AddOrUpdateWiFiNetworkRequest): NetworkConfigResponse = 2;
  command ConnectNetwork(ConnectNetworkRequest): ConnectNetworkResponse = 6;
  command RemoveNetwork(RemoveNetworkRequest): NetworkConfigResponse = 4;
  command ReorderNetwork(ReorderNetworkRequest): NetworkConfigResponse = 8;
  command ScanNetworks(ScanNetworksRequest): ScanNetworksResponse = 0;
}

server cluster OtaSoftwareUpdateProvider = 41 {
  enum OTAApplyUpdateAction : ENUM8 {
    kProceed = 0;
    kAwaitNextAction = 1;
    kDiscontinue = 2;
  }

  enum OTADownloadProtocol : ENUM8 {
    kBDXSynchronous = 0;
    kBDXAsynchronous = 1;
    kHttps = 2;
    kVendorSpecific = 3;
  }

  enum OTAQueryStatus : ENUM8 {
    kUpdateAvailable = 0;
    kBusy = 1;
    kNotAvailable = 2;
    kDownloadProtocolNotSupported = 3;
  }

  readonly global attribute int16u clusterRevision = 65533;

  request struct ApplyUpdateRequestRequest {
    OCTET_STRING updateToken = 0;
    INT32U newVersion = 1;
  }

  request struct NotifyUpdateAppliedRequest {
    OCTET_STRING updateToken = 0;
    INT32U softwareVersion = 1;
  }

  request struct QueryImageRequest {
    vendor_id vendorId = 0;
    INT16U productId = 1;
    INT32U softwareVersion = 2;
    OTADownloadProtocol protocolsSupported[] = 3;
    optional INT16U hardwareVersion = 4;
    optional CHAR_STRING location = 5;
    optional BOOLEAN requestorCanConsent = 6;
    optional OCTET_STRING metadataForProvider = 7;
  }

  response struct ApplyUpdateResponse {
    OTAApplyUpdateAction action = 0;
    INT32U delayedActionTime = 1;
  }

  response struct QueryImageResponse {
    OTAQueryStatus status = 0;
    optional INT32U delayedActionTime = 1;
    optional CHAR_STRING imageURI = 2;
    optional INT32U softwareVersion = 3;
    optional CHAR_STRING softwareVersionString = 4;
    optional OCTET_STRING updateToken = 5;
    optional BOOLEAN userConsentNeeded = 6;
    optional OCTET_STRING metadataForRequestor = 7;
  }

  command ApplyUpdateRequest(ApplyUpdateRequestRequest): ApplyUpdateResponse = 2;
  command NotifyUpdateApplied(NotifyUpdateAppliedRequest): DefaultSuccess = 4;
  command QueryImage(QueryImageRequest): QueryImageResponse = 0;
}

server cluster OccupancySensing = 1030 {
  readonly attribute bitmap8 occupancy = 0;
  readonly attribute enum8 occupancySensorType = 1;
  readonly attribute bitmap8 occupancySensorTypeBitmap = 2;
  readonly global attribute int16u clusterRevision = 65533;
}

server cluster OnOff = 6 {
  enum OnOffDelayedAllOffEffectVariant : enum8 {
    kFadeToOffIn0p8Seconds = 0;
    kNoFade = 1;
    k50PercentDimDownIn0p8SecondsThenFadeToOffIn12Seconds = 2;
  }

  enum OnOffDyingLightEffectVariant : enum8 {
    k20PercenterDimUpIn0p5SecondsThenFadeToOffIn1Second = 0;
  }

  enum OnOffEffectIdentifier : enum8 {
    kDelayedAllOff = 0;
    kDyingLight = 1;
  }

  readonly attribute boolean onOff = 0;
  readonly attribute boolean globalSceneControl = 16384;
  attribute int16u onTime = 16385;
  attribute int16u offWaitTime = 16386;
  attribute enum8 startUpOnOff = 16387;
  readonly global attribute bitmap32 featureMap = 65532;
  readonly global attribute int16u clusterRevision = 65533;

  command Off(): DefaultSuccess = 0;
  command On(): DefaultSuccess = 1;
  command Toggle(): DefaultSuccess = 2;
}

server cluster OperationalCredentials = 62 {
  enum NodeOperationalCertStatus : ENUM8 {
    kSuccess = 0;
    kInvalidPublicKey = 1;
    kInvalidNodeOpId = 2;
    kInvalidNOC = 3;
    kMissingCsr = 4;
    kTableFull = 5;
    kInsufficientPrivilege = 8;
    kFabricConflict = 9;
    kLabelConflict = 10;
    kInvalidFabricIndex = 11;
  }

  struct NOCStruct {
    fabric_idx fabricIndex = 0;
    OCTET_STRING noc = 1;
    OCTET_STRING icac = 2;
  }

  struct FabricDescriptor {
    fabric_idx fabricIndex = 0;
    OCTET_STRING<65> rootPublicKey = 1;
    INT16U vendorId = 2;
    FABRIC_ID fabricId = 3;
    NODE_ID nodeId = 4;
    CHAR_STRING<32> label = 5;
  }

  readonly attribute NOCStruct NOCs[] = 0;
  readonly attribute FabricDescriptor fabricsList[] = 1;
  readonly attribute int8u supportedFabrics = 2;
  readonly attribute int8u commissionedFabrics = 3;
  readonly attribute OCTET_STRING trustedRootCertificates[] = 4;
  readonly attribute fabric_idx currentFabricIndex = 5;
  readonly global attribute int16u clusterRevision = 65533;

  request struct AddNOCRequest {
    OCTET_STRING NOCValue = 0;
    optional OCTET_STRING ICACValue = 1;
    OCTET_STRING IPKValue = 2;
    NODE_ID caseAdminNode = 3;
    INT16U adminVendorId = 4;
  }

  request struct AddTrustedRootCertificateRequest {
    OCTET_STRING rootCertificate = 0;
  }

  request struct AttestationRequestRequest {
    OCTET_STRING attestationNonce = 0;
  }

  request struct CertificateChainRequestRequest {
    INT8U certificateType = 0;
  }

  request struct OpCSRRequestRequest {
    OCTET_STRING CSRNonce = 0;
  }

  request struct RemoveFabricRequest {
    INT8U fabricIndex = 0;
  }

  request struct RemoveTrustedRootCertificateRequest {
    OCTET_STRING trustedRootIdentifier = 0;
  }

  request struct UpdateFabricLabelRequest {
    CHAR_STRING label = 0;
  }

  request struct UpdateNOCRequest {
    OCTET_STRING NOCValue = 0;
    optional OCTET_STRING ICACValue = 1;
  }

  response struct AttestationResponse {
    OCTET_STRING attestationElements = 0;
    OCTET_STRING signature = 1;
  }

  response struct CertificateChainResponse {
    OCTET_STRING certificate = 0;
  }

  response struct NOCResponse {
    INT8U statusCode = 0;
    INT8U fabricIndex = 1;
    CHAR_STRING debugText = 2;
  }

  response struct OpCSRResponse {
    OCTET_STRING NOCSRElements = 0;
    OCTET_STRING attestationSignature = 1;
  }

  command AddNOC(AddNOCRequest): NOCResponse = 6;
  command AddTrustedRootCertificate(AddTrustedRootCertificateRequest): DefaultSuccess = 11;
  command AttestationRequest(AttestationRequestRequest): AttestationResponse = 0;
  command CertificateChainRequest(CertificateChainRequestRequest): CertificateChainResponse = 2;
  command OpCSRRequest(OpCSRRequestRequest): OpCSRResponse = 4;
  command RemoveFabric(RemoveFabricRequest): NOCResponse = 10;
  command RemoveTrustedRootCertificate(RemoveTrustedRootCertificateRequest): DefaultSuccess = 12;
  command UpdateFabricLabel(UpdateFabricLabelRequest): NOCResponse = 9;
  command UpdateNOC(UpdateNOCRequest): NOCResponse = 7;
}

server cluster PressureMeasurement = 1027 {
  readonly attribute int16s measuredValue = 0;
  readonly attribute int16s minMeasuredValue = 1;
  readonly attribute int16s maxMeasuredValue = 2;
  readonly global attribute int16u clusterRevision = 65533;
}

server cluster RelativeHumidityMeasurement = 1029 {
  readonly attribute int16u measuredValue = 0;
  readonly attribute int16u minMeasuredValue = 1;
  readonly attribute int16u maxMeasuredValue = 2;
  readonly global attribute int16u clusterRevision = 65533;
}

server cluster Scenes = 5 {
  struct SceneExtensionFieldSet {
    CLUSTER_ID clusterId = 0;
    INT8U length = 1;
    INT8U value = 2;
  }

  readonly attribute int8u sceneCount = 0;
  readonly attribute int8u currentScene = 1;
  readonly attribute int16u currentGroup = 2;
  readonly attribute boolean sceneValid = 3;
  readonly attribute bitmap8 nameSupport = 4;
  readonly global attribute int16u clusterRevision = 65533;

  request struct AddSceneRequest {
    INT16U groupId = 0;
    INT8U sceneId = 1;
    INT16U transitionTime = 2;
    CHAR_STRING sceneName = 3;
    SceneExtensionFieldSet extensionFieldSets[] = 4;
  }

  request struct GetSceneMembershipRequest {
    INT16U groupId = 0;
  }

  request struct RecallSceneRequest {
    INT16U groupId = 0;
    INT8U sceneId = 1;
    INT16U transitionTime = 2;
  }

  request struct RemoveAllScenesRequest {
    INT16U groupId = 0;
  }

  request struct RemoveSceneRequest {
    INT16U groupId = 0;
    INT8U sceneId = 1;
  }

  request struct StoreSceneRequest {
    INT16U groupId = 0;
    INT8U sceneId = 1;
  }

  request struct ViewSceneRequest {
    INT16U groupId = 0;
    INT8U sceneId = 1;
  }

  response struct AddSceneResponse {
    ENUM8 status = 0;
    INT16U groupId = 1;
    INT8U sceneId = 2;
  }

  response struct GetSceneMembershipResponse {
    ENUM8 status = 0;
    INT8U capacity = 1;
    INT16U groupId = 2;
    INT8U sceneCount = 3;
    INT8U sceneList[] = 4;
  }

  response struct RemoveAllScenesResponse {
    ENUM8 status = 0;
    INT16U groupId = 1;
  }

  response struct RemoveSceneResponse {
    ENUM8 status = 0;
    INT16U groupId = 1;
    INT8U sceneId = 2;
  }

  response struct StoreSceneResponse {
    ENUM8 status = 0;
    INT16U groupId = 1;
    INT8U sceneId = 2;
  }

  response struct ViewSceneResponse {
    ENUM8 status = 0;
    INT16U groupId = 1;
    INT8U sceneId = 2;
    INT16U transitionTime = 3;
    CHAR_STRING sceneName = 4;
    SceneExtensionFieldSet extensionFieldSets[] = 5;
  }

  command AddScene(AddSceneRequest): AddSceneResponse = 0;
  command GetSceneMembership(GetSceneMembershipRequest): GetSceneMembershipResponse = 6;
  command RecallScene(RecallSceneRequest): DefaultSuccess = 5;
  command RemoveAllScenes(RemoveAllScenesRequest): RemoveAllScenesResponse = 3;
  command RemoveScene(RemoveSceneRequest): RemoveSceneResponse = 2;
  command StoreScene(StoreSceneRequest): StoreSceneResponse = 4;
  command ViewScene(ViewSceneRequest): ViewSceneResponse = 1;
}

server cluster SoftwareDiagnostics = 52 {
  struct ThreadMetrics {
    INT64U id = 0;
    CHAR_STRING<8> name = 1;
    INT32U stackFreeCurrent = 2;
    INT32U stackFreeMinimum = 3;
    INT32U stackSize = 4;
  }

  info event SoftwareFault = 0 {
    SoftwareFault softwareFault = 0;
  }

  readonly attribute ThreadMetrics threadMetrics[] = 0;
  readonly attribute int64u currentHeapFree = 1;
  readonly attribute int64u currentHeapUsed = 2;
  readonly attribute int64u currentHeapHighWatermark = 3;
  readonly global attribute bitmap32 featureMap = 65532;
  readonly global attribute int16u clusterRevision = 65533;
}

server cluster Switch = 59 {
  info event SwitchLatched = 0 {
    INT8U newPosition = 0;
  }

  info event InitialPress = 1 {
    INT8U newPosition = 0;
  }

  info event LongPress = 2 {
    INT8U newPosition = 0;
  }

  info event ShortRelease = 3 {
    INT8U previousPosition = 0;
  }

  info event LongRelease = 4 {
    INT8U previousPosition = 0;
  }

  info event MultiPressOngoing = 5 {
    INT8U newPosition = 0;
    INT8U currentNumberOfPressesCounted = 1;
  }

  info event MultiPressComplete = 6 {
    INT8U newPosition = 0;
    INT8U totalNumberOfPressesCounted = 1;
  }

  readonly attribute int8u numberOfPositions = 0;
  readonly attribute int8u currentPosition = 1;
  readonly global attribute int16u clusterRevision = 65533;
}

client cluster TargetNavigator = 1285 {
  enum StatusEnum : ENUM8 {
    kSuccess = 0;
    kAppNotAvailable = 1;
    kSystemBusy = 2;
  }

  struct TargetInfo {
    INT8U identifier = 0;
    CHAR_STRING<32> name = 1;
  }

  readonly attribute TargetInfo targetNavigatorList[] = 0;
  readonly global attribute int16u clusterRevision = 65533;

  request struct NavigateTargetRequestRequest {
    INT8U target = 0;
    CHAR_STRING data = 1;
  }

  command NavigateTargetRequest(NavigateTargetRequestRequest): NavigateTargetResponse = 0;
}

server cluster TemperatureMeasurement = 1026 {
  readonly attribute int16s measuredValue = 0;
  readonly attribute int16s minMeasuredValue = 1;
  readonly attribute int16s maxMeasuredValue = 2;
  readonly global attribute int16u clusterRevision = 65533;
}

server cluster TestCluster = 1295 {
  enum SimpleEnum : ENUM8 {
    kUnspecified = 0;
    kValueA = 1;
    kValueB = 2;
    kValueC = 3;
  }

  struct TestListStructOctet {
    INT64U fabricIndex = 0;
    OCTET_STRING<32> operationalCert = 1;
  }

  info event TestEvent = 1 {
    INT8U arg1 = 1;
    SimpleEnum arg2 = 2;
    BOOLEAN arg3 = 3;
    SimpleStruct arg4 = 4;
    SimpleStruct arg5[] = 5;
    SimpleEnum arg6[] = 6;
  }

  attribute boolean boolean = 0;
  attribute bitmap8 bitmap8 = 1;
  attribute bitmap16 bitmap16 = 2;
  attribute bitmap32 bitmap32 = 3;
  attribute bitmap64 bitmap64 = 4;
  attribute int8u int8u = 5;
  attribute int16u int16u = 6;
  attribute int32u int32u = 8;
  attribute int64u int64u = 12;
  attribute int8s int8s = 13;
  attribute int16s int16s = 14;
  attribute int32s int32s = 16;
  attribute int64s int64s = 20;
  attribute enum8 enum8 = 21;
  attribute enum16 enum16 = 22;
  attribute octet_string<10> octetString = 25;
  attribute INT8U listInt8u[] = 26;
  attribute OCTET_STRING listOctetString[] = 27;
  attribute TestListStructOctet listStructOctetString[] = 28;
<<<<<<< HEAD
  attribute long_octet_string<1000> longOctetString = 29;
  readonly attribute int16u clusterRevision = 65533;
=======
  attribute long_octet_string longOctetString = 29;
  readonly global attribute int16u clusterRevision = 65533;
>>>>>>> cf1b2547

  response struct TestSpecificResponse {
    INT8U returnValue = 0;
  }

  command Test(): DefaultSuccess = 0;
  command TestNotHandled(): DefaultSuccess = 1;
  command TestSpecific(): TestSpecificResponse = 2;
}

server cluster Thermostat = 513 {
  enum SetpointAdjustMode : ENUM8 {
    kHeatSetpoint = 0;
    kCoolSetpoint = 1;
    kHeatAndCoolSetpoints = 2;
  }

  readonly attribute int16s localTemperature = 0;
  attribute int16s occupiedCoolingSetpoint = 17;
  attribute int16s occupiedHeatingSetpoint = 18;
  attribute enum8 controlSequenceOfOperation = 27;
  attribute enum8 systemMode = 28;
  readonly attribute enum8 startOfWeek = 32;
  readonly attribute int8u numberOfWeeklyTransitions = 33;
  readonly attribute int8u numberOfDailyTransitions = 34;
  readonly global attribute bitmap32 featureMap = 65532;
  readonly global attribute int16u clusterRevision = 65533;

  response struct GetWeeklyScheduleResponse {
    ENUM8 numberOfTransitionsForSequence = 0;
    DayOfWeek dayOfWeekForSequence = 1;
    ModeForSequence modeForSequence = 2;
    INT8U payload[] = 3;
  }
}

server cluster ThreadNetworkDiagnostics = 53 {
  enum NetworkFault : ENUM8 {
    kUnspecified = 0;
    kLinkDown = 1;
    kHardwareFailure = 2;
    kNetworkJammed = 3;
  }

  enum RoutingRole : ENUM8 {
    kUnspecified = 0;
    kUnassigned = 1;
    kSleepyEndDevice = 2;
    kEndDevice = 3;
    kReed = 4;
    kRouter = 5;
    kLeader = 6;
  }

  enum ThreadConnectionStatus : ENUM8 {
    kConnected = 0;
    kNotConnected = 1;
  }

  struct NeighborTable {
    INT64U extAddress = 0;
    INT32U age = 1;
    INT16U rloc16 = 2;
    INT32U linkFrameCounter = 3;
    INT32U mleFrameCounter = 4;
    INT8U lqi = 5;
    INT8S averageRssi = 6;
    INT8S lastRssi = 7;
    INT8U frameErrorRate = 8;
    INT8U messageErrorRate = 9;
    BOOLEAN rxOnWhenIdle = 10;
    BOOLEAN fullThreadDevice = 11;
    BOOLEAN fullNetworkData = 12;
    BOOLEAN isChild = 13;
  }

  struct RouteTable {
    INT64U extAddress = 0;
    INT16U rloc16 = 1;
    INT8U routerId = 2;
    INT8U nextHop = 3;
    INT8U pathCost = 4;
    INT8U LQIIn = 5;
    INT8U LQIOut = 6;
    INT8U age = 7;
    BOOLEAN allocated = 8;
    BOOLEAN linkEstablished = 9;
  }

  struct SecurityPolicy {
    INT16U rotationTime = 0;
    BITMAP16 flags = 1;
  }

  struct OperationalDatasetComponents {
    BOOLEAN activeTimestampPresent = 0;
    BOOLEAN pendingTimestampPresent = 1;
    BOOLEAN masterKeyPresent = 2;
    BOOLEAN networkNamePresent = 3;
    BOOLEAN extendedPanIdPresent = 4;
    BOOLEAN meshLocalPrefixPresent = 5;
    BOOLEAN delayPresent = 6;
    BOOLEAN panIdPresent = 7;
    BOOLEAN channelPresent = 8;
    BOOLEAN pskcPresent = 9;
    BOOLEAN securityPolicyPresent = 10;
    BOOLEAN channelMaskPresent = 11;
  }

  info event ConnectionStatus = 0 {
    ThreadConnectionStatus connectionStatus = 0;
  }

  readonly attribute int16u channel = 0;
  readonly attribute enum8 routingRole = 1;
  readonly attribute octet_string<16> networkName = 2;
  readonly attribute int16u panId = 3;
  readonly attribute int64u extendedPanId = 4;
  readonly attribute octet_string<17> meshLocalPrefix = 5;
  readonly attribute int64u overrunCount = 6;
  readonly attribute NeighborTable neighborTableList[] = 7;
  readonly attribute RouteTable routeTableList[] = 8;
  readonly attribute int32u partitionId = 9;
  readonly attribute int8u weighting = 10;
  readonly attribute int8u dataVersion = 11;
  readonly attribute int8u stableDataVersion = 12;
  readonly attribute int8u leaderRouterId = 13;
  readonly attribute int16u detachedRoleCount = 14;
  readonly attribute int16u childRoleCount = 15;
  readonly attribute int16u routerRoleCount = 16;
  readonly attribute int16u leaderRoleCount = 17;
  readonly attribute int16u attachAttemptCount = 18;
  readonly attribute int16u partitionIdChangeCount = 19;
  readonly attribute int16u betterPartitionAttachAttemptCount = 20;
  readonly attribute int16u parentChangeCount = 21;
  readonly attribute int32u txTotalCount = 22;
  readonly attribute int32u txUnicastCount = 23;
  readonly attribute int32u txBroadcastCount = 24;
  readonly attribute int32u txAckRequestedCount = 25;
  readonly attribute int32u txAckedCount = 26;
  readonly attribute int32u txNoAckRequestedCount = 27;
  readonly attribute int32u txDataCount = 28;
  readonly attribute int32u txDataPollCount = 29;
  readonly attribute int32u txBeaconCount = 30;
  readonly attribute int32u txBeaconRequestCount = 31;
  readonly attribute int32u txOtherCount = 32;
  readonly attribute int32u txRetryCount = 33;
  readonly attribute int32u txDirectMaxRetryExpiryCount = 34;
  readonly attribute int32u txIndirectMaxRetryExpiryCount = 35;
  readonly attribute int32u txErrCcaCount = 36;
  readonly attribute int32u txErrAbortCount = 37;
  readonly attribute int32u txErrBusyChannelCount = 38;
  readonly attribute int32u rxTotalCount = 39;
  readonly attribute int32u rxUnicastCount = 40;
  readonly attribute int32u rxBroadcastCount = 41;
  readonly attribute int32u rxDataCount = 42;
  readonly attribute int32u rxDataPollCount = 43;
  readonly attribute int32u rxBeaconCount = 44;
  readonly attribute int32u rxBeaconRequestCount = 45;
  readonly attribute int32u rxOtherCount = 46;
  readonly attribute int32u rxAddressFilteredCount = 47;
  readonly attribute int32u rxDestAddrFilteredCount = 48;
  readonly attribute int32u rxDuplicatedCount = 49;
  readonly attribute int32u rxErrNoFrameCount = 50;
  readonly attribute int32u rxErrUnknownNeighborCount = 51;
  readonly attribute int32u rxErrInvalidSrcAddrCount = 52;
  readonly attribute int32u rxErrSecCount = 53;
  readonly attribute int32u rxErrFcsCount = 54;
  readonly attribute int32u rxErrOtherCount = 55;
  readonly attribute int64u activeTimestamp = 56;
  readonly attribute int64u pendingTimestamp = 57;
  readonly attribute int32u delay = 58;
  readonly attribute SecurityPolicy securityPolicy[] = 59;
  readonly attribute octet_string<4> channelMask = 60;
  readonly attribute OperationalDatasetComponents operationalDatasetComponents[] = 61;
  readonly attribute NetworkFault activeNetworkFaultsList[] = 62;
  readonly global attribute bitmap32 featureMap = 65532;
  readonly global attribute int16u clusterRevision = 65533;
}

server cluster UserLabel = 65 {
  attribute LabelStruct labelList[] = 0;
  readonly global attribute int16u clusterRevision = 65533;
}

server cluster WakeOnLan = 1283 {
<<<<<<< HEAD
  readonly attribute char_string<32> wakeOnLanMacAddress = 0;
  readonly attribute int16u clusterRevision = 65533;
=======
  readonly attribute char_string wakeOnLanMacAddress = 0;
  readonly global attribute int16u clusterRevision = 65533;
>>>>>>> cf1b2547
}

server cluster WiFiNetworkDiagnostics = 54 {
  enum AssociationFailureCause : ENUM8 {
    kUnknown = 0;
    kAssociationFailed = 1;
    kAuthenticationFailed = 2;
    kSsidNotFound = 3;
  }

  enum SecurityType : ENUM8 {
    kUnspecified = 0;
    kNone = 1;
    kWep = 2;
    kWpa = 3;
    kWpa2 = 4;
    kWpa3 = 5;
  }

  enum WiFiConnectionStatus : ENUM8 {
    kConnected = 0;
    kNotConnected = 1;
  }

  enum WiFiVersionType : ENUM8 {
    k80211a = 0;
    k80211b = 1;
    k80211g = 2;
    k80211n = 3;
    k80211ac = 4;
    k80211ax = 5;
  }

  info event Disconnection = 0 {
    INT16U reasonCode = 0;
  }

  info event AssociationFailure = 1 {
    AssociationFailureCause associationFailure = 0;
    INT16U status = 1;
  }

  info event ConnectionStatus = 2 {
    WiFiConnectionStatus connectionStatus = 0;
  }

  readonly attribute octet_string<6> bssid = 0;
  readonly attribute enum8 securityType = 1;
  readonly attribute enum8 wiFiVersion = 2;
  readonly attribute int16u channelNumber = 3;
  readonly attribute int8s rssi = 4;
  readonly attribute int32u beaconLostCount = 5;
  readonly attribute int32u beaconRxCount = 6;
  readonly attribute int32u packetMulticastRxCount = 7;
  readonly attribute int32u packetMulticastTxCount = 8;
  readonly attribute int32u packetUnicastRxCount = 9;
  readonly attribute int32u packetUnicastTxCount = 10;
  readonly attribute int64u currentMaxRate = 11;
  readonly attribute int64u overrunCount = 12;
  readonly global attribute bitmap32 featureMap = 65532;
  readonly global attribute int16u clusterRevision = 65533;
}

server cluster WindowCovering = 258 {
  readonly attribute enum8 type = 0;
  readonly attribute int16u currentPositionLift = 3;
  readonly attribute int16u currentPositionTilt = 4;
  readonly attribute bitmap8 configStatus = 7;
  readonly attribute Percent currentPositionLiftPercentage = 8;
  readonly attribute Percent currentPositionTiltPercentage = 9;
  readonly attribute bitmap8 operationalStatus = 10;
  readonly attribute Percent100ths targetPositionLiftPercent100ths = 11;
  readonly attribute Percent100ths targetPositionTiltPercent100ths = 12;
  readonly attribute enum8 endProductType = 13;
  readonly attribute Percent100ths currentPositionLiftPercent100ths = 14;
  readonly attribute Percent100ths currentPositionTiltPercent100ths = 15;
  readonly attribute int16u installedOpenLimitLift = 16;
  readonly attribute int16u installedClosedLimitLift = 17;
  readonly attribute int16u installedOpenLimitTilt = 18;
  readonly attribute int16u installedClosedLimitTilt = 19;
  attribute bitmap8 mode = 23;
  readonly attribute bitmap16 safetyStatus = 26;
  readonly global attribute int16u clusterRevision = 65533;
}


endpoint 0 {
  server  cluster AdministratorCommissioning;
  server  cluster Basic;
  server  cluster Binding;
  server  cluster Descriptor;
  server  cluster DiagnosticLogs;
  server  cluster EthernetNetworkDiagnostics;
  server  cluster FixedLabel;
  server  cluster GeneralCommissioning;
  server  cluster GeneralDiagnostics;
  server  cluster GroupKeyManagement;
  server  cluster LocalizationConfiguration;
  server  cluster NetworkCommissioning;
  server  cluster OtaSoftwareUpdateProvider;
  server  cluster OperationalCredentials;
  server  cluster RelativeHumidityMeasurement;
  server  cluster SoftwareDiagnostics;
  server  cluster ThreadNetworkDiagnostics;
  server  cluster UserLabel;
  server  cluster WiFiNetworkDiagnostics;
}

endpoint 1 {
  binding cluster AccountLogin;
  binding cluster ApplicationBasic;
  binding cluster ApplicationLauncher;
  binding cluster AudioOutput;
  server  cluster BarrierControl;
  server  cluster BinaryInputBasic;
  server  cluster Binding;
  server  cluster BridgedDeviceBasic;
  binding cluster Channel;
  server  cluster ColorControl;
  binding cluster ContentLauncher;
  server  cluster Descriptor;
  server  cluster DoorLock;
  server  cluster FixedLabel;
  server  cluster FlowMeasurement;
  server  cluster Groups;
  server  cluster IasZone;
  server  cluster Identify;
  binding cluster KeypadInput;
  server  cluster LevelControl;
  binding cluster MediaInput;
  binding cluster MediaPlayback;
  server  cluster OnOff;
  server  cluster PressureMeasurement;
  server  cluster RelativeHumidityMeasurement;
  server  cluster Scenes;
  server  cluster Switch;
  binding cluster TargetNavigator;
  server  cluster TemperatureMeasurement;
  server  cluster TestCluster;
  server  cluster Thermostat;
  server  cluster WakeOnLan;
  server  cluster WindowCovering;
}

endpoint 2 {
  server  cluster Descriptor;
  server  cluster OccupancySensing;
  server  cluster OnOff;
}
<|MERGE_RESOLUTION|>--- conflicted
+++ resolved
@@ -72,13 +72,8 @@
   readonly attribute char_string<32> applicationName = 2;
   readonly attribute int16u productId = 3;
   readonly attribute ApplicationStatusEnum applicationStatus = 5;
-<<<<<<< HEAD
   readonly attribute char_string<32> applicationVersion = 6;
-  readonly attribute int16u clusterRevision = 65533;
-=======
-  readonly attribute char_string applicationVersion = 6;
-  readonly global attribute int16u clusterRevision = 65533;
->>>>>>> cf1b2547
+  readonly global attribute int16u clusterRevision = 65533;
 }
 
 client cluster ApplicationLauncher = 1292 {
@@ -194,13 +189,8 @@
   readonly attribute char_string<32> serialNumber = 15;
   attribute boolean localConfigDisabled = 16;
   readonly attribute boolean reachable = 17;
-<<<<<<< HEAD
   readonly attribute char_string<32> uniqueID = 18;
-  readonly attribute int16u clusterRevision = 65533;
-=======
-  readonly attribute char_string uniqueID = 18;
-  readonly global attribute int16u clusterRevision = 65533;
->>>>>>> cf1b2547
+  readonly global attribute int16u clusterRevision = 65533;
 
   command MfgSpecificPing(): DefaultSuccess = 0;
 }
@@ -2199,13 +2189,8 @@
   attribute INT8U listInt8u[] = 26;
   attribute OCTET_STRING listOctetString[] = 27;
   attribute TestListStructOctet listStructOctetString[] = 28;
-<<<<<<< HEAD
   attribute long_octet_string<1000> longOctetString = 29;
-  readonly attribute int16u clusterRevision = 65533;
-=======
-  attribute long_octet_string longOctetString = 29;
-  readonly global attribute int16u clusterRevision = 65533;
->>>>>>> cf1b2547
+  readonly global attribute int16u clusterRevision = 65533;
 
   response struct TestSpecificResponse {
     INT8U returnValue = 0;
@@ -2392,13 +2377,8 @@
 }
 
 server cluster WakeOnLan = 1283 {
-<<<<<<< HEAD
   readonly attribute char_string<32> wakeOnLanMacAddress = 0;
-  readonly attribute int16u clusterRevision = 65533;
-=======
-  readonly attribute char_string wakeOnLanMacAddress = 0;
-  readonly global attribute int16u clusterRevision = 65533;
->>>>>>> cf1b2547
+  readonly global attribute int16u clusterRevision = 65533;
 }
 
 server cluster WiFiNetworkDiagnostics = 54 {
