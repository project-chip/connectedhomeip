--- conflicted
+++ resolved
@@ -113,127 +113,6 @@
   fabric command access(invoke: manage) AddGroupIfIdentifying(AddGroupIfIdentifyingRequest): DefaultSuccess = 5;
 }
 
-<<<<<<< HEAD
-/** Attributes and commands for scene configuration and manipulation. */
-server cluster Scenes = 5 {
-  bitmap ScenesCopyMode : BITMAP8 {
-    kCopyAllScenes = 0x1;
-  }
-
-  bitmap ScenesFeature : BITMAP32 {
-    kSceneNames = 0x1;
-  }
-
-  struct ExtensionFieldSet {
-    cluster_id clusterID = 0;
-    AttributeValuePair attributeValueList[] = 1;
-  }
-
-  struct AttributeValuePair {
-    optional attrib_id attributeID = 0;
-    int8u attributeValue[] = 1;
-  }
-
-  readonly attribute int8u sceneCount = 0;
-  readonly attribute int8u currentScene = 1;
-  readonly attribute group_id currentGroup = 2;
-  readonly attribute boolean sceneValid = 3;
-  readonly attribute bitmap8 nameSupport = 4;
-  readonly attribute command_id generatedCommandList[] = 65528;
-  readonly attribute command_id acceptedCommandList[] = 65529;
-  readonly attribute event_id eventList[] = 65530;
-  readonly attribute attrib_id attributeList[] = 65531;
-  readonly attribute bitmap32 featureMap = 65532;
-  readonly attribute int16u clusterRevision = 65533;
-
-
-  request struct AddSceneRequest {
-    group_id groupID = 0;
-    INT8U sceneID = 1;
-    INT16U transitionTime = 2;
-    CHAR_STRING sceneName = 3;
-    ExtensionFieldSet extensionFieldSets[] = 4;
-  }
-
-  request struct ViewSceneRequest {
-    group_id groupID = 0;
-    INT8U sceneID = 1;
-  }
-
-  request struct RemoveSceneRequest {
-    group_id groupID = 0;
-    INT8U sceneID = 1;
-  }
-
-  request struct RemoveAllScenesRequest {
-    group_id groupID = 0;
-  }
-
-  request struct StoreSceneRequest {
-    group_id groupID = 0;
-    INT8U sceneID = 1;
-  }
-
-  request struct RecallSceneRequest {
-    group_id groupID = 0;
-    INT8U sceneID = 1;
-    optional nullable INT16U transitionTime = 2;
-  }
-
-  request struct GetSceneMembershipRequest {
-    group_id groupID = 0;
-  }
-
-  response struct AddSceneResponse = 0 {
-    ENUM8 status = 0;
-    group_id groupID = 1;
-    INT8U sceneID = 2;
-  }
-
-  response struct ViewSceneResponse = 1 {
-    ENUM8 status = 0;
-    group_id groupID = 1;
-    INT8U sceneID = 2;
-    optional INT16U transitionTime = 3;
-    optional CHAR_STRING sceneName = 4;
-    optional ExtensionFieldSet extensionFieldSets[] = 5;
-  }
-
-  response struct RemoveSceneResponse = 2 {
-    ENUM8 status = 0;
-    group_id groupID = 1;
-    INT8U sceneID = 2;
-  }
-
-  response struct RemoveAllScenesResponse = 3 {
-    ENUM8 status = 0;
-    group_id groupID = 1;
-  }
-
-  response struct StoreSceneResponse = 4 {
-    ENUM8 status = 0;
-    group_id groupID = 1;
-    INT8U sceneID = 2;
-  }
-
-  response struct GetSceneMembershipResponse = 6 {
-    ENUM8 status = 0;
-    nullable INT8U capacity = 1;
-    group_id groupID = 2;
-    optional INT8U sceneList[] = 3;
-  }
-
-  fabric command access(invoke: manage) AddScene(AddSceneRequest): AddSceneResponse = 0;
-  fabric command ViewScene(ViewSceneRequest): ViewSceneResponse = 1;
-  fabric command access(invoke: manage) RemoveScene(RemoveSceneRequest): RemoveSceneResponse = 2;
-  fabric command access(invoke: manage) RemoveAllScenes(RemoveAllScenesRequest): RemoveAllScenesResponse = 3;
-  fabric command access(invoke: manage) StoreScene(StoreSceneRequest): StoreSceneResponse = 4;
-  fabric command RecallScene(RecallSceneRequest): DefaultSuccess = 5;
-  fabric command GetSceneMembership(GetSceneMembershipRequest): GetSceneMembershipResponse = 6;
-}
-
-=======
->>>>>>> 00a2dcc6
 /** Attributes and commands for switching devices between 'On' and 'Off' states. */
 client cluster OnOff = 6 {
   enum OnOffDelayedAllOffEffectVariant : ENUM8 {
@@ -302,58 +181,6 @@
   command OnWithTimedOff(OnWithTimedOffRequest): DefaultSuccess = 66;
 }
 
-<<<<<<< HEAD
-/** Attributes and commands for switching devices between 'On' and 'Off' states. */
-server cluster OnOff = 6 {
-  enum OnOffDelayedAllOffEffectVariant : ENUM8 {
-    kFadeToOffIn0p8Seconds = 0;
-    kNoFade = 1;
-    k50PercentDimDownIn0p8SecondsThenFadeToOffIn12Seconds = 2;
-  }
-
-  enum OnOffDyingLightEffectVariant : ENUM8 {
-    k20PercenterDimUpIn0p5SecondsThenFadeToOffIn1Second = 0;
-  }
-
-  enum OnOffEffectIdentifier : ENUM8 {
-    kDelayedAllOff = 0;
-    kDyingLight = 1;
-  }
-
-  enum OnOffStartUpOnOff : ENUM8 {
-    kOff = 0;
-    kOn = 1;
-    kTogglePreviousOnOff = 2;
-  }
-
-  bitmap OnOffControl : BITMAP8 {
-    kAcceptOnlyWhenOn = 0x1;
-  }
-
-  bitmap OnOffFeature : BITMAP32 {
-    kLighting = 0x1;
-  }
-
-  readonly attribute boolean onOff = 0;
-  readonly attribute boolean globalSceneControl = 16384;
-  attribute int16u onTime = 16385;
-  attribute int16u offWaitTime = 16386;
-  attribute access(write: manage) nullable OnOffStartUpOnOff startUpOnOff = 16387;
-  readonly attribute command_id generatedCommandList[] = 65528;
-  readonly attribute command_id acceptedCommandList[] = 65529;
-  readonly attribute event_id eventList[] = 65530;
-  readonly attribute attrib_id attributeList[] = 65531;
-  readonly attribute bitmap32 featureMap = 65532;
-  readonly attribute int16u clusterRevision = 65533;
-
-
-  command Off(): DefaultSuccess = 0;
-  command On(): DefaultSuccess = 1;
-  command Toggle(): DefaultSuccess = 2;
-}
-
-=======
->>>>>>> 00a2dcc6
 /** Attributes and commands for controlling devices that can be set to a level between fully 'On' and fully 'Off.' */
 client cluster LevelControl = 8 {
   enum MoveMode : ENUM8 {
@@ -477,118 +304,6 @@
   command MoveToClosestFrequency(MoveToClosestFrequencyRequest): DefaultSuccess = 8;
 }
 
-<<<<<<< HEAD
-/** Attributes and commands for controlling devices that can be set to a level between fully 'On' and fully 'Off.' */
-server cluster LevelControl = 8 {
-  enum MoveMode : ENUM8 {
-    kUp = 0;
-    kDown = 1;
-  }
-
-  enum StepMode : ENUM8 {
-    kUp = 0;
-    kDown = 1;
-  }
-
-  bitmap LevelControlFeature : BITMAP32 {
-    kOnOff = 0x1;
-    kLighting = 0x2;
-    kFrequency = 0x4;
-  }
-
-  bitmap LevelControlOptions : BITMAP8 {
-    kExecuteIfOff = 0x1;
-    kCoupleColorTempToLevel = 0x2;
-  }
-
-  readonly attribute nullable int8u currentLevel = 0;
-  readonly attribute int16u remainingTime = 1;
-  readonly attribute int8u minLevel = 2;
-  readonly attribute int8u maxLevel = 3;
-  readonly attribute int16u currentFrequency = 4;
-  readonly attribute int16u minFrequency = 5;
-  readonly attribute int16u maxFrequency = 6;
-  attribute LevelControlOptions options = 15;
-  attribute int16u onOffTransitionTime = 16;
-  attribute nullable int8u onLevel = 17;
-  attribute nullable int16u onTransitionTime = 18;
-  attribute nullable int16u offTransitionTime = 19;
-  attribute nullable int8u defaultMoveRate = 20;
-  attribute access(write: manage) nullable int8u startUpCurrentLevel = 16384;
-  readonly attribute command_id generatedCommandList[] = 65528;
-  readonly attribute command_id acceptedCommandList[] = 65529;
-  readonly attribute event_id eventList[] = 65530;
-  readonly attribute attrib_id attributeList[] = 65531;
-  readonly attribute bitmap32 featureMap = 65532;
-  readonly attribute int16u clusterRevision = 65533;
-
-
-  request struct MoveToLevelRequest {
-    INT8U level = 0;
-    nullable INT16U transitionTime = 1;
-    LevelControlOptions optionsMask = 2;
-    LevelControlOptions optionsOverride = 3;
-  }
-
-  request struct MoveRequest {
-    MoveMode moveMode = 0;
-    nullable INT8U rate = 1;
-    LevelControlOptions optionsMask = 2;
-    LevelControlOptions optionsOverride = 3;
-  }
-
-  request struct StepRequest {
-    StepMode stepMode = 0;
-    INT8U stepSize = 1;
-    nullable INT16U transitionTime = 2;
-    LevelControlOptions optionsMask = 3;
-    LevelControlOptions optionsOverride = 4;
-  }
-
-  request struct StopRequest {
-    LevelControlOptions optionsMask = 0;
-    LevelControlOptions optionsOverride = 1;
-  }
-
-  request struct MoveToLevelWithOnOffRequest {
-    INT8U level = 0;
-    nullable INT16U transitionTime = 1;
-    LevelControlOptions optionsMask = 2;
-    LevelControlOptions optionsOverride = 3;
-  }
-
-  request struct MoveWithOnOffRequest {
-    MoveMode moveMode = 0;
-    nullable INT8U rate = 1;
-    LevelControlOptions optionsMask = 2;
-    LevelControlOptions optionsOverride = 3;
-  }
-
-  request struct StepWithOnOffRequest {
-    StepMode stepMode = 0;
-    INT8U stepSize = 1;
-    nullable INT16U transitionTime = 2;
-    LevelControlOptions optionsMask = 3;
-    LevelControlOptions optionsOverride = 4;
-  }
-
-  request struct StopWithOnOffRequest {
-    LevelControlOptions optionsMask = 0;
-    LevelControlOptions optionsOverride = 1;
-  }
-
-  command MoveToLevel(MoveToLevelRequest): DefaultSuccess = 0;
-  command Move(MoveRequest): DefaultSuccess = 1;
-  command Step(StepRequest): DefaultSuccess = 2;
-  command Stop(StopRequest): DefaultSuccess = 3;
-  command MoveToLevelWithOnOff(MoveToLevelWithOnOffRequest): DefaultSuccess = 4;
-  command MoveWithOnOff(MoveWithOnOffRequest): DefaultSuccess = 5;
-  command StepWithOnOff(StepWithOnOffRequest): DefaultSuccess = 6;
-  command StopWithOnOff(StopWithOnOffRequest): DefaultSuccess = 7;
-}
-
-=======
->>>>>>> 00a2dcc6
 /** An interface for reading the value of a binary measurement and accessing various characteristics of that measurement. */
 server cluster BinaryInputBasic = 15 {
   attribute boolean outOfService = 81;
@@ -789,81 +504,6 @@
 
 }
 
-<<<<<<< HEAD
-/** Provides an interface for providing OTA software updates */
-server cluster OtaSoftwareUpdateProvider = 41 {
-  enum OTAApplyUpdateAction : ENUM8 {
-    kProceed = 0;
-    kAwaitNextAction = 1;
-    kDiscontinue = 2;
-  }
-
-  enum OTADownloadProtocol : ENUM8 {
-    kBDXSynchronous = 0;
-    kBDXAsynchronous = 1;
-    kHttps = 2;
-    kVendorSpecific = 3;
-  }
-
-  enum OTAQueryStatus : ENUM8 {
-    kUpdateAvailable = 0;
-    kBusy = 1;
-    kNotAvailable = 2;
-    kDownloadProtocolNotSupported = 3;
-  }
-
-  readonly attribute command_id generatedCommandList[] = 65528;
-  readonly attribute command_id acceptedCommandList[] = 65529;
-  readonly attribute event_id eventList[] = 65530;
-  readonly attribute attrib_id attributeList[] = 65531;
-  readonly attribute bitmap32 featureMap = 65532;
-  readonly attribute int16u clusterRevision = 65533;
-
-
-  request struct QueryImageRequest {
-    vendor_id vendorID = 0;
-    INT16U productID = 1;
-    INT32U softwareVersion = 2;
-    OTADownloadProtocol protocolsSupported[] = 3;
-    optional INT16U hardwareVersion = 4;
-    optional CHAR_STRING<2> location = 5;
-    optional BOOLEAN requestorCanConsent = 6;
-    optional OCTET_STRING<512> metadataForProvider = 7;
-  }
-
-  request struct ApplyUpdateRequestRequest {
-    OCTET_STRING<32> updateToken = 0;
-    INT32U newVersion = 1;
-  }
-
-  request struct NotifyUpdateAppliedRequest {
-    OCTET_STRING<32> updateToken = 0;
-    INT32U softwareVersion = 1;
-  }
-
-  response struct QueryImageResponse = 1 {
-    OTAQueryStatus status = 0;
-    optional INT32U delayedActionTime = 1;
-    optional CHAR_STRING<256> imageURI = 2;
-    optional INT32U softwareVersion = 3;
-    optional CHAR_STRING<64> softwareVersionString = 4;
-    optional OCTET_STRING<32> updateToken = 5;
-    optional BOOLEAN userConsentNeeded = 6;
-    optional OCTET_STRING<512> metadataForRequestor = 7;
-  }
-
-  response struct ApplyUpdateResponse = 3 {
-    OTAApplyUpdateAction action = 0;
-    INT32U delayedActionTime = 1;
-  }
-
-  command QueryImage(QueryImageRequest): QueryImageResponse = 0;
-  command ApplyUpdateRequest(ApplyUpdateRequestRequest): ApplyUpdateResponse = 2;
-  command NotifyUpdateApplied(NotifyUpdateAppliedRequest): DefaultSuccess = 4;
-}
-
-=======
->>>>>>> 00a2dcc6
 /** Nodes should be expected to be deployed to any and all regions of the world. These global regions
       may have differing common languages, units of measurements, and numerical formatting
       standards. As such, Nodes that visually or audibly convey information need a mechanism by which
@@ -1147,47 +787,6 @@
   command access(invoke: administer) ReorderNetwork(ReorderNetworkRequest): NetworkConfigResponse = 8;
 }
 
-<<<<<<< HEAD
-/** The cluster provides commands for retrieving unstructured diagnostic logs from a Node that may be used to aid in diagnostics. */
-server cluster DiagnosticLogs = 50 {
-  enum IntentEnum : ENUM8 {
-    kEndUserSupport = 0;
-    kNetworkDiag = 1;
-    kCrashLogs = 2;
-  }
-
-  enum StatusEnum : ENUM8 {
-    kSuccess = 0;
-    kExhausted = 1;
-    kNoLogs = 2;
-    kBusy = 3;
-    kDenied = 4;
-  }
-
-  enum TransferProtocolEnum : ENUM8 {
-    kResponsePayload = 0;
-    kBdx = 1;
-  }
-
-  readonly attribute command_id generatedCommandList[] = 65528;
-  readonly attribute command_id acceptedCommandList[] = 65529;
-  readonly attribute event_id eventList[] = 65530;
-  readonly attribute attrib_id attributeList[] = 65531;
-  readonly attribute bitmap32 featureMap = 65532;
-  readonly attribute int16u clusterRevision = 65533;
-
-
-  request struct RetrieveLogsRequestRequest {
-    IntentEnum intent = 0;
-    TransferProtocolEnum requestedProtocol = 1;
-    optional CHAR_STRING<32> transferFileDesignator = 2;
-  }
-
-  command RetrieveLogsRequest(RetrieveLogsRequestRequest): RetrieveLogsResponse = 0;
-}
-
-=======
->>>>>>> 00a2dcc6
 /** The General Diagnostics Cluster, along with other diagnostics clusters, provide a means to acquire standardized diagnostics metrics that MAY be used by a Node to assist a user or Administrative Node in diagnosing potential problems. */
 server cluster GeneralDiagnostics = 51 {
   enum BootReasonEnum : ENUM8 {
@@ -1327,171 +926,6 @@
 
 }
 
-<<<<<<< HEAD
-/** The Thread Network Diagnostics Cluster provides a means to acquire standardized diagnostics metrics that MAY be used by a Node to assist a user or Administrative Node in diagnosing potential problems */
-server cluster ThreadNetworkDiagnostics = 53 {
-  enum ConnectionStatusEnum : ENUM8 {
-    kConnected = 0;
-    kNotConnected = 1;
-  }
-
-  enum NetworkFault : ENUM8 {
-    kUnspecified = 0;
-    kLinkDown = 1;
-    kHardwareFailure = 2;
-    kNetworkJammed = 3;
-  }
-
-  enum RoutingRole : ENUM8 {
-    kUnspecified = 0;
-    kUnassigned = 1;
-    kSleepyEndDevice = 2;
-    kEndDevice = 3;
-    kReed = 4;
-    kRouter = 5;
-    kLeader = 6;
-  }
-
-  bitmap ThreadNetworkDiagnosticsFeature : BITMAP32 {
-    kPacketCounts = 0x1;
-    kErrorCounts = 0x2;
-    kMLECounts = 0x4;
-    kMACCounts = 0x8;
-  }
-
-  struct NeighborTable {
-    int64u extAddress = 0;
-    int32u age = 1;
-    int16u rloc16 = 2;
-    int32u linkFrameCounter = 3;
-    int32u mleFrameCounter = 4;
-    int8u lqi = 5;
-    nullable int8s averageRssi = 6;
-    nullable int8s lastRssi = 7;
-    int8u frameErrorRate = 8;
-    int8u messageErrorRate = 9;
-    boolean rxOnWhenIdle = 10;
-    boolean fullThreadDevice = 11;
-    boolean fullNetworkData = 12;
-    boolean isChild = 13;
-  }
-
-  struct RouteTable {
-    int64u extAddress = 0;
-    int16u rloc16 = 1;
-    int8u routerId = 2;
-    int8u nextHop = 3;
-    int8u pathCost = 4;
-    int8u LQIIn = 5;
-    int8u LQIOut = 6;
-    int8u age = 7;
-    boolean allocated = 8;
-    boolean linkEstablished = 9;
-  }
-
-  struct SecurityPolicy {
-    int16u rotationTime = 0;
-    int16u flags = 1;
-  }
-
-  struct OperationalDatasetComponents {
-    boolean activeTimestampPresent = 0;
-    boolean pendingTimestampPresent = 1;
-    boolean masterKeyPresent = 2;
-    boolean networkNamePresent = 3;
-    boolean extendedPanIdPresent = 4;
-    boolean meshLocalPrefixPresent = 5;
-    boolean delayPresent = 6;
-    boolean panIdPresent = 7;
-    boolean channelPresent = 8;
-    boolean pskcPresent = 9;
-    boolean securityPolicyPresent = 10;
-    boolean channelMaskPresent = 11;
-  }
-
-  info event ConnectionStatus = 0 {
-    ConnectionStatusEnum connectionStatus = 0;
-  }
-
-  info event NetworkFaultChange = 1 {
-    NetworkFault current[] = 0;
-    NetworkFault previous[] = 1;
-  }
-
-  readonly attribute nullable int16u channel = 0;
-  readonly attribute nullable RoutingRole routingRole = 1;
-  readonly attribute nullable char_string<16> networkName = 2;
-  readonly attribute nullable int16u panId = 3;
-  readonly attribute nullable int64u extendedPanId = 4;
-  readonly attribute nullable octet_string<17> meshLocalPrefix = 5;
-  readonly attribute int64u overrunCount = 6;
-  readonly attribute NeighborTable neighborTable[] = 7;
-  readonly attribute RouteTable routeTable[] = 8;
-  readonly attribute nullable int32u partitionId = 9;
-  readonly attribute nullable int8u weighting = 10;
-  readonly attribute nullable int8u dataVersion = 11;
-  readonly attribute nullable int8u stableDataVersion = 12;
-  readonly attribute nullable int8u leaderRouterId = 13;
-  readonly attribute int16u detachedRoleCount = 14;
-  readonly attribute int16u childRoleCount = 15;
-  readonly attribute int16u routerRoleCount = 16;
-  readonly attribute int16u leaderRoleCount = 17;
-  readonly attribute int16u attachAttemptCount = 18;
-  readonly attribute int16u partitionIdChangeCount = 19;
-  readonly attribute int16u betterPartitionAttachAttemptCount = 20;
-  readonly attribute int16u parentChangeCount = 21;
-  readonly attribute int32u txTotalCount = 22;
-  readonly attribute int32u txUnicastCount = 23;
-  readonly attribute int32u txBroadcastCount = 24;
-  readonly attribute int32u txAckRequestedCount = 25;
-  readonly attribute int32u txAckedCount = 26;
-  readonly attribute int32u txNoAckRequestedCount = 27;
-  readonly attribute int32u txDataCount = 28;
-  readonly attribute int32u txDataPollCount = 29;
-  readonly attribute int32u txBeaconCount = 30;
-  readonly attribute int32u txBeaconRequestCount = 31;
-  readonly attribute int32u txOtherCount = 32;
-  readonly attribute int32u txRetryCount = 33;
-  readonly attribute int32u txDirectMaxRetryExpiryCount = 34;
-  readonly attribute int32u txIndirectMaxRetryExpiryCount = 35;
-  readonly attribute int32u txErrCcaCount = 36;
-  readonly attribute int32u txErrAbortCount = 37;
-  readonly attribute int32u txErrBusyChannelCount = 38;
-  readonly attribute int32u rxTotalCount = 39;
-  readonly attribute int32u rxUnicastCount = 40;
-  readonly attribute int32u rxBroadcastCount = 41;
-  readonly attribute int32u rxDataCount = 42;
-  readonly attribute int32u rxDataPollCount = 43;
-  readonly attribute int32u rxBeaconCount = 44;
-  readonly attribute int32u rxBeaconRequestCount = 45;
-  readonly attribute int32u rxOtherCount = 46;
-  readonly attribute int32u rxAddressFilteredCount = 47;
-  readonly attribute int32u rxDestAddrFilteredCount = 48;
-  readonly attribute int32u rxDuplicatedCount = 49;
-  readonly attribute int32u rxErrNoFrameCount = 50;
-  readonly attribute int32u rxErrUnknownNeighborCount = 51;
-  readonly attribute int32u rxErrInvalidSrcAddrCount = 52;
-  readonly attribute int32u rxErrSecCount = 53;
-  readonly attribute int32u rxErrFcsCount = 54;
-  readonly attribute int32u rxErrOtherCount = 55;
-  readonly attribute nullable int64u activeTimestamp = 56;
-  readonly attribute nullable int64u pendingTimestamp = 57;
-  readonly attribute nullable int32u delay = 58;
-  readonly attribute nullable SecurityPolicy securityPolicy = 59;
-  readonly attribute nullable octet_string<4> channelPage0Mask = 60;
-  readonly attribute nullable OperationalDatasetComponents operationalDatasetComponents = 61;
-  readonly attribute NetworkFault activeNetworkFaultsList[] = 62;
-  readonly attribute command_id generatedCommandList[] = 65528;
-  readonly attribute command_id acceptedCommandList[] = 65529;
-  readonly attribute event_id eventList[] = 65530;
-  readonly attribute attrib_id attributeList[] = 65531;
-  readonly attribute bitmap32 featureMap = 65532;
-  readonly attribute int16u clusterRevision = 65533;
-
-}
-
-=======
->>>>>>> 00a2dcc6
 /** The Wi-Fi Network Diagnostics Cluster provides a means to acquire standardized diagnostics metrics that MAY be used by a Node to assist a user or Administrative Node in diagnosing potential problems. */
 server cluster WiFiNetworkDiagnostics = 54 {
   enum AssociationFailureCauseEnum : ENUM8 {
@@ -1604,62 +1038,6 @@
   command ResetCounts(): DefaultSuccess = 0;
 }
 
-<<<<<<< HEAD
-/** This cluster exposes interactions with a switch device, for the purpose of using those interactions by other devices.
-Two types of switch devices are supported: latching switch (e.g. rocker switch) and momentary switch (e.g. push button), distinguished with their feature flags.
-Interactions with the switch device are exposed as attributes (for the latching switch) and as events (for both types of switches). An interested party MAY subscribe to these attributes/events and thus be informed of the interactions, and can perform actions based on this, for example by sending commands to perform an action such as controlling a light or a window shade. */
-server cluster Switch = 59 {
-  bitmap SwitchFeature : BITMAP32 {
-    kLatchingSwitch = 0x1;
-    kMomentarySwitch = 0x2;
-    kMomentarySwitchRelease = 0x4;
-    kMomentarySwitchLongPress = 0x8;
-    kMomentarySwitchMultiPress = 0x10;
-  }
-
-  info event SwitchLatched = 0 {
-    INT8U newPosition = 0;
-  }
-
-  info event InitialPress = 1 {
-    INT8U newPosition = 0;
-  }
-
-  info event LongPress = 2 {
-    INT8U newPosition = 0;
-  }
-
-  info event ShortRelease = 3 {
-    INT8U previousPosition = 0;
-  }
-
-  info event LongRelease = 4 {
-    INT8U previousPosition = 0;
-  }
-
-  info event MultiPressOngoing = 5 {
-    INT8U newPosition = 0;
-    INT8U currentNumberOfPressesCounted = 1;
-  }
-
-  info event MultiPressComplete = 6 {
-    INT8U previousPosition = 0;
-    INT8U totalNumberOfPressesCounted = 1;
-  }
-
-  readonly attribute int8u numberOfPositions = 0;
-  readonly attribute int8u currentPosition = 1;
-  readonly attribute command_id generatedCommandList[] = 65528;
-  readonly attribute command_id acceptedCommandList[] = 65529;
-  readonly attribute event_id eventList[] = 65530;
-  readonly attribute attrib_id attributeList[] = 65531;
-  readonly attribute bitmap32 featureMap = 65532;
-  readonly attribute int16u clusterRevision = 65533;
-
-}
-
-=======
->>>>>>> 00a2dcc6
 /** Commands to trigger a Node to allow a new Administrator to commission it. */
 server cluster AdministratorCommissioning = 60 {
   enum CommissioningWindowStatusEnum : ENUM8 {
@@ -1887,34 +1265,10 @@
 /** The Fixed Label Cluster provides a feature for the device to tag an endpoint with zero or more read only
 labels. */
 server cluster FixedLabel = 64 {
-<<<<<<< HEAD
-  readonly attribute LabelStruct labelList[] = 0;
-  readonly attribute command_id generatedCommandList[] = 65528;
-  readonly attribute command_id acceptedCommandList[] = 65529;
-  readonly attribute event_id eventList[] = 65530;
-  readonly attribute attrib_id attributeList[] = 65531;
-  readonly attribute bitmap32 featureMap = 65532;
-  readonly attribute int16u clusterRevision = 65533;
-
-}
-
-/** The User Label Cluster provides a feature to tag an endpoint with zero or more labels. */
-server cluster UserLabel = 65 {
-  attribute access(write: manage) LabelStruct labelList[] = 0;
-  readonly attribute command_id generatedCommandList[] = 65528;
-  readonly attribute command_id acceptedCommandList[] = 65529;
-  readonly attribute event_id eventList[] = 65530;
-  readonly attribute attrib_id attributeList[] = 65531;
-  readonly attribute bitmap32 featureMap = 65532;
-  readonly attribute int16u clusterRevision = 65533;
-
-}
-=======
   struct LabelStruct {
     char_string<16> label = 0;
     char_string<16> value = 1;
   }
->>>>>>> 00a2dcc6
 
   readonly attribute LabelStruct labelList[] = 0;
   readonly attribute command_id generatedCommandList[] = 65528;
@@ -1923,29 +1277,18 @@
   readonly attribute attrib_id attributeList[] = 65531;
   readonly attribute bitmap32 featureMap = 65532;
   readonly attribute int16u clusterRevision = 65533;
-<<<<<<< HEAD
-
-
-  request struct BarrierControlGoToPercentRequest {
-    INT8U percentOpen = 0;
-  }
-
-  command BarrierControlGoToPercent(BarrierControlGoToPercentRequest): DefaultSuccess = 0;
-  command BarrierControlStop(): DefaultSuccess = 1;
-=======
->>>>>>> 00a2dcc6
+
 }
 
 /** This cluster provides an interface for managing low power mode on a device that supports the Wake On LAN protocol. */
 client cluster WakeOnLan = 1283 {
-  readonly attribute char_string<32> MACAddress = 0;
-  readonly attribute command_id generatedCommandList[] = 65528;
-  readonly attribute command_id acceptedCommandList[] = 65529;
-  readonly attribute event_id eventList[] = 65530;
-  readonly attribute attrib_id attributeList[] = 65531;
-  readonly attribute bitmap32 featureMap = 65532;
-  readonly attribute int16u clusterRevision = 65533;
-
+  readonly attribute optional char_string<32> MACAddress = 0;
+  readonly attribute command_id generatedCommandList[] = 65528;
+  readonly attribute command_id acceptedCommandList[] = 65529;
+  readonly attribute event_id eventList[] = 65530;
+  readonly attribute attrib_id attributeList[] = 65531;
+  readonly attribute bitmap32 featureMap = 65532;
+  readonly attribute int16u clusterRevision = 65533;
 }
 
 /** This cluster provides an interface for controlling the current Channel on a device. */
