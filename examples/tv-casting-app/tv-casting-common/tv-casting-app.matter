--- conflicted
+++ resolved
@@ -2196,19 +2196,9 @@
 }
 
 server cluster PressureMeasurement = 1027 {
-<<<<<<< HEAD
-  bitmap PressureFeature : BITMAP32 {
-    kExt = 0x1;
-  }
-
-  readonly attribute int16s measuredValue = 0;
-  readonly attribute int16s minMeasuredValue = 1;
-  readonly attribute int16s maxMeasuredValue = 2;
-=======
   readonly attribute nullable int16s measuredValue = 0;
   readonly attribute nullable int16s minMeasuredValue = 1;
   readonly attribute nullable int16s maxMeasuredValue = 2;
->>>>>>> 235a4ac3
   readonly global attribute int16u clusterRevision = 65533;
 }
 
@@ -2921,4 +2911,4 @@
   server  cluster Descriptor;
   server  cluster OccupancySensing;
   server  cluster OnOff;
-}
+}