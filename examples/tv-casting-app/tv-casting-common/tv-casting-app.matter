--- conflicted
+++ resolved
@@ -68,7 +68,6 @@
   readonly attribute int16u targetsPerAccessControlEntry = 3;
   readonly attribute int16u accessControlEntriesPerFabric = 4;
   readonly attribute attrib_id attributeList[] = 65531;
-  readonly attribute bitmap32 featureMap = 65532;
   readonly attribute int16u clusterRevision = 65533;
 }
 
@@ -105,7 +104,6 @@
   readonly attribute int8u windowStatus = 0;
   readonly attribute fabric_idx adminFabricIndex = 1;
   readonly attribute int16u adminVendorId = 2;
-  readonly attribute bitmap32 featureMap = 65532;
   readonly attribute int16u clusterRevision = 65533;
 
   request struct OpenCommissioningWindowRequest {
@@ -220,7 +218,6 @@
   readonly attribute bitmap16 barrierSafetyStatus = 2;
   readonly attribute bitmap8 barrierCapabilities = 3;
   readonly attribute int8u barrierPosition = 10;
-  readonly attribute bitmap32 featureMap = 65532;
   readonly attribute int16u clusterRevision = 65533;
 
   request struct BarrierControlGoToPercentRequest {
@@ -271,7 +268,6 @@
   readonly attribute boolean reachable = 17;
   readonly attribute char_string<32> uniqueID = 18;
   readonly attribute CapabilityMinimaStruct capabilityMinima = 19;
-  readonly attribute bitmap32 featureMap = 65532;
   readonly attribute int16u clusterRevision = 65533;
 }
 
@@ -279,7 +275,6 @@
   attribute boolean outOfService = 81;
   attribute boolean presentValue = 85;
   readonly attribute bitmap8 statusFlags = 111;
-  readonly attribute bitmap32 featureMap = 65532;
   readonly attribute int16u clusterRevision = 65533;
 }
 
@@ -293,7 +288,6 @@
   }
 
   attribute TargetStruct binding[] = 0;
-  readonly attribute bitmap32 featureMap = 65532;
   readonly attribute int16u clusterRevision = 65533;
 }
 
@@ -455,7 +449,6 @@
   readonly attribute CLUSTER_ID serverList[] = 1;
   readonly attribute CLUSTER_ID clientList[] = 2;
   readonly attribute ENDPOINT_NO partsList[] = 3;
-  readonly attribute bitmap32 featureMap = 65532;
   readonly attribute int16u clusterRevision = 65533;
 }
 
@@ -469,7 +462,6 @@
   readonly attribute CLUSTER_ID serverList[] = 1;
   readonly attribute CLUSTER_ID clientList[] = 2;
   readonly attribute ENDPOINT_NO partsList[] = 3;
-  readonly attribute bitmap32 featureMap = 65532;
   readonly attribute int16u clusterRevision = 65533;
 }
 
@@ -493,8 +485,6 @@
     kBdx = 1;
   }
 
-  readonly attribute bitmap32 featureMap = 65532;
-  readonly attribute int16u clusterRevision = 65533;
 
   request struct RetrieveLogsRequestRequest {
     LogsIntent intent = 0;
@@ -534,7 +524,6 @@
 
 server cluster FixedLabel = 64 {
   readonly attribute LabelStruct labelList[] = 0;
-  readonly attribute bitmap32 featureMap = 65532;
   readonly attribute int16u clusterRevision = 65533;
 }
 
@@ -684,7 +673,6 @@
   readonly attribute ENUM8 activeHardwareFaults[] = 5;
   readonly attribute ENUM8 activeRadioFaults[] = 6;
   readonly attribute ENUM8 activeNetworkFaults[] = 7;
-  readonly attribute bitmap32 featureMap = 65532;
   readonly attribute int16u clusterRevision = 65533;
 }
 
@@ -709,13 +697,11 @@
 
   attribute access(write: manage) GroupKeyMapStruct groupKeyMap[] = 0;
   readonly attribute GroupInfoMapStruct groupTable[] = 1;
-  readonly attribute bitmap32 featureMap = 65532;
   readonly attribute int16u clusterRevision = 65533;
 }
 
 server cluster Groups = 4 {
   readonly attribute bitmap8 nameSupport = 0;
-  readonly attribute bitmap32 featureMap = 65532;
   readonly attribute int16u clusterRevision = 65533;
 
   request struct AddGroupRequest {
@@ -814,7 +800,6 @@
   readonly attribute bitmap16 zoneStatus = 2;
   attribute node_id iasCieAddress = 16;
   readonly attribute int8u zoneId = 17;
-  readonly attribute bitmap32 featureMap = 65532;
   readonly attribute int16u clusterRevision = 65533;
 
   request struct ZoneEnrollResponseRequest {
@@ -861,7 +846,6 @@
   }
 
   attribute int16u identifyTime = 0;
-  readonly attribute bitmap32 featureMap = 65532;
   readonly attribute int16u clusterRevision = 65533;
 
   request struct IdentifyRequest {
@@ -1018,7 +1002,6 @@
   attribute nullable int16u offTransitionTime = 19;
   attribute nullable int8u defaultMoveRate = 20;
   attribute access(write: manage) nullable int8u startUpCurrentLevel = 16384;
-  readonly attribute bitmap32 featureMap = 65532;
   readonly attribute int16u clusterRevision = 65533;
 
   request struct MoveToLevelRequest {
@@ -1105,7 +1088,6 @@
   attribute nullable int16u offTransitionTime = 19;
   attribute nullable int8u defaultMoveRate = 20;
   attribute access(write: manage) nullable int8u startUpCurrentLevel = 16384;
-  readonly attribute bitmap32 featureMap = 65532;
   readonly attribute int16u clusterRevision = 65533;
 
   request struct MoveToLevelRequest {
@@ -1162,14 +1144,8 @@
 }
 
 server cluster LocalizationConfiguration = 43 {
-<<<<<<< HEAD
-  attribute char_string<35> activeLocale = 1;
-  readonly attribute CHAR_STRING supportedLocales[] = 2;
-  readonly attribute bitmap32 featureMap = 65532;
-=======
   attribute char_string<35> activeLocale = 0;
   readonly attribute CHAR_STRING supportedLocales[] = 1;
->>>>>>> 6b82aee3
   readonly attribute int16u clusterRevision = 65533;
 }
 
@@ -1417,7 +1393,6 @@
     kDownloadProtocolNotSupported = 3;
   }
 
-  readonly attribute bitmap32 featureMap = 65532;
   readonly attribute int16u clusterRevision = 65533;
 
   request struct QueryImageRequest {
@@ -1583,7 +1558,6 @@
   readonly attribute int8u commissionedFabrics = 3;
   readonly attribute OCTET_STRING trustedRootCertificates[] = 4;
   readonly attribute fabric_idx currentFabricIndex = 5;
-  readonly attribute bitmap32 featureMap = 65532;
   readonly attribute int16u clusterRevision = 65533;
 
   request struct AttestationRequestRequest {
@@ -1674,7 +1648,6 @@
   readonly attribute int16u currentGroup = 2;
   readonly attribute boolean sceneValid = 3;
   readonly attribute bitmap8 nameSupport = 4;
-  readonly attribute bitmap32 featureMap = 65532;
   readonly attribute int16u clusterRevision = 65533;
 
   request struct AddSceneRequest {
@@ -1817,7 +1790,6 @@
 
   readonly attribute int8u numberOfPositions = 0;
   readonly attribute int8u currentPosition = 1;
-  readonly attribute bitmap32 featureMap = 65532;
   readonly attribute int16u clusterRevision = 65533;
 }
 
@@ -1924,7 +1896,6 @@
   attribute OCTET_STRING listOctetString[] = 27;
   attribute TestListStructOctet listStructOctetString[] = 28;
   attribute long_octet_string<1000> longOctetString = 29;
-  readonly attribute bitmap32 featureMap = 65532;
   readonly attribute int16u clusterRevision = 65533;
 
   response struct TestSpecificResponse = 0 {
@@ -2110,7 +2081,6 @@
   attribute HourFormat hourFormat = 0;
   attribute CalendarType activeCalendarType = 1;
   readonly attribute CalendarType supportedCalendarTypes[] = 2;
-  readonly attribute bitmap32 featureMap = 65532;
   readonly attribute int16u clusterRevision = 65533;
 }
 
@@ -2132,13 +2102,11 @@
 
 server cluster UserLabel = 65 {
   attribute access(write: manage) LabelStruct labelList[] = 0;
-  readonly attribute bitmap32 featureMap = 65532;
   readonly attribute int16u clusterRevision = 65533;
 }
 
 server cluster WakeOnLan = 1283 {
   readonly attribute char_string<32> MACAddress = 0;
-  readonly attribute bitmap32 featureMap = 65532;
   readonly attribute int16u clusterRevision = 65533;
 }
 
@@ -2211,13 +2179,11 @@
     callback attribute serverList;
     callback attribute clientList;
     callback attribute partsList;
-    ram      attribute featureMap;
     callback attribute clusterRevision default = 1;
   }
 
   server cluster Binding {
     callback attribute binding;
-    ram      attribute featureMap;
     ram      attribute clusterRevision default = 1;
   }
 
@@ -2228,7 +2194,6 @@
     callback attribute targetsPerAccessControlEntry default = 3;
     callback attribute accessControlEntriesPerFabric default = 3;
     callback attribute attributeList;
-    ram      attribute featureMap;
     ram      attribute clusterRevision default = 1;
   }
 
@@ -2253,19 +2218,16 @@
     ram      attribute reachable default = 1;
     callback attribute uniqueID;
     callback attribute capabilityMinima;
-    ram      attribute featureMap;
     ram      attribute clusterRevision default = 1;
   }
 
   server cluster OtaSoftwareUpdateProvider {
-    ram      attribute featureMap;
     ram      attribute clusterRevision default = 1;
   }
 
   server cluster LocalizationConfiguration {
     persist  attribute activeLocale default = "en-US";
     callback attribute supportedLocales;
-    ram      attribute featureMap;
     ram      attribute clusterRevision default = 1;
   }
 
@@ -2273,7 +2235,6 @@
     persist  attribute hourFormat;
     persist  attribute activeCalendarType;
     callback attribute supportedCalendarTypes;
-    ram      attribute featureMap;
     ram      attribute clusterRevision default = 1;
   }
 
@@ -2307,8 +2268,6 @@
   }
 
   server cluster DiagnosticLogs {
-    ram      attribute featureMap;
-    ram      attribute clusterRevision default = 1;
   }
 
   server cluster GeneralDiagnostics {
@@ -2320,7 +2279,6 @@
     callback attribute activeHardwareFaults;
     callback attribute activeRadioFaults;
     callback attribute activeNetworkFaults;
-    ram      attribute featureMap;
     ram      attribute clusterRevision default = 1;
   }
 
@@ -2437,7 +2395,6 @@
     callback attribute windowStatus;
     callback attribute adminFabricIndex default = 1;
     callback attribute adminVendorId;
-    ram      attribute featureMap;
     ram      attribute clusterRevision default = 1;
   }
 
@@ -2448,26 +2405,22 @@
     callback attribute commissionedFabrics;
     callback attribute trustedRootCertificates;
     callback attribute currentFabricIndex;
-    ram      attribute featureMap;
     ram      attribute clusterRevision default = 1;
   }
 
   server cluster GroupKeyManagement {
     callback attribute groupKeyMap;
     callback attribute groupTable;
-    ram      attribute featureMap;
     ram      attribute clusterRevision default = 1;
   }
 
   server cluster FixedLabel {
     callback attribute labelList;
-    ram      attribute featureMap;
     ram      attribute clusterRevision default = 1;
   }
 
   server cluster UserLabel {
     callback attribute labelList;
-    ram      attribute featureMap;
     ram      attribute clusterRevision default = 1;
   }
 }
@@ -2489,13 +2442,11 @@
 
   server cluster Identify {
     ram      attribute identifyTime;
-    ram      attribute featureMap;
     ram      attribute clusterRevision default = 4;
   }
 
   server cluster Groups {
     ram      attribute nameSupport;
-    ram      attribute featureMap;
     ram      attribute clusterRevision default = 4;
   }
 
@@ -2505,7 +2456,6 @@
     ram      attribute currentGroup;
     ram      attribute sceneValid;
     ram      attribute nameSupport;
-    ram      attribute featureMap;
     ram      attribute clusterRevision default = 4;
   }
 
@@ -2534,7 +2484,6 @@
     ram      attribute offTransitionTime;
     ram      attribute defaultMoveRate;
     persist  attribute startUpCurrentLevel default = 255;
-    ram      attribute featureMap default = 1;
     ram      attribute clusterRevision default = 5;
   }
 
@@ -2542,7 +2491,6 @@
     ram      attribute outOfService;
     ram      attribute presentValue;
     ram      attribute statusFlags;
-    ram      attribute featureMap;
     ram      attribute clusterRevision default = 1;
   }
 
@@ -2551,26 +2499,22 @@
     callback attribute serverList;
     callback attribute clientList;
     callback attribute partsList;
-    ram      attribute featureMap;
     callback attribute clusterRevision default = 1;
   }
 
   server cluster Binding {
     callback attribute binding;
-    ram      attribute featureMap;
     ram      attribute clusterRevision default = 1;
   }
 
   server cluster Switch {
     ram      attribute numberOfPositions default = 2;
     ram      attribute currentPosition;
-    ram      attribute featureMap;
     ram      attribute clusterRevision default = 1;
   }
 
   server cluster FixedLabel {
     callback attribute labelList;
-    ram      attribute featureMap;
     ram      attribute clusterRevision default = 1;
   }
 
@@ -2579,7 +2523,6 @@
     ram      attribute barrierSafetyStatus;
     ram      attribute barrierCapabilities;
     ram      attribute barrierPosition;
-    ram      attribute featureMap;
     ram      attribute clusterRevision default = 1;
   }
 
@@ -2589,13 +2532,11 @@
     ram      attribute zoneStatus;
     ram      attribute iasCieAddress;
     ram      attribute zoneId default = 0xff;
-    ram      attribute featureMap;
     ram      attribute clusterRevision default = 2;
   }
 
   server cluster WakeOnLan {
     ram      attribute MACAddress;
-    ram      attribute featureMap;
     ram      attribute clusterRevision default = 1;
   }
 
@@ -2620,7 +2561,6 @@
     callback attribute listOctetString;
     callback attribute listStructOctetString;
     ram      attribute longOctetString;
-    ram      attribute featureMap;
     ram      attribute clusterRevision default = 1;
   }
 }
@@ -2629,7 +2569,6 @@
 
   server cluster OnOff {
     ram      attribute onOff;
-    ram      attribute featureMap;
     ram      attribute clusterRevision default = 4;
   }
 
@@ -2638,7 +2577,6 @@
     callback attribute serverList;
     callback attribute clientList;
     callback attribute partsList;
-    ram      attribute featureMap;
     callback attribute clusterRevision default = 1;
   }
 }
