/*
 *   Copyright (c) 2020-2022 Project CHIP Authors
 *   All rights reserved.
 *
 *   Licensed under the Apache License, Version 2.0 (the "License");
 *   you may not use this file except in compliance with the License.
 *   You may obtain a copy of the License at
 *
 *       http://www.apache.org/licenses/LICENSE-2.0
 *
 *   Unless required by applicable law or agreed to in writing, software
 *   distributed under the License is distributed on an "AS IS" BASIS,
 *   WITHOUT WARRANTIES OR CONDITIONS OF ANY KIND, either express or implied.
 *   See the License for the specific language governing permissions and
 *   limitations under the License.
 *
 */

#include <commands/clusters/ModelCommand.h>

#include <CastingServer.h>
#include <app/InteractionModelEngine.h>
#include <inttypes.h>

using namespace ::chip;

CHIP_ERROR ModelCommand::RunCommand()
{
    FabricIndex fabricIndex = CastingServer::GetInstance()->CurrentFabricIndex();

    if (mDestinationId == 0)
    {
        ChipLogProgress(chipTool, "nodeId set to 0, using default for fabric %d", fabricIndex);
        mDestinationId = CastingServer::GetInstance()->GetVideoPlayerNodeForFabricIndex(fabricIndex);
    }
    else
    {
        // potentially change fabric index if this is not the right one for the given nodeId
        fabricIndex = CastingServer::GetInstance()->GetVideoPlayerFabricIndexForNode(mDestinationId);
    }
    ChipLogProgress(chipTool, "Sending command to node 0x%" PRIx64, mDestinationId);

    if (IsGroupId(mDestinationId))
    {
        ChipLogProgress(chipTool, "Sending command to group 0x%x", GroupIdFromNodeId(mDestinationId));

        return SendGroupCommand(GroupIdFromNodeId(mDestinationId), fabricIndex);
    }

    Server * server = &(chip::Server::GetInstance());
    server->GetCASESessionManager()->FindOrEstablishSession(ScopedNodeId(mDestinationId, fabricIndex), &mOnDeviceConnectedCallback,
                                                            &mOnDeviceConnectionFailureCallback);
    return CHIP_NO_ERROR;
}

void ModelCommand::OnDeviceConnectedFn(void * context, Messaging::ExchangeManager & exchangeMgr,
                                       const SessionHandle & sessionHandle)
{
    ChipLogProgress(chipTool, "ModelCommand::OnDeviceConnectedFn");
    ModelCommand * command = reinterpret_cast<ModelCommand *>(context);
    VerifyOrReturn(command != nullptr, ChipLogError(chipTool, "OnDeviceConnectedFn: context is null"));

    OperationalDeviceProxy device(&exchangeMgr, sessionHandle);
    CHIP_ERROR err = command->SendCommand(&device, command->mEndPointId);
    VerifyOrReturn(CHIP_NO_ERROR == err, command->SetCommandExitStatus(err));
}

void ModelCommand::OnDeviceConnectionFailureFn(void * context, const ScopedNodeId & peerId, CHIP_ERROR err)
{
    ChipLogProgress(chipTool, "ModelCommand::OnDeviceConnectionFailureFn");
    LogErrorOnFailure(err);

    ModelCommand * command = reinterpret_cast<ModelCommand *>(context);
    VerifyOrReturn(command != nullptr, ChipLogError(chipTool, "OnDeviceConnectionFailureFn: context is null"));
    command->SetCommandExitStatus(err);
}

void ModelCommand::Shutdown()
{
    ResetArguments();
    mOnDeviceConnectedCallback.Cancel();
    mOnDeviceConnectionFailureCallback.Cancel();
}

<<<<<<< HEAD
void ClearICDEntry(const chip::ScopedNodeId & nodeId);
{
    ChipLogError(chipTool, "ClearICDEntry is not implemented");
=======
bool ModelCommand::IsPeerLIT()
{
    // Does not support tv-casting-app
    return false;
>>>>>>> 896f802e
}<|MERGE_RESOLUTION|>--- conflicted
+++ resolved
@@ -61,7 +61,7 @@
     VerifyOrReturn(command != nullptr, ChipLogError(chipTool, "OnDeviceConnectedFn: context is null"));
 
     OperationalDeviceProxy device(&exchangeMgr, sessionHandle);
-    CHIP_ERROR err = command->SendCommand(&device, command->mEndPointId);
+    CHIP_ERROR err = command->SendCommand(&device, command->minEndPointId);
     VerifyOrReturn(CHIP_NO_ERROR == err, command->SetCommandExitStatus(err));
 }
 
@@ -82,14 +82,13 @@
     mOnDeviceConnectionFailureCallback.Cancel();
 }
 
-<<<<<<< HEAD
 void ClearICDEntry(const chip::ScopedNodeId & nodeId);
 {
-    ChipLogError(chipTool, "ClearICDEntry is not implemented");
-=======
+    ChipLogError(chipTool, "ClearICDEntry is not implemented in tv-casting-app");
+}
+
 bool ModelCommand::IsPeerLIT()
 {
     // Does not support tv-casting-app
     return false;
->>>>>>> 896f802e
 }