package com.chip.casting.app;

import android.os.Bundle;
import android.util.Log;
import android.view.LayoutInflater;
import android.view.View;
import android.view.ViewGroup;
import android.widget.TextView;
import androidx.annotation.Nullable;
import androidx.fragment.app.Fragment;
import com.chip.casting.ContentApp;
import com.chip.casting.DiscoveredNodeData;
import com.chip.casting.FailureCallback;
import com.chip.casting.MatterCallbackHandler;
import com.chip.casting.MatterError;
import com.chip.casting.SuccessCallback;
import com.chip.casting.TvCastingApp;
import com.chip.casting.VideoPlayer;
import com.chip.casting.util.GlobalCastingConstants;
import java.util.concurrent.Executors;

/** A {@link Fragment} to get the TV Casting App commissioned / connected. */
public class ConnectionFragment extends Fragment {
  private static final String TAG = ConnectionFragment.class.getSimpleName();

  private final TvCastingApp tvCastingApp;
  private final DiscoveredNodeData selectedCommissioner;

  private boolean openCommissioningWindowSuccess;
  private boolean sendUdcSuccess;

  private TextView commissioningWindowStatusView;
  private TextView onboardingPayloadView;

  public ConnectionFragment(TvCastingApp tvCastingApp, DiscoveredNodeData selectedCommissioner) {
    this.tvCastingApp = tvCastingApp;
    this.selectedCommissioner = selectedCommissioner;
  }

  /**
   * Use this factory method to create a new instance of this fragment using the provided
   * parameters.
   *
   * @return A new instance of fragment CommissioningFragment.
   */
  public static ConnectionFragment newInstance(
      TvCastingApp tvCastingApp, DiscoveredNodeData selectedCommissioner) {
    return new ConnectionFragment(tvCastingApp, selectedCommissioner);
  }

  @Override
  public void onCreate(Bundle savedInstanceState) {
    super.onCreate(savedInstanceState);
  }

  @Override
  public View onCreateView(
      LayoutInflater inflater, ViewGroup container, Bundle savedInstanceState) {
<<<<<<< HEAD
=======
    Callback callback = (ConnectionFragment.Callback) this.getActivity();

    SuccessCallback<VideoPlayer> onConnectionSuccess =
        new SuccessCallback<VideoPlayer>() {
          @Override
          public void handle(VideoPlayer videoPlayer) {
            Log.d(TAG, "handle() called on OnConnectionSuccess with " + videoPlayer);
            callback.handleCommissioningComplete();
          }
        };

    FailureCallback onConnectionFailure =
        new FailureCallback() {
          @Override
          public void handle(MatterError matterError) {
            Log.d(TAG, "handle() called on OnConnectionFailure with " + matterError);
          }
        };

    SuccessCallback<ContentApp> onNewOrUpdatedEndpoints =
        new SuccessCallback<ContentApp>() {
          @Override
          public void handle(ContentApp contentApp) {
            Log.d(TAG, "handle() called on OnNewOrUpdatedEndpoint with " + contentApp);
          }
        };

    if (selectedCommissioner != null && selectedCommissioner.isPreCommissioned()) {
      VideoPlayer videoPlayer = selectedCommissioner.toConnectableVideoPlayer();
      Log.d(TAG, "Calling verifyOrEstablishConnectionSuccess with VideoPlayer: " + videoPlayer);
      tvCastingApp.verifyOrEstablishConnection(
          videoPlayer, onConnectionSuccess, onConnectionFailure, onNewOrUpdatedEndpoints);
    } else {
      Log.d(TAG, "Running commissioning");
      this.openCommissioningWindowSuccess =
          tvCastingApp.openBasicCommissioningWindow(
              GlobalCastingConstants.CommissioningWindowDurationSecs,
              new MatterCallbackHandler() {
                @Override
                public void handle(MatterError error) {
                  Log.d(TAG, "handle() called on CommissioningComplete event with " + error);
                }
              },
              onConnectionSuccess,
              onConnectionFailure,
              onNewOrUpdatedEndpoints);

      if (this.openCommissioningWindowSuccess) {
        if (selectedCommissioner != null && selectedCommissioner.getNumIPs() > 0) {
          String ipAddress = selectedCommissioner.getIpAddresses().get(0).getHostAddress();
          Log.d(
              TAG,
              "ConnectionFragment calling tvCastingApp.sendUserDirectedCommissioningRequest with IP: "
                  + ipAddress
                  + " port: "
                  + selectedCommissioner.getPort());

          this.sendUdcSuccess = tvCastingApp.sendCommissioningRequest(selectedCommissioner);
        }
      }
    }

>>>>>>> 1f2f8820
    return inflater.inflate(R.layout.fragment_connection, container, false);
  }

  @Override
  public void onViewCreated(View view, @Nullable Bundle savedInstanceState) {
    super.onViewCreated(view, savedInstanceState);
    onboardingPayloadView = getView().findViewById(R.id.onboardingPayload);
    commissioningWindowStatusView = getView().findViewById(R.id.commissioningWindowStatus);

    String commissioningWindowStatus =
        (selectedCommissioner != null && selectedCommissioner.isPreCommissioned())
            ? "Establishing CASE session with video player..."
            : "Requesting to be commissioned by the video player...";
    commissioningWindowStatusView.setText(commissioningWindowStatus);

    Executors.newSingleThreadExecutor()
        .submit(
            () -> {
              Callback callback = (ConnectionFragment.Callback) this.getActivity();

              SuccessCallback<VideoPlayer> onConnectionSuccess =
                  new SuccessCallback<VideoPlayer>() {
                    @Override
                    public void handle(VideoPlayer videoPlayer) {
                      Log.d(TAG, "handle() called on OnConnectionSuccess with " + videoPlayer);
                      callback.handleCommissioningComplete();
                    }
                  };

              FailureCallback onConnectionFailure =
                  new FailureCallback() {
                    @Override
                    public void handle(MatterError matterError) {
                      Log.d(TAG, "handle() called on OnConnectionFailure with " + matterError);
                    }
                  };

              SuccessCallback<ContentApp> onNewOrUpdatedEndpoints =
                  new SuccessCallback<ContentApp>() {
                    @Override
                    public void handle(ContentApp contentApp) {
                      Log.d(TAG, "handle() called on OnNewOrUpdatedEndpoint with " + contentApp);
                    }
                  };

              if (selectedCommissioner != null && selectedCommissioner.isPreCommissioned()) {
                VideoPlayer videoPlayer = selectedCommissioner.toConnectableVideoPlayer();
                Log.d(
                    TAG,
                    "Calling verifyOrEstablishConnectionSuccess with VideoPlayer: " + videoPlayer);
                tvCastingApp.verifyOrEstablishConnection(
                    videoPlayer, onConnectionSuccess, onConnectionFailure, onNewOrUpdatedEndpoints);
              } else {
                beginCommissioning(
                    onConnectionSuccess, onConnectionFailure, onNewOrUpdatedEndpoints);
              }
            });
  }

  private void beginCommissioning(
      SuccessCallback<VideoPlayer> onConnectionSuccess,
      FailureCallback onConnectionFailure,
      SuccessCallback<ContentApp> onNewOrUpdatedEndpoints) {
    Log.d(TAG, "Running commissioning");
    this.openCommissioningWindowSuccess =
        tvCastingApp.openBasicCommissioningWindow(
            GlobalCastingConstants.CommissioningWindowDurationSecs,
            new MatterCallbackHandler() {
              @Override
              public void handle(MatterError error) {
                Log.d(TAG, "handle() called on CommissioningComplete event with " + error);
              }
            },
            onConnectionSuccess,
            onConnectionFailure,
            onNewOrUpdatedEndpoints);

    if (this.openCommissioningWindowSuccess) {
      if (selectedCommissioner != null && selectedCommissioner.getNumIPs() > 0) {
        String ipAddress = selectedCommissioner.getIpAddresses().get(0).getHostAddress();
        Log.d(
            TAG,
            "ConnectionFragment calling tvCastingApp.sendUserDirectedCommissioningRequest with IP: "
                + ipAddress
                + " port: "
                + selectedCommissioner.getPort());

        this.sendUdcSuccess = tvCastingApp.sendCommissioningRequest(selectedCommissioner);
        updateUiOnConnectionSuccess();
      }
    } else {
      getActivity()
          .runOnUiThread(
              () -> {
                commissioningWindowStatusView.setText("Failed to open commissioning window");
              });
    }
  }

  private void updateUiOnConnectionSuccess() {
    getActivity()
        .runOnUiThread(
            () -> {
              String finalCommissioningWindowStatus =
                  "Commissioning window has been opened. Commission manually.";
              if (this.sendUdcSuccess) {
                finalCommissioningWindowStatus =
                    "Commissioning window has been opened. Commissioning requested from "
                        + selectedCommissioner.getDeviceName();
              }
              onboardingPayloadView.setText(
                  "Onboarding PIN: "
                      + GlobalCastingConstants.SetupPasscode
                      + "\nDiscriminator: "
                      + GlobalCastingConstants.Discriminator);
              commissioningWindowStatusView.setText(finalCommissioningWindowStatus);
            });
  }

  /** Interface for notifying the host. */
  public interface Callback {
    /** Notifies listener to trigger transition on completion of commissioning */
    void handleCommissioningComplete();
  }
}<|MERGE_RESOLUTION|>--- conflicted
+++ resolved
@@ -56,71 +56,6 @@
   @Override
   public View onCreateView(
       LayoutInflater inflater, ViewGroup container, Bundle savedInstanceState) {
-<<<<<<< HEAD
-=======
-    Callback callback = (ConnectionFragment.Callback) this.getActivity();
-
-    SuccessCallback<VideoPlayer> onConnectionSuccess =
-        new SuccessCallback<VideoPlayer>() {
-          @Override
-          public void handle(VideoPlayer videoPlayer) {
-            Log.d(TAG, "handle() called on OnConnectionSuccess with " + videoPlayer);
-            callback.handleCommissioningComplete();
-          }
-        };
-
-    FailureCallback onConnectionFailure =
-        new FailureCallback() {
-          @Override
-          public void handle(MatterError matterError) {
-            Log.d(TAG, "handle() called on OnConnectionFailure with " + matterError);
-          }
-        };
-
-    SuccessCallback<ContentApp> onNewOrUpdatedEndpoints =
-        new SuccessCallback<ContentApp>() {
-          @Override
-          public void handle(ContentApp contentApp) {
-            Log.d(TAG, "handle() called on OnNewOrUpdatedEndpoint with " + contentApp);
-          }
-        };
-
-    if (selectedCommissioner != null && selectedCommissioner.isPreCommissioned()) {
-      VideoPlayer videoPlayer = selectedCommissioner.toConnectableVideoPlayer();
-      Log.d(TAG, "Calling verifyOrEstablishConnectionSuccess with VideoPlayer: " + videoPlayer);
-      tvCastingApp.verifyOrEstablishConnection(
-          videoPlayer, onConnectionSuccess, onConnectionFailure, onNewOrUpdatedEndpoints);
-    } else {
-      Log.d(TAG, "Running commissioning");
-      this.openCommissioningWindowSuccess =
-          tvCastingApp.openBasicCommissioningWindow(
-              GlobalCastingConstants.CommissioningWindowDurationSecs,
-              new MatterCallbackHandler() {
-                @Override
-                public void handle(MatterError error) {
-                  Log.d(TAG, "handle() called on CommissioningComplete event with " + error);
-                }
-              },
-              onConnectionSuccess,
-              onConnectionFailure,
-              onNewOrUpdatedEndpoints);
-
-      if (this.openCommissioningWindowSuccess) {
-        if (selectedCommissioner != null && selectedCommissioner.getNumIPs() > 0) {
-          String ipAddress = selectedCommissioner.getIpAddresses().get(0).getHostAddress();
-          Log.d(
-              TAG,
-              "ConnectionFragment calling tvCastingApp.sendUserDirectedCommissioningRequest with IP: "
-                  + ipAddress
-                  + " port: "
-                  + selectedCommissioner.getPort());
-
-          this.sendUdcSuccess = tvCastingApp.sendCommissioningRequest(selectedCommissioner);
-        }
-      }
-    }
-
->>>>>>> 1f2f8820
     return inflater.inflate(R.layout.fragment_connection, container, false);
   }
 
