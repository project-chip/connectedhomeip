/*
 *   Copyright (c) 2022 Project CHIP Authors
 *   All rights reserved.
 *
 *   Licensed under the Apache License, Version 2.0 (the "License");
 *   you may not use this file except in compliance with the License.
 *   You may obtain a copy of the License at
 *
 *       http://www.apache.org/licenses/LICENSE-2.0
 *
 *   Unless required by applicable law or agreed to in writing, software
 *   distributed under the License is distributed on an "AS IS" BASIS,
 *   WITHOUT WARRANTIES OR CONDITIONS OF ANY KIND, either express or implied.
 *   See the License for the specific language governing permissions and
 *   limitations under the License.
 *
 */
package com.chip.casting;

import android.content.Context;
import android.net.nsd.NsdManager;
import android.net.wifi.WifiManager;
import android.util.Log;
import chip.appserver.ChipAppServer;
import chip.platform.AndroidBleManager;
import chip.platform.AndroidChipPlatform;
import chip.platform.ChipMdnsCallbackImpl;
import chip.platform.DiagnosticDataProviderImpl;
import chip.platform.NsdManagerServiceBrowser;
import chip.platform.NsdManagerServiceResolver;
import chip.platform.PreferencesConfigurationManager;
import chip.platform.PreferencesKeyValueStoreManager;
import java.util.Arrays;
import java.util.List;

public class TvCastingApp {
  private static final String TAG = TvCastingApp.class.getSimpleName();
  private static final String DISCOVERY_TARGET_SERVICE_TYPE = "_matterd._udp.";
  private static final List<Long> DISCOVERY_TARGET_DEVICE_TYPE_FILTER =
      Arrays.asList(35L); // Video player = 35;

  private Context applicationContext;
  private ChipAppServer chipAppServer;
  private NsdManagerServiceResolver.NsdManagerResolverAvailState nsdManagerResolverAvailState;
  private boolean discoveryStarted = false;

  private WifiManager.MulticastLock multicastLock;
  private NsdManager nsdManager;
  private NsdDiscoveryListener nsdDiscoveryListener;

  public boolean initApp(Context applicationContext, AppParameters appParameters) {
    if (applicationContext == null || appParameters == null) {
      return false;
    }

    this.applicationContext = applicationContext;
    nsdManagerResolverAvailState = new NsdManagerServiceResolver.NsdManagerResolverAvailState();
    NsdManagerServiceResolver nsdManagerServiceResolver =
        new NsdManagerServiceResolver(applicationContext, nsdManagerResolverAvailState);

    AndroidChipPlatform chipPlatform =
        new AndroidChipPlatform(
            new AndroidBleManager(),
            new PreferencesKeyValueStoreManager(applicationContext),
            new PreferencesConfigurationManager(applicationContext),
            nsdManagerServiceResolver,
            new NsdManagerServiceBrowser(applicationContext),
            new ChipMdnsCallbackImpl(),
            new DiagnosticDataProviderImpl(applicationContext));

    boolean ret =
        chipPlatform.updateCommissionableDataProviderData(
            appParameters.getSpake2pVerifierBase64(),
            appParameters.getSpake2pSaltBase64(),
            appParameters.getSpake2pIterationCount(),
            appParameters.getSetupPasscode(),
            appParameters.getDiscriminator());
    if (!ret) {
      Log.e(
          TAG,
          "TvCastingApp.initApp failed to updateCommissionableDataProviderData on chipPlatform");
      return ret;
    }

    ret = preInitJni(appParameters);
    if (!ret) {
      Log.e(TAG, "TvCastingApp.initApp failed in preInitJni");
      return ret;
    }

    chipAppServer = new ChipAppServer();
    ret = chipAppServer.startApp();
    if (!ret) {
      Log.e(TAG, "TvCastingApp.initApp failed in start chipAppServer");
      return ret;
    }

    setDACProvider(appParameters.getDacProvider());
    return initJni(appParameters);
  }

  private native void setDACProvider(DACProvider provider);

  private native boolean preInitJni(AppParameters appParameters);

  private native boolean initJni(AppParameters appParameters);

  public void discoverVideoPlayerCommissioners(
      SuccessCallback<DiscoveredNodeData> discoverySuccessCallback,
      FailureCallback discoveryFailureCallback) {
    Log.d(TAG, "TvCastingApp.discoverVideoPlayerCommissioners called");

    if (this.discoveryStarted) {
      Log.d(TAG, "Discovery already started, stopping before starting again");
      stopVideoPlayerDiscovery();
    }

    List<VideoPlayer> preCommissionedVideoPlayers = readCachedVideoPlayers();

    WifiManager wifiManager =
        (WifiManager) applicationContext.getSystemService(Context.WIFI_SERVICE);
    multicastLock = wifiManager.createMulticastLock("multicastLock");
    multicastLock.setReferenceCounted(true);
    multicastLock.acquire();

    nsdManager = (NsdManager) applicationContext.getSystemService(Context.NSD_SERVICE);
    nsdDiscoveryListener =
        new NsdDiscoveryListener(
            nsdManager,
            DISCOVERY_TARGET_SERVICE_TYPE,
            DISCOVERY_TARGET_DEVICE_TYPE_FILTER,
            preCommissionedVideoPlayers,
            discoverySuccessCallback,
            discoveryFailureCallback,
            nsdManagerResolverAvailState);

    nsdManager.discoverServices(
        DISCOVERY_TARGET_SERVICE_TYPE, NsdManager.PROTOCOL_DNS_SD, nsdDiscoveryListener);
    Log.d(TAG, "TvCastingApp.discoverVideoPlayerCommissioners started");
    this.discoveryStarted = true;
  }

<<<<<<< HEAD
  public void stopVideoPlayerDiscovery() {
    Log.d(TAG, "TvCastingApp trying to stop video player discovery");
    if (this.discoveryStarted
        && nsdManager != null
        && multicastLock != null
        && nsdDiscoveryListener != null) {
      Log.d(TAG, "TvCastingApp stopping Video Player commissioner discovery");
      nsdManager.stopServiceDiscovery(nsdDiscoveryListener);
      if (multicastLock.isHeld()) {
        multicastLock.release();
      }
      this.discoveryStarted = false;
    }
=======
    Executors.newSingleThreadScheduledExecutor()
        .schedule(
            new Runnable() {
              @Override
              public void run() {
                Log.d(TAG, "TvCastingApp stopping Video Player commissioner discovery");
                nsdManager.stopServiceDiscovery(nsdDiscoveryListener);
                if (multicastLock.isHeld()) {
                  multicastLock.release();
                }
              }
            },
            discoveryDurationSeconds,
            TimeUnit.SECONDS);
    Log.d(TAG, "TvCastingApp.discoverVideoPlayerCommissioners ended");
>>>>>>> 3889a44a
  }

  public native boolean openBasicCommissioningWindow(
      int duration,
      Object commissioningCompleteHandler,
      SuccessCallback<VideoPlayer> onConnectionSuccess,
      FailureCallback onConnectionFailure,
      SuccessCallback<ContentApp> onNewOrUpdatedEndpointCallback);

  public native boolean sendCommissioningRequest(DiscoveredNodeData commissioner);

  /** @Deprecated Use sendCommissioningRequest(DiscoveredNodeData) instead */
  private native boolean sendUserDirectedCommissioningRequest(String address, int port);

  public native List<VideoPlayer> readCachedVideoPlayers();

  public native boolean verifyOrEstablishConnection(
      VideoPlayer targetVideoPlayer,
      SuccessCallback<VideoPlayer> onConnectionSuccess,
      FailureCallback onConnectionFailure,
      SuccessCallback<ContentApp> onNewOrUpdatedEndpointCallback);

  public native void shutdownAllSubscriptions();

  public native void disconnect();

  public native List<VideoPlayer> getActiveTargetVideoPlayers();

  /*
   * CONTENT LAUNCHER CLUSTER
   *
   * TODO: Add API to subscribe to AcceptHeader
   */
  public native boolean contentLauncherLaunchURL(
      ContentApp contentApp, String contentUrl, String contentDisplayStr, Object launchURLHandler);

  public native boolean contentLauncher_launchContent(
      ContentApp contentApp,
      ContentLauncherTypes.ContentSearch search,
      boolean autoPlay,
      String data,
      Object responseHandler);

  public native boolean contentLauncher_subscribeToSupportedStreamingProtocols(
      ContentApp contentApp,
      SuccessCallback<Integer> readSuccessHandler,
      FailureCallback readFailureHandler,
      int minInterval,
      int maxInterval,
      SubscriptionEstablishedCallback subscriptionEstablishedHandler);

  /*
   * LEVEL CONTROL CLUSTER
   */
  public native boolean levelControl_step(
      ContentApp contentApp,
      byte stepMode,
      byte stepSize,
      short transitionTime,
      byte optionMask,
      byte optionOverridem,
      Object responseHandler);

  public native boolean levelControl_moveToLevel(
      ContentApp contentApp,
      byte level,
      short transitionTime,
      byte optionMask,
      byte optionOverridem,
      Object responseHandler);

  public native boolean levelControl_subscribeToCurrentLevel(
      ContentApp contentApp,
      SuccessCallback<Byte> readSuccessHandler,
      FailureCallback readFailureHandler,
      int minInterval,
      int maxInterval,
      SubscriptionEstablishedCallback subscriptionEstablishedHandler);

  public native boolean levelControl_subscribeToMinLevel(
      ContentApp contentApp,
      SuccessCallback<Byte> readSuccessHandler,
      FailureCallback readFailureHandler,
      int minInterval,
      int maxInterval,
      SubscriptionEstablishedCallback subscriptionEstablishedHandler);

  public native boolean levelControl_subscribeToMaxLevel(
      ContentApp contentApp,
      SuccessCallback<Byte> readSuccessHandler,
      FailureCallback readFailureHandler,
      int minInterval,
      int maxInterval,
      SubscriptionEstablishedCallback subscriptionEstablishedHandler);

  /*
   * MEDIA PLAYBACK CLUSTER
   */
  public native boolean mediaPlayback_play(ContentApp contentApp, Object responseHandler);

  public native boolean mediaPlayback_pause(ContentApp contentApp, Object responseHandler);

  public native boolean mediaPlayback_stopPlayback(ContentApp contentApp, Object responseHandler);

  public native boolean mediaPlayback_next(ContentApp contentApp, Object responseHandler);

  public native boolean mediaPlayback_previous(ContentApp contentApp, Object responseHandler);

  public native boolean mediaPlayback_rewind(ContentApp contentApp, Object responseHandler);

  public native boolean mediaPlayback_fastForward(ContentApp contentApp, Object responseHandler);

  public native boolean mediaPlayback_startOver(ContentApp contentApp, Object responseHandler);

  public native boolean mediaPlayback_seek(
      ContentApp contentApp, long position, Object responseHandler);

  public native boolean mediaPlayback_skipForward(
      ContentApp contentApp, long deltaPositionMilliseconds, Object responseHandler);

  public native boolean mediaPlayback_skipBackward(
      ContentApp contentApp, long deltaPositionMilliseconds, Object responseHandler);

  public native boolean mediaPlayback_subscribeToCurrentState(
      ContentApp contentApp,
      SuccessCallback<MediaPlaybackTypes.PlaybackStateEnum> readSuccessHandler,
      FailureCallback readFailureHandler,
      int minInterval,
      int maxInterval,
      SubscriptionEstablishedCallback subscriptionEstablishedHandler);

  public native boolean mediaPlayback_subscribeToDuration(
      ContentApp contentApp,
      SuccessCallback<Long> readSuccessHandler,
      FailureCallback readFailureHandler,
      int minInterval,
      int maxInterval,
      SubscriptionEstablishedCallback subscriptionEstablishedHandler);

  public native boolean mediaPlayback_subscribeToSampledPosition(
      ContentApp contentApp,
      SuccessCallback<MediaPlaybackTypes.PlaybackPosition> readSuccessHandler,
      FailureCallback readFailureHandler,
      int minInterval,
      int maxInterval,
      SubscriptionEstablishedCallback subscriptionEstablishedHandler);

  public native boolean mediaPlayback_subscribeToPlaybackSpeed(
      ContentApp contentApp,
      SuccessCallback<Float> readSuccessHandler,
      FailureCallback readFailureHandler,
      int minInterval,
      int maxInterval,
      SubscriptionEstablishedCallback subscriptionEstablishedHandler);

  public native boolean mediaPlayback_subscribeToSeekRangeEnd(
      ContentApp contentApp,
      SuccessCallback<Long> readSuccessHandler,
      FailureCallback readFailureHandler,
      int minInterval,
      int maxInterval,
      SubscriptionEstablishedCallback subscriptionEstablishedHandler);

  public native boolean mediaPlayback_subscribeToSeekRangeStart(
      ContentApp contentApp,
      SuccessCallback<Long> readSuccessHandler,
      FailureCallback readFailureHandler,
      int minInterval,
      int maxInterval,
      SubscriptionEstablishedCallback subscriptionEstablishedHandler);

  /*
   * APPLICATION LAUNCHER CLUSTER
   */
  public native boolean applicationLauncher_launchApp(
      ContentApp contentApp,
      short catalogVendorId,
      String applicationId,
      byte[] data,
      Object responseHandler);

  public native boolean applicationLauncher_stopApp(
      ContentApp contentApp, short catalogVendorId, String applicationId, Object responseHandler);

  public native boolean applicationLauncher_hideApp(
      ContentApp contentApp, short catalogVendorId, String applicationId, Object responseHandler);

  /*
   * TARGET NAVIGATOR CLUSTER
   */
  public native boolean targetNavigator_navigateTarget(
      ContentApp contentApp, byte target, String data, Object responseHandler);

  public native boolean targetNavigator_subscribeToCurrentTarget(
      ContentApp contentApp,
      SuccessCallback<Byte> readSuccessHandler,
      FailureCallback readFailureHandler,
      int minInterval,
      int maxInterval,
      SubscriptionEstablishedCallback subscriptionEstablishedHandler);

  public native boolean targetNavigator_subscribeToTargetList(
      ContentApp contentApp,
      SuccessCallback<Object> readSuccessHandler,
      FailureCallback readFailureHandler,
      int minInterval,
      int maxInterval,
      SubscriptionEstablishedCallback subscriptionEstablishedHandler);

  /*
   * KEYPAD INPUT CLUSTER
   */
  public native boolean keypadInput_sendKey(
      ContentApp contentApp, byte keyCode, Object responseHandler);

  /**
   * APPLICATION BASIC
   *
   * <p>TODO: Add APIs to subscribe to & read Application, Status and AllowedVendorList
   */
  public native boolean applicationBasic_subscribeToVendorName(
      ContentApp contentApp,
      SuccessCallback<String> readSuccessHandler,
      FailureCallback readFailureHandler,
      int minInterval,
      int maxInterval,
      SubscriptionEstablishedCallback subscriptionEstablishedHandler);

  public native boolean applicationBasic_subscribeToVendorID(
      ContentApp contentApp,
      SuccessCallback<Integer> readSuccessHandler,
      FailureCallback readFailureHandler,
      int minInterval,
      int maxInterval,
      SubscriptionEstablishedCallback subscriptionEstablishedHandler);

  public native boolean applicationBasic_subscribeToApplicationName(
      ContentApp contentApp,
      SuccessCallback<String> readSuccessHandler,
      FailureCallback readFailureHandler,
      int minInterval,
      int maxInterval,
      SubscriptionEstablishedCallback subscriptionEstablishedHandler);

  public native boolean applicationBasic_subscribeToProductID(
      ContentApp contentApp,
      SuccessCallback<Integer> readSuccessHandler,
      FailureCallback readFailureHandler,
      int minInterval,
      int maxInterval,
      SubscriptionEstablishedCallback subscriptionEstablishedHandler);

  public native boolean applicationBasic_subscribeToApplicationVersion(
      ContentApp contentApp,
      SuccessCallback<String> readSuccessHandler,
      FailureCallback readFailureHandler,
      int minInterval,
      int maxInterval,
      SubscriptionEstablishedCallback subscriptionEstablishedHandler);

  public native boolean applicationBasic_readVendorName(
      ContentApp contentApp,
      SuccessCallback<String> readSuccessHandler,
      FailureCallback readFailureHandler);

  public native boolean applicationBasic_readVendorID(
      ContentApp contentApp,
      SuccessCallback<Integer> readSuccessHandler,
      FailureCallback readFailureHandler);

  public native boolean applicationBasic_readApplicationName(
      ContentApp contentApp,
      SuccessCallback<String> readSuccessHandler,
      FailureCallback readFailureHandler);

  public native boolean applicationBasic_readProductID(
      ContentApp contentApp,
      SuccessCallback<Integer> readSuccessHandler,
      FailureCallback readFailureHandler);

  public native boolean applicationBasic_readApplicationVersion(
      ContentApp contentApp,
      SuccessCallback<String> readSuccessHandler,
      FailureCallback readFailureHandler);

  public native boolean onOff_on(ContentApp contentApp, Object responseHandler);

  public native boolean onOff_off(ContentApp contentApp, Object responseHandler);

  public native boolean onOff_toggle(ContentApp contentApp, Object responseHandler);

  static {
    System.loadLibrary("TvCastingApp");
  }
}<|MERGE_RESOLUTION|>--- conflicted
+++ resolved
@@ -140,7 +140,6 @@
     this.discoveryStarted = true;
   }
 
-<<<<<<< HEAD
   public void stopVideoPlayerDiscovery() {
     Log.d(TAG, "TvCastingApp trying to stop video player discovery");
     if (this.discoveryStarted
@@ -153,24 +152,6 @@
         multicastLock.release();
       }
       this.discoveryStarted = false;
-    }
-=======
-    Executors.newSingleThreadScheduledExecutor()
-        .schedule(
-            new Runnable() {
-              @Override
-              public void run() {
-                Log.d(TAG, "TvCastingApp stopping Video Player commissioner discovery");
-                nsdManager.stopServiceDiscovery(nsdDiscoveryListener);
-                if (multicastLock.isHeld()) {
-                  multicastLock.release();
-                }
-              }
-            },
-            discoveryDurationSeconds,
-            TimeUnit.SECONDS);
-    Log.d(TAG, "TvCastingApp.discoverVideoPlayerCommissioners ended");
->>>>>>> 3889a44a
   }
 
   public native boolean openBasicCommissioningWindow(
