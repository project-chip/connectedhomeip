// This IDL was generated automatically by ZAP.
// It is for view/code review purposes only.

/** Attributes and commands for putting a device into Identification mode (e.g. flashing a light). */
server cluster Identify = 3 {
  enum EffectIdentifierEnum : enum8 {
    kBlink = 0;
    kBreathe = 1;
    kOkay = 2;
    kChannelChange = 11;
    kFinishEffect = 254;
    kStopEffect = 255;
  }

  enum EffectVariantEnum : enum8 {
    kDefault = 0;
  }

  enum IdentifyTypeEnum : enum8 {
    kNone = 0;
    kLightOutput = 1;
    kVisibleIndicator = 2;
    kAudibleBeep = 3;
    kDisplay = 4;
    kActuator = 5;
  }

  attribute int16u identifyTime = 0;
  readonly attribute IdentifyTypeEnum identifyType = 1;
  readonly attribute command_id generatedCommandList[] = 65528;
  readonly attribute command_id acceptedCommandList[] = 65529;
  readonly attribute event_id eventList[] = 65530;
  readonly attribute attrib_id attributeList[] = 65531;
  readonly attribute bitmap32 featureMap = 65532;
  readonly attribute int16u clusterRevision = 65533;

  request struct IdentifyRequest {
    int16u identifyTime = 0;
  }

  request struct TriggerEffectRequest {
    EffectIdentifierEnum effectIdentifier = 0;
    EffectVariantEnum effectVariant = 1;
  }

  command access(invoke: manage) Identify(IdentifyRequest): DefaultSuccess = 0;
  command access(invoke: manage) TriggerEffect(TriggerEffectRequest): DefaultSuccess = 64;
}

/** Attributes and commands for group configuration and manipulation. */
server cluster Groups = 4 {
  bitmap Feature : bitmap32 {
    kGroupNames = 0x1;
  }

  bitmap NameSupportBitmap : bitmap8 {
    kGroupNames = 0x80;
  }

  readonly attribute NameSupportBitmap nameSupport = 0;
  readonly attribute command_id generatedCommandList[] = 65528;
  readonly attribute command_id acceptedCommandList[] = 65529;
  readonly attribute event_id eventList[] = 65530;
  readonly attribute attrib_id attributeList[] = 65531;
  readonly attribute bitmap32 featureMap = 65532;
  readonly attribute int16u clusterRevision = 65533;

  request struct AddGroupRequest {
    group_id groupID = 0;
    char_string groupName = 1;
  }

  request struct ViewGroupRequest {
    group_id groupID = 0;
  }

  request struct GetGroupMembershipRequest {
    group_id groupList[] = 0;
  }

  request struct RemoveGroupRequest {
    group_id groupID = 0;
  }

  request struct AddGroupIfIdentifyingRequest {
    group_id groupID = 0;
    char_string groupName = 1;
  }

  response struct AddGroupResponse = 0 {
    enum8 status = 0;
    group_id groupID = 1;
  }

  response struct ViewGroupResponse = 1 {
    enum8 status = 0;
    group_id groupID = 1;
    char_string groupName = 2;
  }

  response struct GetGroupMembershipResponse = 2 {
    nullable int8u capacity = 0;
    group_id groupList[] = 1;
  }

  response struct RemoveGroupResponse = 3 {
    enum8 status = 0;
    group_id groupID = 1;
  }

  fabric command access(invoke: manage) AddGroup(AddGroupRequest): AddGroupResponse = 0;
  fabric command ViewGroup(ViewGroupRequest): ViewGroupResponse = 1;
  fabric command GetGroupMembership(GetGroupMembershipRequest): GetGroupMembershipResponse = 2;
  fabric command access(invoke: manage) RemoveGroup(RemoveGroupRequest): RemoveGroupResponse = 3;
  fabric command access(invoke: manage) RemoveAllGroups(): DefaultSuccess = 4;
  fabric command access(invoke: manage) AddGroupIfIdentifying(AddGroupIfIdentifyingRequest): DefaultSuccess = 5;
}

/** Attributes and commands for scene configuration and manipulation. */
<<<<<<< HEAD
server cluster Scenes = 5 {
  bitmap Feature : bitmap32 {
=======
provisional server cluster Scenes = 5 {
  bitmap Feature : BITMAP32 {
>>>>>>> 836ceec9
    kSceneNames = 0x1;
    kExplicit = 0x2;
    kTableSize = 0x4;
    kFabricScenes = 0x8;
  }

  bitmap ScenesCopyMode : bitmap8 {
    kCopyAllScenes = 0x1;
  }

  struct AttributeValuePair {
    attrib_id attributeID = 0;
    int32u attributeValue = 1;
  }

  struct ExtensionFieldSet {
    cluster_id clusterID = 0;
    AttributeValuePair attributeValueList[] = 1;
  }

  readonly attribute int8u sceneCount = 0;
  readonly attribute int8u currentScene = 1;
  readonly attribute group_id currentGroup = 2;
  readonly attribute boolean sceneValid = 3;
  readonly attribute bitmap8 nameSupport = 4;
  readonly attribute int16u sceneTableSize = 6;
  readonly attribute int8u remainingCapacity = 7;
  readonly attribute command_id generatedCommandList[] = 65528;
  readonly attribute command_id acceptedCommandList[] = 65529;
  readonly attribute event_id eventList[] = 65530;
  readonly attribute attrib_id attributeList[] = 65531;
  readonly attribute bitmap32 featureMap = 65532;
  readonly attribute int16u clusterRevision = 65533;

  request struct AddSceneRequest {
    group_id groupID = 0;
    int8u sceneID = 1;
    int16u transitionTime = 2;
    char_string sceneName = 3;
    ExtensionFieldSet extensionFieldSets[] = 4;
  }

  request struct ViewSceneRequest {
    group_id groupID = 0;
    int8u sceneID = 1;
  }

  request struct RemoveSceneRequest {
    group_id groupID = 0;
    int8u sceneID = 1;
  }

  request struct RemoveAllScenesRequest {
    group_id groupID = 0;
  }

  request struct StoreSceneRequest {
    group_id groupID = 0;
    int8u sceneID = 1;
  }

  request struct RecallSceneRequest {
    group_id groupID = 0;
    int8u sceneID = 1;
    optional nullable int16u transitionTime = 2;
  }

  request struct GetSceneMembershipRequest {
    group_id groupID = 0;
  }

  response struct AddSceneResponse = 0 {
    status status = 0;
    group_id groupID = 1;
    int8u sceneID = 2;
  }

  response struct ViewSceneResponse = 1 {
    status status = 0;
    group_id groupID = 1;
    int8u sceneID = 2;
    optional int16u transitionTime = 3;
    optional char_string sceneName = 4;
    optional ExtensionFieldSet extensionFieldSets[] = 5;
  }

  response struct RemoveSceneResponse = 2 {
    status status = 0;
    group_id groupID = 1;
    int8u sceneID = 2;
  }

  response struct RemoveAllScenesResponse = 3 {
    status status = 0;
    group_id groupID = 1;
  }

  response struct StoreSceneResponse = 4 {
    status status = 0;
    group_id groupID = 1;
    int8u sceneID = 2;
  }

  response struct GetSceneMembershipResponse = 6 {
    status status = 0;
    nullable int8u capacity = 1;
    group_id groupID = 2;
    optional int8u sceneList[] = 3;
  }

  fabric command access(invoke: manage) AddScene(AddSceneRequest): AddSceneResponse = 0;
  fabric command ViewScene(ViewSceneRequest): ViewSceneResponse = 1;
  fabric command access(invoke: manage) RemoveScene(RemoveSceneRequest): RemoveSceneResponse = 2;
  fabric command access(invoke: manage) RemoveAllScenes(RemoveAllScenesRequest): RemoveAllScenesResponse = 3;
  fabric command access(invoke: manage) StoreScene(StoreSceneRequest): StoreSceneResponse = 4;
  fabric command RecallScene(RecallSceneRequest): DefaultSuccess = 5;
  fabric command GetSceneMembership(GetSceneMembershipRequest): GetSceneMembershipResponse = 6;
}

/** Attributes and commands for switching devices between 'On' and 'Off' states. */
server cluster OnOff = 6 {
  enum DelayedAllOffEffectVariantEnum : enum8 {
    kDelayedOffFastFade = 0;
    kNoFade = 1;
    kDelayedOffSlowFade = 2;
  }

  enum DyingLightEffectVariantEnum : enum8 {
    kDyingLightFadeOff = 0;
  }

  enum EffectIdentifierEnum : enum8 {
    kDelayedAllOff = 0;
    kDyingLight = 1;
  }

  enum StartUpOnOffEnum : enum8 {
    kOff = 0;
    kOn = 1;
    kToggle = 2;
  }

  bitmap Feature : bitmap32 {
    kLighting = 0x1;
    kDeadFrontBehavior = 0x2;
  }

  bitmap OnOffControlBitmap : bitmap8 {
    kAcceptOnlyWhenOn = 0x1;
  }

  readonly nosubscribe attribute boolean onOff = 0;
  readonly attribute boolean globalSceneControl = 16384;
  attribute int16u onTime = 16385;
  attribute int16u offWaitTime = 16386;
  attribute access(write: manage) nullable StartUpOnOffEnum startUpOnOff = 16387;
  readonly attribute command_id generatedCommandList[] = 65528;
  readonly attribute command_id acceptedCommandList[] = 65529;
  readonly attribute event_id eventList[] = 65530;
  readonly attribute attrib_id attributeList[] = 65531;
  readonly attribute bitmap32 featureMap = 65532;
  readonly attribute int16u clusterRevision = 65533;

  request struct OffWithEffectRequest {
    EffectIdentifierEnum effectIdentifier = 0;
    int8u effectVariant = 1;
  }

  request struct OnWithTimedOffRequest {
    OnOffControlBitmap onOffControl = 0;
    int16u onTime = 1;
    int16u offWaitTime = 2;
  }

  command Off(): DefaultSuccess = 0;
  command On(): DefaultSuccess = 1;
  command Toggle(): DefaultSuccess = 2;
  command OffWithEffect(OffWithEffectRequest): DefaultSuccess = 64;
  command OnWithRecallGlobalScene(): DefaultSuccess = 65;
  command OnWithTimedOff(OnWithTimedOffRequest): DefaultSuccess = 66;
}

/** The Descriptor Cluster is meant to replace the support from the Zigbee Device Object (ZDO) for describing a node, its endpoints and clusters. */
server cluster Descriptor = 29 {
  bitmap Feature : bitmap32 {
    kTagList = 0x1;
  }

  struct DeviceTypeStruct {
    devtype_id deviceType = 0;
    int16u revision = 1;
  }

  struct SemanticTagStruct {
    nullable vendor_id mfgCode = 0;
    enum8 namespaceID = 1;
    enum8 tag = 2;
    optional nullable char_string label = 3;
  }

  readonly attribute DeviceTypeStruct deviceTypeList[] = 0;
  readonly attribute cluster_id serverList[] = 1;
  readonly attribute cluster_id clientList[] = 2;
  readonly attribute endpoint_no partsList[] = 3;
  readonly attribute command_id generatedCommandList[] = 65528;
  readonly attribute command_id acceptedCommandList[] = 65529;
  readonly attribute event_id eventList[] = 65530;
  readonly attribute attrib_id attributeList[] = 65531;
  readonly attribute bitmap32 featureMap = 65532;
  readonly attribute int16u clusterRevision = 65533;
}

/** The Binding Cluster is meant to replace the support from the Zigbee Device Object (ZDO) for supporting the binding table. */
server cluster Binding = 30 {
  fabric_scoped struct TargetStruct {
    optional node_id node = 1;
    optional group_id group = 2;
    optional endpoint_no endpoint = 3;
    optional cluster_id cluster = 4;
    fabric_idx fabricIndex = 254;
  }

  attribute TargetStruct binding[] = 0;
  readonly attribute command_id generatedCommandList[] = 65528;
  readonly attribute command_id acceptedCommandList[] = 65529;
  readonly attribute event_id eventList[] = 65530;
  readonly attribute attrib_id attributeList[] = 65531;
  readonly attribute bitmap32 featureMap = 65532;
  readonly attribute int16u clusterRevision = 65533;
}

/** The Access Control Cluster exposes a data model view of a
      Node's Access Control List (ACL), which codifies the rules used to manage
      and enforce Access Control for the Node's endpoints and their associated
      cluster instances. */
server cluster AccessControl = 31 {
  enum AccessControlEntryAuthModeEnum : enum8 {
    kPASE = 1;
    kCASE = 2;
    kGroup = 3;
  }

  enum AccessControlEntryPrivilegeEnum : enum8 {
    kView = 1;
    kProxyView = 2;
    kOperate = 3;
    kManage = 4;
    kAdminister = 5;
  }

  enum ChangeTypeEnum : enum8 {
    kChanged = 0;
    kAdded = 1;
    kRemoved = 2;
  }

  struct AccessControlTargetStruct {
    nullable cluster_id cluster = 0;
    nullable endpoint_no endpoint = 1;
    nullable devtype_id deviceType = 2;
  }

  fabric_scoped struct AccessControlEntryStruct {
    fabric_sensitive AccessControlEntryPrivilegeEnum privilege = 1;
    fabric_sensitive AccessControlEntryAuthModeEnum authMode = 2;
    nullable fabric_sensitive int64u subjects[] = 3;
    nullable fabric_sensitive AccessControlTargetStruct targets[] = 4;
    fabric_idx fabricIndex = 254;
  }

  fabric_scoped struct AccessControlExtensionStruct {
    fabric_sensitive octet_string<128> data = 1;
    fabric_idx fabricIndex = 254;
  }

  fabric_sensitive info event access(read: administer) AccessControlEntryChanged = 0 {
    nullable node_id adminNodeID = 1;
    nullable int16u adminPasscodeID = 2;
    ChangeTypeEnum changeType = 3;
    nullable AccessControlEntryStruct latestValue = 4;
    fabric_idx fabricIndex = 254;
  }

  fabric_sensitive info event access(read: administer) AccessControlExtensionChanged = 1 {
    nullable node_id adminNodeID = 1;
    nullable int16u adminPasscodeID = 2;
    ChangeTypeEnum changeType = 3;
    nullable AccessControlExtensionStruct latestValue = 4;
    fabric_idx fabricIndex = 254;
  }

  attribute access(read: administer, write: administer) AccessControlEntryStruct acl[] = 0;
  attribute access(read: administer, write: administer) AccessControlExtensionStruct extension[] = 1;
  readonly attribute int16u subjectsPerAccessControlEntry = 2;
  readonly attribute int16u targetsPerAccessControlEntry = 3;
  readonly attribute int16u accessControlEntriesPerFabric = 4;
  readonly attribute command_id generatedCommandList[] = 65528;
  readonly attribute command_id acceptedCommandList[] = 65529;
  readonly attribute event_id eventList[] = 65530;
  readonly attribute attrib_id attributeList[] = 65531;
  readonly attribute bitmap32 featureMap = 65532;
  readonly attribute int16u clusterRevision = 65533;
}

/** This cluster provides attributes and events for determining basic information about Nodes, which supports both
      Commissioning and operational determination of Node characteristics, such as Vendor ID, Product ID and serial number,
      which apply to the whole Node. Also allows setting user device information such as location. */
server cluster BasicInformation = 40 {
  enum ColorEnum : enum8 {
    kBlack = 0;
    kNavy = 1;
    kGreen = 2;
    kTeal = 3;
    kMaroon = 4;
    kPurple = 5;
    kOlive = 6;
    kGray = 7;
    kBlue = 8;
    kLime = 9;
    kAqua = 10;
    kRed = 11;
    kFuchsia = 12;
    kYellow = 13;
    kWhite = 14;
    kNickel = 15;
    kChrome = 16;
    kBrass = 17;
    kCopper = 18;
    kSilver = 19;
    kGold = 20;
  }

  enum ProductFinishEnum : enum8 {
    kOther = 0;
    kMatte = 1;
    kSatin = 2;
    kPolished = 3;
    kRugged = 4;
    kFabric = 5;
  }

  struct CapabilityMinimaStruct {
    int16u caseSessionsPerFabric = 0;
    int16u subscriptionsPerFabric = 1;
  }

  struct ProductAppearanceStruct {
    ProductFinishEnum finish = 0;
    nullable ColorEnum primaryColor = 1;
  }

  critical event StartUp = 0 {
    int32u softwareVersion = 0;
  }

  critical event ShutDown = 1 {
  }

  info event Leave = 2 {
    fabric_idx fabricIndex = 0;
  }

  info event ReachableChanged = 3 {
    boolean reachableNewValue = 0;
  }

  readonly attribute int16u dataModelRevision = 0;
  readonly attribute char_string<32> vendorName = 1;
  readonly attribute vendor_id vendorID = 2;
  readonly attribute char_string<32> productName = 3;
  readonly attribute int16u productID = 4;
  attribute access(write: manage) char_string<32> nodeLabel = 5;
  attribute access(write: administer) char_string<2> location = 6;
  readonly attribute int16u hardwareVersion = 7;
  readonly attribute char_string<64> hardwareVersionString = 8;
  readonly attribute int32u softwareVersion = 9;
  readonly attribute char_string<64> softwareVersionString = 10;
  readonly attribute char_string<16> manufacturingDate = 11;
  readonly attribute char_string<32> partNumber = 12;
  readonly attribute long_char_string<256> productURL = 13;
  readonly attribute char_string<64> productLabel = 14;
  readonly attribute char_string<32> serialNumber = 15;
  attribute access(write: manage) boolean localConfigDisabled = 16;
  readonly attribute boolean reachable = 17;
  readonly attribute char_string<32> uniqueID = 18;
  readonly attribute CapabilityMinimaStruct capabilityMinima = 19;
  readonly attribute command_id generatedCommandList[] = 65528;
  readonly attribute command_id acceptedCommandList[] = 65529;
  readonly attribute event_id eventList[] = 65530;
  readonly attribute attrib_id attributeList[] = 65531;
  readonly attribute bitmap32 featureMap = 65532;
  readonly attribute int16u clusterRevision = 65533;
}

/** Provides an interface for providing OTA software updates */
server cluster OtaSoftwareUpdateProvider = 41 {
  enum ApplyUpdateActionEnum : enum8 {
    kProceed = 0;
    kAwaitNextAction = 1;
    kDiscontinue = 2;
  }

  enum DownloadProtocolEnum : enum8 {
    kBDXSynchronous = 0;
    kBDXAsynchronous = 1;
    kHTTPS = 2;
    kVendorSpecific = 3;
  }

  enum StatusEnum : enum8 {
    kUpdateAvailable = 0;
    kBusy = 1;
    kNotAvailable = 2;
    kDownloadProtocolNotSupported = 3;
  }

  readonly attribute command_id generatedCommandList[] = 65528;
  readonly attribute command_id acceptedCommandList[] = 65529;
  readonly attribute event_id eventList[] = 65530;
  readonly attribute attrib_id attributeList[] = 65531;
  readonly attribute bitmap32 featureMap = 65532;
  readonly attribute int16u clusterRevision = 65533;

  request struct QueryImageRequest {
    vendor_id vendorID = 0;
    int16u productID = 1;
    int32u softwareVersion = 2;
    DownloadProtocolEnum protocolsSupported[] = 3;
    optional int16u hardwareVersion = 4;
    optional char_string<2> location = 5;
    optional boolean requestorCanConsent = 6;
    optional octet_string<512> metadataForProvider = 7;
  }

  request struct ApplyUpdateRequestRequest {
    octet_string<32> updateToken = 0;
    int32u newVersion = 1;
  }

  request struct NotifyUpdateAppliedRequest {
    octet_string<32> updateToken = 0;
    int32u softwareVersion = 1;
  }

  response struct QueryImageResponse = 1 {
    StatusEnum status = 0;
    optional int32u delayedActionTime = 1;
    optional char_string<256> imageURI = 2;
    optional int32u softwareVersion = 3;
    optional char_string<64> softwareVersionString = 4;
    optional octet_string<32> updateToken = 5;
    optional boolean userConsentNeeded = 6;
    optional octet_string<512> metadataForRequestor = 7;
  }

  response struct ApplyUpdateResponse = 3 {
    ApplyUpdateActionEnum action = 0;
    int32u delayedActionTime = 1;
  }

  command QueryImage(QueryImageRequest): QueryImageResponse = 0;
  command ApplyUpdateRequest(ApplyUpdateRequestRequest): ApplyUpdateResponse = 2;
  command NotifyUpdateApplied(NotifyUpdateAppliedRequest): DefaultSuccess = 4;
}

/** Nodes should be expected to be deployed to any and all regions of the world. These global regions
      may have differing common languages, units of measurements, and numerical formatting
      standards. As such, Nodes that visually or audibly convey information need a mechanism by which
      they can be configured to use a user’s preferred language, units, etc */
server cluster LocalizationConfiguration = 43 {
  attribute char_string<35> activeLocale = 0;
  readonly attribute char_string supportedLocales[] = 1;
  readonly attribute command_id generatedCommandList[] = 65528;
  readonly attribute command_id acceptedCommandList[] = 65529;
  readonly attribute event_id eventList[] = 65530;
  readonly attribute attrib_id attributeList[] = 65531;
  readonly attribute bitmap32 featureMap = 65532;
  readonly attribute int16u clusterRevision = 65533;
}

/** Nodes should be expected to be deployed to any and all regions of the world. These global regions
      may have differing preferences for how dates and times are conveyed. As such, Nodes that visually
      or audibly convey time information need a mechanism by which they can be configured to use a
      user’s preferred format. */
server cluster TimeFormatLocalization = 44 {
  enum CalendarTypeEnum : enum8 {
    kBuddhist = 0;
    kChinese = 1;
    kCoptic = 2;
    kEthiopian = 3;
    kGregorian = 4;
    kHebrew = 5;
    kIndian = 6;
    kIslamic = 7;
    kJapanese = 8;
    kKorean = 9;
    kPersian = 10;
    kTaiwanese = 11;
  }

  enum HourFormatEnum : enum8 {
    k12hr = 0;
    k24hr = 1;
  }

  bitmap Feature : bitmap32 {
    kCalendarFormat = 0x1;
  }

  attribute HourFormatEnum hourFormat = 0;
  attribute CalendarTypeEnum activeCalendarType = 1;
  readonly attribute CalendarTypeEnum supportedCalendarTypes[] = 2;
  readonly attribute command_id generatedCommandList[] = 65528;
  readonly attribute command_id acceptedCommandList[] = 65529;
  readonly attribute event_id eventList[] = 65530;
  readonly attribute attrib_id attributeList[] = 65531;
  readonly attribute bitmap32 featureMap = 65532;
  readonly attribute int16u clusterRevision = 65533;
}

/** Nodes should be expected to be deployed to any and all regions of the world. These global regions
      may have differing preferences for the units in which values are conveyed in communication to a
      user. As such, Nodes that visually or audibly convey measurable values to the user need a
      mechanism by which they can be configured to use a user’s preferred unit. */
server cluster UnitLocalization = 45 {
  enum TempUnitEnum : enum8 {
    kFahrenheit = 0;
    kCelsius = 1;
    kKelvin = 2;
  }

  bitmap Feature : bitmap32 {
    kTemperatureUnit = 0x1;
  }

  attribute TempUnitEnum temperatureUnit = 0;
  readonly attribute command_id generatedCommandList[] = 65528;
  readonly attribute command_id acceptedCommandList[] = 65529;
  readonly attribute event_id eventList[] = 65530;
  readonly attribute attrib_id attributeList[] = 65531;
  readonly attribute bitmap32 featureMap = 65532;
  readonly attribute int16u clusterRevision = 65533;
}

/** This cluster is used to describe the configuration and capabilities of a physical power source that provides power to the Node. */
server cluster PowerSource = 47 {
  enum BatApprovedChemistryEnum : enum16 {
    kUnspecified = 0;
    kAlkaline = 1;
    kLithiumCarbonFluoride = 2;
    kLithiumChromiumOxide = 3;
    kLithiumCopperOxide = 4;
    kLithiumIronDisulfide = 5;
    kLithiumManganeseDioxide = 6;
    kLithiumThionylChloride = 7;
    kMagnesium = 8;
    kMercuryOxide = 9;
    kNickelOxyhydride = 10;
    kSilverOxide = 11;
    kZincAir = 12;
    kZincCarbon = 13;
    kZincChloride = 14;
    kZincManganeseDioxide = 15;
    kLeadAcid = 16;
    kLithiumCobaltOxide = 17;
    kLithiumIon = 18;
    kLithiumIonPolymer = 19;
    kLithiumIronPhosphate = 20;
    kLithiumSulfur = 21;
    kLithiumTitanate = 22;
    kNickelCadmium = 23;
    kNickelHydrogen = 24;
    kNickelIron = 25;
    kNickelMetalHydride = 26;
    kNickelZinc = 27;
    kSilverZinc = 28;
    kSodiumIon = 29;
    kSodiumSulfur = 30;
    kZincBromide = 31;
    kZincCerium = 32;
  }

  enum BatChargeFaultEnum : enum8 {
    kUnspecified = 0;
    kAmbientTooHot = 1;
    kAmbientTooCold = 2;
    kBatteryTooHot = 3;
    kBatteryTooCold = 4;
    kBatteryAbsent = 5;
    kBatteryOverVoltage = 6;
    kBatteryUnderVoltage = 7;
    kChargerOverVoltage = 8;
    kChargerUnderVoltage = 9;
    kSafetyTimeout = 10;
  }

  enum BatChargeLevelEnum : enum8 {
    kOK = 0;
    kWarning = 1;
    kCritical = 2;
  }

  enum BatChargeStateEnum : enum8 {
    kUnknown = 0;
    kIsCharging = 1;
    kIsAtFullCharge = 2;
    kIsNotCharging = 3;
  }

  enum BatCommonDesignationEnum : enum16 {
    kUnspecified = 0;
    kAAA = 1;
    kAA = 2;
    kC = 3;
    kD = 4;
    k4v5 = 5;
    k6v0 = 6;
    k9v0 = 7;
    k12AA = 8;
    kAAAA = 9;
    kA = 10;
    kB = 11;
    kF = 12;
    kN = 13;
    kNo6 = 14;
    kSubC = 15;
    kA23 = 16;
    kA27 = 17;
    kBA5800 = 18;
    kDuplex = 19;
    k4SR44 = 20;
    k523 = 21;
    k531 = 22;
    k15v0 = 23;
    k22v5 = 24;
    k30v0 = 25;
    k45v0 = 26;
    k67v5 = 27;
    kJ = 28;
    kCR123A = 29;
    kCR2 = 30;
    k2CR5 = 31;
    kCRP2 = 32;
    kCRV3 = 33;
    kSR41 = 34;
    kSR43 = 35;
    kSR44 = 36;
    kSR45 = 37;
    kSR48 = 38;
    kSR54 = 39;
    kSR55 = 40;
    kSR57 = 41;
    kSR58 = 42;
    kSR59 = 43;
    kSR60 = 44;
    kSR63 = 45;
    kSR64 = 46;
    kSR65 = 47;
    kSR66 = 48;
    kSR67 = 49;
    kSR68 = 50;
    kSR69 = 51;
    kSR516 = 52;
    kSR731 = 53;
    kSR712 = 54;
    kLR932 = 55;
    kA5 = 56;
    kA10 = 57;
    kA13 = 58;
    kA312 = 59;
    kA675 = 60;
    kAC41E = 61;
    k10180 = 62;
    k10280 = 63;
    k10440 = 64;
    k14250 = 65;
    k14430 = 66;
    k14500 = 67;
    k14650 = 68;
    k15270 = 69;
    k16340 = 70;
    kRCR123A = 71;
    k17500 = 72;
    k17670 = 73;
    k18350 = 74;
    k18500 = 75;
    k18650 = 76;
    k19670 = 77;
    k25500 = 78;
    k26650 = 79;
    k32600 = 80;
  }

  enum BatFaultEnum : enum8 {
    kUnspecified = 0;
    kOverTemp = 1;
    kUnderTemp = 2;
  }

  enum BatReplaceabilityEnum : enum8 {
    kUnspecified = 0;
    kNotReplaceable = 1;
    kUserReplaceable = 2;
    kFactoryReplaceable = 3;
  }

  enum PowerSourceStatusEnum : enum8 {
    kUnspecified = 0;
    kActive = 1;
    kStandby = 2;
    kUnavailable = 3;
  }

  enum WiredCurrentTypeEnum : enum8 {
    kAC = 0;
    kDC = 1;
  }

  enum WiredFaultEnum : enum8 {
    kUnspecified = 0;
    kOverVoltage = 1;
    kUnderVoltage = 2;
  }

  bitmap Feature : bitmap32 {
    kWired = 0x1;
    kBattery = 0x2;
    kRechargeable = 0x4;
    kReplaceable = 0x8;
  }

  struct BatChargeFaultChangeType {
    BatChargeFaultEnum current[] = 0;
    BatChargeFaultEnum previous[] = 1;
  }

  struct BatFaultChangeType {
    BatFaultEnum current[] = 0;
    BatFaultEnum previous[] = 1;
  }

  struct WiredFaultChangeType {
    WiredFaultEnum current[] = 0;
    WiredFaultEnum previous[] = 1;
  }

  info event WiredFaultChange = 0 {
    WiredFaultEnum current[] = 0;
    WiredFaultEnum previous[] = 1;
  }

  info event BatFaultChange = 1 {
    BatFaultEnum current[] = 0;
    BatFaultEnum previous[] = 1;
  }

  info event BatChargeFaultChange = 2 {
    BatChargeFaultEnum current[] = 0;
    BatChargeFaultEnum previous[] = 1;
  }

  readonly attribute PowerSourceStatusEnum status = 0;
  readonly attribute int8u order = 1;
  readonly attribute char_string<60> description = 2;
  readonly attribute nullable int8u batPercentRemaining = 12;
  readonly attribute endpoint_no endpointList[] = 31;
  readonly attribute command_id generatedCommandList[] = 65528;
  readonly attribute command_id acceptedCommandList[] = 65529;
  readonly attribute event_id eventList[] = 65530;
  readonly attribute attrib_id attributeList[] = 65531;
  readonly attribute bitmap32 featureMap = 65532;
  readonly attribute int16u clusterRevision = 65533;
}

/** This cluster is used to manage global aspects of the Commissioning flow. */
server cluster GeneralCommissioning = 48 {
  enum CommissioningErrorEnum : enum8 {
    kOK = 0;
    kValueOutsideRange = 1;
    kInvalidAuthentication = 2;
    kNoFailSafe = 3;
    kBusyWithOtherAdmin = 4;
  }

  enum RegulatoryLocationTypeEnum : enum8 {
    kIndoor = 0;
    kOutdoor = 1;
    kIndoorOutdoor = 2;
  }

  struct BasicCommissioningInfo {
    int16u failSafeExpiryLengthSeconds = 0;
    int16u maxCumulativeFailsafeSeconds = 1;
  }

  attribute access(write: administer) int64u breadcrumb = 0;
  readonly attribute BasicCommissioningInfo basicCommissioningInfo = 1;
  readonly attribute RegulatoryLocationTypeEnum regulatoryConfig = 2;
  readonly attribute RegulatoryLocationTypeEnum locationCapability = 3;
  readonly attribute boolean supportsConcurrentConnection = 4;
  readonly attribute command_id generatedCommandList[] = 65528;
  readonly attribute command_id acceptedCommandList[] = 65529;
  readonly attribute event_id eventList[] = 65530;
  readonly attribute attrib_id attributeList[] = 65531;
  readonly attribute bitmap32 featureMap = 65532;
  readonly attribute int16u clusterRevision = 65533;

  request struct ArmFailSafeRequest {
    int16u expiryLengthSeconds = 0;
    int64u breadcrumb = 1;
  }

  request struct SetRegulatoryConfigRequest {
    RegulatoryLocationTypeEnum newRegulatoryConfig = 0;
    char_string countryCode = 1;
    int64u breadcrumb = 2;
  }

  response struct ArmFailSafeResponse = 1 {
    CommissioningErrorEnum errorCode = 0;
    char_string debugText = 1;
  }

  response struct SetRegulatoryConfigResponse = 3 {
    CommissioningErrorEnum errorCode = 0;
    char_string debugText = 1;
  }

  response struct CommissioningCompleteResponse = 5 {
    CommissioningErrorEnum errorCode = 0;
    char_string debugText = 1;
  }

  command access(invoke: administer) ArmFailSafe(ArmFailSafeRequest): ArmFailSafeResponse = 0;
  command access(invoke: administer) SetRegulatoryConfig(SetRegulatoryConfigRequest): SetRegulatoryConfigResponse = 2;
  fabric command access(invoke: administer) CommissioningComplete(): CommissioningCompleteResponse = 4;
}

/** Functionality to configure, enable, disable network credentials and access on a Matter device. */
server cluster NetworkCommissioning = 49 {
  enum NetworkCommissioningStatusEnum : enum8 {
    kSuccess = 0;
    kOutOfRange = 1;
    kBoundsExceeded = 2;
    kNetworkIDNotFound = 3;
    kDuplicateNetworkID = 4;
    kNetworkNotFound = 5;
    kRegulatoryError = 6;
    kAuthFailure = 7;
    kUnsupportedSecurity = 8;
    kOtherConnectionFailure = 9;
    kIPV6Failed = 10;
    kIPBindFailed = 11;
    kUnknownError = 12;
  }

  enum WiFiBandEnum : enum8 {
    k2G4 = 0;
    k3G65 = 1;
    k5G = 2;
    k6G = 3;
    k60G = 4;
    k1G = 5;
  }

  bitmap Feature : bitmap32 {
    kWiFiNetworkInterface = 0x1;
    kThreadNetworkInterface = 0x2;
    kEthernetNetworkInterface = 0x4;
  }

  bitmap WiFiSecurityBitmap : bitmap8 {
    kUnencrypted = 0x1;
    kWEP = 0x2;
    kWPAPersonal = 0x4;
    kWPA2Personal = 0x8;
    kWPA3Personal = 0x10;
  }

  struct NetworkInfoStruct {
    octet_string<32> networkID = 0;
    boolean connected = 1;
  }

  struct ThreadInterfaceScanResultStruct {
    int16u panId = 0;
    int64u extendedPanId = 1;
    char_string<16> networkName = 2;
    int16u channel = 3;
    int8u version = 4;
    octet_string<8> extendedAddress = 5;
    int8s rssi = 6;
    int8u lqi = 7;
  }

  struct WiFiInterfaceScanResultStruct {
    WiFiSecurityBitmap security = 0;
    octet_string<32> ssid = 1;
    octet_string<6> bssid = 2;
    int16u channel = 3;
    WiFiBandEnum wiFiBand = 4;
    int8s rssi = 5;
  }

  readonly attribute access(read: administer) int8u maxNetworks = 0;
  readonly attribute access(read: administer) NetworkInfoStruct networks[] = 1;
  readonly attribute int8u scanMaxTimeSeconds = 2;
  readonly attribute int8u connectMaxTimeSeconds = 3;
  attribute access(write: administer) boolean interfaceEnabled = 4;
  readonly attribute access(read: administer) nullable NetworkCommissioningStatusEnum lastNetworkingStatus = 5;
  readonly attribute access(read: administer) nullable octet_string<32> lastNetworkID = 6;
  readonly attribute access(read: administer) nullable int32s lastConnectErrorValue = 7;
  readonly attribute command_id generatedCommandList[] = 65528;
  readonly attribute command_id acceptedCommandList[] = 65529;
  readonly attribute event_id eventList[] = 65530;
  readonly attribute attrib_id attributeList[] = 65531;
  readonly attribute bitmap32 featureMap = 65532;
  readonly attribute int16u clusterRevision = 65533;

  request struct ScanNetworksRequest {
    optional nullable octet_string<32> ssid = 0;
    optional int64u breadcrumb = 1;
  }

  request struct AddOrUpdateWiFiNetworkRequest {
    octet_string<32> ssid = 0;
    octet_string<64> credentials = 1;
    optional int64u breadcrumb = 2;
  }

  request struct AddOrUpdateThreadNetworkRequest {
    octet_string<254> operationalDataset = 0;
    optional int64u breadcrumb = 1;
  }

  request struct RemoveNetworkRequest {
    octet_string<32> networkID = 0;
    optional int64u breadcrumb = 1;
  }

  request struct ConnectNetworkRequest {
    octet_string<32> networkID = 0;
    optional int64u breadcrumb = 1;
  }

  request struct ReorderNetworkRequest {
    octet_string<32> networkID = 0;
    int8u networkIndex = 1;
    optional int64u breadcrumb = 2;
  }

  response struct ScanNetworksResponse = 1 {
    NetworkCommissioningStatusEnum networkingStatus = 0;
    optional char_string debugText = 1;
    optional WiFiInterfaceScanResultStruct wiFiScanResults[] = 2;
    optional ThreadInterfaceScanResultStruct threadScanResults[] = 3;
  }

  response struct NetworkConfigResponse = 5 {
    NetworkCommissioningStatusEnum networkingStatus = 0;
    optional char_string<512> debugText = 1;
    optional int8u networkIndex = 2;
  }

  response struct ConnectNetworkResponse = 7 {
    NetworkCommissioningStatusEnum networkingStatus = 0;
    optional char_string debugText = 1;
    nullable int32s errorValue = 2;
  }

  command access(invoke: administer) ScanNetworks(ScanNetworksRequest): ScanNetworksResponse = 0;
  command access(invoke: administer) AddOrUpdateWiFiNetwork(AddOrUpdateWiFiNetworkRequest): NetworkConfigResponse = 2;
  command access(invoke: administer) AddOrUpdateThreadNetwork(AddOrUpdateThreadNetworkRequest): NetworkConfigResponse = 3;
  command access(invoke: administer) RemoveNetwork(RemoveNetworkRequest): NetworkConfigResponse = 4;
  command access(invoke: administer) ConnectNetwork(ConnectNetworkRequest): ConnectNetworkResponse = 6;
  command access(invoke: administer) ReorderNetwork(ReorderNetworkRequest): NetworkConfigResponse = 8;
}

/** The cluster provides commands for retrieving unstructured diagnostic logs from a Node that may be used to aid in diagnostics. */
server cluster DiagnosticLogs = 50 {
  enum IntentEnum : enum8 {
    kEndUserSupport = 0;
    kNetworkDiag = 1;
    kCrashLogs = 2;
  }

  enum StatusEnum : enum8 {
    kSuccess = 0;
    kExhausted = 1;
    kNoLogs = 2;
    kBusy = 3;
    kDenied = 4;
  }

  enum TransferProtocolEnum : enum8 {
    kResponsePayload = 0;
    kBDX = 1;
  }

  readonly attribute command_id generatedCommandList[] = 65528;
  readonly attribute command_id acceptedCommandList[] = 65529;
  readonly attribute event_id eventList[] = 65530;
  readonly attribute attrib_id attributeList[] = 65531;
  readonly attribute bitmap32 featureMap = 65532;
  readonly attribute int16u clusterRevision = 65533;

  request struct RetrieveLogsRequestRequest {
    IntentEnum intent = 0;
    TransferProtocolEnum requestedProtocol = 1;
    optional char_string<32> transferFileDesignator = 2;
  }

  command RetrieveLogsRequest(RetrieveLogsRequestRequest): RetrieveLogsResponse = 0;
}

/** The General Diagnostics Cluster, along with other diagnostics clusters, provide a means to acquire standardized diagnostics metrics that MAY be used by a Node to assist a user or Administrative Node in diagnosing potential problems. */
server cluster GeneralDiagnostics = 51 {
  enum BootReasonEnum : enum8 {
    kUnspecified = 0;
    kPowerOnReboot = 1;
    kBrownOutReset = 2;
    kSoftwareWatchdogReset = 3;
    kHardwareWatchdogReset = 4;
    kSoftwareUpdateCompleted = 5;
    kSoftwareReset = 6;
  }

  enum HardwareFaultEnum : enum8 {
    kUnspecified = 0;
    kRadio = 1;
    kSensor = 2;
    kResettableOverTemp = 3;
    kNonResettableOverTemp = 4;
    kPowerSource = 5;
    kVisualDisplayFault = 6;
    kAudioOutputFault = 7;
    kUserInterfaceFault = 8;
    kNonVolatileMemoryError = 9;
    kTamperDetected = 10;
  }

  enum InterfaceTypeEnum : enum8 {
    kUnspecified = 0;
    kWiFi = 1;
    kEthernet = 2;
    kCellular = 3;
    kThread = 4;
  }

  enum NetworkFaultEnum : enum8 {
    kUnspecified = 0;
    kHardwareFailure = 1;
    kNetworkJammed = 2;
    kConnectionFailed = 3;
  }

  enum RadioFaultEnum : enum8 {
    kUnspecified = 0;
    kWiFiFault = 1;
    kCellularFault = 2;
    kThreadFault = 3;
    kNFCFault = 4;
    kBLEFault = 5;
    kEthernetFault = 6;
  }

  struct NetworkInterface {
    char_string<32> name = 0;
    boolean isOperational = 1;
    nullable boolean offPremiseServicesReachableIPv4 = 2;
    nullable boolean offPremiseServicesReachableIPv6 = 3;
    octet_string<8> hardwareAddress = 4;
    octet_string IPv4Addresses[] = 5;
    octet_string IPv6Addresses[] = 6;
    InterfaceTypeEnum type = 7;
  }

  critical event HardwareFaultChange = 0 {
    HardwareFaultEnum current[] = 0;
    HardwareFaultEnum previous[] = 1;
  }

  critical event RadioFaultChange = 1 {
    RadioFaultEnum current[] = 0;
    RadioFaultEnum previous[] = 1;
  }

  critical event NetworkFaultChange = 2 {
    NetworkFaultEnum current[] = 0;
    NetworkFaultEnum previous[] = 1;
  }

  critical event BootReason = 3 {
    BootReasonEnum bootReason = 0;
  }

  readonly attribute NetworkInterface networkInterfaces[] = 0;
  readonly attribute int16u rebootCount = 1;
  readonly attribute int64u upTime = 2;
  readonly attribute int32u totalOperationalHours = 3;
  readonly attribute BootReasonEnum bootReason = 4;
  readonly attribute HardwareFaultEnum activeHardwareFaults[] = 5;
  readonly attribute RadioFaultEnum activeRadioFaults[] = 6;
  readonly attribute NetworkFaultEnum activeNetworkFaults[] = 7;
  readonly attribute boolean testEventTriggersEnabled = 8;
  readonly attribute command_id generatedCommandList[] = 65528;
  readonly attribute command_id acceptedCommandList[] = 65529;
  readonly attribute event_id eventList[] = 65530;
  readonly attribute attrib_id attributeList[] = 65531;
  readonly attribute bitmap32 featureMap = 65532;
  readonly attribute int16u clusterRevision = 65533;

  request struct TestEventTriggerRequest {
    octet_string<16> enableKey = 0;
    int64u eventTrigger = 1;
  }

  command access(invoke: manage) TestEventTrigger(TestEventTriggerRequest): DefaultSuccess = 0;
}

/** The Software Diagnostics Cluster provides a means to acquire standardized diagnostics metrics that MAY be used by a Node to assist a user or Administrative Node in diagnosing potential problems. */
server cluster SoftwareDiagnostics = 52 {
  bitmap Feature : bitmap32 {
    kWaterMarks = 0x1;
  }

  struct ThreadMetricsStruct {
    int64u id = 0;
    optional char_string<8> name = 1;
    optional int32u stackFreeCurrent = 2;
    optional int32u stackFreeMinimum = 3;
    optional int32u stackSize = 4;
  }

  info event SoftwareFault = 0 {
    int64u id = 0;
    optional char_string name = 1;
    optional octet_string faultRecording = 2;
  }

  readonly attribute ThreadMetricsStruct threadMetrics[] = 0;
  readonly attribute int64u currentHeapFree = 1;
  readonly attribute int64u currentHeapUsed = 2;
  readonly attribute int64u currentHeapHighWatermark = 3;
  readonly attribute command_id generatedCommandList[] = 65528;
  readonly attribute command_id acceptedCommandList[] = 65529;
  readonly attribute event_id eventList[] = 65530;
  readonly attribute attrib_id attributeList[] = 65531;
  readonly attribute bitmap32 featureMap = 65532;
  readonly attribute int16u clusterRevision = 65533;
}

/** The Thread Network Diagnostics Cluster provides a means to acquire standardized diagnostics metrics that MAY be used by a Node to assist a user or Administrative Node in diagnosing potential problems */
server cluster ThreadNetworkDiagnostics = 53 {
  enum ConnectionStatusEnum : enum8 {
    kConnected = 0;
    kNotConnected = 1;
  }

  enum NetworkFaultEnum : enum8 {
    kUnspecified = 0;
    kLinkDown = 1;
    kHardwareFailure = 2;
    kNetworkJammed = 3;
  }

  enum RoutingRoleEnum : enum8 {
    kUnspecified = 0;
    kUnassigned = 1;
    kSleepyEndDevice = 2;
    kEndDevice = 3;
    kREED = 4;
    kRouter = 5;
    kLeader = 6;
  }

  bitmap Feature : bitmap32 {
    kPacketCounts = 0x1;
    kErrorCounts = 0x2;
    kMLECounts = 0x4;
    kMACCounts = 0x8;
  }

  struct NeighborTableStruct {
    int64u extAddress = 0;
    int32u age = 1;
    int16u rloc16 = 2;
    int32u linkFrameCounter = 3;
    int32u mleFrameCounter = 4;
    int8u lqi = 5;
    nullable int8s averageRssi = 6;
    nullable int8s lastRssi = 7;
    int8u frameErrorRate = 8;
    int8u messageErrorRate = 9;
    boolean rxOnWhenIdle = 10;
    boolean fullThreadDevice = 11;
    boolean fullNetworkData = 12;
    boolean isChild = 13;
  }

  struct OperationalDatasetComponents {
    boolean activeTimestampPresent = 0;
    boolean pendingTimestampPresent = 1;
    boolean masterKeyPresent = 2;
    boolean networkNamePresent = 3;
    boolean extendedPanIdPresent = 4;
    boolean meshLocalPrefixPresent = 5;
    boolean delayPresent = 6;
    boolean panIdPresent = 7;
    boolean channelPresent = 8;
    boolean pskcPresent = 9;
    boolean securityPolicyPresent = 10;
    boolean channelMaskPresent = 11;
  }

  struct RouteTableStruct {
    int64u extAddress = 0;
    int16u rloc16 = 1;
    int8u routerId = 2;
    int8u nextHop = 3;
    int8u pathCost = 4;
    int8u LQIIn = 5;
    int8u LQIOut = 6;
    int8u age = 7;
    boolean allocated = 8;
    boolean linkEstablished = 9;
  }

  struct SecurityPolicy {
    int16u rotationTime = 0;
    int16u flags = 1;
  }

  info event ConnectionStatus = 0 {
    ConnectionStatusEnum connectionStatus = 0;
  }

  info event NetworkFaultChange = 1 {
    NetworkFaultEnum current[] = 0;
    NetworkFaultEnum previous[] = 1;
  }

  readonly attribute nullable int16u channel = 0;
  readonly attribute nullable RoutingRoleEnum routingRole = 1;
  readonly attribute nullable char_string<16> networkName = 2;
  readonly attribute nullable int16u panId = 3;
  readonly attribute nullable int64u extendedPanId = 4;
  readonly attribute nullable octet_string<17> meshLocalPrefix = 5;
  readonly attribute int64u overrunCount = 6;
  readonly attribute NeighborTableStruct neighborTable[] = 7;
  readonly attribute RouteTableStruct routeTable[] = 8;
  readonly attribute nullable int32u partitionId = 9;
  readonly attribute nullable int8u weighting = 10;
  readonly attribute nullable int8u dataVersion = 11;
  readonly attribute nullable int8u stableDataVersion = 12;
  readonly attribute nullable int8u leaderRouterId = 13;
  readonly attribute int16u detachedRoleCount = 14;
  readonly attribute int16u childRoleCount = 15;
  readonly attribute int16u routerRoleCount = 16;
  readonly attribute int16u leaderRoleCount = 17;
  readonly attribute int16u attachAttemptCount = 18;
  readonly attribute int16u partitionIdChangeCount = 19;
  readonly attribute int16u betterPartitionAttachAttemptCount = 20;
  readonly attribute int16u parentChangeCount = 21;
  readonly attribute int32u txTotalCount = 22;
  readonly attribute int32u txUnicastCount = 23;
  readonly attribute int32u txBroadcastCount = 24;
  readonly attribute int32u txAckRequestedCount = 25;
  readonly attribute int32u txAckedCount = 26;
  readonly attribute int32u txNoAckRequestedCount = 27;
  readonly attribute int32u txDataCount = 28;
  readonly attribute int32u txDataPollCount = 29;
  readonly attribute int32u txBeaconCount = 30;
  readonly attribute int32u txBeaconRequestCount = 31;
  readonly attribute int32u txOtherCount = 32;
  readonly attribute int32u txRetryCount = 33;
  readonly attribute int32u txDirectMaxRetryExpiryCount = 34;
  readonly attribute int32u txIndirectMaxRetryExpiryCount = 35;
  readonly attribute int32u txErrCcaCount = 36;
  readonly attribute int32u txErrAbortCount = 37;
  readonly attribute int32u txErrBusyChannelCount = 38;
  readonly attribute int32u rxTotalCount = 39;
  readonly attribute int32u rxUnicastCount = 40;
  readonly attribute int32u rxBroadcastCount = 41;
  readonly attribute int32u rxDataCount = 42;
  readonly attribute int32u rxDataPollCount = 43;
  readonly attribute int32u rxBeaconCount = 44;
  readonly attribute int32u rxBeaconRequestCount = 45;
  readonly attribute int32u rxOtherCount = 46;
  readonly attribute int32u rxAddressFilteredCount = 47;
  readonly attribute int32u rxDestAddrFilteredCount = 48;
  readonly attribute int32u rxDuplicatedCount = 49;
  readonly attribute int32u rxErrNoFrameCount = 50;
  readonly attribute int32u rxErrUnknownNeighborCount = 51;
  readonly attribute int32u rxErrInvalidSrcAddrCount = 52;
  readonly attribute int32u rxErrSecCount = 53;
  readonly attribute int32u rxErrFcsCount = 54;
  readonly attribute int32u rxErrOtherCount = 55;
  readonly attribute nullable int64u activeTimestamp = 56;
  readonly attribute nullable int64u pendingTimestamp = 57;
  readonly attribute nullable int32u delay = 58;
  readonly attribute nullable SecurityPolicy securityPolicy = 59;
  readonly attribute nullable octet_string<4> channelPage0Mask = 60;
  readonly attribute nullable OperationalDatasetComponents operationalDatasetComponents = 61;
  readonly attribute NetworkFaultEnum activeNetworkFaultsList[] = 62;
  readonly attribute command_id generatedCommandList[] = 65528;
  readonly attribute command_id acceptedCommandList[] = 65529;
  readonly attribute event_id eventList[] = 65530;
  readonly attribute attrib_id attributeList[] = 65531;
  readonly attribute bitmap32 featureMap = 65532;
  readonly attribute int16u clusterRevision = 65533;
}

/** The Wi-Fi Network Diagnostics Cluster provides a means to acquire standardized diagnostics metrics that MAY be used by a Node to assist a user or Administrative Node in diagnosing potential problems. */
server cluster WiFiNetworkDiagnostics = 54 {
  enum AssociationFailureCauseEnum : enum8 {
    kUnknown = 0;
    kAssociationFailed = 1;
    kAuthenticationFailed = 2;
    kSsidNotFound = 3;
  }

  enum ConnectionStatusEnum : enum8 {
    kConnected = 0;
    kNotConnected = 1;
  }

  enum SecurityTypeEnum : enum8 {
    kUnspecified = 0;
    kNone = 1;
    kWEP = 2;
    kWPA = 3;
    kWPA2 = 4;
    kWPA3 = 5;
  }

  enum WiFiVersionEnum : enum8 {
    kA = 0;
    kB = 1;
    kG = 2;
    kN = 3;
    kAc = 4;
    kAx = 5;
    kAh = 6;
  }

  bitmap Feature : bitmap32 {
    kPacketCounts = 0x1;
    kErrorCounts = 0x2;
  }

  info event Disconnection = 0 {
    int16u reasonCode = 0;
  }

  info event AssociationFailure = 1 {
    AssociationFailureCauseEnum associationFailure = 0;
    int16u status = 1;
  }

  info event ConnectionStatus = 2 {
    ConnectionStatusEnum connectionStatus = 0;
  }

  readonly attribute nullable octet_string<6> bssid = 0;
  readonly attribute nullable SecurityTypeEnum securityType = 1;
  readonly attribute nullable WiFiVersionEnum wiFiVersion = 2;
  readonly attribute nullable int16u channelNumber = 3;
  readonly attribute nullable int8s rssi = 4;
  readonly attribute nullable int32u beaconLostCount = 5;
  readonly attribute nullable int32u beaconRxCount = 6;
  readonly attribute nullable int32u packetMulticastRxCount = 7;
  readonly attribute nullable int32u packetMulticastTxCount = 8;
  readonly attribute nullable int32u packetUnicastRxCount = 9;
  readonly attribute nullable int32u packetUnicastTxCount = 10;
  readonly attribute nullable int64u currentMaxRate = 11;
  readonly attribute nullable int64u overrunCount = 12;
  readonly attribute command_id generatedCommandList[] = 65528;
  readonly attribute command_id acceptedCommandList[] = 65529;
  readonly attribute event_id eventList[] = 65530;
  readonly attribute attrib_id attributeList[] = 65531;
  readonly attribute bitmap32 featureMap = 65532;
  readonly attribute int16u clusterRevision = 65533;
}

/** The Ethernet Network Diagnostics Cluster provides a means to acquire standardized diagnostics metrics that MAY be used by a Node to assist a user or Administrative Node in diagnosing potential problems. */
server cluster EthernetNetworkDiagnostics = 55 {
  enum PHYRateEnum : enum8 {
    kRate10M = 0;
    kRate100M = 1;
    kRate1G = 2;
    kRate25G = 3;
    kRate5G = 4;
    kRate10G = 5;
    kRate40G = 6;
    kRate100G = 7;
    kRate200G = 8;
    kRate400G = 9;
  }

  bitmap Feature : bitmap32 {
    kPacketCounts = 0x1;
    kErrorCounts = 0x2;
  }

  readonly attribute nullable PHYRateEnum PHYRate = 0;
  readonly attribute nullable boolean fullDuplex = 1;
  readonly attribute int64u packetRxCount = 2;
  readonly attribute int64u packetTxCount = 3;
  readonly attribute int64u txErrCount = 4;
  readonly attribute int64u collisionCount = 5;
  readonly attribute int64u overrunCount = 6;
  readonly attribute nullable boolean carrierDetect = 7;
  readonly attribute int64u timeSinceReset = 8;
  readonly attribute command_id generatedCommandList[] = 65528;
  readonly attribute command_id acceptedCommandList[] = 65529;
  readonly attribute event_id eventList[] = 65530;
  readonly attribute attrib_id attributeList[] = 65531;
  readonly attribute bitmap32 featureMap = 65532;
  readonly attribute int16u clusterRevision = 65533;

  command ResetCounts(): DefaultSuccess = 0;
}

/** Commands to trigger a Node to allow a new Administrator to commission it. */
server cluster AdministratorCommissioning = 60 {
  enum CommissioningWindowStatusEnum : enum8 {
    kWindowNotOpen = 0;
    kEnhancedWindowOpen = 1;
    kBasicWindowOpen = 2;
  }

  enum StatusCode : enum8 {
    kBusy = 2;
    kPAKEParameterError = 3;
    kWindowNotOpen = 4;
  }

  readonly attribute CommissioningWindowStatusEnum windowStatus = 0;
  readonly attribute nullable fabric_idx adminFabricIndex = 1;
  readonly attribute nullable int16u adminVendorId = 2;
  readonly attribute command_id generatedCommandList[] = 65528;
  readonly attribute command_id acceptedCommandList[] = 65529;
  readonly attribute event_id eventList[] = 65530;
  readonly attribute attrib_id attributeList[] = 65531;
  readonly attribute bitmap32 featureMap = 65532;
  readonly attribute int16u clusterRevision = 65533;

  request struct OpenCommissioningWindowRequest {
    int16u commissioningTimeout = 0;
    octet_string PAKEPasscodeVerifier = 1;
    int16u discriminator = 2;
    int32u iterations = 3;
    octet_string salt = 4;
  }

  request struct OpenBasicCommissioningWindowRequest {
    int16u commissioningTimeout = 0;
  }

  timed command access(invoke: administer) OpenCommissioningWindow(OpenCommissioningWindowRequest): DefaultSuccess = 0;
  timed command access(invoke: administer) OpenBasicCommissioningWindow(OpenBasicCommissioningWindowRequest): DefaultSuccess = 1;
  timed command access(invoke: administer) RevokeCommissioning(): DefaultSuccess = 2;
}

/** This cluster is used to add or remove Operational Credentials on a Commissionee or Node, as well as manage the associated Fabrics. */
server cluster OperationalCredentials = 62 {
  enum CertificateChainTypeEnum : enum8 {
    kDACCertificate = 1;
    kPAICertificate = 2;
  }

  enum NodeOperationalCertStatusEnum : enum8 {
    kOK = 0;
    kInvalidPublicKey = 1;
    kInvalidNodeOpId = 2;
    kInvalidNOC = 3;
    kMissingCsr = 4;
    kTableFull = 5;
    kInvalidAdminSubject = 6;
    kFabricConflict = 9;
    kLabelConflict = 10;
    kInvalidFabricIndex = 11;
  }

  fabric_scoped struct FabricDescriptorStruct {
    octet_string<65> rootPublicKey = 1;
    vendor_id vendorID = 2;
    fabric_id fabricID = 3;
    node_id nodeID = 4;
    char_string<32> label = 5;
    fabric_idx fabricIndex = 254;
  }

  fabric_scoped struct NOCStruct {
    fabric_sensitive octet_string noc = 1;
    nullable fabric_sensitive octet_string icac = 2;
    fabric_idx fabricIndex = 254;
  }

  readonly attribute access(read: administer) NOCStruct NOCs[] = 0;
  readonly attribute FabricDescriptorStruct fabrics[] = 1;
  readonly attribute int8u supportedFabrics = 2;
  readonly attribute int8u commissionedFabrics = 3;
  readonly attribute octet_string trustedRootCertificates[] = 4;
  readonly attribute int8u currentFabricIndex = 5;
  readonly attribute command_id generatedCommandList[] = 65528;
  readonly attribute command_id acceptedCommandList[] = 65529;
  readonly attribute event_id eventList[] = 65530;
  readonly attribute attrib_id attributeList[] = 65531;
  readonly attribute bitmap32 featureMap = 65532;
  readonly attribute int16u clusterRevision = 65533;

  request struct AttestationRequestRequest {
    octet_string attestationNonce = 0;
  }

  request struct CertificateChainRequestRequest {
    CertificateChainTypeEnum certificateType = 0;
  }

  request struct CSRRequestRequest {
    octet_string CSRNonce = 0;
    optional boolean isForUpdateNOC = 1;
  }

  request struct AddNOCRequest {
    octet_string NOCValue = 0;
    optional octet_string ICACValue = 1;
    octet_string IPKValue = 2;
    int64u caseAdminSubject = 3;
    vendor_id adminVendorId = 4;
  }

  request struct UpdateNOCRequest {
    octet_string NOCValue = 0;
    optional octet_string ICACValue = 1;
  }

  request struct UpdateFabricLabelRequest {
    char_string<32> label = 0;
  }

  request struct RemoveFabricRequest {
    fabric_idx fabricIndex = 0;
  }

  request struct AddTrustedRootCertificateRequest {
    octet_string rootCACertificate = 0;
  }

  response struct AttestationResponse = 1 {
    octet_string attestationElements = 0;
    octet_string attestationSignature = 1;
  }

  response struct CertificateChainResponse = 3 {
    octet_string certificate = 0;
  }

  response struct CSRResponse = 5 {
    octet_string NOCSRElements = 0;
    octet_string attestationSignature = 1;
  }

  response struct NOCResponse = 8 {
    NodeOperationalCertStatusEnum statusCode = 0;
    optional fabric_idx fabricIndex = 1;
    optional char_string debugText = 2;
  }

  command access(invoke: administer) AttestationRequest(AttestationRequestRequest): AttestationResponse = 0;
  command access(invoke: administer) CertificateChainRequest(CertificateChainRequestRequest): CertificateChainResponse = 2;
  command access(invoke: administer) CSRRequest(CSRRequestRequest): CSRResponse = 4;
  command access(invoke: administer) AddNOC(AddNOCRequest): NOCResponse = 6;
  fabric command access(invoke: administer) UpdateNOC(UpdateNOCRequest): NOCResponse = 7;
  fabric command access(invoke: administer) UpdateFabricLabel(UpdateFabricLabelRequest): NOCResponse = 9;
  command access(invoke: administer) RemoveFabric(RemoveFabricRequest): NOCResponse = 10;
  command access(invoke: administer) AddTrustedRootCertificate(AddTrustedRootCertificateRequest): DefaultSuccess = 11;
}

/** The Group Key Management Cluster is the mechanism by which group keys are managed. */
server cluster GroupKeyManagement = 63 {
  enum GroupKeySecurityPolicyEnum : enum8 {
    kTrustFirst = 0;
    kCacheAndSync = 1;
  }

  bitmap Feature : bitmap32 {
    kCacheAndSync = 0x1;
  }

  fabric_scoped struct GroupInfoMapStruct {
    group_id groupId = 1;
    endpoint_no endpoints[] = 2;
    optional char_string<16> groupName = 3;
    fabric_idx fabricIndex = 254;
  }

  fabric_scoped struct GroupKeyMapStruct {
    group_id groupId = 1;
    int16u groupKeySetID = 2;
    fabric_idx fabricIndex = 254;
  }

  struct GroupKeySetStruct {
    int16u groupKeySetID = 0;
    GroupKeySecurityPolicyEnum groupKeySecurityPolicy = 1;
    nullable octet_string<16> epochKey0 = 2;
    nullable epoch_us epochStartTime0 = 3;
    nullable octet_string<16> epochKey1 = 4;
    nullable epoch_us epochStartTime1 = 5;
    nullable octet_string<16> epochKey2 = 6;
    nullable epoch_us epochStartTime2 = 7;
  }

  attribute access(write: manage) GroupKeyMapStruct groupKeyMap[] = 0;
  readonly attribute GroupInfoMapStruct groupTable[] = 1;
  readonly attribute int16u maxGroupsPerFabric = 2;
  readonly attribute int16u maxGroupKeysPerFabric = 3;
  readonly attribute command_id generatedCommandList[] = 65528;
  readonly attribute command_id acceptedCommandList[] = 65529;
  readonly attribute event_id eventList[] = 65530;
  readonly attribute attrib_id attributeList[] = 65531;
  readonly attribute bitmap32 featureMap = 65532;
  readonly attribute int16u clusterRevision = 65533;

  request struct KeySetWriteRequest {
    GroupKeySetStruct groupKeySet = 0;
  }

  request struct KeySetReadRequest {
    int16u groupKeySetID = 0;
  }

  request struct KeySetRemoveRequest {
    int16u groupKeySetID = 0;
  }

  response struct KeySetReadResponse = 2 {
    GroupKeySetStruct groupKeySet = 0;
  }

  response struct KeySetReadAllIndicesResponse = 5 {
    int16u groupKeySetIDs[] = 0;
  }

  fabric command access(invoke: administer) KeySetWrite(KeySetWriteRequest): DefaultSuccess = 0;
  fabric command access(invoke: administer) KeySetRead(KeySetReadRequest): KeySetReadResponse = 1;
  fabric command access(invoke: administer) KeySetRemove(KeySetRemoveRequest): DefaultSuccess = 3;
  fabric command access(invoke: administer) KeySetReadAllIndices(): KeySetReadAllIndicesResponse = 4;
}

/** The Fixed Label Cluster provides a feature for the device to tag an endpoint with zero or more read only
labels. */
server cluster FixedLabel = 64 {
  struct LabelStruct {
    char_string<16> label = 0;
    char_string<16> value = 1;
  }

  readonly attribute LabelStruct labelList[] = 0;
  readonly attribute command_id generatedCommandList[] = 65528;
  readonly attribute command_id acceptedCommandList[] = 65529;
  readonly attribute event_id eventList[] = 65530;
  readonly attribute attrib_id attributeList[] = 65531;
  readonly attribute bitmap32 featureMap = 65532;
  readonly attribute int16u clusterRevision = 65533;
}

/** The User Label Cluster provides a feature to tag an endpoint with zero or more labels. */
server cluster UserLabel = 65 {
  struct LabelStruct {
    char_string<16> label = 0;
    char_string<16> value = 1;
  }

  attribute access(write: manage) LabelStruct labelList[] = 0;
  readonly attribute command_id generatedCommandList[] = 65528;
  readonly attribute command_id acceptedCommandList[] = 65529;
  readonly attribute event_id eventList[] = 65530;
  readonly attribute attrib_id attributeList[] = 65531;
  readonly attribute bitmap32 featureMap = 65532;
  readonly attribute int16u clusterRevision = 65533;
}

/** An interface to a generic way to secure a door */
server cluster DoorLock = 257 {
  enum AlarmCodeEnum : enum8 {
    kLockJammed = 0;
    kLockFactoryReset = 1;
    kLockRadioPowerCycled = 3;
    kWrongCodeEntryLimit = 4;
    kFrontEsceutcheonRemoved = 5;
    kDoorForcedOpen = 6;
    kDoorAjar = 7;
    kForcedUser = 8;
  }

  enum CredentialRuleEnum : enum8 {
    kSingle = 0;
    kDual = 1;
    kTri = 2;
  }

  enum CredentialTypeEnum : enum8 {
    kProgrammingPIN = 0;
    kPIN = 1;
    kRFID = 2;
    kFingerprint = 3;
    kFingerVein = 4;
    kFace = 5;
  }

  enum DataOperationTypeEnum : enum8 {
    kAdd = 0;
    kClear = 1;
    kModify = 2;
  }

  enum DlLockState : enum8 {
    kNotFullyLocked = 0;
    kLocked = 1;
    kUnlocked = 2;
    kUnlatched = 3;
  }

  enum DlLockType : enum8 {
    kDeadBolt = 0;
    kMagnetic = 1;
    kOther = 2;
    kMortise = 3;
    kRim = 4;
    kLatchBolt = 5;
    kCylindricalLock = 6;
    kTubularLock = 7;
    kInterconnectedLock = 8;
    kDeadLatch = 9;
    kDoorFurniture = 10;
    kEurocylinder = 11;
  }

  enum DlStatus : enum8 {
    kSuccess = 0;
    kFailure = 1;
    kDuplicate = 2;
    kOccupied = 3;
    kInvalidField = 133;
    kResourceExhausted = 137;
    kNotFound = 139;
  }

  enum DoorLockOperationEventCode : enum8 {
    kUnknownOrMfgSpecific = 0;
    kLock = 1;
    kUnlock = 2;
    kLockInvalidPinOrId = 3;
    kLockInvalidSchedule = 4;
    kUnlockInvalidPinOrId = 5;
    kUnlockInvalidSchedule = 6;
    kOneTouchLock = 7;
    kKeyLock = 8;
    kKeyUnlock = 9;
    kAutoLock = 10;
    kScheduleLock = 11;
    kScheduleUnlock = 12;
    kManualLock = 13;
    kManualUnlock = 14;
  }

  enum DoorLockProgrammingEventCode : enum8 {
    kUnknownOrMfgSpecific = 0;
    kMasterCodeChanged = 1;
    kPinAdded = 2;
    kPinDeleted = 3;
    kPinChanged = 4;
    kIdAdded = 5;
    kIdDeleted = 6;
  }

  enum DoorLockSetPinOrIdStatus : enum8 {
    kSuccess = 0;
    kGeneralFailure = 1;
    kMemoryFull = 2;
    kDuplicateCodeError = 3;
  }

  enum DoorLockUserStatus : enum8 {
    kAvailable = 0;
    kOccupiedEnabled = 1;
    kOccupiedDisabled = 3;
    kNotSupported = 255;
  }

  enum DoorLockUserType : enum8 {
    kUnrestricted = 0;
    kYearDayScheduleUser = 1;
    kWeekDayScheduleUser = 2;
    kMasterUser = 3;
    kNonAccessUser = 4;
    kNotSupported = 255;
  }

  enum DoorStateEnum : enum8 {
    kDoorOpen = 0;
    kDoorClosed = 1;
    kDoorJammed = 2;
    kDoorForcedOpen = 3;
    kDoorUnspecifiedError = 4;
    kDoorAjar = 5;
  }

  enum LockDataTypeEnum : enum8 {
    kUnspecified = 0;
    kProgrammingCode = 1;
    kUserIndex = 2;
    kWeekDaySchedule = 3;
    kYearDaySchedule = 4;
    kHolidaySchedule = 5;
    kPIN = 6;
    kRFID = 7;
    kFingerprint = 8;
    kFingerVein = 9;
    kFace = 10;
  }

  enum LockOperationTypeEnum : enum8 {
    kLock = 0;
    kUnlock = 1;
    kNonAccessUserEvent = 2;
    kForcedUserEvent = 3;
    kUnlatch = 4;
  }

  enum OperatingModeEnum : enum8 {
    kNormal = 0;
    kVacation = 1;
    kPrivacy = 2;
    kNoRemoteLockUnlock = 3;
    kPassage = 4;
  }

  enum OperationErrorEnum : enum8 {
    kUnspecified = 0;
    kInvalidCredential = 1;
    kDisabledUserDenied = 2;
    kRestricted = 3;
    kInsufficientBattery = 4;
  }

  enum OperationSourceEnum : enum8 {
    kUnspecified = 0;
    kManual = 1;
    kProprietaryRemote = 2;
    kKeypad = 3;
    kAuto = 4;
    kButton = 5;
    kSchedule = 6;
    kRemote = 7;
    kRFID = 8;
    kBiometric = 9;
  }

  enum UserStatusEnum : enum8 {
    kAvailable = 0;
    kOccupiedEnabled = 1;
    kOccupiedDisabled = 3;
  }

  enum UserTypeEnum : enum8 {
    kUnrestrictedUser = 0;
    kYearDayScheduleUser = 1;
    kWeekDayScheduleUser = 2;
    kProgrammingUser = 3;
    kNonAccessUser = 4;
    kForcedUser = 5;
    kDisposableUser = 6;
    kExpiringUser = 7;
    kScheduleRestrictedUser = 8;
    kRemoteOnlyUser = 9;
  }

  bitmap DaysMaskMap : bitmap8 {
    kSunday = 0x1;
    kMonday = 0x2;
    kTuesday = 0x4;
    kWednesday = 0x8;
    kThursday = 0x10;
    kFriday = 0x20;
    kSaturday = 0x40;
  }

  bitmap DlCredentialRuleMask : bitmap8 {
    kSingle = 0x1;
    kDual = 0x2;
    kTri = 0x4;
  }

  bitmap DlCredentialRulesSupport : bitmap8 {
    kSingle = 0x1;
    kDual = 0x2;
    kTri = 0x4;
  }

  bitmap DlDefaultConfigurationRegister : bitmap16 {
    kEnableLocalProgrammingEnabled = 0x1;
    kKeypadInterfaceDefaultAccessEnabled = 0x2;
    kRemoteInterfaceDefaultAccessIsEnabled = 0x4;
    kSoundEnabled = 0x20;
    kAutoRelockTimeSet = 0x40;
    kLEDSettingsSet = 0x80;
  }

  bitmap DlKeypadOperationEventMask : bitmap16 {
    kUnknown = 0x1;
    kLock = 0x2;
    kUnlock = 0x4;
    kLockInvalidPIN = 0x8;
    kLockInvalidSchedule = 0x10;
    kUnlockInvalidCode = 0x20;
    kUnlockInvalidSchedule = 0x40;
    kNonAccessUserOpEvent = 0x80;
  }

  bitmap DlKeypadProgrammingEventMask : bitmap16 {
    kUnknown = 0x1;
    kProgrammingPINChanged = 0x2;
    kPINAdded = 0x4;
    kPINCleared = 0x8;
    kPINChanged = 0x10;
  }

  bitmap DlLocalProgrammingFeatures : bitmap8 {
    kAddUsersCredentialsSchedulesLocally = 0x1;
    kModifyUsersCredentialsSchedulesLocally = 0x2;
    kClearUsersCredentialsSchedulesLocally = 0x4;
    kAdjustLockSettingsLocally = 0x8;
  }

  bitmap DlManualOperationEventMask : bitmap16 {
    kUnknown = 0x1;
    kThumbturnLock = 0x2;
    kThumbturnUnlock = 0x4;
    kOneTouchLock = 0x8;
    kKeyLock = 0x10;
    kKeyUnlock = 0x20;
    kAutoLock = 0x40;
    kScheduleLock = 0x80;
    kScheduleUnlock = 0x100;
    kManualLock = 0x200;
    kManualUnlock = 0x400;
  }

  bitmap DlRFIDOperationEventMask : bitmap16 {
    kUnknown = 0x1;
    kLock = 0x2;
    kUnlock = 0x4;
    kLockInvalidRFID = 0x8;
    kLockInvalidSchedule = 0x10;
    kUnlockInvalidRFID = 0x20;
    kUnlockInvalidSchedule = 0x40;
  }

  bitmap DlRFIDProgrammingEventMask : bitmap16 {
    kUnknown = 0x1;
    kRFIDCodeAdded = 0x20;
    kRFIDCodeCleared = 0x40;
  }

  bitmap DlRemoteOperationEventMask : bitmap16 {
    kUnknown = 0x1;
    kLock = 0x2;
    kUnlock = 0x4;
    kLockInvalidCode = 0x8;
    kLockInvalidSchedule = 0x10;
    kUnlockInvalidCode = 0x20;
    kUnlockInvalidSchedule = 0x40;
  }

  bitmap DlRemoteProgrammingEventMask : bitmap16 {
    kUnknown = 0x1;
    kProgrammingPINChanged = 0x2;
    kPINAdded = 0x4;
    kPINCleared = 0x8;
    kPINChanged = 0x10;
    kRFIDCodeAdded = 0x20;
    kRFIDCodeCleared = 0x40;
  }

  bitmap DlSupportedOperatingModes : bitmap16 {
    kNormal = 0x1;
    kVacation = 0x2;
    kPrivacy = 0x4;
    kNoRemoteLockUnlock = 0x8;
    kPassage = 0x10;
  }

  bitmap DoorLockDayOfWeek : bitmap8 {
    kSunday = 0x1;
    kMonday = 0x2;
    kTuesday = 0x4;
    kWednesday = 0x8;
    kThursday = 0x10;
    kFriday = 0x20;
    kSaturday = 0x40;
  }

  bitmap Feature : bitmap32 {
    kPINCredential = 0x1;
    kRFIDCredential = 0x2;
    kFingerCredentials = 0x4;
    kLogging = 0x8;
    kWeekDayAccessSchedules = 0x10;
    kDoorPositionSensor = 0x20;
    kFaceCredentials = 0x40;
    kCredentialsOverTheAirAccess = 0x80;
    kUser = 0x100;
    kNotification = 0x200;
    kYearDayAccessSchedules = 0x400;
    kHolidaySchedules = 0x800;
    kUnbolt = 0x1000;
  }

  struct CredentialStruct {
    CredentialTypeEnum credentialType = 0;
    int16u credentialIndex = 1;
  }

  critical event DoorLockAlarm = 0 {
    AlarmCodeEnum alarmCode = 0;
  }

  critical event DoorStateChange = 1 {
    DoorStateEnum doorState = 0;
  }

  critical event LockOperation = 2 {
    LockOperationTypeEnum lockOperationType = 0;
    OperationSourceEnum operationSource = 1;
    nullable int16u userIndex = 2;
    nullable fabric_idx fabricIndex = 3;
    nullable node_id sourceNode = 4;
    optional nullable CredentialStruct credentials[] = 5;
  }

  critical event LockOperationError = 3 {
    LockOperationTypeEnum lockOperationType = 0;
    OperationSourceEnum operationSource = 1;
    OperationErrorEnum operationError = 2;
    nullable int16u userIndex = 3;
    nullable fabric_idx fabricIndex = 4;
    nullable node_id sourceNode = 5;
    optional nullable CredentialStruct credentials[] = 6;
  }

  info event LockUserChange = 4 {
    LockDataTypeEnum lockDataType = 0;
    DataOperationTypeEnum dataOperationType = 1;
    OperationSourceEnum operationSource = 2;
    nullable int16u userIndex = 3;
    nullable fabric_idx fabricIndex = 4;
    nullable node_id sourceNode = 5;
    nullable int16u dataIndex = 6;
  }

  readonly attribute nullable DlLockState lockState = 0;
  readonly attribute DlLockType lockType = 1;
  readonly attribute boolean actuatorEnabled = 2;
  readonly attribute nullable DoorStateEnum doorState = 3;
  readonly attribute int16u numberOfTotalUsersSupported = 17;
  readonly attribute int16u numberOfPINUsersSupported = 18;
  readonly attribute int16u numberOfRFIDUsersSupported = 19;
  readonly attribute int8u numberOfWeekDaySchedulesSupportedPerUser = 20;
  readonly attribute int8u numberOfYearDaySchedulesSupportedPerUser = 21;
  readonly attribute int8u maxPINCodeLength = 23;
  readonly attribute int8u minPINCodeLength = 24;
  readonly attribute int8u maxRFIDCodeLength = 25;
  readonly attribute int8u minRFIDCodeLength = 26;
  readonly attribute DlCredentialRuleMask credentialRulesSupport = 27;
  attribute access(write: manage) char_string<3> language = 33;
  attribute access(write: manage) int32u autoRelockTime = 35;
  attribute access(write: manage) int8u soundVolume = 36;
  attribute access(write: manage) OperatingModeEnum operatingMode = 37;
  readonly attribute DlSupportedOperatingModes supportedOperatingModes = 38;
  attribute access(write: manage) boolean enableOneTouchLocking = 41;
  attribute access(write: manage) boolean enablePrivacyModeButton = 43;
  attribute access(write: administer) int8u wrongCodeEntryLimit = 48;
  attribute access(write: administer) int8u userCodeTemporaryDisableTime = 49;
  attribute access(write: administer) boolean requirePINforRemoteOperation = 51;
  readonly attribute command_id generatedCommandList[] = 65528;
  readonly attribute command_id acceptedCommandList[] = 65529;
  readonly attribute event_id eventList[] = 65530;
  readonly attribute attrib_id attributeList[] = 65531;
  readonly attribute bitmap32 featureMap = 65532;
  readonly attribute int16u clusterRevision = 65533;

  request struct LockDoorRequest {
    optional octet_string PINCode = 0;
  }

  request struct UnlockDoorRequest {
    optional octet_string PINCode = 0;
  }

  request struct UnlockWithTimeoutRequest {
    int16u timeout = 0;
    optional octet_string PINCode = 1;
  }

  request struct SetWeekDayScheduleRequest {
    int8u weekDayIndex = 0;
    int16u userIndex = 1;
    DaysMaskMap daysMask = 2;
    int8u startHour = 3;
    int8u startMinute = 4;
    int8u endHour = 5;
    int8u endMinute = 6;
  }

  request struct GetWeekDayScheduleRequest {
    int8u weekDayIndex = 0;
    int16u userIndex = 1;
  }

  request struct ClearWeekDayScheduleRequest {
    int8u weekDayIndex = 0;
    int16u userIndex = 1;
  }

  request struct SetYearDayScheduleRequest {
    int8u yearDayIndex = 0;
    int16u userIndex = 1;
    epoch_s localStartTime = 2;
    epoch_s localEndTime = 3;
  }

  request struct GetYearDayScheduleRequest {
    int8u yearDayIndex = 0;
    int16u userIndex = 1;
  }

  request struct ClearYearDayScheduleRequest {
    int8u yearDayIndex = 0;
    int16u userIndex = 1;
  }

  request struct SetUserRequest {
    DataOperationTypeEnum operationType = 0;
    int16u userIndex = 1;
    nullable char_string userName = 2;
    nullable int32u userUniqueID = 3;
    nullable UserStatusEnum userStatus = 4;
    nullable UserTypeEnum userType = 5;
    nullable CredentialRuleEnum credentialRule = 6;
  }

  request struct GetUserRequest {
    int16u userIndex = 0;
  }

  request struct ClearUserRequest {
    int16u userIndex = 0;
  }

  request struct SetCredentialRequest {
    DataOperationTypeEnum operationType = 0;
    CredentialStruct credential = 1;
    LONG_OCTET_STRING credentialData = 2;
    nullable int16u userIndex = 3;
    nullable UserStatusEnum userStatus = 4;
    nullable UserTypeEnum userType = 5;
  }

  request struct GetCredentialStatusRequest {
    CredentialStruct credential = 0;
  }

  request struct ClearCredentialRequest {
    nullable CredentialStruct credential = 0;
  }

  response struct GetWeekDayScheduleResponse = 12 {
    int8u weekDayIndex = 0;
    int16u userIndex = 1;
    DlStatus status = 2;
    optional DaysMaskMap daysMask = 3;
    optional int8u startHour = 4;
    optional int8u startMinute = 5;
    optional int8u endHour = 6;
    optional int8u endMinute = 7;
  }

  response struct GetYearDayScheduleResponse = 15 {
    int8u yearDayIndex = 0;
    int16u userIndex = 1;
    DlStatus status = 2;
    optional epoch_s localStartTime = 3;
    optional epoch_s localEndTime = 4;
  }

  response struct GetUserResponse = 28 {
    int16u userIndex = 0;
    nullable char_string userName = 1;
    nullable int32u userUniqueID = 2;
    nullable UserStatusEnum userStatus = 3;
    nullable UserTypeEnum userType = 4;
    nullable CredentialRuleEnum credentialRule = 5;
    nullable CredentialStruct credentials[] = 6;
    nullable fabric_idx creatorFabricIndex = 7;
    nullable fabric_idx lastModifiedFabricIndex = 8;
    nullable int16u nextUserIndex = 9;
  }

  response struct SetCredentialResponse = 35 {
    DlStatus status = 0;
    nullable int16u userIndex = 1;
    nullable int16u nextCredentialIndex = 2;
  }

  response struct GetCredentialStatusResponse = 37 {
    boolean credentialExists = 0;
    nullable int16u userIndex = 1;
    nullable fabric_idx creatorFabricIndex = 2;
    nullable fabric_idx lastModifiedFabricIndex = 3;
    nullable int16u nextCredentialIndex = 4;
  }

  timed command LockDoor(LockDoorRequest): DefaultSuccess = 0;
  timed command UnlockDoor(UnlockDoorRequest): DefaultSuccess = 1;
  timed command UnlockWithTimeout(UnlockWithTimeoutRequest): DefaultSuccess = 3;
  command access(invoke: administer) SetWeekDaySchedule(SetWeekDayScheduleRequest): DefaultSuccess = 11;
  command access(invoke: administer) GetWeekDaySchedule(GetWeekDayScheduleRequest): GetWeekDayScheduleResponse = 12;
  command access(invoke: administer) ClearWeekDaySchedule(ClearWeekDayScheduleRequest): DefaultSuccess = 13;
  command access(invoke: administer) SetYearDaySchedule(SetYearDayScheduleRequest): DefaultSuccess = 14;
  command access(invoke: administer) GetYearDaySchedule(GetYearDayScheduleRequest): GetYearDayScheduleResponse = 15;
  command access(invoke: administer) ClearYearDaySchedule(ClearYearDayScheduleRequest): DefaultSuccess = 16;
  timed command access(invoke: administer) SetUser(SetUserRequest): DefaultSuccess = 26;
  command access(invoke: administer) GetUser(GetUserRequest): GetUserResponse = 27;
  timed command access(invoke: administer) ClearUser(ClearUserRequest): DefaultSuccess = 29;
  timed command access(invoke: administer) SetCredential(SetCredentialRequest): SetCredentialResponse = 34;
  command access(invoke: administer) GetCredentialStatus(GetCredentialStatusRequest): GetCredentialStatusResponse = 36;
  timed command access(invoke: administer) ClearCredential(ClearCredentialRequest): DefaultSuccess = 38;
}

/** Attributes and commands for controlling the color properties of a color-capable light. */
server cluster ColorControl = 768 {
  enum ColorLoopAction : enum8 {
    kDeactivate = 0;
    kActivateFromColorLoopStartEnhancedHue = 1;
    kActivateFromEnhancedCurrentHue = 2;
  }

  enum ColorLoopDirection : enum8 {
    kDecrementHue = 0;
    kIncrementHue = 1;
  }

  enum ColorMode : enum8 {
    kCurrentHueAndCurrentSaturation = 0;
    kCurrentXAndCurrentY = 1;
    kColorTemperature = 2;
  }

  enum HueDirection : enum8 {
    kShortestDistance = 0;
    kLongestDistance = 1;
    kUp = 2;
    kDown = 3;
  }

  enum HueMoveMode : enum8 {
    kStop = 0;
    kUp = 1;
    kDown = 3;
  }

  enum HueStepMode : enum8 {
    kUp = 1;
    kDown = 3;
  }

  enum SaturationMoveMode : enum8 {
    kStop = 0;
    kUp = 1;
    kDown = 3;
  }

  enum SaturationStepMode : enum8 {
    kUp = 1;
    kDown = 3;
  }

  bitmap ColorCapabilities : bitmap16 {
    kHueSaturationSupported = 0x1;
    kEnhancedHueSupported = 0x2;
    kColorLoopSupported = 0x4;
    kXYAttributesSupported = 0x8;
    kColorTemperatureSupported = 0x10;
  }

  bitmap ColorLoopUpdateFlags : bitmap8 {
    kUpdateAction = 0x1;
    kUpdateDirection = 0x2;
    kUpdateTime = 0x4;
    kUpdateStartHue = 0x8;
  }

  bitmap Feature : bitmap32 {
    kHueAndSaturation = 0x1;
    kEnhancedHue = 0x2;
    kColorLoop = 0x4;
    kXY = 0x8;
    kColorTemperature = 0x10;
  }

  readonly attribute int8u currentHue = 0;
  readonly attribute int8u currentSaturation = 1;
  readonly attribute int16u remainingTime = 2;
  readonly attribute int16u currentX = 3;
  readonly attribute int16u currentY = 4;
  readonly attribute int16u colorTemperatureMireds = 7;
  readonly attribute enum8 colorMode = 8;
  attribute bitmap8 options = 15;
  readonly attribute nullable int8u numberOfPrimaries = 16;
  readonly attribute enum8 enhancedColorMode = 16385;
  readonly attribute bitmap16 colorCapabilities = 16394;
  readonly attribute command_id generatedCommandList[] = 65528;
  readonly attribute command_id acceptedCommandList[] = 65529;
  readonly attribute event_id eventList[] = 65530;
  readonly attribute attrib_id attributeList[] = 65531;
  readonly attribute bitmap32 featureMap = 65532;
  readonly attribute int16u clusterRevision = 65533;

  request struct MoveToHueRequest {
    int8u hue = 0;
    HueDirection direction = 1;
    int16u transitionTime = 2;
    bitmap8 optionsMask = 3;
    bitmap8 optionsOverride = 4;
  }

  request struct MoveToSaturationRequest {
    int8u saturation = 0;
    int16u transitionTime = 1;
    bitmap8 optionsMask = 2;
    bitmap8 optionsOverride = 3;
  }

  request struct MoveToHueAndSaturationRequest {
    int8u hue = 0;
    int8u saturation = 1;
    int16u transitionTime = 2;
    bitmap8 optionsMask = 3;
    bitmap8 optionsOverride = 4;
  }

  request struct MoveToColorRequest {
    int16u colorX = 0;
    int16u colorY = 1;
    int16u transitionTime = 2;
    bitmap8 optionsMask = 3;
    bitmap8 optionsOverride = 4;
  }

  request struct MoveToColorTemperatureRequest {
    int16u colorTemperatureMireds = 0;
    int16u transitionTime = 1;
    bitmap8 optionsMask = 2;
    bitmap8 optionsOverride = 3;
  }

  command MoveToHue(MoveToHueRequest): DefaultSuccess = 0;
  command MoveToSaturation(MoveToSaturationRequest): DefaultSuccess = 3;
  command MoveToHueAndSaturation(MoveToHueAndSaturationRequest): DefaultSuccess = 6;
  command MoveToColor(MoveToColorRequest): DefaultSuccess = 7;
  command MoveToColorTemperature(MoveToColorTemperatureRequest): DefaultSuccess = 10;
}

endpoint 0 {
  device type ma_rootdevice = 22, version 1;


  server cluster Descriptor {
    callback attribute deviceTypeList;
    callback attribute serverList;
    callback attribute clientList;
    callback attribute partsList;
    ram      attribute featureMap default = 0;
    callback attribute clusterRevision default = 1;
  }

  server cluster Binding {
    callback attribute binding;
    ram      attribute featureMap default = 0;
    ram      attribute clusterRevision default = 1;
  }

  server cluster AccessControl {
    emits event AccessControlEntryChanged;
    emits event AccessControlExtensionChanged;
    callback attribute acl;
    callback attribute extension;
    callback attribute subjectsPerAccessControlEntry default = 4;
    callback attribute targetsPerAccessControlEntry default = 3;
    callback attribute accessControlEntriesPerFabric default = 4;
    callback attribute attributeList;
    ram      attribute featureMap default = 0;
    callback attribute clusterRevision default = 1;
  }

  server cluster BasicInformation {
    emits event StartUp;
    emits event ShutDown;
    emits event Leave;
    callback attribute dataModelRevision default = 10;
    callback attribute vendorName;
    callback attribute vendorID;
    callback attribute productName;
    callback attribute productID;
    persist  attribute nodeLabel;
    callback attribute location default = "XX";
    callback attribute hardwareVersion default = 0;
    callback attribute hardwareVersionString;
    callback attribute softwareVersion default = 0;
    callback attribute softwareVersionString;
    callback attribute manufacturingDate default = "20210614123456ZZ";
    callback attribute partNumber;
    callback attribute productURL;
    callback attribute productLabel;
    callback attribute serialNumber;
    persist  attribute localConfigDisabled default = 0;
    ram      attribute reachable default = 1;
    callback attribute uniqueID;
    callback attribute capabilityMinima;
    ram      attribute featureMap default = 0;
    ram      attribute clusterRevision default = 2;
  }

  server cluster OtaSoftwareUpdateProvider {
    ram      attribute featureMap default = 0;
    ram      attribute clusterRevision default = 1;

    handle command QueryImage;
    handle command QueryImageResponse;
    handle command ApplyUpdateRequest;
    handle command ApplyUpdateResponse;
    handle command NotifyUpdateApplied;
  }

  server cluster LocalizationConfiguration {
    persist  attribute activeLocale default = "en-US";
    callback attribute supportedLocales;
    ram      attribute featureMap default = 0;
    ram      attribute clusterRevision default = 1;
  }

  server cluster TimeFormatLocalization {
    persist  attribute hourFormat default = 0;
    persist  attribute activeCalendarType default = 0;
    callback attribute supportedCalendarTypes;
    ram      attribute featureMap default = 0;
    ram      attribute clusterRevision default = 1;
  }

  server cluster UnitLocalization {
    persist  attribute temperatureUnit default = 0;
    ram      attribute featureMap default = 0x1;
    ram      attribute clusterRevision default = 1;
  }

  server cluster GeneralCommissioning {
    ram      attribute breadcrumb default = 0x0000000000000000;
    callback attribute basicCommissioningInfo;
    callback attribute regulatoryConfig default = 0;
    callback attribute locationCapability default = 0;
    callback attribute supportsConcurrentConnection default = 1;
    ram      attribute featureMap default = 0;
    ram      attribute clusterRevision default = 1;

    handle command ArmFailSafe;
    handle command ArmFailSafeResponse;
    handle command SetRegulatoryConfig;
    handle command SetRegulatoryConfigResponse;
    handle command CommissioningComplete;
    handle command CommissioningCompleteResponse;
  }

  server cluster NetworkCommissioning {
    ram      attribute maxNetworks;
    callback attribute networks;
    ram      attribute scanMaxTimeSeconds;
    ram      attribute connectMaxTimeSeconds;
    ram      attribute interfaceEnabled;
    ram      attribute lastNetworkingStatus;
    ram      attribute lastNetworkID;
    ram      attribute lastConnectErrorValue;
    ram      attribute featureMap default = 4;
    ram      attribute clusterRevision default = 1;

    handle command ScanNetworks;
    handle command ScanNetworksResponse;
    handle command AddOrUpdateWiFiNetwork;
    handle command AddOrUpdateThreadNetwork;
    handle command RemoveNetwork;
    handle command NetworkConfigResponse;
    handle command ConnectNetwork;
    handle command ConnectNetworkResponse;
    handle command ReorderNetwork;
  }

  server cluster DiagnosticLogs {
    ram      attribute featureMap default = 0;
    ram      attribute clusterRevision default = 1;

    handle command RetrieveLogsRequest;
  }

  server cluster GeneralDiagnostics {
    emits event BootReason;
    callback attribute networkInterfaces;
    callback attribute rebootCount default = 0x0000;
    callback attribute upTime default = 0x0000000000000000;
    callback attribute totalOperationalHours default = 0x00000000;
    callback attribute bootReason;
    callback attribute activeHardwareFaults;
    callback attribute activeRadioFaults;
    callback attribute activeNetworkFaults;
    callback attribute testEventTriggersEnabled default = false;
    ram      attribute featureMap default = 0;
    ram      attribute clusterRevision default = 1;

    handle command TestEventTrigger;
  }

  server cluster SoftwareDiagnostics {
    emits event SoftwareFault;
    callback attribute threadMetrics;
    callback attribute currentHeapFree default = 0x0000000000000000;
    callback attribute currentHeapUsed default = 0x0000000000000000;
    callback attribute currentHeapHighWatermark default = 0x0000000000000000;
    callback attribute featureMap default = 1;
    ram      attribute clusterRevision default = 1;
  }

  server cluster ThreadNetworkDiagnostics {
    emits event ConnectionStatus;
    emits event NetworkFaultChange;
    callback attribute channel;
    callback attribute routingRole;
    callback attribute networkName default = "0";
    callback attribute panId default = 0x0000;
    callback attribute extendedPanId default = 0x0000000000000000;
    callback attribute meshLocalPrefix;
    callback attribute overrunCount default = 0x0000000000000000;
    callback attribute neighborTable;
    callback attribute routeTable;
    callback attribute partitionId;
    callback attribute weighting;
    callback attribute dataVersion;
    callback attribute stableDataVersion;
    callback attribute leaderRouterId;
    callback attribute detachedRoleCount default = 0x0000;
    callback attribute childRoleCount default = 0x0000;
    callback attribute routerRoleCount default = 0x0000;
    callback attribute leaderRoleCount default = 0x0000;
    callback attribute attachAttemptCount default = 0x0000;
    callback attribute partitionIdChangeCount default = 0x0000;
    callback attribute betterPartitionAttachAttemptCount default = 0x0000;
    callback attribute parentChangeCount default = 0x0000;
    callback attribute txTotalCount default = 0x0000;
    callback attribute txUnicastCount default = 0x0000;
    callback attribute txBroadcastCount default = 0x0000;
    callback attribute txAckRequestedCount default = 0x0000;
    callback attribute txAckedCount default = 0x0000;
    callback attribute txNoAckRequestedCount default = 0x0000;
    callback attribute txDataCount default = 0x0000;
    callback attribute txDataPollCount default = 0x0000;
    callback attribute txBeaconCount default = 0x0000;
    callback attribute txBeaconRequestCount default = 0x0000;
    callback attribute txOtherCount default = 0x0000;
    callback attribute txRetryCount default = 0x0000;
    callback attribute txDirectMaxRetryExpiryCount default = 0x0000;
    callback attribute txIndirectMaxRetryExpiryCount default = 0x0000;
    callback attribute txErrCcaCount default = 0x0000;
    callback attribute txErrAbortCount default = 0x0000;
    callback attribute txErrBusyChannelCount default = 0x0000;
    callback attribute rxTotalCount default = 0x0000;
    callback attribute rxUnicastCount default = 0x0000;
    callback attribute rxBroadcastCount default = 0x0000;
    callback attribute rxDataCount default = 0x0000;
    callback attribute rxDataPollCount default = 0x0000;
    callback attribute rxBeaconCount default = 0x0000;
    callback attribute rxBeaconRequestCount default = 0x0000;
    callback attribute rxOtherCount default = 0x0000;
    callback attribute rxAddressFilteredCount default = 0x0000;
    callback attribute rxDestAddrFilteredCount default = 0x0000;
    callback attribute rxDuplicatedCount default = 0x0000;
    callback attribute rxErrNoFrameCount default = 0x0000;
    callback attribute rxErrUnknownNeighborCount default = 0x0000;
    callback attribute rxErrInvalidSrcAddrCount default = 0x0000;
    callback attribute rxErrSecCount default = 0x0000;
    callback attribute rxErrFcsCount default = 0x0000;
    callback attribute rxErrOtherCount default = 0x0000;
    callback attribute activeTimestamp default = 0x0000000000000000;
    callback attribute pendingTimestamp default = 0x0000000000000000;
    callback attribute delay default = 0x0000;
    callback attribute securityPolicy;
    callback attribute channelPage0Mask default = "0x0000";
    callback attribute operationalDatasetComponents;
    callback attribute activeNetworkFaultsList;
    ram      attribute featureMap default = 0x000F;
    ram      attribute clusterRevision default = 1;
  }

  server cluster WiFiNetworkDiagnostics {
    emits event Disconnection;
    emits event AssociationFailure;
    emits event ConnectionStatus;
    callback attribute bssid;
    callback attribute securityType;
    callback attribute wiFiVersion;
    callback attribute channelNumber default = 0x0000;
    callback attribute rssi default = 0x00;
    callback attribute beaconLostCount default = 0x00000000;
    callback attribute beaconRxCount default = 0x00000000;
    callback attribute packetMulticastRxCount default = 0x00000000;
    callback attribute packetMulticastTxCount default = 0x00000000;
    callback attribute packetUnicastRxCount default = 0x00000000;
    callback attribute packetUnicastTxCount default = 0x00000000;
    callback attribute currentMaxRate default = 0x0000000000000000;
    callback attribute overrunCount default = 0x0000000000000000;
    ram      attribute featureMap default = 3;
    ram      attribute clusterRevision default = 1;
  }

  server cluster EthernetNetworkDiagnostics {
    callback attribute PHYRate;
    callback attribute fullDuplex default = 0x00;
    callback attribute packetRxCount default = 0x0000000000000000;
    callback attribute packetTxCount default = 0x0000000000000000;
    callback attribute txErrCount default = 0x0000000000000000;
    callback attribute collisionCount default = 0x0000000000000000;
    callback attribute overrunCount default = 0x0000000000000000;
    callback attribute carrierDetect default = 0x00;
    callback attribute timeSinceReset default = 0x0000000000000000;
    ram      attribute featureMap default = 3;
    ram      attribute clusterRevision default = 1;

    handle command ResetCounts;
  }

  server cluster AdministratorCommissioning {
    callback attribute windowStatus default = 0;
    callback attribute adminFabricIndex default = 1;
    callback attribute adminVendorId default = 0;
    ram      attribute featureMap default = 0;
    ram      attribute clusterRevision default = 1;

    handle command OpenCommissioningWindow;
    handle command OpenBasicCommissioningWindow;
    handle command RevokeCommissioning;
  }

  server cluster OperationalCredentials {
    callback attribute NOCs;
    callback attribute fabrics;
    callback attribute supportedFabrics;
    callback attribute commissionedFabrics;
    callback attribute trustedRootCertificates;
    callback attribute currentFabricIndex;
    ram      attribute featureMap default = 0;
    ram      attribute clusterRevision default = 1;

    handle command AttestationRequest;
    handle command AttestationResponse;
    handle command CertificateChainRequest;
    handle command CertificateChainResponse;
    handle command CSRRequest;
    handle command CSRResponse;
    handle command AddNOC;
    handle command UpdateNOC;
    handle command NOCResponse;
    handle command UpdateFabricLabel;
    handle command RemoveFabric;
    handle command AddTrustedRootCertificate;
  }

  server cluster GroupKeyManagement {
    callback attribute groupKeyMap;
    callback attribute groupTable;
    callback attribute maxGroupsPerFabric;
    callback attribute maxGroupKeysPerFabric;
    callback attribute featureMap default = 0;
    callback attribute clusterRevision default = 1;

    handle command KeySetWrite;
    handle command KeySetRead;
    handle command KeySetReadResponse;
    handle command KeySetRemove;
    handle command KeySetReadAllIndices;
    handle command KeySetReadAllIndicesResponse;
  }

  server cluster FixedLabel {
    callback attribute labelList;
    ram      attribute featureMap default = 0;
    ram      attribute clusterRevision default = 1;
  }

  server cluster UserLabel {
    callback attribute labelList;
    ram      attribute featureMap default = 0;
    ram      attribute clusterRevision default = 1;
  }
}
endpoint 1 {
  device type ma_onofflight = 256, version 1;


  server cluster Identify {
    ram      attribute identifyTime default = 0x0;
    ram      attribute identifyType default = 0x0;
    ram      attribute featureMap default = 0;
    ram      attribute clusterRevision default = 2;

    handle command Identify;
    handle command TriggerEffect;
  }

  server cluster Groups {
    ram      attribute nameSupport;
    callback attribute generatedCommandList;
    callback attribute acceptedCommandList;
    callback attribute attributeList;
    ram      attribute featureMap default = 0;
    ram      attribute clusterRevision default = 3;

    handle command AddGroup;
    handle command AddGroupResponse;
    handle command ViewGroup;
    handle command ViewGroupResponse;
    handle command GetGroupMembership;
    handle command GetGroupMembershipResponse;
    handle command RemoveGroup;
    handle command RemoveGroupResponse;
    handle command RemoveAllGroups;
    handle command AddGroupIfIdentifying;
  }

  server cluster Scenes {
    callback attribute sceneCount default = 0x00;
    ram      attribute currentScene default = 0x00;
    ram      attribute currentGroup default = 0x0000;
    ram      attribute sceneValid default = 0x00;
    ram      attribute nameSupport;
    ram      attribute sceneTableSize;
    callback attribute remainingCapacity;
    ram      attribute featureMap default = 0;
    ram      attribute clusterRevision default = 3;

    handle command AddScene;
    handle command AddSceneResponse;
    handle command ViewScene;
    handle command ViewSceneResponse;
    handle command RemoveScene;
    handle command RemoveSceneResponse;
    handle command RemoveAllScenes;
    handle command RemoveAllScenesResponse;
    handle command StoreScene;
    handle command StoreSceneResponse;
    handle command RecallScene;
    handle command GetSceneMembership;
    handle command GetSceneMembershipResponse;
  }

  server cluster OnOff {
    ram      attribute onOff default = 0x00;
    ram      attribute globalSceneControl default = 1;
    ram      attribute onTime default = 0;
    ram      attribute offWaitTime default = 0;
    ram      attribute startUpOnOff;
    callback attribute generatedCommandList;
    callback attribute acceptedCommandList;
    callback attribute attributeList;
    ram      attribute featureMap default = 0;
    ram      attribute clusterRevision default = 5;

    handle command Off;
    handle command On;
    handle command Toggle;
    handle command OffWithEffect;
    handle command OnWithRecallGlobalScene;
    handle command OnWithTimedOff;
  }

  server cluster Descriptor {
    callback attribute deviceTypeList;
    callback attribute serverList;
    callback attribute clientList;
    callback attribute partsList;
    ram      attribute featureMap default = 0;
    callback attribute clusterRevision default = 1;
  }

  server cluster PowerSource {
    ram      attribute status;
    ram      attribute order;
    ram      attribute description;
    ram      attribute batPercentRemaining default = 0;
    callback attribute endpointList;
    callback attribute generatedCommandList;
    callback attribute acceptedCommandList;
    callback attribute eventList;
    callback attribute attributeList;
    ram      attribute featureMap default = 0;
    ram      attribute clusterRevision default = 2;
  }

  server cluster DoorLock {
    emits event DoorLockAlarm;
    emits event LockOperation;
    emits event LockOperationError;
    emits event LockUserChange;
    ram      attribute lockState default = 2;
    ram      attribute lockType;
    ram      attribute actuatorEnabled;
    ram      attribute doorState;
    ram      attribute numberOfTotalUsersSupported default = 10;
    ram      attribute numberOfPINUsersSupported default = 10;
    ram      attribute numberOfRFIDUsersSupported default = 10;
    ram      attribute numberOfWeekDaySchedulesSupportedPerUser default = 10;
    ram      attribute numberOfYearDaySchedulesSupportedPerUser default = 10;
    ram      attribute maxPINCodeLength default = 8;
    ram      attribute minPINCodeLength default = 6;
    ram      attribute maxRFIDCodeLength default = 20;
    ram      attribute minRFIDCodeLength default = 10;
    ram      attribute credentialRulesSupport default = 1;
    ram      attribute language default = "en";
    ram      attribute autoRelockTime default = 60;
    ram      attribute soundVolume default = 0;
    ram      attribute operatingMode default = 0;
    ram      attribute supportedOperatingModes default = 0xFFF6;
    ram      attribute enableOneTouchLocking default = 0;
    ram      attribute enablePrivacyModeButton default = 0;
    ram      attribute wrongCodeEntryLimit default = 3;
    ram      attribute userCodeTemporaryDisableTime default = 10;
    ram      attribute requirePINforRemoteOperation default = 1;
    ram      attribute featureMap default = 0x193;
    ram      attribute clusterRevision default = 6;

    handle command LockDoor;
    handle command UnlockDoor;
    handle command UnlockWithTimeout;
    handle command SetWeekDaySchedule;
    handle command GetWeekDaySchedule;
    handle command GetWeekDayScheduleResponse;
    handle command ClearWeekDaySchedule;
    handle command SetYearDaySchedule;
    handle command GetYearDaySchedule;
    handle command GetYearDayScheduleResponse;
    handle command ClearYearDaySchedule;
    handle command SetUser;
    handle command GetUser;
    handle command GetUserResponse;
    handle command ClearUser;
    handle command SetCredential;
    handle command SetCredentialResponse;
    handle command GetCredentialStatus;
    handle command GetCredentialStatusResponse;
    handle command ClearCredential;
  }

  server cluster ColorControl {
    ram      attribute currentHue default = 0x00;
    ram      attribute currentSaturation default = 0x00;
    ram      attribute remainingTime default = 0x0000;
    ram      attribute currentX default = 0x616B;
    ram      attribute currentY default = 0x607D;
    ram      attribute colorTemperatureMireds default = 0x00FA;
    ram      attribute colorMode default = 0x01;
    ram      attribute options default = 0x00;
    ram      attribute numberOfPrimaries;
    ram      attribute enhancedColorMode default = 0x01;
    ram      attribute colorCapabilities default = 0x0000;
    callback attribute generatedCommandList;
    callback attribute acceptedCommandList;
    callback attribute eventList;
    callback attribute attributeList;
    ram      attribute featureMap default = 1;
    ram      attribute clusterRevision default = 6;

    handle command MoveToHue;
    handle command MoveToSaturation;
    handle command MoveToHueAndSaturation;
    handle command MoveToColor;
    handle command MoveToColorTemperature;
  }
}

<|MERGE_RESOLUTION|>--- conflicted
+++ resolved
@@ -117,13 +117,8 @@
 }
 
 /** Attributes and commands for scene configuration and manipulation. */
-<<<<<<< HEAD
-server cluster Scenes = 5 {
+provisional server cluster Scenes = 5 {
   bitmap Feature : bitmap32 {
-=======
-provisional server cluster Scenes = 5 {
-  bitmap Feature : BITMAP32 {
->>>>>>> 836ceec9
     kSceneNames = 0x1;
     kExplicit = 0x2;
     kTableSize = 0x4;
