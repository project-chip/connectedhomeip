#
#    Copyright (c) 2020 Project CHIP Authors
#
#    Licensed under the Apache License, Version 2.0 (the "License");
#    you may not use this file except in compliance with the License.
#    You may obtain a copy of the License at
#
#        http://www.apache.org/licenses/LICENSE-2.0
#
#    Unless required by applicable law or agreed to in writing, software
#    distributed under the License is distributed on an "AS IS" BASIS,
#    WITHOUT WARRANTIES OR CONDITIONS OF ANY KIND, either express or implied.
#    See the License for the specific language governing permissions and
#    limitations under the License.
#
cmake_minimum_required(VERSION 3.13.1)

get_filename_component(CHIP_ROOT ${CMAKE_CURRENT_SOURCE_DIR}/third_party/connectedhomeip REALPATH)
get_filename_component(NRFCONNECT_COMMON ${CHIP_ROOT}/examples/platform/nrfconnect REALPATH)
get_filename_component(CHEF ${CMAKE_CURRENT_SOURCE_DIR}/../ REALPATH)

include(${CHIP_ROOT}/config/nrfconnect/app/check-nrfconnect-version.cmake)
include(${CHEF}/project_include.cmake)

get_filename_component(GEN_DIR ${CHEF}/out/${SAMPLE_NAME}/zap-generated REALPATH)

set(CONF_FILE prj.conf)

set(CMAKE_EXPORT_COMPILE_COMMANDS ON)
set(CHIP_CFLAGS "${CHIP_CFLAGS} -DCHIP_DEVICE_CONFIG_DEVICE_VENDOR_ID=${CONFIG_DEVICE_VENDOR_ID}")
set(CHIP_CFLAGS "${CHIP_CFLAGS} -DCHIP_DEVICE_CONFIG_DEVICE_PRODUCT_ID=${CONFIG_DEVICE_PRODUCT_ID}")
if(NOT ${CONFIG_DEVICE_PRODUCT_NAME} STREQUAL "")
    set(CHIP_CFLAGS "${CHIP_CFLAGS} -DCHIP_DEVICE_CONFIG_DEVICE_PRODUCT_NAME=\"${CONFIG_DEVICE_PRODUCT_NAME}\"")
endif()
if(NOT ${CHIP_DEVICE_CONFIG_DEVICE_SOFTWARE_VERSION_STRING} STREQUAL "")
  set(CHIP_CFLAGS "${CHIP_CFLAGS} -DCHIP_DEVICE_CONFIG_DEVICE_SOFTWARE_VERSION_STRING=\"${CHIP_DEVICE_CONFIG_DEVICE_SOFTWARE_VERSION_STRING}\"")
endif()
message(STATUS "Vendor ID " ${CONFIG_DEVICE_VENDOR_ID})
message(STATUS "Product ID " ${CONFIG_DEVICE_PRODUCT_ID})
message(STATUS "Product Name " ${CONFIG_DEVICE_PRODUCT_NAME})
message(STATUS "SW Version String" ${CHIP_DEVICE_CONFIG_DEVICE_SOFTWARE_VERSION_STRING})

# Set Kconfig root files that will be processed as a first Kconfig for used child images.
set(mcuboot_KCONFIG_ROOT ${CHIP_ROOT}/config/nrfconnect/chip-module/Kconfig.mcuboot.root)
set(multiprotocol_rpmsg_KCONFIG_ROOT ${CHIP_ROOT}/config/nrfconnect/chip-module/Kconfig.multiprotocol_rpmsg.root)

list(APPEND ZEPHYR_EXTRA_MODULES ${CHIP_ROOT}/config/nrfconnect/chip-module)

if (EXISTS ${CMAKE_CURRENT_SOURCE_DIR}/boards/${BOARD}.conf)
  list(APPEND CONF_FILE boards/${BOARD}.conf)
endif()

find_package(Zephyr HINTS $ENV{ZEPHYR_BASE})

project(chip-nrfconnect-chef-example)

include(${CHIP_ROOT}/config/nrfconnect/app/enable-gnu-std.cmake)
include(${CHIP_ROOT}/src/app/chip_data_model.cmake)

# -Wmaybe-uninitialized has too many false positives, including on std::optional
# and chip::Optional.  Make it nonfatal.
#
# See https://gcc.gnu.org/bugzilla/show_bug.cgi?id=80635
target_compile_options(app PRIVATE -Werror -Wno-error=maybe-uninitialized)

target_include_directories(app PRIVATE
                           ${CMAKE_CURRENT_SOURCE_DIR}
                           ${CMAKE_CURRENT_SOURCE_DIR}/third_party/connectedhomeip/zzz_generated/app-common
                           ${GEN_DIR}
                           ${CHEF}
                           ${CHEF}/common
                           ${GEN_DIR}/../
                           ${CHIP_ROOT}/src
                           ${CHIP_ROOT}/examples/shell/shell_common/include
                           ${NRFCONNECT_COMMON}/util/include
                           ${NRFCONNECT_COMMON}/app/include
)

if (CONFIG_CHIP_LIB_SHELL)
  target_sources(app PRIVATE
    ${CHEF}/shell_common/globals.cpp
    ${CHEF}/shell_common/cmd_misc.cpp
    ${CHEF}/shell_common/cmd_otcli.cpp
  )

  target_include_directories(app PRIVATE
    ${CHEF}/shell_common/include
  )
endif()

target_sources(app PRIVATE
    ${CHEF}/nrfconnect/main.cpp
    ${CHEF}/common/stubs.cpp
    ${CHEF}/common/chef-channel-manager.cpp
<<<<<<< HEAD
    ${CHEF}/common/chef-rvc-mode-delegate.cpp
    ${CHEF}/common/chef-rvc-operational-state-delegate.cpp
=======
    ${CHEF}/common/chef-air-quality.cpp
    ${CHEF}/common/chef-concentration-measurement.cpp
>>>>>>> a40b53c8
)

message(STATUS ${CHEF}/devices/${SAMPLE_NAME}.zap)
chip_configure_data_model(app
    INCLUDE_SERVER
    ZAP_FILE ${CHEF}/devices/${SAMPLE_NAME}.zap
)

include(${CHIP_ROOT}/config/nrfconnect/app/flashing.cmake)


if (CONFIG_ENABLE_PW_RPC)

target_compile_options(app PRIVATE
                       "-DCONFIG_ENABLE_PW_RPC=1"
)

# Make all targets created below depend on zephyr_interface to inherit MCU-related compilation flags
link_libraries($<BUILD_INTERFACE:zephyr_interface>)

set(PIGWEED_ROOT "${CHIP_ROOT}/third_party/pigweed/repo")
include(${PIGWEED_ROOT}/pw_build/pigweed.cmake)
include(${PIGWEED_ROOT}/pw_protobuf_compiler/proto.cmake)

pw_set_module_config(pw_rpc_CONFIG pw_rpc.disable_global_mutex_config)
pw_set_backend(pw_log pw_log_basic)
pw_set_backend(pw_assert.check pw_assert_log.check_backend)
pw_set_backend(pw_assert.assert pw_assert.assert_compatibility_backend)
pw_set_backend(pw_sys_io pw_sys_io.nrfconnect)
set(dir_pw_third_party_nanopb "${CHIP_ROOT}/third_party/nanopb/repo" CACHE STRING "" FORCE)

add_subdirectory(third_party/connectedhomeip/examples/platform/nrfconnect/pw_sys_io)
add_subdirectory(third_party/connectedhomeip/third_party/nanopb/repo)
add_subdirectory(third_party/connectedhomeip/third_party/pigweed/repo)

pw_proto_library(attributes_service
  SOURCES
    ${CHIP_ROOT}/examples/common/pigweed/protos/attributes_service.proto
  INPUTS
    ${CHIP_ROOT}/examples/common/pigweed/protos/attributes_service.options
  PREFIX
    attributes_service
  STRIP_PREFIX
    ${CHIP_ROOT}/examples/common/pigweed/protos
  DEPS
    pw_protobuf.common_proto
)

pw_proto_library(descriptor_service
  SOURCES
    ${CHIP_ROOT}/examples/common/pigweed/protos/descriptor_service.proto
  PREFIX
    descriptor_service
  STRIP_PREFIX
    ${CHIP_ROOT}/examples/common/pigweed/protos
  DEPS
    pw_protobuf.common_proto
)

pw_proto_library(device_service
  SOURCES
    ${CHIP_ROOT}/examples/common/pigweed/protos/device_service.proto
  INPUTS
    ${CHIP_ROOT}/examples/common/pigweed/protos/device_service.options
  PREFIX
    device_service
  STRIP_PREFIX
    ${CHIP_ROOT}/examples/common/pigweed/protos
  DEPS
    pw_protobuf.common_proto
)

pw_proto_library(ot_cli_service
  SOURCES
    ${CHIP_ROOT}/examples/common/pigweed/protos/ot_cli_service.proto
  INPUTS
    ${CHIP_ROOT}/examples/common/pigweed/protos/ot_cli_service.options
  STRIP_PREFIX
    ${CHIP_ROOT}/examples/common/pigweed/protos
  PREFIX
    ot_cli_service
  DEPS
    pw_protobuf.common_proto
)

pw_proto_library(thread_service
  SOURCES
    ${CHIP_ROOT}/examples/common/pigweed/protos/thread_service.proto
  INPUTS
    ${CHIP_ROOT}/examples/common/pigweed/protos/thread_service.options
  STRIP_PREFIX
    ${CHIP_ROOT}/examples/common/pigweed/protos
  PREFIX
    thread_service
  DEPS
    pw_protobuf.common_proto
)

target_sources(app PRIVATE
  ../../common/pigweed/RpcService.cpp
  ../../common/pigweed/nrfconnect/PigweedLoggerMutex.cpp
  ${NRFCONNECT_COMMON}/Rpc.cpp
  ${NRFCONNECT_COMMON}/util/PigweedLogger.cpp
)

target_include_directories(app PRIVATE
  ${PIGWEED_ROOT}/pw_sys_io/public
  ${CHIP_ROOT}/src/lib/support
  ${CHIP_ROOT}/src/system
  ${NRFCONNECT_COMMON}
  ${NRFCONNECT_COMMON}/util/include
  ../../common
  ../../common/pigweed
  ../../common/pigweed/nrfconnect)

target_compile_options(app PRIVATE
                       "-DPW_RPC_ATTRIBUTE_SERVICE=1"
                       "-DPW_RPC_DESCRIPTOR_SERVICE=1"
                       "-DPW_RPC_DEVICE_SERVICE=1"
                       "-DPW_RPC_THREAD_SERVICE=1"
)

target_link_libraries(app PRIVATE
  attributes_service.nanopb_rpc
  descriptor_service.nanopb_rpc
  device_service.nanopb_rpc
  thread_service.nanopb_rpc
  pw_checksum
  pw_hdlc
  pw_hdlc.pw_rpc
  pw_log
  pw_rpc.server
  pw_sys_io
)

endif(CONFIG_ENABLE_PW_RPC)<|MERGE_RESOLUTION|>--- conflicted
+++ resolved
@@ -92,13 +92,10 @@
     ${CHEF}/nrfconnect/main.cpp
     ${CHEF}/common/stubs.cpp
     ${CHEF}/common/chef-channel-manager.cpp
-<<<<<<< HEAD
+    ${CHEF}/common/chef-air-quality.cpp
+    ${CHEF}/common/chef-concentration-measurement.cpp
     ${CHEF}/common/chef-rvc-mode-delegate.cpp
     ${CHEF}/common/chef-rvc-operational-state-delegate.cpp
-=======
-    ${CHEF}/common/chef-air-quality.cpp
-    ${CHEF}/common/chef-concentration-measurement.cpp
->>>>>>> a40b53c8
 )
 
 message(STATUS ${CHEF}/devices/${SAMPLE_NAME}.zap)
