# Copyright (c) 2022 Project CHIP Authors
#
# Licensed under the Apache License, Version 2.0 (the "License");
# you may not use this file except in compliance with the License.
# You may obtain a copy of the License at
#
# http://www.apache.org/licenses/LICENSE-2.0
#
# Unless required by applicable law or agreed to in writing, software
# distributed under the License is distributed on an "AS IS" BASIS,
# WITHOUT WARRANTIES OR CONDITIONS OF ANY KIND, either express or implied.
# See the License for the specific language governing permissions and
# limitations under the License.

import os
import shlex
import subprocess
import sys
from typing import Dict, Optional

import constants

_ENV_FILENAME = ".shell_env"
_OUTPUT_FILENAME = ".shell_output"
_HERE = os.path.dirname(os.path.abspath(__file__))

TermColors = constants.TermColors


class StatefulShell:
    """A Shell that tracks state changes of the environment."""

    def __init__(self) -> None:
        if sys.platform == "linux" or sys.platform == "linux2":
            self.shell_app = '/bin/bash'
        elif sys.platform == "darwin":
            self.shell_app = '/bin/zsh'
        elif sys.platform == "win32":
            print('Windows is currently not supported. Use Linux or MacOS platforms')
            exit(1)

        self.env: Dict[str, str] = os.environ.copy()
        self.cwd: str = self.env["PWD"]

        # This file holds the env after running a command. This is a better approach
        # than writing to stdout because commands could redirect the stdout.
        self.envfile_path: str = os.path.join(_HERE, _ENV_FILENAME)
        self.cmd_output_path: str = os.path.join(_HERE, _OUTPUT_FILENAME)

    def print_env(self) -> None:
        """Print environment variables in commandline friendly format for export.

        The purpose of this function is to output the env variables in such a way
        that a user can copy the env variables and paste them in their terminal to
        quickly recreate the environment state.
        """
        for env_var in self.env:
            quoted_value = shlex.quote(self.env[env_var])
            if env_var:
                print(f"export {env_var}={quoted_value}")

    def run_cmd(
        self, cmd: str, *,
<<<<<<< HEAD
        raise_on_returncode=True,
=======
        raise_on_returncode=False,
>>>>>>> 3ae659d5
        return_cmd_output=False,
    ) -> Optional[str]:
        """Runs a command and updates environment.

        Args:
          cmd: Command to execute.
            This does not support commands that run in the background e.g. `<cmd> &`
          raise_on_returncode: Whether to raise an error if the return code is nonzero.
          return_cmd_output: Whether to return the command output.
            If enabled, the text piped to screen won't be colorized due to output
            being passed through `tee`.

        Raises:
          RuntimeError: If raise_on_returncode is set and nonzero return code is given.

        Returns:
          Output of command if return_cmd_output set to True.
        """
        env_dict = {}
        # Set OLDPWD at beginning because opening the shell clears this. This handles 'cd -'.
        # env -0 prints the env variables separated by null characters for easy parsing.

        if return_cmd_output:
            # Piping won't work here because piping will affect how environment variables
            # are propagated. This solution uses tee without piping to preserve env variables.
            redirect = f" > >(tee \"{self.cmd_output_path}\") 2>&1 "  # include stderr
        else:
            redirect = ""

        command_with_state = (
            f"OLDPWD={self.env.get('OLDPWD', '')}; {cmd} {redirect};"
            f" env -0 > {self.envfile_path}")
        with subprocess.Popen(
            [command_with_state],
            env=self.env, cwd=self.cwd,
            shell=True, executable=self.shell_app
        ) as proc:
            returncode = proc.wait()

        # Load env state from envfile.
        with open(self.envfile_path, encoding="latin1") as f:
            # Split on null char because we use env -0.
            env_entries = f.read().split("\0")
            for entry in env_entries:
                parts = entry.split("=")
                # Handle case where an env variable contains text with '='.
                env_dict[parts[0]] = "=".join(parts[1:])
            self.env = env_dict
            self.cwd = self.env["PWD"]

        if raise_on_returncode and returncode != 0:
            raise RuntimeError(
                f"Error. Return code is not 0. It is: {returncode}")

        if return_cmd_output:
            with open(self.cmd_output_path, encoding="latin1") as f:
                output = f.read()
            return output<|MERGE_RESOLUTION|>--- conflicted
+++ resolved
@@ -61,11 +61,7 @@
 
     def run_cmd(
         self, cmd: str, *,
-<<<<<<< HEAD
         raise_on_returncode=True,
-=======
-        raise_on_returncode=False,
->>>>>>> 3ae659d5
         return_cmd_output=False,
     ) -> Optional[str]:
         """Runs a command and updates environment.
