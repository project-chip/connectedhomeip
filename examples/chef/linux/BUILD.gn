--- conflicted
+++ resolved
@@ -17,10 +17,7 @@
 import("${chip_root}/build/chip/tools.gni")
 import("${chip_root}/src/app/common_flags.gni")
 import("${chip_root}/src/app/chip_data_model.gni")
-<<<<<<< HEAD
-=======
 import("${chip_root}/src/app/common_flags.gni")
->>>>>>> 8f0e372b
 
 assert(chip_build_tools)
 
@@ -44,13 +41,8 @@
 
 executable("${sample_name}") {
   sources = [
-<<<<<<< HEAD
-    "${project_dir}/linux/main.cpp",
-    "${project_dir}/common/stubs.cpp"
-=======
     "${project_dir}/common/stubs.cpp",
     "${project_dir}/linux/main.cpp",
->>>>>>> 8f0e372b
   ]
 
   deps = [
