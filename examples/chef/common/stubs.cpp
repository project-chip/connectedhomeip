#include <app-common/zap-generated/attributes/Accessors.h>
#include <app-common/zap-generated/callback.h>
#include <app/data-model/Nullable.h>
#include <app/util/config.h>
#include <lib/core/DataModelTypes.h>

using chip::app::DataModel::Nullable;

using namespace chip;

// Include door lock callbacks only when the server is enabled
#ifdef EMBER_AF_PLUGIN_DOOR_LOCK_SERVER
#include <app/clusters/door-lock-server/door-lock-server.h>

class LockManager
{
public:
    static constexpr uint32_t kNumEndpoints              = 1;
    static constexpr uint32_t kNumUsersPerEndpoint       = 2;
    static constexpr uint32_t kNumCredentialsPerEndpoint = 20;
    static constexpr uint32_t kNumCredentialsPerUser     = 10;
    static constexpr uint32_t kMaxNameLength             = 32;
    static constexpr uint32_t kMaxDataLength             = 16;

    struct Credential
    {
        bool set(DlCredentialStatus status, CredentialTypeEnum type, chip::ByteSpan newData)
        {
            if (newData.size() > kMaxDataLength || type != CredentialTypeEnum::kPin)
                return false;
            memcpy(data, newData.data(), newData.size());
            info = EmberAfPluginDoorLockCredentialInfo{
                status,
                type,
                chip::ByteSpan(data, newData.size()),
            };
            return true;
        }

        EmberAfPluginDoorLockCredentialInfo info = { DlCredentialStatus::kAvailable };
        uint8_t data[kMaxDataLength];
    };

    struct User
    {
        void set(chip::CharSpan newName, uint32_t userId, UserStatusEnum userStatus, UserTypeEnum type,
                 CredentialRuleEnum credentialRule)
        {
            size_t sz = std::min(sizeof(name), newName.size());
            memcpy(name, newName.data(), sz);
            info = EmberAfPluginDoorLockUserInfo{
                chip::CharSpan(name, sz), chip::Span<const CredentialStruct>(), userId, userStatus, type, credentialRule,
            };
        }
        bool addCredential(CredentialTypeEnum type, uint16_t index)
        {
            if (info.credentials.size() == kNumCredentialsPerUser)
                return false;
            auto & cr          = credentialMap[info.credentials.size()];
            cr.credentialType  = type;
            cr.credentialIndex = index;
            info.credentials   = chip::Span<const CredentialStruct>(credentialMap, info.credentials.size() + 1);
            return true;
        }

        EmberAfPluginDoorLockUserInfo info = { .userStatus = UserStatusEnum::kAvailable };
        char name[kMaxNameLength];
        CredentialStruct credentialMap[kNumCredentialsPerUser];
    };

    struct Endpoint
    {
        chip::EndpointId id;
        User users[kNumUsersPerEndpoint];
        Credential credentials[kNumCredentialsPerEndpoint];
    };

    static LockManager & Instance()
    {
        static LockManager instance;
        return instance;
    }

    LockManager() { defaultInitialize(); }

    bool getUser(chip::EndpointId endpointId, uint16_t userIndex, EmberAfPluginDoorLockUserInfo & user)
    {
        auto ep = findEndpoint(endpointId);
        if (!ep)
            return false;
        if (userIndex >= kNumUsersPerEndpoint)
            return false;
        user = ep->users[userIndex].info;
        return true;
    }

    bool setUser(chip::EndpointId endpointId, uint16_t userIndex, chip::FabricIndex creator, chip::FabricIndex modifier,
                 const chip::CharSpan & userName, uint32_t uniqueId, UserStatusEnum userStatus, UserTypeEnum usertype,
                 CredentialRuleEnum credentialRule, const CredentialStruct * credentials, size_t totalCredentials)
    {
        auto ep = findEndpoint(endpointId);
        if (!ep)
            return false;
        if (userIndex >= kNumUsersPerEndpoint || totalCredentials > kNumCredentialsPerUser)
            return false;
        ep->users[userIndex].set(userName, uniqueId, userStatus, usertype, credentialRule);
        ep->users[userIndex].info.creationSource     = DlAssetSource::kMatterIM;
        ep->users[userIndex].info.createdBy          = creator;
        ep->users[userIndex].info.modificationSource = DlAssetSource::kMatterIM;
        ep->users[userIndex].info.lastModifiedBy     = modifier;
        for (size_t i = 0; i < totalCredentials; i++)
            ep->users[userIndex].addCredential(credentials[i].credentialType, credentials[i].credentialIndex);
        return true;
    }

    bool getCredential(chip::EndpointId endpointId, uint16_t credentialIndex, CredentialTypeEnum credentialType,
                       EmberAfPluginDoorLockCredentialInfo & credential)
    {
        auto ep = findEndpoint(endpointId);
        if (!ep)
            return false;
        if (credentialIndex >= kNumCredentialsPerEndpoint)
            return false;
        if (credentialType != CredentialTypeEnum::kPin)
            return false;
        credential = ep->credentials[credentialIndex].info;
        return true;
    }

    bool setCredential(chip::EndpointId endpointId, uint16_t credentialIndex, chip::FabricIndex creator, chip::FabricIndex modifier,
                       DlCredentialStatus credentialStatus, CredentialTypeEnum credentialType,
                       const chip::ByteSpan & credentialData)
    {
        auto ep = findEndpoint(endpointId);
        if (!ep)
            return false;
        if (credentialIndex >= kNumCredentialsPerEndpoint)
            return false;
        if (credentialType != CredentialTypeEnum::kPin)
            return false;
        auto & credential = ep->credentials[credentialIndex];
        if (!credential.set(credentialStatus, credentialType, credentialData))
            return false;
        credential.info.creationSource     = DlAssetSource::kMatterIM;
        credential.info.createdBy          = creator;
        credential.info.modificationSource = DlAssetSource::kMatterIM;
        credential.info.lastModifiedBy     = modifier;
        return true;
    }

    bool checkPin(chip::EndpointId endpointId, const chip::Optional<chip::ByteSpan> & pinCode,
                  chip::app::Clusters::DoorLock::OperationErrorEnum & err)
    {
        if (!pinCode.HasValue())
        {
            err = OperationErrorEnum::kInvalidCredential;
            return false;
        }
        auto ep = findEndpoint(endpointId);
        if (!ep)
            return false;
        for (auto & pin : ep->credentials)
        {
            if (pin.info.status == DlCredentialStatus::kOccupied && pin.info.credentialData.data_equal(pinCode.Value()))
            {
                return true;
            }
        }
        err = OperationErrorEnum::kInvalidCredential;
        return false;
    }

private:
    Endpoint * findEndpoint(chip::EndpointId endpointId)
    {
        for (auto & e : endpoints)
        {
            if (e.id == endpointId)
                return &e;
        }
        return nullptr;
    }

    void defaultInitialize()
    {
        endpoints[0].id = 1;
        uint8_t pin[6]  = { 0x31, 0x32, 0x33, 0x34, 0x35, 0x36 };
        endpoints[0].credentials[0].set(DlCredentialStatus::kOccupied, CredentialTypeEnum::kPin, chip::ByteSpan(pin));
<<<<<<< HEAD
        endpoints[0].users[0].set(chip::CharSpan::fromCharString("default"), 1, UserStatusEnum::kOccupiedEnabled,
                                  UserTypeEnum::kUnrestrictedUser, CredentialRuleEnum::kSingle);
=======
        endpoints[0].users[0].set("default"_span, 1, UserStatusEnum::kOccupiedEnabled, UserTypeEnum::kUnrestrictedUser,
                                  CredentialRuleEnum::kSingle);
>>>>>>> 08bcb56c
        endpoints[0].users[0].addCredential(CredentialTypeEnum::kPin, 1);
    }

    Endpoint endpoints[kNumEndpoints];
};

bool emberAfPluginDoorLockOnDoorLockCommand(chip::EndpointId endpointId, const Nullable<chip::FabricIndex> & fabricIdx,
                                            const Nullable<chip::NodeId> & nodeId, const chip::Optional<chip::ByteSpan> & pinCode,
                                            chip::app::Clusters::DoorLock::OperationErrorEnum & err)
{
    err = OperationErrorEnum::kUnspecified;
    return DoorLockServer::Instance().SetLockState(endpointId, DlLockState::kLocked);
}

bool emberAfPluginDoorLockOnDoorUnlockCommand(chip::EndpointId endpointId, const Nullable<chip::FabricIndex> & fabricIdx,
                                              const Nullable<chip::NodeId> & nodeId, const chip::Optional<chip::ByteSpan> & pinCode,
                                              chip::app::Clusters::DoorLock::OperationErrorEnum & err)
{
    err = OperationErrorEnum::kUnspecified;
    return DoorLockServer::Instance().SetLockState(endpointId, DlLockState::kUnlocked);
}

bool emberAfPluginDoorLockGetUser(chip::EndpointId endpointId, uint16_t userIndex, EmberAfPluginDoorLockUserInfo & user)
{
    return LockManager::Instance().getUser(endpointId, userIndex - 1, user);
}

bool emberAfPluginDoorLockSetUser(chip::EndpointId endpointId, uint16_t userIndex, chip::FabricIndex creator,
                                  chip::FabricIndex modifier, const chip::CharSpan & userName, uint32_t uniqueId,
                                  UserStatusEnum userStatus, UserTypeEnum usertype, CredentialRuleEnum credentialRule,
                                  const CredentialStruct * credentials, size_t totalCredentials)
{
    return LockManager::Instance().setUser(endpointId, userIndex - 1, creator, modifier, userName, uniqueId, userStatus, usertype,
                                           credentialRule, credentials, totalCredentials);
}

bool emberAfPluginDoorLockGetCredential(chip::EndpointId endpointId, uint16_t credentialIndex, CredentialTypeEnum credentialType,
                                        EmberAfPluginDoorLockCredentialInfo & credential)
{
    return LockManager::Instance().getCredential(endpointId, credentialIndex - 1, credentialType, credential);
}

bool emberAfPluginDoorLockSetCredential(chip::EndpointId endpointId, uint16_t credentialIndex, chip::FabricIndex creator,
                                        chip::FabricIndex modifier, DlCredentialStatus credentialStatus,
                                        CredentialTypeEnum credentialType, const chip::ByteSpan & credentialData)
{
    return LockManager::Instance().setCredential(endpointId, credentialIndex - 1, creator, modifier, credentialStatus,
                                                 credentialType, credentialData);
}

#endif /* EMBER_AF_PLUGIN_DOOR_LOCK_SERVER */

#ifdef EMBER_AF_PLUGIN_CHANNEL_SERVER
#include <chef-channel-manager.h>

void emberAfChannelClusterInitCallback(EndpointId endpoint)
{
    app::Clusters::Channel::SetDefaultDelegate(endpoint,
                                               static_cast<app::Clusters::Channel::Delegate *>(&(ChefChannelManager::Instance())));
}
#endif // EMBER_AF_PLUGIN_CHANNEL_SERVER

void emberAfPluginSmokeCoAlarmSelfTestRequestCommand(EndpointId endpointId) {}<|MERGE_RESOLUTION|>--- conflicted
+++ resolved
@@ -186,13 +186,8 @@
         endpoints[0].id = 1;
         uint8_t pin[6]  = { 0x31, 0x32, 0x33, 0x34, 0x35, 0x36 };
         endpoints[0].credentials[0].set(DlCredentialStatus::kOccupied, CredentialTypeEnum::kPin, chip::ByteSpan(pin));
-<<<<<<< HEAD
-        endpoints[0].users[0].set(chip::CharSpan::fromCharString("default"), 1, UserStatusEnum::kOccupiedEnabled,
-                                  UserTypeEnum::kUnrestrictedUser, CredentialRuleEnum::kSingle);
-=======
         endpoints[0].users[0].set("default"_span, 1, UserStatusEnum::kOccupiedEnabled, UserTypeEnum::kUnrestrictedUser,
                                   CredentialRuleEnum::kSingle);
->>>>>>> 08bcb56c
         endpoints[0].users[0].addCredential(CredentialTypeEnum::kPin, 1);
     }
 
