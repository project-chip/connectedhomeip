--- conflicted
+++ resolved
@@ -35,15 +35,6 @@
 namespace Configuration {
 namespace TemperatureControl {
 
-<<<<<<< HEAD
-const AppSupportedTemperatureLevelsDelegate::EndpointPair AppSupportedTemperatureLevelsDelegate::supportedOptionsByEndpoints
-    [MATTER_DM_TEMPERATURE_CONTROL_CLUSTER_SERVER_ENDPOINT_COUNT] = {
-        EndpointPair(1 /* endpointId */, AppSupportedTemperatureLevelsDelegate::temperatureLevelOptions,
-                     MATTER_ARRAY_SIZE(AppSupportedTemperatureLevelsDelegate::temperatureLevelOptions)),
-        EndpointPair(3 /* endpointId */, AppSupportedTemperatureLevelsDelegate::temperatureLevelOptions,
-                     MATTER_ARRAY_SIZE(AppSupportedTemperatureLevelsDelegate::temperatureLevelOptions))
-    };
-=======
 static const CharSpan kTemperatureLevelOptions[3] = { "Low"_span, "Medium"_span, "High"_span };
 } // namespace TemperatureControl
 } // namespace Configuration
@@ -51,7 +42,6 @@
 
 chef::Configuration::TemperatureControl::EndpointPair
     AppSupportedTemperatureLevelsDelegate::supportedOptionsByEndpoints[MATTER_DM_TEMPERATURE_CONTROL_CLUSTER_SERVER_ENDPOINT_COUNT];
->>>>>>> 7a696cea
 
 uint8_t AppSupportedTemperatureLevelsDelegate::Size()
 {
@@ -88,8 +78,6 @@
 }
 void emberAfTemperatureControlClusterInitCallback(EndpointId endpoint)
 {
-<<<<<<< HEAD
-=======
     ChipLogDetail(DeviceLayer, "Initializing TemperatureControl cluster for Endpoint: %d", endpoint);
     uint16_t epIndex = emberAfGetClusterServerEndpointIndex(endpoint, TemperatureControl::Id,
                                                             MATTER_DM_TEMPERATURE_CONTROL_CLUSTER_SERVER_ENDPOINT_COUNT);
@@ -98,7 +86,6 @@
         chef::Configuration::TemperatureControl::EndpointPair(
             endpoint /* endpointId */, Span<const CharSpan>(chef::Configuration::TemperatureControl::kTemperatureLevelOptions)));
 
->>>>>>> 7a696cea
     chip::app::Clusters::TemperatureControl::SetInstance(&sAppSupportedTemperatureLevelsDelegate);
 }
 #endif // MATTER_DM_PLUGIN_TEMPERATURE_CONTROL_SERVER