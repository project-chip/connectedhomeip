#!/usr/bin/env python3

# Copyright (c) 2020 Project CHIP Authors
#
# Licensed under the Apache License, Version 2.0 (the "License");
# you may not use this file except in compliance with the License.
# You may obtain a copy of the License at
#
# http://www.apache.org/licenses/LICENSE-2.0
#
# Unless required by applicable law or agreed to in writing, software
# distributed under the License is distributed on an "AS IS" BASIS,
# WITHOUT WARRANTIES OR CONDITIONS OF ANY KIND, either express or implied.
# See the License for the specific language governing permissions and
# limitations under the License.

import sys
import optparse
import os
import subprocess
from pathlib import Path
from sys import platform
import yaml

global commandQueue
commandQueue = ""


class TermColors:
    STRBOLD = '\033[1m'
    STRRESET = '\033[0m'
    STRCYAN = '\033[1;36m'
    STRYELLOW = '\033[1;33m'


def splash():
    splashText = TermColors.STRBOLD + TermColors.STRYELLOW + '''\
  ______  __    __   _______  _______
 /      ||  |  |  | |   ____||   ____|
|  ,----'|  |__|  | |  |__   |  |__
|  |     |   __   | |   __|  |   __|
|  `----.|  |  |  | |  |____ |  |
 \\______||__|  |__| |_______||__|\
''' + TermColors.STRRESET
    return splash


def printc(strInput):
    color = TermColors.STRCYAN
    print(color + strInput + TermColors.STRRESET)


def loadConfig(paths):
    config = dict()
    config["nrfconnect"] = dict()
    config["esp32"] = dict()

    configFile = paths["scriptFolder"] + "/config.yaml"
    if (os.path.exists(configFile)):
        configStream = open(configFile, 'r')
        config = yaml.load(configStream, Loader=yaml.SafeLoader)
        configStream.close()
    else:
        print("Running for the first time and configuring config.yaml. " +
              "Change this configuration file to include correct configuration " +
              "for the vendor's SDK")
        configStream = open(configFile, 'w')
        config["nrfconnect"]["ZEPHYR_BASE"] = os.environ.get('ZEPHYR_BASE')
        config["nrfconnect"]["TTY"] = None
        config["esp32"]["IDF_PATH"] = os.environ.get('IDF_PATH')
        config["esp32"]["TTY"] = None
        print(yaml.dump(config))
        yaml.dump(config, configStream)
        configStream.close()

    return config


def definePaths():
    paths = dict()
    paths["scriptFolder"] = os.path.abspath(os.path.dirname(__file__))
    paths["matterFolder"] = paths["scriptFolder"] + "/../../"
    paths["rootSampleFolder"] = paths["scriptFolder"]
    paths["devices"] = []

    for filepath in Path(f"{paths['rootSampleFolder']}/devices").rglob('*.zap'):
        paths["devices"].append(
            str(os.path.splitext(os.path.basename(filepath))[0]))
    return paths


def checkPythonVersion():
    if sys.version_info[0] < 3:
        print('Must use Python 3. Current version is ' +
              str(sys.version_info[0]))
        exit(1)


def queuePrint(str):
    global commandQueue
    if (len(commandQueue) > 0):
        commandQueue = commandQueue + "; "
    commandQueue = commandQueue + "echo -e " + str


def queueCommand(command):
    global commandQueue
    if (len(commandQueue) > 0):
        commandQueue = commandQueue + "; "
    commandQueue = commandQueue + command


def execQueue():
    global commandQueue
    subprocess.run(commandQueue, shell=True, executable=shellApp)
    commandQueue = ""


def hexInputToInt(valIn):
    '''Parses inputs as hexadecimal numbers, takes into account optional 0x
       prefix
    '''
    if (type(valIn) is str):
        if (valIn[0:2].lower() == "0x"):
            valOut = valIn[2:]
        else:
            valOut = valIn
        valOut = int(valOut, 16)
    else:
        valOut = valIn
    return valOut


def main(argv):
    checkPythonVersion()
    paths = definePaths()
    config = loadConfig(paths)

    global myEnv
    myEnv = os.environ.copy()

    #
    # Build environment switches
    #

    global shellApp
    if platform == "linux" or platform == "linux2":
        shellApp = '/bin/bash'
    elif platform == "darwin":
        shellApp = '/bin/zsh'
    elif platform == "win32":
        print('Windows is currently not supported. Use Linux or MacOS platforms')
        exit(1)

    #
    # Arguments parser
    #

    deviceTypes = "\n    ".join(paths["devices"])

    usage = f'''usage: chef.py [options]

Platforms:
    nrfconnect
    esp32
    linux

Device Types:
    {deviceTypes}

Notes:
- Whenever you change a device type, make sure to also use options -zbe
- Be careful if you have more than one device connected. The script assumes you have only one device connected and might flash the wrong one\
'''
    parser = optparse.OptionParser(usage=usage)

    parser.add_option("-u", "--update_toolchain", help="updates toolchain & installs zap",
                      action="store_true", dest="doUpdateToolchain")
    parser.add_option("-b", "--build", help="builds",
                      action="store_true", dest="doBuild")
    parser.add_option("-c", "--clean", help="clean build. Only valid if also building",
                      action="store_true", dest="doClean")
    parser.add_option("-f", "--flash", help="flashes device",
                      action="store_true", dest="doFlash")
    parser.add_option("-e", "--erase", help="erases flash before flashing. Only valid if also flashing",
                      action="store_true", dest="doErase")
    parser.add_option("-i", "--terminal", help="opens terminal to interact with with device",
                      action="store_true", dest="doInteract")
    parser.add_option("-m", "--menuconfig", help="runs menuconfig on platforms that support it",
                      action="store_true", dest="doMenuconfig")
    parser.add_option("", "--bootstrap_zap", help="installs zap dependencies",
                      action="store_true", dest="doBootstrapZap")
    parser.add_option("-z", "--zap", help="runs zap to generate data model & interaction model artifacts",
                      action="store_true", dest="doRunZap")
    parser.add_option("-g", "--zapgui", help="runs zap GUI display to allow editing of data model",
                      action="store_true", dest="doRunGui")
    parser.add_option("-d", "--device", dest="sampleDeviceTypeName",
                      help="specifies device type. Default is lighting. See info above for supported device types", metavar="TARGET", default="lighting")
    parser.add_option("-t", "--target", type='choice',
                      action='store',
                      dest="buildTarget",
                      help="specifies target platform. Default is esp32. See info below for currently supported target platforms",
                      choices=['nrfconnect', 'esp32', 'linux', ],
                      metavar="TARGET",
                      default="esp32")
    parser.add_option("-r", "--rpc", help="enables Pigweed RPC interface. Enabling RPC disables the shell interface. Your sdkconfig configurations will be reverted to default. Default is PW RPC off. When enabling or disabling this flag, on the first build force a clean build with -c", action="store_true", dest="doRPC")
    parser.add_option("-v", "--vid", dest="vid",
                      help="specifies the Vendor ID. Default is 0xFFF1", metavar="VID", default=0xFFF1)
    parser.add_option("-p", "--pid", dest="pid",
                      help="specifies the Product ID. Default is 0x8000", metavar="PID", default=0x8000)
    parser.add_option("", "--rpc_console", help="Opens PW RPC Console",
                      action="store_true", dest="doRPC_CONSOLE")
    parser.add_option("-y", "--tty", help="Enumerated USB tty/serial interface enumerated for your physical device. E.g.: /dev/ACM0",
                      dest="tty", metavar="TTY", default=None)

    options, _ = parser.parse_args(argv)

    splash()

    #
    # Platform Folder
    #

    queuePrint(f"Target is set to {options.sampleDeviceTypeName}")
    paths["genFolder"] = paths["rootSampleFolder"] + \
        f"/out/{options.sampleDeviceTypeName}/zap-generated/"

    queuePrint("Setting up environment...")
    if options.buildTarget == "esp32":
        if config['esp32']['IDF_PATH'] is None:
            print(
                'Path for esp32 SDK was not found. Make sure esp32.IDF_PATH is set on your config.yaml file')
            exit(1)
        paths["platFolder"] = os.path.normpath(
            paths["rootSampleFolder"] + "/esp32")
        queueCommand(f'source {config["esp32"]["IDF_PATH"]}/export.sh')
    elif options.buildTarget == "nrfconnect":
        if config['nrfconnect']['ZEPHYR_BASE'] is None:
            print('Path for nrfconnect SDK was not found. Make sure nrfconnect.ZEPHYR_BASE is set on your config.yaml file')
            exit(1)
        paths["platFolder"] = os.path.normpath(
            paths["rootSampleFolder"] + "/nrfconnect")
        queueCommand(
            f'source {config["nrfconnect"]["ZEPHYR_BASE"]}/zephyr-env.sh')
        queueCommand("export ZEPHYR_TOOLCHAIN_VARIANT=gnuarmemb")
    elif options.buildTarget == "linux":
        pass
    else:
        print(f"Target {options.buildTarget} not supported")

    queueCommand(f"source {paths['matterFolder']}/scripts/activate.sh")

    #
    # Toolchain update
    #

    if options.doUpdateToolchain:
        if options.buildTarget == "esp32":
            queuePrint("ESP32 toolchain update not supported. Skipping")
        elif options.buildTarget == "nrfconnect":
            queuePrint("Updating toolchain")
            queueCommand(
                f"cd {paths['matterFolder']} && python3 scripts/setup/nrfconnect/update_ncs.py --update")
        elif options.buildTarget == "linux":
            queuePrint("Linux toolchain update not supported. Skipping")

    #
    # ZAP bootstrapping
    #

    if options.doBootstrapZap:
        if platform == "linux" or platform == "linux2":
            queuePrint("Installing ZAP OS package dependencies")
            queueCommand(f"sudo apt-get install sudo apt-get install node node-yargs npm libpixman-1-dev libcairo2-dev libpango1.0-dev node-pre-gyp libjpeg9-dev libgif-dev node-typescript")
        if platform == "darwin":
            queuePrint("Installation of ZAP OS packages not supported on MacOS")
        if platform == "win32":
            queuePrint(
                "Installation of ZAP OS packages not supported on Windows")

        queuePrint("Running NPM to install ZAP Node.JS dependencies")
        queueCommand(
            f"cd {paths['matterFolder']}/third_party/zap/repo/ && npm install")

    #
    # Cluster customization
    #

    if options.doRunGui:
        queuePrint("Starting ZAP GUI editor")
        queueCommand(f"cd {paths['rootSampleFolder']}/devices")
        queueCommand(
            f"{paths['matterFolder']}/scripts/tools/zap/run_zaptool.sh {options.sampleDeviceTypeName}.zap")

    if options.doRunZap:
        queuePrint("Running ZAP script to generate artifacts")
        queueCommand(f"mkdir -p {paths['genFolder']}/")
        queueCommand(f"rm {paths['genFolder']}/*")
        queueCommand(
            f"{paths['matterFolder']}/scripts/tools/zap/generate.py {paths['rootSampleFolder']}/devices/{options.sampleDeviceTypeName}.zap -o {paths['genFolder']}")
        # af-gen-event.h is not generated
        queueCommand(f"touch {paths['genFolder']}/af-gen-event.h")

    #
    # Menuconfig
    #

    if options.doMenuconfig:
        if options.buildTarget == "esp32":
            queueCommand(f"cd {paths['rootSampleFolder']}/esp32")
            queueCommand("idf.py menuconfig")
        elif options.buildTarget == "nrfconnect":
            queueCommand(f"cd {paths['rootSampleFolder']}/nrfconnect")
            queueCommand("west build -t menuconfig")
        elif options.buildTarget == "linux":
            queuePrint("Menuconfig not available on Linux target. Skipping")

    #
    # Build
    #

    if options.doBuild:
        queuePrint("Building...")
        if options.doRPC:
            queuePrint("RPC PW enabled")
            queueCommand(
                f"export SDKCONFIG_DEFAULTS={paths['rootSampleFolder']}/esp32/sdkconfig_rpc.defaults")
        else:
            queuePrint("RPC PW disabled")
            queueCommand(
                f"export SDKCONFIG_DEFAULTS={paths['rootSampleFolder']}/esp32/sdkconfig.defaults")
        options.vid = hexInputToInt(options.vid)
        options.pid = hexInputToInt(options.pid)
        queuePrint(
            f"Product ID 0x{options.pid:02X} / Vendor ID 0x{options.vid:02X}")
        queueCommand(f"cd {paths['rootSampleFolder']}")

        if (options.buildTarget == "esp32") or (options.buildTarget == "nrfconnect"):
            queueCommand(f'''
cat > project_include.cmake <<EOF
set(CONFIG_DEVICE_VENDOR_ID {options.vid})
set(CONFIG_DEVICE_PRODUCT_ID {options.pid})
set(CONFIG_ENABLE_PW_RPC {"1" if options.doRPC else "0"})
set(SAMPLE_NAME {options.sampleDeviceTypeName})
EOF
true''')

        if options.buildTarget == "esp32":
            queueCommand(f"cd {paths['rootSampleFolder']}/esp32")
            if options.doClean:
                queueCommand(f"rm {paths['rootSampleFolder']}/esp32/sdkconfig")
                queueCommand(f"cd {paths['rootSampleFolder']}/esp32")
                queueCommand(f"rm -rf {paths['rootSampleFolder']}/esp32/build")
                queueCommand("idf.py fullclean")
            queueCommand("idf.py build")
            queueCommand("idf.py build flashing_script")
<<<<<<< HEAD
            queueCommand(f"(cd build/ && tar cJvf $(git rev-parse HEAD)-{options.sampleDeviceTypeName}.tar.xz --files-from=chip-shell.flashbundle.txt)")
            queueCommand(f"cp build/$(git rev-parse HEAD)-{options.sampleDeviceTypeName}.tar.xz {paths['scriptFolder']}")
=======
            queueCommand(
                f"(cd build/ && tar cJvf $(git rev-parse HEAD)-{options.sampleDeviceTypeName}.tar.xz --files-from=chip-shell.flashbundle.txt)")
            queueCommand(
                f"cp build/$(git rev-parse HEAD)-{options.sampleDeviceTypeName}.tar.xz {paths['scriptFolder']}")
>>>>>>> 8f0e372b
        elif options.buildTarget == "nrfconnect":
            queueCommand(f"cd {paths['rootSampleFolder']}/nrfconnect")
            if options.doClean:
                # queueCommand(f"rm -rf {paths['rootSampleFolder']}/nrfconnect/build")
                queueCommand(f"west build -b nrf52840dk_nrf52840 -p always")
            else:
                queueCommand(f"west build -b nrf52840dk_nrf52840")
        elif options.buildTarget == "linux":
            queueCommand(f"cd {paths['rootSampleFolder']}/linux")
            queueCommand(f'''
cat > args.gni <<EOF
import("//build_overrides/chip.gni")
import("\\${{chip_root}}/config/standalone/args.gni")
chip_shell_cmd_server = false
chip_build_libshell = true
chip_config_network_layer_ble = false
target_defines = ["CHIP_DEVICE_CONFIG_DEVICE_VENDOR_ID={options.vid}", "CHIP_DEVICE_CONFIG_DEVICE_PRODUCT_ID={options.pid}", "CONFIG_ENABLE_PW_RPC={'1' if options.doRPC else '0'}"]
EOF

cat > sample.gni <<EOF
sample_zap_file = "{options.sampleDeviceTypeName}.zap"
sample_name = "{options.sampleDeviceTypeName}"
EOF
true''')
            if options.doClean:
                queueCommand(f"rm -rf out")
            if options.doRPC:
<<<<<<< HEAD
                queueCommand("gn gen out --args='import(\"//with_pw_rpc.gni\")'")
=======
                queueCommand(
                    "gn gen out --args='import(\"//with_pw_rpc.gni\")'")
>>>>>>> 8f0e372b
            else:
                queueCommand("gn gen out --args=''")
            queueCommand("ninja -C out")

    #
    # Compilation DB TODO
    #

    #
    # Flash
    #

    if options.doFlash:
        queuePrint("Flashing target")
        if options.buildTarget == "esp32":
            if config['esp32']['TTY'] is None:
                print(
                    'The path for the serial enumeration for esp32 is not set. Make sure esp32.TTY is set on your config.yaml file')
                exit(1)
            queueCommand(f"cd {paths['rootSampleFolder']}/esp32")
            if options.doErase:
                queueCommand(
                    f"idf.py -p {config['esp32']['TTY']} erase-flash")
            queueCommand(f"idf.py -p {config['esp32']['TTY']} flash")
        elif options.buildTarget == "nrfconnect":
            queueCommand(f"cd {paths['rootSampleFolder']}/nrfconnect")
            if options.doErase:
                queueCommand("west flash --erase")
            else:
                queueCommand("west flash")

    #
    # Terminal interaction
    #

    if options.doInteract:
        queuePrint("Starting terminal...")
        if options.buildTarget == "esp32":
            if config['esp32']['TTY'] is None:
                print(
                    'The path for the serial enumeration for esp32 is not set. Make sure esp32.TTY is set on your config.yaml file')
                exit(1)
            queueCommand(f"cd {paths['rootSampleFolder']}/esp32")
            queueCommand(f"idf.py -p {config['esp32']['TTY']} monitor")
        elif options.buildTarget == "nrfconnect":
            if config['nrfconnect']['TTY'] is None:
                print('The path for the serial enumeration for nordic is not set. Make sure nrfconnect.TTY is set on your config.yaml file')
                exit(1)
            queueCommand("killall screen")
            queueCommand(f"screen {config['nrfconnect']['TTY']} 115200")
        elif options.buildTarget == "linux":
            queuePrint(
                f"{paths['rootSampleFolder']}/linux/out/{options.sampleDeviceTypeName}")
            queueCommand(
                f"{paths['rootSampleFolder']}/linux/out/{options.sampleDeviceTypeName}")

    #
    # RPC Console
    #
    if options.doRPC_CONSOLE:
        queueCommand(
            f"python3 -m chip_rpc.console --device {config['esp32']['TTY']}")

    queuePrint("Done")

    execQueue()


if __name__ == '__main__':
    sys.exit(main(sys.argv[1:]))<|MERGE_RESOLUTION|>--- conflicted
+++ resolved
@@ -354,15 +354,10 @@
                 queueCommand("idf.py fullclean")
             queueCommand("idf.py build")
             queueCommand("idf.py build flashing_script")
-<<<<<<< HEAD
-            queueCommand(f"(cd build/ && tar cJvf $(git rev-parse HEAD)-{options.sampleDeviceTypeName}.tar.xz --files-from=chip-shell.flashbundle.txt)")
-            queueCommand(f"cp build/$(git rev-parse HEAD)-{options.sampleDeviceTypeName}.tar.xz {paths['scriptFolder']}")
-=======
             queueCommand(
                 f"(cd build/ && tar cJvf $(git rev-parse HEAD)-{options.sampleDeviceTypeName}.tar.xz --files-from=chip-shell.flashbundle.txt)")
             queueCommand(
                 f"cp build/$(git rev-parse HEAD)-{options.sampleDeviceTypeName}.tar.xz {paths['scriptFolder']}")
->>>>>>> 8f0e372b
         elif options.buildTarget == "nrfconnect":
             queueCommand(f"cd {paths['rootSampleFolder']}/nrfconnect")
             if options.doClean:
@@ -390,12 +385,8 @@
             if options.doClean:
                 queueCommand(f"rm -rf out")
             if options.doRPC:
-<<<<<<< HEAD
-                queueCommand("gn gen out --args='import(\"//with_pw_rpc.gni\")'")
-=======
                 queueCommand(
                     "gn gen out --args='import(\"//with_pw_rpc.gni\")'")
->>>>>>> 8f0e372b
             else:
                 queueCommand("gn gen out --args=''")
             queueCommand("ninja -C out")
