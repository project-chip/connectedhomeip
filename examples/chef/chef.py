#!/usr/bin/env python3

# Copyright (c) 2020 Project CHIP Authors
#
# Licensed under the Apache License, Version 2.0 (the "License");
# you may not use this file except in compliance with the License.
# You may obtain a copy of the License at
#
# http://www.apache.org/licenses/LICENSE-2.0
#
# Unless required by applicable law or agreed to in writing, software
# distributed under the License is distributed on an "AS IS" BASIS,
# WITHOUT WARRANTIES OR CONDITIONS OF ANY KIND, either express or implied.
# See the License for the specific language governing permissions and
# limitations under the License.

import hashlib
import json
import optparse
import os
import shutil
import sys
import tarfile
import textwrap
from typing import Any, Dict, Sequence

import yaml

import constants
import stateful_shell
from sample_app_util import zap_file_parser

TermColors = constants.TermColors

shell = stateful_shell.StatefulShell()

_CHEF_SCRIPT_PATH = os.path.abspath(os.path.dirname(__file__))
_REPO_BASE_PATH = os.path.join(_CHEF_SCRIPT_PATH, "../../")
_DEVICE_FOLDER = os.path.join(_CHEF_SCRIPT_PATH, "devices")
_DEVICE_LIST = [file[:-4] for file in os.listdir(_DEVICE_FOLDER) if file.endswith(".zap")]
_CHEF_ZZZ_ROOT = os.path.join(_CHEF_SCRIPT_PATH, "zzz_generated")
_CI_DEVICE_MANIFEST_NAME = "INPUTMD5.txt"
_CI_ZAP_MANIFEST_NAME = "ZAPSHA.txt"
<<<<<<< HEAD
_CI_MATTER_MD5_EXT = ".MATTERMD5"
_CICD_CONFIG_FILE_NAME = os.path.join(_CHEF_SCRIPT_PATH, "cicd_config.json")
_CD_STAGING_DIR = os.path.join(_CHEF_SCRIPT_PATH, "staging")
=======
_CICD_CONFIG_FILE_NAME = os.path.join(_CHEF_SCRIPT_PATH, "cicd_meta.json")
_CI_ALLOW_LIST = ["rootnode_dimmablelight_gY80DaqEUL"]
>>>>>>> c60233da

gen_dir = ""  # Filled in after sample app type is read from args.


def splash() -> None:
    splashText = textwrap.dedent(
        f"""\
        {TermColors.STRBOLD}{TermColors.STRYELLOW}
          ______  __    __   _______  _______
         /      ||  |  |  | |   ____||   ____|
        |  ,----'|  |__|  | |  |__   |  |__
        |  |     |   __   | |   __|  |   __|
        |  `----.|  |  |  | |  |____ |  |
         \\______||__|  |__| |_______||__|{TermColors.STRRESET}
        """)
    flush_print(splashText)


def load_config() -> None:
    config = dict()
    config["nrfconnect"] = dict()
    config["esp32"] = dict()
    config["silabs-thread"] = dict()
    configFile = f"{_CHEF_SCRIPT_PATH}/config.yaml"
    if (os.path.exists(configFile)):
        configStream = open(configFile, 'r')
        config = yaml.load(configStream, Loader=yaml.SafeLoader)
        configStream.close()
    else:
        flush_print("Running for the first time and configuring config.yaml. " +
                    "Change this configuration file to include correct configuration " +
                    "for the vendor's SDK")
        configStream = open(configFile, 'w')
        config["nrfconnect"]["ZEPHYR_BASE"] = os.environ.get('ZEPHYR_BASE')
        config["nrfconnect"]["TTY"] = None
        config["esp32"]["IDF_PATH"] = os.environ.get('IDF_PATH')
        config["esp32"]["TTY"] = None
        config["silabs-thread"]["GECKO_SDK"] = f"{_REPO_BASE_PATH}third_party/efr32_sdk/repo"
        config["silabs-thread"]["TTY"] = None
        config["silabs-thread"]["CU"] = None

        flush_print(yaml.dump(config))
        yaml.dump(config, configStream)
        configStream.close()

    return config


def check_python_version() -> None:
    if sys.version_info[0] < 3:
        flush_print('Must use Python 3. Current version is ' +
                    str(sys.version_info[0]))
        exit(1)


def check_zap() -> str:
    """Produces SHA of ZAP submodule for current HEAD.

    Returns:
      SHA of zap submodule.
    """
    shell.run_cmd(f"cd {_REPO_BASE_PATH}")
    branch = shell.run_cmd("git rev-parse --abbrev-ref HEAD",
                           return_cmd_output=True)
    branch = branch.replace("\n", "")
    command = f"git ls-tree {branch} third_party/zap/repo"
    zap_commit = shell.run_cmd(command, return_cmd_output=True)
    zap_commit = zap_commit.split(" ")[2]
    zap_commit = zap_commit[:zap_commit.index("\t")]
    flush_print(f"Found zap commit: {zap_commit}")
    return zap_commit


def generate_device_manifest(
        write_manifest_files: bool = False) -> Dict[str, Any]:
    """Produces dictionary containing md5 of device dir zap files
    and zap commit.

    Args:
        write_manifest_files: Serialize digests in tree.
    Returns:
        Dict containing MD5 of device dir zap files.
    """
    ci_manifest = {"devices": {}}
    devices_manifest = ci_manifest["devices"]
    zap_sha = check_zap()
    ci_manifest["zap_commit"] = zap_sha
    for device_name in _DEVICE_LIST:
        device_file_path = os.path.join(_DEVICE_FOLDER, device_name + ".zap")
        with open(device_file_path, "rb") as device_file:
            device_file_data = device_file.read()
        device_file_md5 = hashlib.md5(device_file_data).hexdigest()
        devices_manifest[device_name] = device_file_md5
        flush_print(f"Current digest for {device_name} : {device_file_md5}")
        if write_manifest_files:
            device_zzz_dir = os.path.join(_CHEF_ZZZ_ROOT, device_name)
            device_zzz_md5_file = os.path.join(device_zzz_dir, _CI_DEVICE_MANIFEST_NAME)
            with open(device_zzz_md5_file, "w+") as md5_file:
                md5_file.write(device_file_md5)
            device_zzz_zap_sha_file = os.path.join(device_zzz_dir, _CI_ZAP_MANIFEST_NAME)
            with open(device_zzz_zap_sha_file, "w+") as zap_sha_file:
                zap_sha_file.write(zap_sha)
            device_matter_md5_file_path = os.path.join(_DEVICE_FOLDER,
                                                       device_name+_CI_MATTER_MD5_EXT)
            with open(device_matter_md5_file_path, "w+") as matter_md5_file:
                matter_md5_file.write(device_file_md5)
    return ci_manifest


def load_cicd_config() -> Dict[str, Any]:
    with open(_CICD_CONFIG_FILE_NAME) as config_file:
        config = json.loads(config_file.read())
    return config


def flush_print(
        to_print: str,
        with_border: bool = False) -> None:
    """Prints and flushes stdout buffer.

    Args:
        to_print: The string to print.
        with_border: Add boarder above and below to_print.
    """
    if with_border:
        border = ('-' * len(to_print)) + '\n'
        to_print = f"{border}{to_print}\n{border}"
    print(to_print, flush=True)


def unwrap_cmd(cmd: str) -> str:
    """Dedent and replace new line with space."""
    return textwrap.dedent(cmd).replace("\n", " ")


def bundle(platform: str, device_name: str) -> None:
    """Filters files from the build output folder for CD.
    Clears _CD_STAGING_DIR.
    Calls bundle_{platform}(device_name).
    exit(1) for missing bundle_{platform}.
    Adds .matter files into _CD_STAGING_DIR.
    Generates metadata for device in _CD_STAGING_DIR.

    Args:
        platform: The platform to bundle.
        device_name: The example to bundle.
    """
    matter_file = f"{device_name}.matter"
    zap_file = os.path.join(_DEVICE_FOLDER, f"{device_name}.zap")
    flush_print(f"Bundling {platform}", with_border=True)
    flush_print(f"Cleaning {_CD_STAGING_DIR}")
    shutil.rmtree(_CD_STAGING_DIR, ignore_errors=True)
    os.mkdir(_CD_STAGING_DIR)
    if platform == "linux":
        bundle_linux(device_name)
    elif platform == "nrfconnect":
        bundle_nrfconnect(device_name)
    elif platform == "esp32":
        bundle_esp32(device_name)
    else:
        flush_print(f"No bundle function for {platform}!")
        exit(1)
    flush_print(f"Copying {matter_file}")
    src_item = os.path.join(_DEVICE_FOLDER, matter_file)
    dest_item = os.path.join(_CD_STAGING_DIR, matter_file)
    shutil.copy(src_item, dest_item)
    flush_print(f"Generating metadata for {device_name}")
    metadata_file = zap_file_parser.generate_hash_metadata_file(zap_file)
    metadata_dest = os.path.join(_CD_STAGING_DIR,
                                 os.path.basename(metadata_file))
    shutil.copy(metadata_file, metadata_dest)


#
# Per-platform bundle functions
#


def bundle_linux(device_name: str) -> None:
    linux_root = os.path.join(_CHEF_SCRIPT_PATH,
                              "linux",
                              "out")
    map_file_name = f"{device_name}.map"
    src_item = os.path.join(linux_root, device_name)
    dest_item = os.path.join(_CD_STAGING_DIR, device_name)
    shutil.copy(src_item, dest_item)
    src_item = os.path.join(linux_root, map_file_name)
    dest_item = os.path.join(_CD_STAGING_DIR, map_file_name)
    shutil.copy(src_item, dest_item)


def bundle_nrfconnect(device_name: str) -> None:
    zephyr_exts = ["elf", "map", "hex"]
    script_files = ["firmware_utils.py",
                    "nrfconnect_firmware_utils.py"]
    nrf_root = os.path.join(_CHEF_SCRIPT_PATH,
                            "nrfconnect",
                            "build",
                            "zephyr")
    scripts_root = os.path.join(_REPO_BASE_PATH,
                                "scripts",
                                "flashing")
    gen_script_path = os.path.join(scripts_root,
                                   "gen_flashing_script.py")
    sub_dir = os.path.join(_CD_STAGING_DIR, device_name)
    os.mkdir(sub_dir)
    for zephyr_ext in zephyr_exts:
        input_base = f"zephyr.{zephyr_ext}"
        output_base = f"{device_name}.{zephyr_ext}"
        src_item = os.path.join(nrf_root, input_base)
        if zephyr_ext == "hex":
            dest_item = os.path.join(sub_dir, output_base)
        else:
            dest_item = os.path.join(_CD_STAGING_DIR, output_base)
        shutil.copy(src_item, dest_item)
    for script_file in script_files:
        src_item = os.path.join(scripts_root, script_file)
        dest_item = os.path.join(sub_dir, script_file)
        shutil.copy(src_item, dest_item)
    shell.run_cmd(f"cd {sub_dir}")
    command = f"""\
    python3 {gen_script_path} nrfconnect
    --output {device_name}.flash.py
    --application {device_name}.hex"""
    shell.run_cmd(unwrap_cmd(command))


def bundle_esp32(device_name: str) -> None:
    """Reference example for bundle_{platform}
    functions, which should copy/move files from a build
    output dir into _CD_STAGING_DIR to be archived.

    Args:
        device_name: The device to bundle.
    """
    esp_root = os.path.join(_CHEF_SCRIPT_PATH,
                            "esp32",
                            "build")
    manifest_file = os.path.join(esp_root,
                                 "chip-shell.flashbundle.txt")
    with open(manifest_file) as manifest:
        for item in manifest:
            item = item.strip()
            src_item = os.path.join(esp_root, item)
            dest_item = os.path.join(_CD_STAGING_DIR, item)
            os.makedirs(os.path.dirname(dest_item), exist_ok=True)
            shutil.copy(src_item, dest_item)


def main(argv: Sequence[str]) -> None:
    check_python_version()
    config = load_config()
    cicd_config = load_cicd_config()

    #
    # Build environment switches
    #

    if sys.platform == "win32":
        flush_print('Windows is currently not supported. Use Linux or MacOS platforms')
        exit(1)

    #
    # Arguments parser
    #

    deviceTypes = "\n  ".join(_DEVICE_LIST)

    usage = textwrap.dedent(f"""\
        usage: chef.py [options]

        Platforms:
            nrfconnect
            esp32
            linux
            silabs-thread

        Device Types:
            {deviceTypes}

        Notes:
        - Whenever you change a device type, make sure to also use options -zbe
        - Be careful if you have more than one device connected. The script assumes you have only one device connected and might flash the wrong one\
        """)
    parser = optparse.OptionParser(usage=usage)

    parser.add_option("-u", "--update_toolchain", help="updates toolchain & installs zap",
                      action="store_true", dest="do_update_toolchain")
    parser.add_option("-b", "--build", help="builds",
                      action="store_true", dest="do_build")
    parser.add_option("-c", "--clean", help="clean build. Only valid if also building",
                      action="store_true", dest="do_clean")
    parser.add_option("-f", "--flash", help="flashes device",
                      action="store_true", dest="do_flash")
    parser.add_option("-e", "--erase", help="erases flash before flashing. Only valid if also flashing",
                      action="store_true", dest="do_erase")
    parser.add_option("-i", "--terminal", help="opens terminal to interact with with device",
                      action="store_true", dest="do_interact")
    parser.add_option("-m", "--menuconfig", help="runs menuconfig on platforms that support it",
                      action="store_true", dest="do_menuconfig")
    parser.add_option("", "--bootstrap_zap", help="installs zap dependencies",
                      action="store_true", dest="do_bootstrap_zap")
    parser.add_option("-z", "--zap", help="runs zap to generate data model & interaction model artifacts",
                      action="store_true", dest="do_run_zap")
    parser.add_option("-g", "--zapgui", help="runs zap GUI display to allow editing of data model",
                      action="store_true", dest="do_run_gui")
    parser.add_option("-d", "--device", dest="sample_device_type_name",
                      help="specifies device type. Default is lighting. See info above for supported device types",
                      metavar="TARGET", choices=_DEVICE_LIST)
    parser.add_option("-t", "--target", type='choice',
                      action='store',
                      dest="build_target",
                      help="specifies target platform. Default is esp32. See info below for currently supported target platforms",
                      choices=['nrfconnect', 'esp32', 'linux', 'silabs-thread'],
                      metavar="TARGET",
                      default="esp32")
    parser.add_option("-r", "--rpc", help="enables Pigweed RPC interface. Enabling RPC disables the shell interface. Your sdkconfig configurations will be reverted to default. Default is PW RPC off. When enabling or disabling this flag, on the first build force a clean build with -c", action="store_true", dest="do_rpc")
    parser.add_option("-v", "--vid", dest="vid", type=int,
                      help="specifies the Vendor ID. Default is 0xFFF1", metavar="VID", default=0xFFF1)
    parser.add_option("-p", "--pid", dest="pid", type=int,
                      help="specifies the Product ID. Default is 0x8000", metavar="PID", default=0x8000)
    parser.add_option("", "--rpc_console", help="Opens PW RPC Console",
                      action="store_true", dest="do_rpc_console")
    parser.add_option("-y", "--tty", help="Enumerated USB tty/serial interface enumerated for your physical device. E.g.: /dev/ACM0",
                      dest="tty", metavar="TTY", default=None)
    parser.add_option("", "--generate_zzz", help="Populates zzz_generated/chef/<DEVICE_TYPE>/zap-generated with output of ZAP tool for every device in examples/chef/devices. If this flag is set, all other arguments are ignored except for --bootstrap_zap and --validate_zzz.",
                      dest="generate_zzz", action="store_true")
    parser.add_option("", "--validate_zzz", help="Checks if cached ZAP output needs to be regenrated, for use in CI. If this flag is set, all other arguments are ignored.",
                      dest="validate_zzz", action="store_true")
    parser.add_option("", "--use_zzz", help="Use pre generated output from the ZAP tool found in the zzz_generated folder. Used to decrease execution time of CI/CD jobs",
                      dest="use_zzz", action="store_true")
    parser.add_option("", "--build_all", help="For use in CD only. Builds and bundles all chef examples for the specified platform. Uses --use_zzz. Chef exits after completion.",
                      dest="build_all", action="store_true")
    parser.add_option(
        "", "--ci", help="Builds Chef examples defined in _CI_ALLOW_LIST. Uses --use_zzz. Uses specified target from -t. Chef exits after completion.", dest="ci", action="store_true")

    options, _ = parser.parse_args(argv)

    splash()

    #
    # Validate zzz_generated
    #

    if options.validate_zzz:
        flush_print(f"Validating\n{_CHEF_ZZZ_ROOT}\n",
                    with_border=True)
        fix_instructions = textwrap.dedent("""\
        Cached files out of date!
        Please:
          ./scripts/bootstrap.sh
          source ./scripts/activate.sh
          cd ./third_party/zap/repo
          npm install
          cd ../../..
          ./examples/chef/chef.py --generate_zzz
          git add examples/chef/zzz_generated
          git add examples/chef/devices
        Ensure you are running with the latest version of ZAP from master!
        """)
        ci_manifest = generate_device_manifest()
        current_zap = ci_manifest["zap_commit"]
        for device, device_md5 in ci_manifest["devices"].items():
            zzz_dir = os.path.join(_CHEF_ZZZ_ROOT, device)
            device_zap_sha_file = os.path.join(zzz_dir, _CI_ZAP_MANIFEST_NAME)
            device_md5_file = os.path.join(zzz_dir, _CI_DEVICE_MANIFEST_NAME)
            matter_file = os.path.join(_DEVICE_FOLDER, f"{device}.matter")
            device_matter_md5_file = os.path.join(_DEVICE_FOLDER,
                                                  device+_CI_MATTER_MD5_EXT)
            help_msg = f"{device}: {fix_instructions}"
            if not os.path.exists(device_zap_sha_file):
                flush_print(f"ZAP VERSION MISSING {help_msg}")
                exit(1)
            else:
                with open(device_zap_sha_file) as zap_file:
                    output_cached_zap_sha = zap_file.read()
                if output_cached_zap_sha != current_zap:
                    flush_print(f"ZAP VERSION MISMATCH {help_msg}")
                    exit(1)
            if not os.path.exists(device_md5_file):
                flush_print(f"INPUT MD5 MISSING {help_msg}")
                exit(1)
            else:
                with open(device_md5_file) as md5_file:
                    output_cached_md5 = md5_file.read()
                if output_cached_md5 != device_md5:
                    flush_print(f"INPUT MD5 MISMATCH {help_msg}")
                    exit(1)
            if not os.path.exists(matter_file):
                flush_print(f"MISSING MATTER FILE {help_msg}")
                exit(1)
            if not os.path.exists(device_matter_md5_file):
                flush_print(f"MISSING MATTER MD5 {help_msg}")
                exit(1)
            else:
                with open(device_matter_md5_file) as matter_md5:
                    output_cached_md5 = matter_md5.read()
                if output_cached_md5 != device_md5:
                    flush_print(f"MATTER MD5 MISMATCH {help_msg}")
                    exit(1)
        flush_print("Cached ZAP output is up to date!")
        exit(0)

    #
    # ZAP bootstrapping
    #

    if options.do_bootstrap_zap:
        if sys.platform == "linux" or sys.platform == "linux2":
            flush_print("Installing ZAP OS package dependencies")
            install_deps_cmd = """\
            sudo apt-get install node node-yargs npm
            libpixman-1-dev libcairo2-dev libpango1.0-dev node-pre-gyp
            libjpeg9-dev libgif-dev node-typescript"""
            shell.run_cmd(unwrap_cmd(install_deps_cmd))
        if sys.platform == "darwin":
            flush_print("Installation of ZAP OS packages not supported on MacOS")
        if sys.platform == "win32":
            flush_print(
                "Installation of ZAP OS packages not supported on Windows")

        flush_print("Running NPM to install ZAP Node.JS dependencies")
        shell.run_cmd(
            f"cd {_REPO_BASE_PATH}/third_party/zap/repo/ && npm install")

    #
    # Populate zzz_generated
    #

    if options.generate_zzz:
        flush_print(f"Cleaning {_CHEF_ZZZ_ROOT}")
        if not os.path.exists(_CHEF_ZZZ_ROOT):
            flush_print(f"{_CHEF_ZZZ_ROOT} doesn't exist; creating")
            os.mkdir(_CHEF_ZZZ_ROOT)
        else:
            flush_print(f"Deleting and recreating existing {_CHEF_ZZZ_ROOT}")
            shutil.rmtree(_CHEF_ZZZ_ROOT)
            os.mkdir(_CHEF_ZZZ_ROOT)
        flush_print(f"Generating files in {_CHEF_ZZZ_ROOT} for all devices")
        for device_name in _DEVICE_LIST:
            flush_print(f"Generating files for {device_name}")
            device_out_dir = os.path.join(_CHEF_ZZZ_ROOT,
                                          device_name,
                                          "zap-generated")
            os.makedirs(device_out_dir)
            command = f"""\
            {_REPO_BASE_PATH}/scripts/tools/zap/generate.py
            {_CHEF_SCRIPT_PATH}/devices/{device_name}.zap -o {device_out_dir}"""
            shell.run_cmd(unwrap_cmd(command))
            shell.run_cmd(f"touch {device_out_dir}/af-gen-event.h")
        generate_device_manifest(write_manifest_files=True)
        exit(0)

    #
    # CI
    #

    if options.ci:
        for device_name in [d for d in _DEVICE_LIST if d in cicd_config["ci_allow_list"]]:
            if options.build_target == "nrfconnect":
                shell.run_cmd("export GNUARMEMB_TOOLCHAIN_PATH=\"$PW_ARM_CIPD_INSTALL_DIR\"")
            shell.run_cmd(f"cd {_CHEF_SCRIPT_PATH}")
            command = f"./chef.py -cbr --use_zzz -d {device_name} -t {options.build_target}"
            flush_print(f"Building {command}", with_border=True)
            shell.run_cmd(command)
            bundle(options.build_target, device_name)
        exit(0)

    #
    # CD
    #

    if options.build_all:
        flush_print("Building all chef examples")
        archive_prefix = "/workspace/artifacts/"
        archive_suffix = ".tar.gz"
        os.makedirs(archive_prefix, exist_ok=True)
        failed_builds = []
        for device_name in _DEVICE_LIST:
            for platform, label in cicd_config["cd_platforms"].items():
                command = f"./chef.py -cbr --use_zzz -d {device_name} -t {platform}"
                flush_print(f"Building {command}", with_border=True)
                shell.run_cmd(f"cd {_CHEF_SCRIPT_PATH}")
                shell.run_cmd("export GNUARMEMB_TOOLCHAIN_PATH=\"$PW_ARM_CIPD_INSTALL_DIR\"")
                try:
                    shell.run_cmd(command)
                except RuntimeError as build_fail_error:
                    failed_builds.append((device_name, platform, "build"))
                    flush_print(str(build_fail_error))
                    break
                try:
                    bundle(platform, device_name)
                except FileNotFoundError as bundle_fail_error:
                    failed_builds.append((device_name, platform, "bundle"))
                    flush_print(str(bundle_fail_error))
                    break
                archive_name = f"{label}-{device_name}"
                archive_full_name = archive_prefix + archive_name + archive_suffix
                flush_print(f"Adding build output to archive {archive_full_name}")
                if os.path.exists(archive_full_name):
                    os.remove(archive_full_name)
                with tarfile.open(archive_full_name, "w:gz") as tar:
                    tar.add(_CD_STAGING_DIR, arcname=".")
        if len(failed_builds) == 0:
            flush_print("No build failures", with_border=True)
        else:
            flush_print("Logging build failures", with_border=True)
            for failed_build in failed_builds:
                fail_log = f"""\
                Device: {failed_build[0]},
                Platform: {failed_build[1]},
                Phase: {failed_build[2]}"""
                flush_print(unwrap_cmd(fail_log))
        exit(0)

    #
    # Platform Folder
    #

    flush_print(f"Target is set to {options.sample_device_type_name}")
    global gen_dir
    gen_dir = (
        f"{_CHEF_SCRIPT_PATH}/out/{options.sample_device_type_name}/zap-generated/")

    flush_print("Setting up environment...")
    if options.build_target == "esp32":
        if config['esp32']['IDF_PATH'] is None:
            flush_print('Path for esp32 SDK was not found. Make sure esp32.IDF_PATH is set on your config.yaml file')
            exit(1)
        plat_folder = os.path.normpath(f"{_CHEF_SCRIPT_PATH}/esp32")
        shell.run_cmd(f'source {config["esp32"]["IDF_PATH"]}/export.sh')
    elif options.build_target == "nrfconnect":
        if config['nrfconnect']['ZEPHYR_BASE'] is None:
            flush_print('Path for nrfconnect SDK was not found. Make sure nrfconnect.ZEPHYR_BASE is set on your config.yaml file')
            exit(1)
        plat_folder = os.path.normpath(f"{_CHEF_SCRIPT_PATH}/nrfconnect")
        shell.run_cmd(f'source {config["nrfconnect"]["ZEPHYR_BASE"]}/zephyr-env.sh')
        shell.run_cmd("export ZEPHYR_TOOLCHAIN_VARIANT=gnuarmemb")
    elif options.build_target == "linux":
        pass
    elif options.build_target == "silabs-thread":
        flush_print('Path to gecko sdk is configured within Matter.')
    else:
        flush_print(f"Target {options.build_target} not supported")

    shell.run_cmd(f"source {_REPO_BASE_PATH}/scripts/activate.sh")

    #
    # Toolchain update
    #

    if options.do_update_toolchain:
        if options.build_target == "esp32":
            flush_print("ESP32 toolchain update not supported. Skipping")
        elif options.build_target == "nrfconnect":
            flush_print("Updating toolchain")
            shell.run_cmd(
                f"cd {_REPO_BASE_PATH} && python3 scripts/setup/nrfconnect/update_ncs.py --update")
        elif options.build_target == "silabs-thread":
            flush_print("Silabs-thread toolchain not supported. Skipping")
        elif options.build_target == "linux":
            flush_print("Linux toolchain update not supported. Skipping")

    #
    # Cluster customization
    #

    if options.do_run_gui:
        flush_print("Starting ZAP GUI editor")
        shell.run_cmd(f"cd {_CHEF_SCRIPT_PATH}/devices")
        shell.run_cmd(
            f"{_REPO_BASE_PATH}/scripts/tools/zap/run_zaptool.sh {options.sample_device_type_name}.zap")

    if options.do_run_zap:
        flush_print("Running ZAP script to generate artifacts")
        shell.run_cmd(f"rm -rf {gen_dir}")
        shell.run_cmd(f"mkdir -p {gen_dir}")
        shell.run_cmd(
            f"{_REPO_BASE_PATH}/scripts/tools/zap/generate.py {_CHEF_SCRIPT_PATH}/devices/{options.sample_device_type_name}.zap -o {gen_dir}")
        # af-gen-event.h is not generated
        shell.run_cmd(f"touch {gen_dir}/af-gen-event.h")

    #
    # Menuconfig
    #

    if options.do_menuconfig:
        if options.build_target == "esp32":
            shell.run_cmd(f"cd {_CHEF_SCRIPT_PATH}/esp32")
            shell.run_cmd("idf.py menuconfig")
        elif options.build_target == "nrfconnect":
            shell.run_cmd(f"cd {_CHEF_SCRIPT_PATH}/nrfconnect")
            shell.run_cmd("west build -t menuconfig")
        elif (options.build_target == "silabs-thread") or (options.build_target == "silabs-wifi"):
            flush_print("Menuconfig not available on Silabs-thread target. Skipping")
        elif options.build_target == "linux":
            flush_print("Menuconfig not available on Linux target. Skipping")

    #
    # Build
    #

    if options.do_build:
        branch = shell.run_cmd(
            "git branch | awk -v FS=' ' '/\*/{print $NF}' | sed 's|[()]||g'", return_cmd_output=True).replace("\n", "")
        commit_id = shell.run_cmd("git rev-parse HEAD", return_cmd_output=True).replace("\n", "")

        if options.use_zzz:
            flush_print("Using pre-generated ZAP output")
            zzz_dir = os.path.join(_CHEF_SCRIPT_PATH,
                                   "zzz_generated",
                                   options.sample_device_type_name,
                                   "zap-generated")
            if not os.path.exists(zzz_dir):
                flush_print(textwrap.dedent(f"""\
                You have specified --use_zzz
                for device {options.sample_device_type_name}
                which does not exist in the cached ZAP output.
                To cache ZAP output for this device:
                ensure {options.sample_device_type_name}.zap
                is placed in {_DEVICE_FOLDER}
                run chef with the option --generate_zzz
                """))
                exit(1)
            shutil.rmtree(gen_dir, ignore_errors=True)
            shutil.copytree(zzz_dir, gen_dir)
        flush_print("Building...")
        if options.do_rpc:
            flush_print("RPC PW enabled")
            if options.build_target == "esp32":
                shell.run_cmd(
                    f"export SDKCONFIG_DEFAULTS={_CHEF_SCRIPT_PATH}/esp32/sdkconfig_rpc.defaults")
            else:
                flush_print(f"RPC PW on {options.build_target} not supported")

        else:
            flush_print("RPC PW disabled")
        if (options.build_target == "esp32"):
            shell.run_cmd(
                f"export SDKCONFIG_DEFAULTS={_CHEF_SCRIPT_PATH}/esp32/sdkconfig.defaults")

        flush_print(
            f"Product ID 0x{options.pid:02X} / Vendor ID 0x{options.vid:02X}")
        shell.run_cmd(f"cd {_CHEF_SCRIPT_PATH}")

        if (options.build_target == "esp32") or (options.build_target == "nrfconnect"):
            with open("project_include.cmake", "w") as f:
                f.write(textwrap.dedent(f"""\
                        set(CONFIG_DEVICE_VENDOR_ID {options.vid})
                        set(CONFIG_DEVICE_PRODUCT_ID {options.pid})
                        set(CONFIG_ENABLE_PW_RPC {"1" if options.do_rpc else "0"})
                        set(SAMPLE_NAME {options.sample_device_type_name})"""))

        if options.build_target == "esp32":
            shell.run_cmd(f"cd {_CHEF_SCRIPT_PATH}/esp32")
            if options.do_clean:
                shell.run_cmd(f"rm -f {_CHEF_SCRIPT_PATH}/esp32/sdkconfig")
                shell.run_cmd(f"cd {_CHEF_SCRIPT_PATH}/esp32")
                shell.run_cmd(f"rm -rf {_CHEF_SCRIPT_PATH}/esp32/build")
                shell.run_cmd("idf.py fullclean")
            shell.run_cmd("idf.py build")
            shell.run_cmd("idf.py build flashing_script")
            shell.run_cmd(
                f"(cd build/ && tar cJvf $(git rev-parse HEAD)-{options.sample_device_type_name}.tar.xz --files-from=chip-shell.flashbundle.txt)")
            shell.run_cmd(
                f"cp build/$(git rev-parse HEAD)-{options.sample_device_type_name}.tar.xz {_CHEF_SCRIPT_PATH}")
        elif options.build_target == "nrfconnect":
            shell.run_cmd(f"cd {_CHEF_SCRIPT_PATH}/nrfconnect")
            nrf_build_cmds = ["west build -b nrf52840dk_nrf52840"]
            if options.do_clean:
                nrf_build_cmds.append("-p always")
            if options.do_rpc:
                nrf_build_cmds.append("-- -DOVERLAY_CONFIG=rpc.overlay")
            shell.run_cmd(" ".join(nrf_build_cmds))

        elif options.build_target == "silabs-thread":
            shell.run_cmd(f"cd {_CHEF_SCRIPT_PATH}/efr32")
            if options.do_clean:
                shell.run_cmd(f"rm -rf out/{options.sample_device_type_name}")
            shell.run_cmd(
                f"""{_REPO_BASE_PATH}/scripts/examples/gn_efr32_example.sh ./ out/{options.sample_device_type_name} BRD4186A \'sample_name=\"{options.sample_device_type_name}\"\' enable_openthread_cli=true chip_build_libshell=true \'{'import("//with_pw_rpc.gni")' if options.do_rpc else ""}\'""")
            shell.run_cmd(f"cd {_CHEF_SCRIPT_PATH}")

        elif options.build_target == "linux":
            shell.run_cmd(f"cd {_CHEF_SCRIPT_PATH}/linux")
            with open(f"{_CHEF_SCRIPT_PATH}/linux/args.gni", "w") as f:
                f.write(textwrap.dedent(f"""\
                        import("//build_overrides/chip.gni")
                        import("${{chip_root}}/config/standalone/args.gni")
                        chip_shell_cmd_server = false
                        chip_build_libshell = true
                        chip_config_network_layer_ble = false
                        target_defines = ["CHIP_DEVICE_CONFIG_DEVICE_VENDOR_ID={options.vid}", "CHIP_DEVICE_CONFIG_DEVICE_PRODUCT_ID={options.pid}", "CONFIG_ENABLE_PW_RPC={'1' if options.do_rpc else '0'}", "CHIP_DEVICE_CONFIG_DEVICE_SOFTWARE_VERSION_STRING=\\"{branch}:{commit_id}\\""]
                        """))
            with open(f"{_CHEF_SCRIPT_PATH}/linux/sample.gni", "w") as f:
                f.write(textwrap.dedent(f"""\
                        sample_zap_file = "{options.sample_device_type_name}.zap"
                        sample_name = "{options.sample_device_type_name}"
                        """))
            if options.do_clean:
                shell.run_cmd(f"rm -rf out")
            if options.do_rpc:
                shell.run_cmd(
                    "gn gen out --args='import(\"//with_pw_rpc.gni\")'")
            else:
                shell.run_cmd("gn gen out --args=''")
            shell.run_cmd("ninja -C out")

    #
    # Compilation DB TODO
    #

    #
    # Flash
    #

    if options.do_flash:
        flush_print("Flashing target")
        if options.build_target == "esp32":
            if config['esp32']['TTY'] is None:
                flush_print('The path for the serial enumeration for esp32 is not set. Make sure esp32.TTY is set on your config.yaml file')
                exit(1)
            shell.run_cmd(f"cd {_CHEF_SCRIPT_PATH}/esp32")
            if options.do_erase:
                shell.run_cmd(
                    f"idf.py -p {config['esp32']['TTY']} erase-flash")
            shell.run_cmd(f"idf.py -p {config['esp32']['TTY']} flash")
        elif options.build_target == "nrfconnect":
            shell.run_cmd(f"cd {_CHEF_SCRIPT_PATH}/nrfconnect")
            if options.do_erase:
                shell.run_cmd("west flash --erase")
            else:
                shell.run_cmd("west flash")
        elif (options.build_target == "silabs-thread") or (options.build_target == "silabs-wifi"):
            shell.run_cmd(f"cd {_CHEF_SCRIPT_PATH}/efr32")
            shell.run_cmd(f"python3 out/{options.sample_device_type_name}/BRD4186A/chip-efr32-chef-example.flash.py")

            shell.run_cmd(f"cd {_CHEF_SCRIPT_PATH}")

    #
    # Terminal interaction
    #

    if options.do_interact:
        flush_print("Starting terminal...")
        if options.build_target == "esp32":
            if config['esp32']['TTY'] is None:
                flush_print('The path for the serial enumeration for esp32 is not set. Make sure esp32.TTY is set on your config.yaml file')
                exit(1)
            shell.run_cmd(f"cd {_CHEF_SCRIPT_PATH}/esp32")
            shell.run_cmd(f"idf.py -p {config['esp32']['TTY']} monitor")
        elif options.build_target == "nrfconnect":
            if config['nrfconnect']['TTY'] is None:
                flush_print('The path for the serial enumeration for nordic is not set. Make sure nrfconnect.TTY is set on your config.yaml file')
                exit(1)
            shell.run_cmd("killall screen")
            shell.run_cmd(f"screen {config['nrfconnect']['TTY']} 115200")
        elif (options.build_target == "silabs-thread"):
            if config['silabs-thread']['TTY'] is None:
                flush_print(
                    'The path for the serial enumeration for silabs-thread is not set. Make sure silabs-thread.TTY is set on your config.yaml file')
                exit(1)

            shell.run_cmd("killall screen")
            shell.run_cmd(f"screen {config['silabs-thread']['TTY']} 115200 8-N-1")
        elif options.build_target == "linux":
            flush_print(
                f"{_CHEF_SCRIPT_PATH}/linux/out/{options.sample_device_type_name}")
            shell.run_cmd(
                f"{_CHEF_SCRIPT_PATH}/linux/out/{options.sample_device_type_name}")

    #
    # RPC Console
    #
    if options.do_rpc_console:
        if options.build_target == "esp32":
            shell.run_cmd(
                f"python3 -m chip_rpc.console --device {config['esp32']['TTY']}")
        elif (options.build_target == "silabs-thread"):
            if (sys.platform == "linux") or (sys.platform == "linux2"):
                if(config['silabs-thread']['TTY'] is None):
                    flush_print(
                        'The path for the serial enumeration for silabs-thread is not set. Make sure silabs-thread.TTY is set on your config.yaml file')
                    exit(1)
                shell.run_cmd(f"python3 -m chip_rpc.console --device {config['silabs-thread']['TTY']} -b 115200")
            elif sys.platform == "darwin":
                if(config['silabs-thread']['CU'] is None):
                    flush_print(
                        'The path for the serial enumeration for silabs-thread is not set. Make sure silabs-thread.CU is set on your config.yaml file')
                    exit(1)
                shell.run_cmd(f"python3 -m chip_rpc.console --device {config['silabs-thread']['CU']} -b 115200")

    flush_print("Done")


if __name__ == '__main__':
    sys.exit(main(sys.argv[1:]))<|MERGE_RESOLUTION|>--- conflicted
+++ resolved
@@ -41,14 +41,9 @@
 _CHEF_ZZZ_ROOT = os.path.join(_CHEF_SCRIPT_PATH, "zzz_generated")
 _CI_DEVICE_MANIFEST_NAME = "INPUTMD5.txt"
 _CI_ZAP_MANIFEST_NAME = "ZAPSHA.txt"
-<<<<<<< HEAD
 _CI_MATTER_MD5_EXT = ".MATTERMD5"
 _CICD_CONFIG_FILE_NAME = os.path.join(_CHEF_SCRIPT_PATH, "cicd_config.json")
 _CD_STAGING_DIR = os.path.join(_CHEF_SCRIPT_PATH, "staging")
-=======
-_CICD_CONFIG_FILE_NAME = os.path.join(_CHEF_SCRIPT_PATH, "cicd_meta.json")
-_CI_ALLOW_LIST = ["rootnode_dimmablelight_gY80DaqEUL"]
->>>>>>> c60233da
 
 gen_dir = ""  # Filled in after sample app type is read from args.
 
@@ -383,7 +378,7 @@
     parser.add_option("", "--build_all", help="For use in CD only. Builds and bundles all chef examples for the specified platform. Uses --use_zzz. Chef exits after completion.",
                       dest="build_all", action="store_true")
     parser.add_option(
-        "", "--ci", help="Builds Chef examples defined in _CI_ALLOW_LIST. Uses --use_zzz. Uses specified target from -t. Chef exits after completion.", dest="ci", action="store_true")
+        "", "--ci", help="Builds Chef examples defined in cicd_config. Uses --use_zzz. Uses specified target from -t. Chef exits after completion.", dest="ci", action="store_true")
 
     options, _ = parser.parse_args(argv)
 
