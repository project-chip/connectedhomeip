// This IDL was generated automatically by ZAP.
// It is for view/code review purposes only.

/** Attributes and commands for putting a device into Identification mode (e.g. flashing a light). */
server cluster Identify = 3 {
  enum EffectIdentifierEnum : ENUM8 {
    kBlink = 0;
    kBreathe = 1;
    kOkay = 2;
    kChannelChange = 11;
    kFinishEffect = 254;
    kStopEffect = 255;
  }

  enum EffectVariantEnum : ENUM8 {
    kDefault = 0;
  }

  enum IdentifyTypeEnum : ENUM8 {
    kNone = 0;
    kLightOutput = 1;
    kVisibleIndicator = 2;
    kAudibleBeep = 3;
    kDisplay = 4;
    kActuator = 5;
  }

  attribute int16u identifyTime = 0;
  readonly attribute IdentifyTypeEnum identifyType = 1;
  readonly attribute command_id generatedCommandList[] = 65528;
  readonly attribute command_id acceptedCommandList[] = 65529;
  readonly attribute event_id eventList[] = 65530;
  readonly attribute attrib_id attributeList[] = 65531;
  readonly attribute bitmap32 featureMap = 65532;
  readonly attribute int16u clusterRevision = 65533;

  request struct IdentifyRequest {
    INT16U identifyTime = 0;
  }

  command access(invoke: manage) Identify(IdentifyRequest): DefaultSuccess = 0;
}

/** Attributes and commands for group configuration and manipulation. */
server cluster Groups = 4 {
  bitmap Feature : BITMAP32 {
    kGroupNames = 0x1;
  }

  bitmap NameSupportBitmap : BITMAP8 {
    kGroupNames = 0x80;
  }

  readonly attribute NameSupportBitmap nameSupport = 0;
  readonly attribute command_id generatedCommandList[] = 65528;
  readonly attribute command_id acceptedCommandList[] = 65529;
  readonly attribute event_id eventList[] = 65530;
  readonly attribute attrib_id attributeList[] = 65531;
  readonly attribute bitmap32 featureMap = 65532;
  readonly attribute int16u clusterRevision = 65533;

  request struct AddGroupRequest {
    group_id groupID = 0;
    CHAR_STRING groupName = 1;
  }

  request struct ViewGroupRequest {
    group_id groupID = 0;
  }

  request struct GetGroupMembershipRequest {
    group_id groupList[] = 0;
  }

  request struct RemoveGroupRequest {
    group_id groupID = 0;
  }

  request struct AddGroupIfIdentifyingRequest {
    group_id groupID = 0;
    CHAR_STRING groupName = 1;
  }

  response struct AddGroupResponse = 0 {
    ENUM8 status = 0;
    group_id groupID = 1;
  }

  response struct ViewGroupResponse = 1 {
    ENUM8 status = 0;
    group_id groupID = 1;
    CHAR_STRING groupName = 2;
  }

  response struct GetGroupMembershipResponse = 2 {
    nullable INT8U capacity = 0;
    group_id groupList[] = 1;
  }

  response struct RemoveGroupResponse = 3 {
    ENUM8 status = 0;
    group_id groupID = 1;
  }

  fabric command access(invoke: manage) AddGroup(AddGroupRequest): AddGroupResponse = 0;
  fabric command ViewGroup(ViewGroupRequest): ViewGroupResponse = 1;
  fabric command GetGroupMembership(GetGroupMembershipRequest): GetGroupMembershipResponse = 2;
  fabric command access(invoke: manage) RemoveGroup(RemoveGroupRequest): RemoveGroupResponse = 3;
  fabric command access(invoke: manage) RemoveAllGroups(): DefaultSuccess = 4;
  fabric command access(invoke: manage) AddGroupIfIdentifying(AddGroupIfIdentifyingRequest): DefaultSuccess = 5;
}

/** Attributes and commands for switching devices between 'On' and 'Off' states. */
server cluster OnOff = 6 {
  enum DelayedAllOffEffectVariantEnum : ENUM8 {
    kDelayedOffFastFade = 0;
    kNoFade = 1;
    kDelayedOffSlowFade = 2;
  }

  enum DyingLightEffectVariantEnum : ENUM8 {
    kDyingLightFadeOff = 0;
  }

  enum EffectIdentifierEnum : ENUM8 {
    kDelayedAllOff = 0;
    kDyingLight = 1;
  }

  enum StartUpOnOffEnum : ENUM8 {
    kOff = 0;
    kOn = 1;
    kToggle = 2;
  }

  bitmap Feature : BITMAP32 {
    kLighting = 0x1;
    kDeadFrontBehavior = 0x2;
  }

  bitmap OnOffControlBitmap : BITMAP8 {
    kAcceptOnlyWhenOn = 0x1;
  }

  readonly attribute boolean onOff = 0;
  readonly attribute boolean globalSceneControl = 16384;
  attribute int16u onTime = 16385;
  attribute int16u offWaitTime = 16386;
  attribute access(write: manage) nullable StartUpOnOffEnum startUpOnOff = 16387;
  readonly attribute command_id generatedCommandList[] = 65528;
  readonly attribute command_id acceptedCommandList[] = 65529;
  readonly attribute event_id eventList[] = 65530;
  readonly attribute attrib_id attributeList[] = 65531;
  readonly attribute bitmap32 featureMap = 65532;
  readonly attribute int16u clusterRevision = 65533;

  command Off(): DefaultSuccess = 0;
  command On(): DefaultSuccess = 1;
  command Toggle(): DefaultSuccess = 2;
}

/** Attributes and commands for controlling devices that can be set to a level between fully 'On' and fully 'Off.' */
server cluster LevelControl = 8 {
  enum MoveMode : ENUM8 {
    kUp = 0;
    kDown = 1;
  }

  enum StepMode : ENUM8 {
    kUp = 0;
    kDown = 1;
  }

  bitmap Feature : BITMAP32 {
    kOnOff = 0x1;
    kLighting = 0x2;
    kFrequency = 0x4;
  }

  bitmap LevelControlOptions : BITMAP8 {
    kExecuteIfOff = 0x1;
    kCoupleColorTempToLevel = 0x2;
  }

  readonly attribute nullable int8u currentLevel = 0;
  readonly attribute int16u remainingTime = 1;
  readonly attribute int8u minLevel = 2;
  readonly attribute int8u maxLevel = 3;
  attribute LevelControlOptions options = 15;
  attribute nullable int8u onLevel = 17;
  attribute access(write: manage) nullable int8u startUpCurrentLevel = 16384;
  readonly attribute command_id generatedCommandList[] = 65528;
  readonly attribute command_id acceptedCommandList[] = 65529;
  readonly attribute event_id eventList[] = 65530;
  readonly attribute attrib_id attributeList[] = 65531;
  readonly attribute bitmap32 featureMap = 65532;
  readonly attribute int16u clusterRevision = 65533;

  request struct MoveToLevelRequest {
    INT8U level = 0;
    nullable INT16U transitionTime = 1;
    LevelControlOptions optionsMask = 2;
    LevelControlOptions optionsOverride = 3;
  }

  request struct MoveRequest {
    MoveMode moveMode = 0;
    nullable INT8U rate = 1;
    LevelControlOptions optionsMask = 2;
    LevelControlOptions optionsOverride = 3;
  }

  request struct StepRequest {
    StepMode stepMode = 0;
    INT8U stepSize = 1;
    nullable INT16U transitionTime = 2;
    LevelControlOptions optionsMask = 3;
    LevelControlOptions optionsOverride = 4;
  }

  request struct StopRequest {
    LevelControlOptions optionsMask = 0;
    LevelControlOptions optionsOverride = 1;
  }

  request struct MoveToLevelWithOnOffRequest {
    INT8U level = 0;
    nullable INT16U transitionTime = 1;
    LevelControlOptions optionsMask = 2;
    LevelControlOptions optionsOverride = 3;
  }

  request struct MoveWithOnOffRequest {
    MoveMode moveMode = 0;
    nullable INT8U rate = 1;
    LevelControlOptions optionsMask = 2;
    LevelControlOptions optionsOverride = 3;
  }

  request struct StepWithOnOffRequest {
    StepMode stepMode = 0;
    INT8U stepSize = 1;
    nullable INT16U transitionTime = 2;
    LevelControlOptions optionsMask = 3;
    LevelControlOptions optionsOverride = 4;
  }

  request struct StopWithOnOffRequest {
    LevelControlOptions optionsMask = 0;
    LevelControlOptions optionsOverride = 1;
  }

  command MoveToLevel(MoveToLevelRequest): DefaultSuccess = 0;
  command Move(MoveRequest): DefaultSuccess = 1;
  command Step(StepRequest): DefaultSuccess = 2;
  command Stop(StopRequest): DefaultSuccess = 3;
  command MoveToLevelWithOnOff(MoveToLevelWithOnOffRequest): DefaultSuccess = 4;
  command MoveWithOnOff(MoveWithOnOffRequest): DefaultSuccess = 5;
  command StepWithOnOff(StepWithOnOffRequest): DefaultSuccess = 6;
  command StopWithOnOff(StopWithOnOffRequest): DefaultSuccess = 7;
}

/** The Descriptor Cluster is meant to replace the support from the Zigbee Device Object (ZDO) for describing a node, its endpoints and clusters. */
server cluster Descriptor = 29 {
  bitmap Feature : BITMAP32 {
    kTagList = 0x1;
  }

  struct DeviceTypeStruct {
    devtype_id deviceType = 0;
    int16u revision = 1;
  }

  struct SemanticTagStruct {
    nullable vendor_id mfgCode = 0;
    enum8 namespaceID = 1;
    enum8 tag = 2;
    optional nullable char_string label = 3;
  }

  readonly attribute DeviceTypeStruct deviceTypeList[] = 0;
  readonly attribute CLUSTER_ID serverList[] = 1;
  readonly attribute CLUSTER_ID clientList[] = 2;
  readonly attribute ENDPOINT_NO partsList[] = 3;
  readonly attribute command_id generatedCommandList[] = 65528;
  readonly attribute command_id acceptedCommandList[] = 65529;
  readonly attribute event_id eventList[] = 65530;
  readonly attribute attrib_id attributeList[] = 65531;
  readonly attribute bitmap32 featureMap = 65532;
  readonly attribute int16u clusterRevision = 65533;
}

/** The Binding Cluster is meant to replace the support from the Zigbee Device Object (ZDO) for supporting the binding table. */
client cluster Binding = 30 {
  fabric_scoped struct TargetStruct {
    optional node_id node = 1;
    optional group_id group = 2;
    optional endpoint_no endpoint = 3;
    optional cluster_id cluster = 4;
    fabric_idx fabricIndex = 254;
  }

  attribute TargetStruct binding[] = 0;
  readonly attribute command_id generatedCommandList[] = 65528;
  readonly attribute command_id acceptedCommandList[] = 65529;
  readonly attribute event_id eventList[] = 65530;
  readonly attribute attrib_id attributeList[] = 65531;
  readonly attribute bitmap32 featureMap = 65532;
  readonly attribute int16u clusterRevision = 65533;
}

/** The Access Control Cluster exposes a data model view of a
      Node's Access Control List (ACL), which codifies the rules used to manage
      and enforce Access Control for the Node's endpoints and their associated
      cluster instances. */
server cluster AccessControl = 31 {
  enum AccessControlEntryAuthModeEnum : ENUM8 {
    kPASE = 1;
    kCASE = 2;
    kGroup = 3;
  }

  enum AccessControlEntryPrivilegeEnum : ENUM8 {
    kView = 1;
    kProxyView = 2;
    kOperate = 3;
    kManage = 4;
    kAdminister = 5;
  }

  enum ChangeTypeEnum : ENUM8 {
    kChanged = 0;
    kAdded = 1;
    kRemoved = 2;
  }

  struct AccessControlTargetStruct {
    nullable cluster_id cluster = 0;
    nullable endpoint_no endpoint = 1;
    nullable devtype_id deviceType = 2;
  }

  fabric_scoped struct AccessControlEntryStruct {
    fabric_sensitive AccessControlEntryPrivilegeEnum privilege = 1;
    fabric_sensitive AccessControlEntryAuthModeEnum authMode = 2;
    nullable fabric_sensitive int64u subjects[] = 3;
    nullable fabric_sensitive AccessControlTargetStruct targets[] = 4;
    fabric_idx fabricIndex = 254;
  }

  fabric_scoped struct AccessControlExtensionStruct {
    fabric_sensitive octet_string<128> data = 1;
    fabric_idx fabricIndex = 254;
  }

  fabric_sensitive info event access(read: administer) AccessControlEntryChanged = 0 {
    nullable node_id adminNodeID = 1;
    nullable INT16U adminPasscodeID = 2;
    ChangeTypeEnum changeType = 3;
    nullable AccessControlEntryStruct latestValue = 4;
    fabric_idx fabricIndex = 254;
  }

  fabric_sensitive info event access(read: administer) AccessControlExtensionChanged = 1 {
    nullable node_id adminNodeID = 1;
    nullable INT16U adminPasscodeID = 2;
    ChangeTypeEnum changeType = 3;
    nullable AccessControlExtensionStruct latestValue = 4;
    fabric_idx fabricIndex = 254;
  }

  attribute access(read: administer, write: administer) AccessControlEntryStruct acl[] = 0;
  attribute access(read: administer, write: administer) AccessControlExtensionStruct extension[] = 1;
  readonly attribute int16u subjectsPerAccessControlEntry = 2;
  readonly attribute int16u targetsPerAccessControlEntry = 3;
  readonly attribute int16u accessControlEntriesPerFabric = 4;
  readonly attribute command_id generatedCommandList[] = 65528;
  readonly attribute command_id acceptedCommandList[] = 65529;
  readonly attribute event_id eventList[] = 65530;
  readonly attribute attrib_id attributeList[] = 65531;
  readonly attribute bitmap32 featureMap = 65532;
  readonly attribute int16u clusterRevision = 65533;
}

/** This cluster provides attributes and events for determining basic information about Nodes, which supports both
      Commissioning and operational determination of Node characteristics, such as Vendor ID, Product ID and serial number,
      which apply to the whole Node. Also allows setting user device information such as location. */
server cluster BasicInformation = 40 {
  enum ColorEnum : ENUM8 {
    kBlack = 0;
    kNavy = 1;
    kGreen = 2;
    kTeal = 3;
    kMaroon = 4;
    kPurple = 5;
    kOlive = 6;
    kGray = 7;
    kBlue = 8;
    kLime = 9;
    kAqua = 10;
    kRed = 11;
    kFuchsia = 12;
    kYellow = 13;
    kWhite = 14;
    kNickel = 15;
    kChrome = 16;
    kBrass = 17;
    kCopper = 18;
    kSilver = 19;
    kGold = 20;
  }

  enum ProductFinishEnum : ENUM8 {
    kOther = 0;
    kMatte = 1;
    kSatin = 2;
    kPolished = 3;
    kRugged = 4;
    kFabric = 5;
  }

  struct CapabilityMinimaStruct {
    int16u caseSessionsPerFabric = 0;
    int16u subscriptionsPerFabric = 1;
  }

  struct ProductAppearanceStruct {
    ProductFinishEnum finish = 0;
    nullable ColorEnum primaryColor = 1;
  }

  critical event StartUp = 0 {
    INT32U softwareVersion = 0;
  }

  critical event ShutDown = 1 {
  }

  info event Leave = 2 {
    fabric_idx fabricIndex = 0;
  }

  info event ReachableChanged = 3 {
    boolean reachableNewValue = 0;
  }

  readonly attribute int16u dataModelRevision = 0;
  readonly attribute char_string<32> vendorName = 1;
  readonly attribute vendor_id vendorID = 2;
  readonly attribute char_string<32> productName = 3;
  readonly attribute int16u productID = 4;
  attribute access(write: manage) char_string<32> nodeLabel = 5;
  attribute access(write: administer) char_string<2> location = 6;
  readonly attribute int16u hardwareVersion = 7;
  readonly attribute char_string<64> hardwareVersionString = 8;
  readonly attribute int32u softwareVersion = 9;
  readonly attribute char_string<64> softwareVersionString = 10;
  readonly attribute char_string<16> manufacturingDate = 11;
  readonly attribute char_string<32> partNumber = 12;
  readonly attribute long_char_string<256> productURL = 13;
  readonly attribute char_string<64> productLabel = 14;
  readonly attribute char_string<32> serialNumber = 15;
  attribute access(write: manage) boolean localConfigDisabled = 16;
  readonly attribute char_string<32> uniqueID = 18;
  readonly attribute CapabilityMinimaStruct capabilityMinima = 19;
  readonly attribute command_id generatedCommandList[] = 65528;
  readonly attribute command_id acceptedCommandList[] = 65529;
  readonly attribute event_id eventList[] = 65530;
  readonly attribute attrib_id attributeList[] = 65531;
  readonly attribute bitmap32 featureMap = 65532;
  readonly attribute int16u clusterRevision = 65533;
}

/** Provides an interface for providing OTA software updates */
client cluster OtaSoftwareUpdateProvider = 41 {
  enum OTAApplyUpdateAction : ENUM8 {
    kProceed = 0;
    kAwaitNextAction = 1;
    kDiscontinue = 2;
  }

  enum OTADownloadProtocol : ENUM8 {
    kBDXSynchronous = 0;
    kBDXAsynchronous = 1;
    kHTTPS = 2;
    kVendorSpecific = 3;
  }

  enum OTAQueryStatus : ENUM8 {
    kUpdateAvailable = 0;
    kBusy = 1;
    kNotAvailable = 2;
    kDownloadProtocolNotSupported = 3;
  }

  readonly attribute command_id generatedCommandList[] = 65528;
  readonly attribute command_id acceptedCommandList[] = 65529;
  readonly attribute event_id eventList[] = 65530;
  readonly attribute attrib_id attributeList[] = 65531;
  readonly attribute bitmap32 featureMap = 65532;
  readonly attribute int16u clusterRevision = 65533;

  request struct QueryImageRequest {
    vendor_id vendorID = 0;
    INT16U productID = 1;
    INT32U softwareVersion = 2;
    OTADownloadProtocol protocolsSupported[] = 3;
    optional INT16U hardwareVersion = 4;
    optional CHAR_STRING<2> location = 5;
    optional BOOLEAN requestorCanConsent = 6;
    optional OCTET_STRING<512> metadataForProvider = 7;
  }

  response struct QueryImageResponse = 1 {
    OTAQueryStatus status = 0;
    optional INT32U delayedActionTime = 1;
    optional CHAR_STRING<256> imageURI = 2;
    optional INT32U softwareVersion = 3;
    optional CHAR_STRING<64> softwareVersionString = 4;
    optional OCTET_STRING<32> updateToken = 5;
    optional BOOLEAN userConsentNeeded = 6;
    optional OCTET_STRING<512> metadataForRequestor = 7;
  }

  request struct ApplyUpdateRequestRequest {
    OCTET_STRING<32> updateToken = 0;
    INT32U newVersion = 1;
  }

  response struct ApplyUpdateResponse = 3 {
    OTAApplyUpdateAction action = 0;
    INT32U delayedActionTime = 1;
  }

  request struct NotifyUpdateAppliedRequest {
    OCTET_STRING<32> updateToken = 0;
    INT32U softwareVersion = 1;
  }

  /** Determine availability of a new Software Image */
  command QueryImage(QueryImageRequest): QueryImageResponse = 0;
  /** Determine next action to take for a downloaded Software Image */
  command ApplyUpdateRequest(ApplyUpdateRequestRequest): ApplyUpdateResponse = 2;
  /** Notify OTA Provider that an update was applied */
  command NotifyUpdateApplied(NotifyUpdateAppliedRequest): DefaultSuccess = 4;
}

/** Provides an interface for downloading and applying OTA software updates */
server cluster OtaSoftwareUpdateRequestor = 42 {
  enum OTAAnnouncementReason : ENUM8 {
    kSimpleAnnouncement = 0;
    kUpdateAvailable = 1;
    kUrgentUpdateAvailable = 2;
  }

  enum OTAChangeReasonEnum : ENUM8 {
    kUnknown = 0;
    kSuccess = 1;
    kFailure = 2;
    kTimeOut = 3;
    kDelayByProvider = 4;
  }

  enum OTAUpdateStateEnum : ENUM8 {
    kUnknown = 0;
    kIdle = 1;
    kQuerying = 2;
    kDelayedOnQuery = 3;
    kDownloading = 4;
    kApplying = 5;
    kDelayedOnApply = 6;
    kRollingBack = 7;
    kDelayedOnUserConsent = 8;
  }

  fabric_scoped struct ProviderLocation {
    node_id providerNodeID = 1;
    endpoint_no endpoint = 2;
    fabric_idx fabricIndex = 254;
  }

  info event StateTransition = 0 {
    OTAUpdateStateEnum previousState = 0;
    OTAUpdateStateEnum newState = 1;
    OTAChangeReasonEnum reason = 2;
    nullable INT32U targetSoftwareVersion = 3;
  }

  critical event VersionApplied = 1 {
    INT32U softwareVersion = 0;
    INT16U productID = 1;
  }

  info event DownloadError = 2 {
    INT32U softwareVersion = 0;
    INT64U bytesDownloaded = 1;
    nullable INT8U progressPercent = 2;
    nullable INT64S platformCode = 3;
  }

  attribute ProviderLocation defaultOTAProviders[] = 0;
  readonly attribute boolean updatePossible = 1;
  readonly attribute OTAUpdateStateEnum updateState = 2;
  readonly attribute nullable int8u updateStateProgress = 3;
  readonly attribute command_id generatedCommandList[] = 65528;
  readonly attribute command_id acceptedCommandList[] = 65529;
  readonly attribute event_id eventList[] = 65530;
  readonly attribute attrib_id attributeList[] = 65531;
  readonly attribute bitmap32 featureMap = 65532;
  readonly attribute int16u clusterRevision = 65533;

  request struct AnnounceOTAProviderRequest {
    node_id providerNodeID = 0;
    vendor_id vendorID = 1;
    OTAAnnouncementReason announcementReason = 2;
    optional OCTET_STRING<512> metadataForNode = 3;
    endpoint_no endpoint = 4;
  }

  command AnnounceOTAProvider(AnnounceOTAProviderRequest): DefaultSuccess = 0;
}

/** Nodes should be expected to be deployed to any and all regions of the world. These global regions
      may have differing common languages, units of measurements, and numerical formatting
      standards. As such, Nodes that visually or audibly convey information need a mechanism by which
      they can be configured to use a user’s preferred language, units, etc */
server cluster LocalizationConfiguration = 43 {
  attribute char_string<35> activeLocale = 0;
  readonly attribute CHAR_STRING supportedLocales[] = 1;
  readonly attribute command_id generatedCommandList[] = 65528;
  readonly attribute command_id acceptedCommandList[] = 65529;
  readonly attribute event_id eventList[] = 65530;
  readonly attribute attrib_id attributeList[] = 65531;
  readonly attribute bitmap32 featureMap = 65532;
  readonly attribute int16u clusterRevision = 65533;
}

/** Nodes should be expected to be deployed to any and all regions of the world. These global regions
      may have differing preferences for how dates and times are conveyed. As such, Nodes that visually
      or audibly convey time information need a mechanism by which they can be configured to use a
      user’s preferred format. */
server cluster TimeFormatLocalization = 44 {
  enum CalendarTypeEnum : ENUM8 {
    kBuddhist = 0;
    kChinese = 1;
    kCoptic = 2;
    kEthiopian = 3;
    kGregorian = 4;
    kHebrew = 5;
    kIndian = 6;
    kIslamic = 7;
    kJapanese = 8;
    kKorean = 9;
    kPersian = 10;
    kTaiwanese = 11;
  }

  enum HourFormatEnum : ENUM8 {
    k12hr = 0;
    k24hr = 1;
  }

  bitmap Feature : BITMAP32 {
    kCalendarFormat = 0x1;
  }

  attribute HourFormatEnum hourFormat = 0;
  attribute CalendarTypeEnum activeCalendarType = 1;
  readonly attribute CalendarTypeEnum supportedCalendarTypes[] = 2;
  readonly attribute command_id generatedCommandList[] = 65528;
  readonly attribute command_id acceptedCommandList[] = 65529;
  readonly attribute event_id eventList[] = 65530;
  readonly attribute attrib_id attributeList[] = 65531;
  readonly attribute bitmap32 featureMap = 65532;
  readonly attribute int16u clusterRevision = 65533;
}

/** This cluster is used to manage global aspects of the Commissioning flow. */
server cluster GeneralCommissioning = 48 {
  enum CommissioningErrorEnum : ENUM8 {
    kOK = 0;
    kValueOutsideRange = 1;
    kInvalidAuthentication = 2;
    kNoFailSafe = 3;
    kBusyWithOtherAdmin = 4;
  }

  enum RegulatoryLocationTypeEnum : ENUM8 {
    kIndoor = 0;
    kOutdoor = 1;
    kIndoorOutdoor = 2;
  }

  struct BasicCommissioningInfo {
    int16u failSafeExpiryLengthSeconds = 0;
    int16u maxCumulativeFailsafeSeconds = 1;
  }

  attribute access(write: administer) int64u breadcrumb = 0;
  readonly attribute BasicCommissioningInfo basicCommissioningInfo = 1;
  readonly attribute RegulatoryLocationTypeEnum regulatoryConfig = 2;
  readonly attribute RegulatoryLocationTypeEnum locationCapability = 3;
  readonly attribute boolean supportsConcurrentConnection = 4;
  readonly attribute command_id generatedCommandList[] = 65528;
  readonly attribute command_id acceptedCommandList[] = 65529;
  readonly attribute event_id eventList[] = 65530;
  readonly attribute attrib_id attributeList[] = 65531;
  readonly attribute bitmap32 featureMap = 65532;
  readonly attribute int16u clusterRevision = 65533;

  request struct ArmFailSafeRequest {
    INT16U expiryLengthSeconds = 0;
    INT64U breadcrumb = 1;
  }

  request struct SetRegulatoryConfigRequest {
    RegulatoryLocationTypeEnum newRegulatoryConfig = 0;
    CHAR_STRING countryCode = 1;
    INT64U breadcrumb = 2;
  }

  response struct ArmFailSafeResponse = 1 {
    CommissioningErrorEnum errorCode = 0;
    CHAR_STRING debugText = 1;
  }

  response struct SetRegulatoryConfigResponse = 3 {
    CommissioningErrorEnum errorCode = 0;
    CHAR_STRING debugText = 1;
  }

  response struct CommissioningCompleteResponse = 5 {
    CommissioningErrorEnum errorCode = 0;
    CHAR_STRING debugText = 1;
  }

  command access(invoke: administer) ArmFailSafe(ArmFailSafeRequest): ArmFailSafeResponse = 0;
  command access(invoke: administer) SetRegulatoryConfig(SetRegulatoryConfigRequest): SetRegulatoryConfigResponse = 2;
  fabric command access(invoke: administer) CommissioningComplete(): CommissioningCompleteResponse = 4;
}

/** The cluster provides commands for retrieving unstructured diagnostic logs from a Node that may be used to aid in diagnostics. */
server cluster DiagnosticLogs = 50 {
  enum IntentEnum : ENUM8 {
    kEndUserSupport = 0;
    kNetworkDiag = 1;
    kCrashLogs = 2;
  }

  enum StatusEnum : ENUM8 {
    kSuccess = 0;
    kExhausted = 1;
    kNoLogs = 2;
    kBusy = 3;
    kDenied = 4;
  }

  enum TransferProtocolEnum : ENUM8 {
    kResponsePayload = 0;
    kBDX = 1;
  }

  readonly attribute command_id generatedCommandList[] = 65528;
  readonly attribute command_id acceptedCommandList[] = 65529;
  readonly attribute event_id eventList[] = 65530;
  readonly attribute attrib_id attributeList[] = 65531;
  readonly attribute bitmap32 featureMap = 65532;
  readonly attribute int16u clusterRevision = 65533;

  request struct RetrieveLogsRequestRequest {
    IntentEnum intent = 0;
    TransferProtocolEnum requestedProtocol = 1;
    optional CHAR_STRING<32> transferFileDesignator = 2;
  }

  command RetrieveLogsRequest(RetrieveLogsRequestRequest): RetrieveLogsResponse = 0;
}

/** The General Diagnostics Cluster, along with other diagnostics clusters, provide a means to acquire standardized diagnostics metrics that MAY be used by a Node to assist a user or Administrative Node in diagnosing potential problems. */
server cluster GeneralDiagnostics = 51 {
  enum BootReasonEnum : ENUM8 {
    kUnspecified = 0;
    kPowerOnReboot = 1;
    kBrownOutReset = 2;
    kSoftwareWatchdogReset = 3;
    kHardwareWatchdogReset = 4;
    kSoftwareUpdateCompleted = 5;
    kSoftwareReset = 6;
  }

  enum HardwareFaultEnum : ENUM8 {
    kUnspecified = 0;
    kRadio = 1;
    kSensor = 2;
    kResettableOverTemp = 3;
    kNonResettableOverTemp = 4;
    kPowerSource = 5;
    kVisualDisplayFault = 6;
    kAudioOutputFault = 7;
    kUserInterfaceFault = 8;
    kNonVolatileMemoryError = 9;
    kTamperDetected = 10;
  }

  enum InterfaceTypeEnum : ENUM8 {
    kUnspecified = 0;
    kWiFi = 1;
    kEthernet = 2;
    kCellular = 3;
    kThread = 4;
  }

  enum NetworkFaultEnum : ENUM8 {
    kUnspecified = 0;
    kHardwareFailure = 1;
    kNetworkJammed = 2;
    kConnectionFailed = 3;
  }

  enum RadioFaultEnum : ENUM8 {
    kUnspecified = 0;
    kWiFiFault = 1;
    kCellularFault = 2;
    kThreadFault = 3;
    kNFCFault = 4;
    kBLEFault = 5;
    kEthernetFault = 6;
  }

  struct NetworkInterface {
    char_string<32> name = 0;
    boolean isOperational = 1;
    nullable boolean offPremiseServicesReachableIPv4 = 2;
    nullable boolean offPremiseServicesReachableIPv6 = 3;
    octet_string<8> hardwareAddress = 4;
    octet_string IPv4Addresses[] = 5;
    octet_string IPv6Addresses[] = 6;
    InterfaceTypeEnum type = 7;
  }

  critical event HardwareFaultChange = 0 {
    HardwareFaultEnum current[] = 0;
    HardwareFaultEnum previous[] = 1;
  }

  critical event RadioFaultChange = 1 {
    RadioFaultEnum current[] = 0;
    RadioFaultEnum previous[] = 1;
  }

  critical event NetworkFaultChange = 2 {
    NetworkFaultEnum current[] = 0;
    NetworkFaultEnum previous[] = 1;
  }

  critical event BootReason = 3 {
    BootReasonEnum bootReason = 0;
  }

  readonly attribute NetworkInterface networkInterfaces[] = 0;
  readonly attribute int16u rebootCount = 1;
  readonly attribute int64u upTime = 2;
  readonly attribute int32u totalOperationalHours = 3;
  readonly attribute BootReasonEnum bootReason = 4;
  readonly attribute HardwareFaultEnum activeHardwareFaults[] = 5;
  readonly attribute RadioFaultEnum activeRadioFaults[] = 6;
  readonly attribute NetworkFaultEnum activeNetworkFaults[] = 7;
  readonly attribute boolean testEventTriggersEnabled = 8;
  readonly attribute command_id generatedCommandList[] = 65528;
  readonly attribute command_id acceptedCommandList[] = 65529;
  readonly attribute event_id eventList[] = 65530;
  readonly attribute attrib_id attributeList[] = 65531;
  readonly attribute bitmap32 featureMap = 65532;
  readonly attribute int16u clusterRevision = 65533;

  request struct TestEventTriggerRequest {
    OCTET_STRING<16> enableKey = 0;
    INT64U eventTrigger = 1;
  }

  command access(invoke: manage) TestEventTrigger(TestEventTriggerRequest): DefaultSuccess = 0;
}

/** The Software Diagnostics Cluster provides a means to acquire standardized diagnostics metrics that MAY be used by a Node to assist a user or Administrative Node in diagnosing potential problems. */
server cluster SoftwareDiagnostics = 52 {
  bitmap Feature : BITMAP32 {
    kWaterMarks = 0x1;
  }

  struct ThreadMetricsStruct {
    int64u id = 0;
    optional char_string<8> name = 1;
    optional int32u stackFreeCurrent = 2;
    optional int32u stackFreeMinimum = 3;
    optional int32u stackSize = 4;
  }

  info event SoftwareFault = 0 {
    INT64U id = 0;
    optional CHAR_STRING name = 1;
    optional OCTET_STRING faultRecording = 2;
  }

  readonly attribute ThreadMetricsStruct threadMetrics[] = 0;
  readonly attribute int64u currentHeapFree = 1;
  readonly attribute int64u currentHeapUsed = 2;
  readonly attribute int64u currentHeapHighWatermark = 3;
  readonly attribute command_id generatedCommandList[] = 65528;
  readonly attribute command_id acceptedCommandList[] = 65529;
  readonly attribute event_id eventList[] = 65530;
  readonly attribute attrib_id attributeList[] = 65531;
  readonly attribute bitmap32 featureMap = 65532;
  readonly attribute int16u clusterRevision = 65533;

  command ResetWatermarks(): DefaultSuccess = 0;
}

/** The Thread Network Diagnostics Cluster provides a means to acquire standardized diagnostics metrics that MAY be used by a Node to assist a user or Administrative Node in diagnosing potential problems */
server cluster ThreadNetworkDiagnostics = 53 {
  enum ConnectionStatusEnum : ENUM8 {
    kConnected = 0;
    kNotConnected = 1;
  }

  enum NetworkFaultEnum : ENUM8 {
    kUnspecified = 0;
    kLinkDown = 1;
    kHardwareFailure = 2;
    kNetworkJammed = 3;
  }

  enum RoutingRoleEnum : ENUM8 {
    kUnspecified = 0;
    kUnassigned = 1;
    kSleepyEndDevice = 2;
    kEndDevice = 3;
    kREED = 4;
    kRouter = 5;
    kLeader = 6;
  }

  bitmap Feature : BITMAP32 {
    kPacketCounts = 0x1;
    kErrorCounts = 0x2;
    kMLECounts = 0x4;
    kMACCounts = 0x8;
  }

  struct NeighborTableStruct {
    int64u extAddress = 0;
    int32u age = 1;
    int16u rloc16 = 2;
    int32u linkFrameCounter = 3;
    int32u mleFrameCounter = 4;
    int8u lqi = 5;
    nullable int8s averageRssi = 6;
    nullable int8s lastRssi = 7;
    int8u frameErrorRate = 8;
    int8u messageErrorRate = 9;
    boolean rxOnWhenIdle = 10;
    boolean fullThreadDevice = 11;
    boolean fullNetworkData = 12;
    boolean isChild = 13;
  }

  struct OperationalDatasetComponents {
    boolean activeTimestampPresent = 0;
    boolean pendingTimestampPresent = 1;
    boolean masterKeyPresent = 2;
    boolean networkNamePresent = 3;
    boolean extendedPanIdPresent = 4;
    boolean meshLocalPrefixPresent = 5;
    boolean delayPresent = 6;
    boolean panIdPresent = 7;
    boolean channelPresent = 8;
    boolean pskcPresent = 9;
    boolean securityPolicyPresent = 10;
    boolean channelMaskPresent = 11;
  }

  struct RouteTableStruct {
    int64u extAddress = 0;
    int16u rloc16 = 1;
    int8u routerId = 2;
    int8u nextHop = 3;
    int8u pathCost = 4;
    int8u LQIIn = 5;
    int8u LQIOut = 6;
    int8u age = 7;
    boolean allocated = 8;
    boolean linkEstablished = 9;
  }

  struct SecurityPolicy {
    int16u rotationTime = 0;
    int16u flags = 1;
  }

  info event ConnectionStatus = 0 {
    ConnectionStatusEnum connectionStatus = 0;
  }

  info event NetworkFaultChange = 1 {
    NetworkFaultEnum current[] = 0;
    NetworkFaultEnum previous[] = 1;
  }

  readonly attribute nullable int16u channel = 0;
  readonly attribute nullable RoutingRoleEnum routingRole = 1;
  readonly attribute nullable char_string<16> networkName = 2;
  readonly attribute nullable int16u panId = 3;
  readonly attribute nullable int64u extendedPanId = 4;
  readonly attribute nullable octet_string<17> meshLocalPrefix = 5;
  readonly attribute int64u overrunCount = 6;
  readonly attribute NeighborTableStruct neighborTable[] = 7;
  readonly attribute RouteTableStruct routeTable[] = 8;
  readonly attribute nullable int32u partitionId = 9;
  readonly attribute nullable int8u weighting = 10;
  readonly attribute nullable int8u dataVersion = 11;
  readonly attribute nullable int8u stableDataVersion = 12;
  readonly attribute nullable int8u leaderRouterId = 13;
  readonly attribute int16u detachedRoleCount = 14;
  readonly attribute int16u childRoleCount = 15;
  readonly attribute int16u routerRoleCount = 16;
  readonly attribute int16u leaderRoleCount = 17;
  readonly attribute int16u attachAttemptCount = 18;
  readonly attribute int16u partitionIdChangeCount = 19;
  readonly attribute int16u betterPartitionAttachAttemptCount = 20;
  readonly attribute int16u parentChangeCount = 21;
  readonly attribute int32u txTotalCount = 22;
  readonly attribute int32u txUnicastCount = 23;
  readonly attribute int32u txBroadcastCount = 24;
  readonly attribute int32u txAckRequestedCount = 25;
  readonly attribute int32u txAckedCount = 26;
  readonly attribute int32u txNoAckRequestedCount = 27;
  readonly attribute int32u txDataCount = 28;
  readonly attribute int32u txDataPollCount = 29;
  readonly attribute int32u txBeaconCount = 30;
  readonly attribute int32u txBeaconRequestCount = 31;
  readonly attribute int32u txOtherCount = 32;
  readonly attribute int32u txRetryCount = 33;
  readonly attribute int32u txDirectMaxRetryExpiryCount = 34;
  readonly attribute int32u txIndirectMaxRetryExpiryCount = 35;
  readonly attribute int32u txErrCcaCount = 36;
  readonly attribute int32u txErrAbortCount = 37;
  readonly attribute int32u txErrBusyChannelCount = 38;
  readonly attribute int32u rxTotalCount = 39;
  readonly attribute int32u rxUnicastCount = 40;
  readonly attribute int32u rxBroadcastCount = 41;
  readonly attribute int32u rxDataCount = 42;
  readonly attribute int32u rxDataPollCount = 43;
  readonly attribute int32u rxBeaconCount = 44;
  readonly attribute int32u rxBeaconRequestCount = 45;
  readonly attribute int32u rxOtherCount = 46;
  readonly attribute int32u rxAddressFilteredCount = 47;
  readonly attribute int32u rxDestAddrFilteredCount = 48;
  readonly attribute int32u rxDuplicatedCount = 49;
  readonly attribute int32u rxErrNoFrameCount = 50;
  readonly attribute int32u rxErrUnknownNeighborCount = 51;
  readonly attribute int32u rxErrInvalidSrcAddrCount = 52;
  readonly attribute int32u rxErrSecCount = 53;
  readonly attribute int32u rxErrFcsCount = 54;
  readonly attribute int32u rxErrOtherCount = 55;
  readonly attribute nullable int64u activeTimestamp = 56;
  readonly attribute nullable int64u pendingTimestamp = 57;
  readonly attribute nullable int32u delay = 58;
  readonly attribute nullable SecurityPolicy securityPolicy = 59;
  readonly attribute nullable octet_string<4> channelPage0Mask = 60;
  readonly attribute nullable OperationalDatasetComponents operationalDatasetComponents = 61;
  readonly attribute NetworkFaultEnum activeNetworkFaultsList[] = 62;
  readonly attribute command_id generatedCommandList[] = 65528;
  readonly attribute command_id acceptedCommandList[] = 65529;
  readonly attribute event_id eventList[] = 65530;
  readonly attribute attrib_id attributeList[] = 65531;
  readonly attribute bitmap32 featureMap = 65532;
  readonly attribute int16u clusterRevision = 65533;

  command ResetCounts(): DefaultSuccess = 0;
}

/** The Wi-Fi Network Diagnostics Cluster provides a means to acquire standardized diagnostics metrics that MAY be used by a Node to assist a user or Administrative Node in diagnosing potential problems. */
server cluster WiFiNetworkDiagnostics = 54 {
  enum AssociationFailureCauseEnum : ENUM8 {
    kUnknown = 0;
    kAssociationFailed = 1;
    kAuthenticationFailed = 2;
    kSsidNotFound = 3;
  }

  enum ConnectionStatusEnum : ENUM8 {
    kConnected = 0;
    kNotConnected = 1;
  }

  enum SecurityTypeEnum : ENUM8 {
    kUnspecified = 0;
    kNone = 1;
    kWEP = 2;
    kWPA = 3;
    kWPA2 = 4;
    kWPA3 = 5;
  }

  enum WiFiVersionEnum : ENUM8 {
    kA = 0;
    kB = 1;
    kG = 2;
    kN = 3;
    kAc = 4;
    kAx = 5;
    kAh = 6;
  }

  bitmap Feature : BITMAP32 {
    kPacketCounts = 0x1;
    kErrorCounts = 0x2;
  }

  info event Disconnection = 0 {
    INT16U reasonCode = 0;
  }

  info event AssociationFailure = 1 {
    AssociationFailureCauseEnum associationFailure = 0;
    INT16U status = 1;
  }

  info event ConnectionStatus = 2 {
    ConnectionStatusEnum connectionStatus = 0;
  }

  readonly attribute nullable octet_string<6> bssid = 0;
  readonly attribute nullable SecurityTypeEnum securityType = 1;
  readonly attribute nullable WiFiVersionEnum wiFiVersion = 2;
  readonly attribute nullable int16u channelNumber = 3;
  readonly attribute nullable int8s rssi = 4;
  readonly attribute nullable int32u beaconLostCount = 5;
  readonly attribute nullable int32u beaconRxCount = 6;
  readonly attribute nullable int32u packetMulticastRxCount = 7;
  readonly attribute nullable int32u packetMulticastTxCount = 8;
  readonly attribute nullable int32u packetUnicastRxCount = 9;
  readonly attribute nullable int32u packetUnicastTxCount = 10;
  readonly attribute nullable int64u currentMaxRate = 11;
  readonly attribute nullable int64u overrunCount = 12;
  readonly attribute command_id generatedCommandList[] = 65528;
  readonly attribute command_id acceptedCommandList[] = 65529;
  readonly attribute event_id eventList[] = 65530;
  readonly attribute attrib_id attributeList[] = 65531;
  readonly attribute bitmap32 featureMap = 65532;
  readonly attribute int16u clusterRevision = 65533;

  command ResetCounts(): DefaultSuccess = 0;
}

/** The Ethernet Network Diagnostics Cluster provides a means to acquire standardized diagnostics metrics that MAY be used by a Node to assist a user or Administrative Node in diagnosing potential problems. */
server cluster EthernetNetworkDiagnostics = 55 {
  enum PHYRateEnum : ENUM8 {
    kRate10M = 0;
    kRate100M = 1;
    kRate1G = 2;
    kRate25G = 3;
    kRate5G = 4;
    kRate10G = 5;
    kRate40G = 6;
    kRate100G = 7;
    kRate200G = 8;
    kRate400G = 9;
  }

  bitmap Feature : BITMAP32 {
    kPacketCounts = 0x1;
    kErrorCounts = 0x2;
  }

  readonly attribute nullable PHYRateEnum PHYRate = 0;
  readonly attribute nullable boolean fullDuplex = 1;
  readonly attribute int64u packetRxCount = 2;
  readonly attribute int64u packetTxCount = 3;
  readonly attribute int64u txErrCount = 4;
  readonly attribute int64u collisionCount = 5;
  readonly attribute int64u overrunCount = 6;
  readonly attribute nullable boolean carrierDetect = 7;
  readonly attribute int64u timeSinceReset = 8;
  readonly attribute command_id generatedCommandList[] = 65528;
  readonly attribute command_id acceptedCommandList[] = 65529;
  readonly attribute event_id eventList[] = 65530;
  readonly attribute attrib_id attributeList[] = 65531;
  readonly attribute bitmap32 featureMap = 65532;
  readonly attribute int16u clusterRevision = 65533;

  command ResetCounts(): DefaultSuccess = 0;
}

/** Commands to trigger a Node to allow a new Administrator to commission it. */
server cluster AdministratorCommissioning = 60 {
  enum CommissioningWindowStatusEnum : ENUM8 {
    kWindowNotOpen = 0;
    kEnhancedWindowOpen = 1;
    kBasicWindowOpen = 2;
  }

  enum StatusCode : ENUM8 {
    kBusy = 2;
    kPAKEParameterError = 3;
    kWindowNotOpen = 4;
  }

  readonly attribute CommissioningWindowStatusEnum windowStatus = 0;
  readonly attribute nullable fabric_idx adminFabricIndex = 1;
  readonly attribute nullable int16u adminVendorId = 2;
  readonly attribute command_id generatedCommandList[] = 65528;
  readonly attribute command_id acceptedCommandList[] = 65529;
  readonly attribute event_id eventList[] = 65530;
  readonly attribute attrib_id attributeList[] = 65531;
  readonly attribute bitmap32 featureMap = 65532;
  readonly attribute int16u clusterRevision = 65533;

  request struct OpenCommissioningWindowRequest {
    INT16U commissioningTimeout = 0;
    OCTET_STRING PAKEPasscodeVerifier = 1;
    INT16U discriminator = 2;
    INT32U iterations = 3;
    OCTET_STRING salt = 4;
  }

  request struct OpenBasicCommissioningWindowRequest {
    INT16U commissioningTimeout = 0;
  }

  timed command access(invoke: administer) OpenCommissioningWindow(OpenCommissioningWindowRequest): DefaultSuccess = 0;
  timed command access(invoke: administer) OpenBasicCommissioningWindow(OpenBasicCommissioningWindowRequest): DefaultSuccess = 1;
  timed command access(invoke: administer) RevokeCommissioning(): DefaultSuccess = 2;
}

/** This cluster is used to add or remove Operational Credentials on a Commissionee or Node, as well as manage the associated Fabrics. */
server cluster OperationalCredentials = 62 {
  enum CertificateChainTypeEnum : ENUM8 {
    kDACCertificate = 1;
    kPAICertificate = 2;
  }

  enum NodeOperationalCertStatusEnum : ENUM8 {
    kOK = 0;
    kInvalidPublicKey = 1;
    kInvalidNodeOpId = 2;
    kInvalidNOC = 3;
    kMissingCsr = 4;
    kTableFull = 5;
    kInvalidAdminSubject = 6;
    kFabricConflict = 9;
    kLabelConflict = 10;
    kInvalidFabricIndex = 11;
  }

  fabric_scoped struct FabricDescriptorStruct {
    octet_string<65> rootPublicKey = 1;
    vendor_id vendorID = 2;
    fabric_id fabricID = 3;
    node_id nodeID = 4;
    char_string<32> label = 5;
    fabric_idx fabricIndex = 254;
  }

  fabric_scoped struct NOCStruct {
    fabric_sensitive octet_string noc = 1;
    nullable fabric_sensitive octet_string icac = 2;
    fabric_idx fabricIndex = 254;
  }

  readonly attribute access(read: administer) NOCStruct NOCs[] = 0;
  readonly attribute FabricDescriptorStruct fabrics[] = 1;
  readonly attribute int8u supportedFabrics = 2;
  readonly attribute int8u commissionedFabrics = 3;
  readonly attribute OCTET_STRING trustedRootCertificates[] = 4;
  readonly attribute int8u currentFabricIndex = 5;
  readonly attribute command_id generatedCommandList[] = 65528;
  readonly attribute command_id acceptedCommandList[] = 65529;
  readonly attribute event_id eventList[] = 65530;
  readonly attribute attrib_id attributeList[] = 65531;
  readonly attribute bitmap32 featureMap = 65532;
  readonly attribute int16u clusterRevision = 65533;

  request struct AttestationRequestRequest {
    OCTET_STRING attestationNonce = 0;
  }

  request struct CertificateChainRequestRequest {
    CertificateChainTypeEnum certificateType = 0;
  }

  request struct CSRRequestRequest {
    OCTET_STRING CSRNonce = 0;
    optional boolean isForUpdateNOC = 1;
  }

  request struct AddNOCRequest {
    OCTET_STRING NOCValue = 0;
    optional OCTET_STRING ICACValue = 1;
    OCTET_STRING IPKValue = 2;
    Int64u caseAdminSubject = 3;
    VENDOR_ID adminVendorId = 4;
  }

  request struct UpdateNOCRequest {
    OCTET_STRING NOCValue = 0;
    optional OCTET_STRING ICACValue = 1;
  }

  request struct UpdateFabricLabelRequest {
    CHAR_STRING<32> label = 0;
  }

  request struct RemoveFabricRequest {
    fabric_idx fabricIndex = 0;
  }

  request struct AddTrustedRootCertificateRequest {
    OCTET_STRING rootCACertificate = 0;
  }

  response struct AttestationResponse = 1 {
    OCTET_STRING attestationElements = 0;
    OCTET_STRING attestationSignature = 1;
  }

  response struct CertificateChainResponse = 3 {
    OCTET_STRING certificate = 0;
  }

  response struct CSRResponse = 5 {
    OCTET_STRING NOCSRElements = 0;
    OCTET_STRING attestationSignature = 1;
  }

  response struct NOCResponse = 8 {
    NodeOperationalCertStatusEnum statusCode = 0;
    optional fabric_idx fabricIndex = 1;
    optional CHAR_STRING debugText = 2;
  }

  command access(invoke: administer) AttestationRequest(AttestationRequestRequest): AttestationResponse = 0;
  command access(invoke: administer) CertificateChainRequest(CertificateChainRequestRequest): CertificateChainResponse = 2;
  command access(invoke: administer) CSRRequest(CSRRequestRequest): CSRResponse = 4;
  command access(invoke: administer) AddNOC(AddNOCRequest): NOCResponse = 6;
  fabric command access(invoke: administer) UpdateNOC(UpdateNOCRequest): NOCResponse = 7;
  fabric command access(invoke: administer) UpdateFabricLabel(UpdateFabricLabelRequest): NOCResponse = 9;
  command access(invoke: administer) RemoveFabric(RemoveFabricRequest): NOCResponse = 10;
  command access(invoke: administer) AddTrustedRootCertificate(AddTrustedRootCertificateRequest): DefaultSuccess = 11;
}

/** The Group Key Management Cluster is the mechanism by which group keys are managed. */
server cluster GroupKeyManagement = 63 {
  enum GroupKeySecurityPolicyEnum : ENUM8 {
    kTrustFirst = 0;
    kCacheAndSync = 1;
  }

  bitmap Feature : BITMAP32 {
    kCacheAndSync = 0x1;
  }

  fabric_scoped struct GroupInfoMapStruct {
    group_id groupId = 1;
    endpoint_no endpoints[] = 2;
    optional char_string<16> groupName = 3;
    fabric_idx fabricIndex = 254;
  }

  fabric_scoped struct GroupKeyMapStruct {
    group_id groupId = 1;
    int16u groupKeySetID = 2;
    fabric_idx fabricIndex = 254;
  }

  struct GroupKeySetStruct {
    int16u groupKeySetID = 0;
    GroupKeySecurityPolicyEnum groupKeySecurityPolicy = 1;
    nullable octet_string<16> epochKey0 = 2;
    nullable epoch_us epochStartTime0 = 3;
    nullable octet_string<16> epochKey1 = 4;
    nullable epoch_us epochStartTime1 = 5;
    nullable octet_string<16> epochKey2 = 6;
    nullable epoch_us epochStartTime2 = 7;
  }

  attribute access(write: manage) GroupKeyMapStruct groupKeyMap[] = 0;
  readonly attribute GroupInfoMapStruct groupTable[] = 1;
  readonly attribute int16u maxGroupsPerFabric = 2;
  readonly attribute int16u maxGroupKeysPerFabric = 3;
  readonly attribute command_id generatedCommandList[] = 65528;
  readonly attribute command_id acceptedCommandList[] = 65529;
  readonly attribute event_id eventList[] = 65530;
  readonly attribute attrib_id attributeList[] = 65531;
  readonly attribute bitmap32 featureMap = 65532;
  readonly attribute int16u clusterRevision = 65533;

  request struct KeySetWriteRequest {
    GroupKeySetStruct groupKeySet = 0;
  }

  request struct KeySetReadRequest {
    INT16U groupKeySetID = 0;
  }

  request struct KeySetRemoveRequest {
    INT16U groupKeySetID = 0;
  }

  response struct KeySetReadResponse = 2 {
    GroupKeySetStruct groupKeySet = 0;
  }

  response struct KeySetReadAllIndicesResponse = 5 {
    INT16U groupKeySetIDs[] = 0;
  }

  fabric command access(invoke: administer) KeySetWrite(KeySetWriteRequest): DefaultSuccess = 0;
  fabric command access(invoke: administer) KeySetRead(KeySetReadRequest): KeySetReadResponse = 1;
  fabric command access(invoke: administer) KeySetRemove(KeySetRemoveRequest): DefaultSuccess = 3;
  fabric command access(invoke: administer) KeySetReadAllIndices(): KeySetReadAllIndicesResponse = 4;
}

/** The Fixed Label Cluster provides a feature for the device to tag an endpoint with zero or more read only
labels. */
server cluster FixedLabel = 64 {
  struct LabelStruct {
    char_string<16> label = 0;
    char_string<16> value = 1;
  }

  readonly attribute LabelStruct labelList[] = 0;
  readonly attribute command_id generatedCommandList[] = 65528;
  readonly attribute command_id acceptedCommandList[] = 65529;
  readonly attribute event_id eventList[] = 65530;
  readonly attribute attrib_id attributeList[] = 65531;
  readonly attribute bitmap32 featureMap = 65532;
  readonly attribute int16u clusterRevision = 65533;
}

/** Attributes and commands for configuring occupancy sensing, and reporting occupancy status. */
client cluster OccupancySensing = 1030 {
  enum OccupancySensorTypeEnum : ENUM8 {
    kPIR = 0;
    kUltrasonic = 1;
    kPIRAndUltrasonic = 2;
    kPhysicalContact = 3;
  }

  bitmap OccupancyBitmap : BITMAP8 {
    kOccupied = 0x1;
  }

  bitmap OccupancySensorTypeBitmap : BITMAP8 {
    kPIR = 0x1;
    kUltrasonic = 0x2;
    kPhysicalContact = 0x4;
  }

  readonly attribute OccupancyBitmap occupancy = 0;
  readonly attribute OccupancySensorTypeEnum occupancySensorType = 1;
  readonly attribute OccupancySensorTypeBitmap occupancySensorTypeBitmap = 2;
  attribute access(write: manage) optional int16u PIROccupiedToUnoccupiedDelay = 16;
  attribute access(write: manage) optional int16u PIRUnoccupiedToOccupiedDelay = 17;
  attribute access(write: manage) optional int8u PIRUnoccupiedToOccupiedThreshold = 18;
  attribute access(write: manage) optional int16u ultrasonicOccupiedToUnoccupiedDelay = 32;
  attribute access(write: manage) optional int16u ultrasonicUnoccupiedToOccupiedDelay = 33;
  attribute access(write: manage) optional int8u ultrasonicUnoccupiedToOccupiedThreshold = 34;
  attribute access(write: manage) optional int16u physicalContactOccupiedToUnoccupiedDelay = 48;
  attribute access(write: manage) optional int16u physicalContactUnoccupiedToOccupiedDelay = 49;
  attribute access(write: manage) optional int8u physicalContactUnoccupiedToOccupiedThreshold = 50;
  readonly attribute command_id generatedCommandList[] = 65528;
  readonly attribute command_id acceptedCommandList[] = 65529;
  readonly attribute event_id eventList[] = 65530;
  readonly attribute attrib_id attributeList[] = 65531;
  readonly attribute bitmap32 featureMap = 65532;
  readonly attribute int16u clusterRevision = 65533;
}

endpoint 0 {
  device type ma_rootdevice = 22, version 1;

  binding cluster OtaSoftwareUpdateProvider;

  server cluster Descriptor {
    callback attribute deviceTypeList;
    callback attribute serverList;
    callback attribute clientList;
    callback attribute partsList;
    ram      attribute featureMap default = 0;
    callback attribute clusterRevision default = 1;
  }

  server cluster AccessControl {
    emits event AccessControlEntryChanged;
    emits event AccessControlExtensionChanged;
    callback attribute acl;
    callback attribute extension;
    callback attribute subjectsPerAccessControlEntry;
    callback attribute targetsPerAccessControlEntry;
    callback attribute accessControlEntriesPerFabric;
    callback attribute attributeList;
    ram      attribute featureMap default = 0;
    callback attribute clusterRevision default = 1;
  }

  server cluster BasicInformation {
    emits event StartUp;
    emits event ShutDown;
    emits event Leave;
    callback attribute dataModelRevision default = 10;
    callback attribute vendorName;
    callback attribute vendorID;
    callback attribute productName;
    callback attribute productID;
    persist  attribute nodeLabel;
    callback attribute location default = "XX";
    callback attribute hardwareVersion default = 0;
    callback attribute hardwareVersionString;
    callback attribute softwareVersion default = 0;
    callback attribute softwareVersionString;
    callback attribute manufacturingDate default = "20210614123456ZZ";
    callback attribute partNumber;
    callback attribute productURL;
    callback attribute productLabel;
    callback attribute serialNumber;
    persist  attribute localConfigDisabled default = 0;
    callback attribute uniqueID;
    callback attribute capabilityMinima;
    ram      attribute featureMap default = 0;
    ram      attribute clusterRevision default = 1;
  }

  server cluster OtaSoftwareUpdateRequestor {
    emits event StateTransition;
    emits event VersionApplied;
    emits event DownloadError;
    callback attribute defaultOTAProviders;
    ram      attribute updatePossible default = 1;
    ram      attribute updateState default = 0;
    ram      attribute updateStateProgress default = 0;
    ram      attribute featureMap default = 0;
    ram      attribute clusterRevision default = 1;

    handle command AnnounceOTAProvider;
  }

  server cluster LocalizationConfiguration {
    callback attribute activeLocale;
    callback attribute supportedLocales;
    ram      attribute featureMap default = 0;
    ram      attribute clusterRevision default = 1;
  }

  server cluster TimeFormatLocalization {
    persist  attribute hourFormat default = 0;
    persist  attribute activeCalendarType default = 0;
    callback attribute supportedCalendarTypes;
    ram      attribute featureMap default = 0;
    ram      attribute clusterRevision default = 1;
  }

  server cluster GeneralCommissioning {
    ram      attribute breadcrumb default = 0x0000000000000000;
    callback attribute basicCommissioningInfo;
    callback attribute regulatoryConfig default = 0;
    callback attribute locationCapability default = 0;
    callback attribute supportsConcurrentConnection default = 1;
    ram      attribute featureMap default = 0;
    ram      attribute clusterRevision default = 0x0001;

    handle command ArmFailSafe;
    handle command ArmFailSafeResponse;
    handle command SetRegulatoryConfig;
    handle command SetRegulatoryConfigResponse;
    handle command CommissioningComplete;
    handle command CommissioningCompleteResponse;
  }

  server cluster DiagnosticLogs {
    ram      attribute featureMap default = 0;
    ram      attribute clusterRevision default = 1;

    handle command RetrieveLogsRequest;
  }

  server cluster GeneralDiagnostics {
    emits event BootReason;
    callback attribute networkInterfaces;
    callback attribute rebootCount default = 0x0000;
    callback attribute upTime default = 0x0000000000000000;
    callback attribute totalOperationalHours default = 0x00000000;
    callback attribute bootReason;
    callback attribute activeHardwareFaults;
    callback attribute activeRadioFaults;
    callback attribute activeNetworkFaults;
    callback attribute testEventTriggersEnabled default = false;
    ram      attribute featureMap default = 0;
    ram      attribute clusterRevision default = 0x0001;

    handle command TestEventTrigger;
  }

  server cluster SoftwareDiagnostics {
    callback attribute threadMetrics;
    callback attribute currentHeapFree default = 0x0000000000000000;
    callback attribute currentHeapUsed default = 0x0000000000000000;
    callback attribute currentHeapHighWatermark default = 0x0000000000000000;
    callback attribute featureMap default = 1;
    ram      attribute clusterRevision default = 0x0001;

    handle command ResetWatermarks;
  }

  server cluster ThreadNetworkDiagnostics {
    callback attribute channel;
    callback attribute routingRole;
    callback attribute networkName default = "0";
    callback attribute panId default = 0x0000;
    callback attribute extendedPanId default = 0x0000000000000000;
    callback attribute meshLocalPrefix;
    callback attribute overrunCount default = 0x0000000000000000;
    callback attribute neighborTable;
    callback attribute routeTable;
    callback attribute partitionId;
    callback attribute weighting;
    callback attribute dataVersion;
    callback attribute stableDataVersion;
    callback attribute leaderRouterId;
    callback attribute detachedRoleCount default = 0x0000;
    callback attribute childRoleCount default = 0x0000;
    callback attribute routerRoleCount default = 0x0000;
    callback attribute leaderRoleCount default = 0x0000;
    callback attribute attachAttemptCount default = 0x0000;
    callback attribute partitionIdChangeCount default = 0x0000;
    callback attribute betterPartitionAttachAttemptCount default = 0x0000;
    callback attribute parentChangeCount default = 0x0000;
    callback attribute txTotalCount default = 0x0000;
    callback attribute txUnicastCount default = 0x0000;
    callback attribute txBroadcastCount default = 0x0000;
    callback attribute txAckRequestedCount default = 0x0000;
    callback attribute txAckedCount default = 0x0000;
    callback attribute txNoAckRequestedCount default = 0x0000;
    callback attribute txDataCount default = 0x0000;
    callback attribute txDataPollCount default = 0x0000;
    callback attribute txBeaconCount default = 0x0000;
    callback attribute txBeaconRequestCount default = 0x0000;
    callback attribute txOtherCount default = 0x0000;
    callback attribute txRetryCount default = 0x0000;
    callback attribute txDirectMaxRetryExpiryCount default = 0x0000;
    callback attribute txIndirectMaxRetryExpiryCount default = 0x0000;
    callback attribute txErrCcaCount default = 0x0000;
    callback attribute txErrAbortCount default = 0x0000;
    callback attribute txErrBusyChannelCount default = 0x0000;
    callback attribute rxTotalCount default = 0x0000;
    callback attribute rxUnicastCount default = 0x0000;
    callback attribute rxBroadcastCount default = 0x0000;
    callback attribute rxDataCount default = 0x0000;
    callback attribute rxDataPollCount default = 0x0000;
    callback attribute rxBeaconCount default = 0x0000;
    callback attribute rxBeaconRequestCount default = 0x0000;
    callback attribute rxOtherCount default = 0x0000;
    callback attribute rxAddressFilteredCount default = 0x0000;
    callback attribute rxDestAddrFilteredCount default = 0x0000;
    callback attribute rxDuplicatedCount default = 0x0000;
    callback attribute rxErrNoFrameCount default = 0x0000;
    callback attribute rxErrUnknownNeighborCount default = 0x0000;
    callback attribute rxErrInvalidSrcAddrCount default = 0x0000;
    callback attribute rxErrSecCount default = 0x0000;
    callback attribute rxErrFcsCount default = 0x0000;
    callback attribute rxErrOtherCount default = 0x0000;
    callback attribute activeTimestamp default = 0x0000000000000000;
    callback attribute pendingTimestamp default = 0x0000000000000000;
    callback attribute delay default = 0x0000;
    callback attribute securityPolicy;
    callback attribute channelPage0Mask default = "0x0000";
    callback attribute operationalDatasetComponents;
    callback attribute activeNetworkFaultsList;
    ram      attribute featureMap default = 0x000F;
    ram      attribute clusterRevision default = 0x0001;

    handle command ResetCounts;
  }

  server cluster WiFiNetworkDiagnostics {
    emits event Disconnection;
    emits event AssociationFailure;
    emits event ConnectionStatus;
    callback attribute bssid;
    callback attribute securityType;
    callback attribute wiFiVersion;
    callback attribute channelNumber default = 0x0000;
    callback attribute rssi default = 0x00;
    callback attribute beaconLostCount default = 0x00000000;
    callback attribute beaconRxCount default = 0x00000000;
    callback attribute packetMulticastRxCount default = 0x00000000;
    callback attribute packetMulticastTxCount default = 0x00000000;
    callback attribute packetUnicastRxCount default = 0x00000000;
    callback attribute packetUnicastTxCount default = 0x00000000;
    callback attribute currentMaxRate default = 0x0000000000000000;
    callback attribute overrunCount default = 0x0000000000000000;
    ram      attribute featureMap default = 3;
    ram      attribute clusterRevision default = 0x0001;

    handle command ResetCounts;
  }

  server cluster EthernetNetworkDiagnostics {
    callback attribute PHYRate;
    callback attribute fullDuplex default = 0x00;
    callback attribute packetRxCount default = 0x0000000000000000;
    callback attribute packetTxCount default = 0x0000000000000000;
    callback attribute txErrCount default = 0x0000000000000000;
    callback attribute collisionCount default = 0x0000000000000000;
    callback attribute overrunCount default = 0x0000000000000000;
    callback attribute carrierDetect default = 0x00;
    callback attribute timeSinceReset default = 0x0000000000000000;
    ram      attribute featureMap default = 3;
    ram      attribute clusterRevision default = 0x0001;

    handle command ResetCounts;
  }

  server cluster AdministratorCommissioning {
    callback attribute windowStatus default = 0;
    callback attribute adminFabricIndex default = 1;
    callback attribute adminVendorId default = 0;
    ram      attribute featureMap default = 0;
    ram      attribute clusterRevision default = 0x0001;

    handle command OpenCommissioningWindow;
    handle command OpenBasicCommissioningWindow;
    handle command RevokeCommissioning;
  }

  server cluster OperationalCredentials {
    callback attribute NOCs;
    callback attribute fabrics;
    callback attribute supportedFabrics;
    callback attribute commissionedFabrics;
    callback attribute trustedRootCertificates;
    callback attribute currentFabricIndex;
    ram      attribute featureMap default = 0;
    ram      attribute clusterRevision default = 0x0001;

    handle command AttestationRequest;
    handle command AttestationResponse;
    handle command CertificateChainRequest;
    handle command CertificateChainResponse;
    handle command CSRRequest;
    handle command CSRResponse;
    handle command AddNOC;
    handle command UpdateNOC;
    handle command NOCResponse;
    handle command UpdateFabricLabel;
    handle command RemoveFabric;
    handle command AddTrustedRootCertificate;
  }

  server cluster GroupKeyManagement {
    callback attribute groupKeyMap;
    callback attribute groupTable;
    callback attribute maxGroupsPerFabric;
    callback attribute maxGroupKeysPerFabric;
<<<<<<< HEAD
    ram      attribute featureMap default = 0;
    ram      attribute clusterRevision default = 1;

    handle command KeySetWrite;
    handle command KeySetRead;
    handle command KeySetReadResponse;
    handle command KeySetRemove;
    handle command KeySetReadAllIndices;
    handle command KeySetReadAllIndicesResponse;
=======
    callback attribute featureMap default = 0;
    callback attribute clusterRevision default = 1;
>>>>>>> 74f75d1d
  }

  server cluster FixedLabel {
    callback attribute labelList;
    ram      attribute featureMap default = 0;
    ram      attribute clusterRevision default = 1;
  }
}
endpoint 1 {
  device type ma_dimmablelight = 257, version 1;

  binding cluster Binding;
  binding cluster OccupancySensing;

  server cluster Identify {
    ram      attribute identifyTime default = 0x0;
    ram      attribute identifyType default = 0x0;
    callback attribute generatedCommandList default = 0;
    callback attribute acceptedCommandList default = 0;
    callback attribute attributeList default = 0;
    ram      attribute featureMap default = 0;
    ram      attribute clusterRevision default = 2;

    handle command Identify;
  }

  server cluster Groups {
    ram      attribute nameSupport default = 0;
    callback attribute generatedCommandList default = 0;
    callback attribute acceptedCommandList default = 0;
    callback attribute attributeList default = 0;
    ram      attribute featureMap default = 0;
    ram      attribute clusterRevision default = 3;

    handle command AddGroup;
    handle command AddGroupResponse;
    handle command ViewGroup;
    handle command ViewGroupResponse;
    handle command GetGroupMembership;
    handle command GetGroupMembershipResponse;
    handle command RemoveGroup;
    handle command RemoveGroupResponse;
    handle command RemoveAllGroups;
    handle command AddGroupIfIdentifying;
  }

  server cluster OnOff {
    ram      attribute onOff default = 0;
    ram      attribute globalSceneControl default = 1;
    ram      attribute onTime default = 0;
    ram      attribute offWaitTime default = 0;
    ram      attribute startUpOnOff default = 0;
    callback attribute generatedCommandList default = 0;
    callback attribute acceptedCommandList default = 0;
    callback attribute attributeList default = 0;
    ram      attribute featureMap default = 0x1;
    ram      attribute clusterRevision default = 5;

    handle command Off;
    handle command On;
    handle command Toggle;
  }

  server cluster LevelControl {
    ram      attribute currentLevel default = 0x01;
    ram      attribute remainingTime default = 0x0000;
    ram      attribute minLevel default = 0x01;
    ram      attribute maxLevel default = 0xFE;
    ram      attribute options default = 0x03;
    ram      attribute onLevel default = 0xFE;
    ram      attribute startUpCurrentLevel default = 0x00;
    callback attribute generatedCommandList default = 0;
    callback attribute acceptedCommandList default = 0;
    callback attribute attributeList default = 0;
    ram      attribute featureMap default = 0x03;
    ram      attribute clusterRevision default = 5;

    handle command MoveToLevel;
    handle command Move;
    handle command Step;
    handle command Stop;
    handle command MoveToLevelWithOnOff;
    handle command MoveWithOnOff;
    handle command StepWithOnOff;
    handle command StopWithOnOff;
  }

  server cluster Descriptor {
    callback attribute deviceTypeList default = 0;
    callback attribute serverList default = 0;
    callback attribute clientList default = 0;
    callback attribute partsList default = 0;
    callback attribute generatedCommandList default = 0;
    callback attribute acceptedCommandList default = 0;
    callback attribute attributeList default = 0;
    ram      attribute featureMap default = 0;
    callback attribute clusterRevision default = 1;
  }
}

<|MERGE_RESOLUTION|>--- conflicted
+++ resolved
@@ -1761,9 +1761,8 @@
     callback attribute groupTable;
     callback attribute maxGroupsPerFabric;
     callback attribute maxGroupKeysPerFabric;
-<<<<<<< HEAD
-    ram      attribute featureMap default = 0;
-    ram      attribute clusterRevision default = 1;
+    callback attribute featureMap default = 0;
+    callback attribute clusterRevision default = 1;
 
     handle command KeySetWrite;
     handle command KeySetRead;
@@ -1771,10 +1770,6 @@
     handle command KeySetRemove;
     handle command KeySetReadAllIndices;
     handle command KeySetReadAllIndicesResponse;
-=======
-    callback attribute featureMap default = 0;
-    callback attribute clusterRevision default = 1;
->>>>>>> 74f75d1d
   }
 
   server cluster FixedLabel {
