--- conflicted
+++ resolved
@@ -1973,11 +1973,7 @@
     callback attribute generatedCommandList;
     callback attribute acceptedCommandList;
     callback attribute attributeList;
-<<<<<<< HEAD
     callback attribute featureMap;
-=======
-    ram      attribute featureMap default = 0;
->>>>>>> 82e6d0e8
     callback attribute clusterRevision;
 
     handle command Identify;
