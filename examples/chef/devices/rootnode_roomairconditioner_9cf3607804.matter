// This IDL was generated automatically by ZAP.
// It is for view/code review purposes only.

enum AreaTypeTag : enum8 {
  kAisle = 0;
  kAttic = 1;
  kBackDoor = 2;
  kBackYard = 3;
  kBalcony = 4;
  kBallroom = 5;
  kBathroom = 6;
  kBedroom = 7;
  kBorder = 8;
  kBoxroom = 9;
  kBreakfastRoom = 10;
  kCarport = 11;
  kCellar = 12;
  kCloakroom = 13;
  kCloset = 14;
  kConservatory = 15;
  kCorridor = 16;
  kCraftRoom = 17;
  kCupboard = 18;
  kDeck = 19;
  kDen = 20;
  kDining = 21;
  kDrawingRoom = 22;
  kDressingRoom = 23;
  kDriveway = 24;
  kElevator = 25;
  kEnsuite = 26;
  kEntrance = 27;
  kEntryway = 28;
  kFamilyRoom = 29;
  kFoyer = 30;
  kFrontDoor = 31;
  kFrontYard = 32;
  kGameRoom = 33;
  kGarage = 34;
  kGarageDoor = 35;
  kGarden = 36;
  kGardenDoor = 37;
  kGuestBathroom = 38;
  kGuestBedroom = 39;
  kGuestRoom = 41;
  kGym = 42;
  kHallway = 43;
  kHearthRoom = 44;
  kKidsRoom = 45;
  kKidsBedroom = 46;
  kKitchen = 47;
  kLaundryRoom = 49;
  kLawn = 50;
  kLibrary = 51;
  kLivingRoom = 52;
  kLounge = 53;
  kMediaTVRoom = 54 [spec_name = "Media/TV Room"];
  kMudRoom = 55;
  kMusicRoom = 56;
  kNursery = 57;
  kOffice = 58;
  kOutdoorKitchen = 59;
  kOutside = 60;
  kPantry = 61;
  kParkingLot = 62;
  kParlor = 63;
  kPatio = 64;
  kPlayRoom = 65;
  kPoolRoom = 66;
  kPorch = 67;
  kPrimaryBathroom = 68;
  kPrimaryBedroom = 69;
  kRamp = 70;
  kReceptionRoom = 71;
  kRecreationRoom = 72;
  kRoof = 74;
  kSauna = 75;
  kScullery = 76;
  kSewingRoom = 77;
  kShed = 78;
  kSideDoor = 79;
  kSideYard = 80;
  kSittingRoom = 81;
  kSnug = 82;
  kSpa = 83;
  kStaircase = 84;
  kSteamRoom = 85;
  kStorageRoom = 86;
  kStudio = 87;
  kStudy = 88;
  kSunRoom = 89;
  kSwimmingPool = 90;
  kTerrace = 91;
  kUtilityRoom = 92;
  kWard = 93;
  kWorkshop = 94;
  kToilet = 95;
}

enum AtomicRequestTypeEnum : enum8 {
  kBeginWrite = 0;
  kCommitWrite = 1;
  kRollbackWrite = 2;
}

enum LandmarkTag : enum8 {
  kAirConditioner = 0;
  kAirPurifier = 1;
  kBackDoor = 2;
  kBarStool = 3;
  kBathMat = 4;
  kBathtub = 5;
  kBed = 6;
  kBookshelf = 7;
  kChair = 8;
  kChristmasTree = 9;
  kCoatRack = 10;
  kCoffeeTable = 11;
  kCookingRange = 12;
  kCouch = 13;
  kCountertop = 14;
  kCradle = 15;
  kCrib = 16;
  kDesk = 17;
  kDiningTable = 18;
  kDishwasher = 19;
  kDoor = 20;
  kDresser = 21;
  kLaundryDryer = 22;
  kFan = 23;
  kFireplace = 24;
  kFreezer = 25;
  kFrontDoor = 26;
  kHighChair = 27;
  kKitchenIsland = 28;
  kLamp = 29;
  kLitterBox = 30;
  kMirror = 31;
  kNightstand = 32;
  kOven = 33;
  kPetBed = 34;
  kPetBowl = 35;
  kPetCrate = 36;
  kRefrigerator = 37;
  kScratchingPost = 38;
  kShoeRack = 39;
  kShower = 40;
  kSideDoor = 41;
  kSink = 42;
  kSofa = 43;
  kStove = 44;
  kTable = 45;
  kToilet = 46;
  kTrashCan = 47;
  kLaundryWasher = 48;
  kWindow = 49;
  kWineCooler = 50;
}

enum LocationTag : enum8 {
  kIndoor = 0;
  kOutdoor = 1;
  kInside = 2;
  kOutside = 3;
}

enum MeasurementTypeEnum : enum16 {
  kUnspecified = 0;
  kVoltage = 1;
  kActiveCurrent = 2;
  kReactiveCurrent = 3;
  kApparentCurrent = 4;
  kActivePower = 5;
  kReactivePower = 6;
  kApparentPower = 7;
  kRMSVoltage = 8;
  kRMSCurrent = 9;
  kRMSPower = 10;
  kFrequency = 11;
  kPowerFactor = 12;
  kNeutralCurrent = 13;
  kElectricalEnergy = 14;
  kReactiveEnergy = 15;
  kApparentEnergy = 16;
  kSoilMoisture = 17;
}

enum PositionTag : enum8 {
  kLeft = 0;
  kRight = 1;
  kTop = 2;
  kBottom = 3;
  kMiddle = 4;
  kRow = 5;
  kColumn = 6;
}

enum PowerThresholdSourceEnum : enum8 {
  kContract = 0;
  kRegulator = 1;
  kEquipment = 2;
}

enum RelativePositionTag : enum8 {
  kUnder = 0;
  kNextTo = 1;
  kAround = 2;
  kOn = 3;
  kAbove = 4;
  kFrontOf = 5;
  kBehind = 6;
}

enum StreamUsageEnum : enum8 {
  kInternal = 0;
  kRecording = 1;
  kAnalysis = 2;
  kLiveView = 3;
}

enum TariffPriceTypeEnum : enum8 {
  kStandard = 0;
  kCritical = 1;
  kVirtual = 2;
  kIncentive = 3;
  kIncentiveSignal = 4;
}

enum TariffUnitEnum : enum8 {
  kKWh = 0;
  kKVAh = 1;
}

enum TestGlobalEnum : enum8 {
  kSomeValue = 0;
  kSomeOtherValue = 1;
  kFinalValue = 2;
}

enum ThreeLevelAutoEnum : enum8 {
  kAuto = 0;
  kLow = 1;
  kMedium = 2;
  kHigh = 3;
}

enum WebRTCEndReasonEnum : enum8 {
  kICEFailed = 0;
  kICETimeout = 1;
  kUserHangup = 2;
  kUserBusy = 3;
  kReplaced = 4;
  kNoUserMedia = 5;
  kInviteTimeout = 6;
  kAnsweredElsewhere = 7;
  kOutOfResources = 8;
  kMediaTimeout = 9;
  kLowPower = 10;
  kPrivacyMode = 11;
  kUnknownReason = 12;
}

bitmap TestGlobalBitmap : bitmap32 {
  kFirstBit = 0x1;
  kSecondBit = 0x2;
}

struct CurrencyStruct {
  int16u currency = 0;
  int8u decimalPoints = 1;
}

struct PriceStruct {
  money amount = 0;
  CurrencyStruct currency = 1;
}

struct MeasurementAccuracyRangeStruct {
  int64s rangeMin = 0;
  int64s rangeMax = 1;
  optional percent100ths percentMax = 2;
  optional percent100ths percentMin = 3;
  optional percent100ths percentTypical = 4;
  optional int64u fixedMax = 5;
  optional int64u fixedMin = 6;
  optional int64u fixedTypical = 7;
}

struct MeasurementAccuracyStruct {
  MeasurementTypeEnum measurementType = 0;
  boolean measured = 1;
  int64s minMeasuredValue = 2;
  int64s maxMeasuredValue = 3;
  MeasurementAccuracyRangeStruct accuracyRanges[] = 4;
}

struct AtomicAttributeStatusStruct {
  attrib_id attributeID = 0;
  status statusCode = 1;
}

struct ICECandidateStruct {
  char_string candidate = 0;
  nullable char_string SDPMid = 1;
  nullable int16u SDPMLineIndex = 2;
}

struct ICEServerStruct {
  char_string URLs[] = 0;
  optional long_char_string<508> username = 1;
  optional long_char_string<512> credential = 2;
  optional int16u caid = 3;
}

struct LocationDescriptorStruct {
  char_string<128> locationName = 0;
  nullable int16s floorNumber = 1;
  nullable AreaTypeTag areaType = 2;
}

struct PowerThresholdStruct {
  optional power_mw powerThreshold = 0;
  optional power_mva apparentPowerThreshold = 1;
  nullable PowerThresholdSourceEnum powerThresholdSource = 2;
}

struct SemanticTagStruct {
  nullable vendor_id mfgCode = 0;
  enum8 namespaceID = 1;
  enum8 tag = 2;
  optional nullable char_string<64> label = 3;
}

struct TestGlobalStruct {
  char_string<128> name = 0;
  nullable TestGlobalBitmap myBitmap = 1;
  optional nullable TestGlobalEnum myEnum = 2;
}

struct ViewportStruct {
  int16u x1 = 0;
  int16u y1 = 1;
  int16u x2 = 2;
  int16u y2 = 3;
}

fabric_scoped struct WebRTCSessionStruct {
  int16u id = 0;
  node_id peerNodeID = 1;
  endpoint_no peerEndpointID = 2;
  StreamUsageEnum streamUsage = 3;
  nullable int16u videoStreamID = 4;
  nullable int16u audioStreamID = 5;
  boolean metadataEnabled = 6;
  fabric_idx fabricIndex = 254;
}

/** Attributes and commands for putting a device into Identification mode (e.g. flashing a light). */
cluster Identify = 3 {
  revision 6;

  enum EffectIdentifierEnum : enum8 {
    kBlink = 0;
    kBreathe = 1;
    kOkay = 2;
    kChannelChange = 11;
    kFinishEffect = 254;
    kStopEffect = 255;
  }

  enum EffectVariantEnum : enum8 {
    kDefault = 0;
  }

  enum IdentifyTypeEnum : enum8 {
    kNone = 0;
    kLightOutput = 1;
    kVisibleIndicator = 2;
    kAudibleBeep = 3;
    kDisplay = 4;
    kActuator = 5;
  }

  attribute int16u identifyTime = 0;
  readonly attribute IdentifyTypeEnum identifyType = 1;
  readonly attribute command_id generatedCommandList[] = 65528;
  readonly attribute command_id acceptedCommandList[] = 65529;
  readonly attribute attrib_id attributeList[] = 65531;
  readonly attribute bitmap32 featureMap = 65532;
  readonly attribute int16u clusterRevision = 65533;

  request struct IdentifyRequest {
    int16u identifyTime = 0;
  }

  request struct TriggerEffectRequest {
    EffectIdentifierEnum effectIdentifier = 0;
    EffectVariantEnum effectVariant = 1;
  }

  /** This command starts or stops the receiving device identifying itself. */
  command access(invoke: manage) Identify(IdentifyRequest): DefaultSuccess = 0;
  /** This command allows the support of feedback to the user, such as a certain light effect. */
  command access(invoke: manage) TriggerEffect(TriggerEffectRequest): DefaultSuccess = 64;
}

/** Attributes and commands for group configuration and manipulation. */
cluster Groups = 4 {
  revision 4;

  bitmap Feature : bitmap32 {
    kGroupNames = 0x1;
  }

  bitmap NameSupportBitmap : bitmap8 {
    kGroupNames = 0x80;
  }

  readonly attribute NameSupportBitmap nameSupport = 0;
  readonly attribute command_id generatedCommandList[] = 65528;
  readonly attribute command_id acceptedCommandList[] = 65529;
  readonly attribute attrib_id attributeList[] = 65531;
  readonly attribute bitmap32 featureMap = 65532;
  readonly attribute int16u clusterRevision = 65533;

  request struct AddGroupRequest {
    group_id groupID = 0;
    char_string<16> groupName = 1;
  }

  response struct AddGroupResponse = 0 {
    enum8 status = 0;
    group_id groupID = 1;
  }

  request struct ViewGroupRequest {
    group_id groupID = 0;
  }

  response struct ViewGroupResponse = 1 {
    enum8 status = 0;
    group_id groupID = 1;
    char_string<16> groupName = 2;
  }

  request struct GetGroupMembershipRequest {
    group_id groupList[] = 0;
  }

  response struct GetGroupMembershipResponse = 2 {
    nullable int8u capacity = 0;
    group_id groupList[] = 1;
  }

  request struct RemoveGroupRequest {
    group_id groupID = 0;
  }

  response struct RemoveGroupResponse = 3 {
    enum8 status = 0;
    group_id groupID = 1;
  }

  request struct AddGroupIfIdentifyingRequest {
    group_id groupID = 0;
    char_string<16> groupName = 1;
  }

  /** The AddGroup command allows a client to add group membership in a particular group for the server endpoint. */
  fabric command access(invoke: manage) AddGroup(AddGroupRequest): AddGroupResponse = 0;
  /** The ViewGroup command allows a client to request that the server responds with a ViewGroupResponse command containing the name string for a particular group. */
  fabric command ViewGroup(ViewGroupRequest): ViewGroupResponse = 1;
  /** The GetGroupMembership command allows a client to inquire about the group membership of the server endpoint, in a number of ways. */
  fabric command GetGroupMembership(GetGroupMembershipRequest): GetGroupMembershipResponse = 2;
  /** The RemoveGroup command allows a client to request that the server removes the membership for the server endpoint, if any, in a particular group. */
  fabric command access(invoke: manage) RemoveGroup(RemoveGroupRequest): RemoveGroupResponse = 3;
  /** The RemoveAllGroups command allows a client to direct the server to remove all group associations for the server endpoint. */
  fabric command access(invoke: manage) RemoveAllGroups(): DefaultSuccess = 4;
  /** The AddGroupIfIdentifying command allows a client to add group membership in a particular group for the server endpoint, on condition that the endpoint is identifying itself. */
  fabric command access(invoke: manage) AddGroupIfIdentifying(AddGroupIfIdentifyingRequest): DefaultSuccess = 5;
}

/** Attributes and commands for switching devices between 'On' and 'Off' states. */
cluster OnOff = 6 {
  revision 6;

  enum DelayedAllOffEffectVariantEnum : enum8 {
    kDelayedOffFastFade = 0;
    kNoFade = 1;
    kDelayedOffSlowFade = 2;
  }

  enum DyingLightEffectVariantEnum : enum8 {
    kDyingLightFadeOff = 0;
  }

  enum EffectIdentifierEnum : enum8 {
    kDelayedAllOff = 0;
    kDyingLight = 1;
  }

  enum StartUpOnOffEnum : enum8 {
    kOff = 0;
    kOn = 1;
    kToggle = 2;
  }

  bitmap Feature : bitmap32 {
    kLighting = 0x1;
    kDeadFrontBehavior = 0x2;
    kOffOnly = 0x4;
  }

  bitmap OnOffControlBitmap : bitmap8 {
    kAcceptOnlyWhenOn = 0x1;
  }

  readonly attribute boolean onOff = 0;
  readonly attribute optional boolean globalSceneControl = 16384;
  attribute optional int16u onTime = 16385;
  attribute optional int16u offWaitTime = 16386;
  attribute access(write: manage) optional nullable StartUpOnOffEnum startUpOnOff = 16387;
  readonly attribute command_id generatedCommandList[] = 65528;
  readonly attribute command_id acceptedCommandList[] = 65529;
  readonly attribute attrib_id attributeList[] = 65531;
  readonly attribute bitmap32 featureMap = 65532;
  readonly attribute int16u clusterRevision = 65533;

  request struct OffWithEffectRequest {
    EffectIdentifierEnum effectIdentifier = 0;
    enum8 effectVariant = 1;
  }

  request struct OnWithTimedOffRequest {
    OnOffControlBitmap onOffControl = 0;
    int16u onTime = 1;
    int16u offWaitTime = 2;
  }

  /** On receipt of this command, a device SHALL enter its ‘Off’ state. This state is device dependent, but it is recommended that it is used for power off or similar functions. On receipt of the Off command, the OnTime attribute SHALL be set to 0. */
  command Off(): DefaultSuccess = 0;
  /** On receipt of this command, a device SHALL enter its ‘On’ state. This state is device dependent, but it is recommended that it is used for power on or similar functions. On receipt of the On command, if the value of the OnTime attribute is equal to 0, the device SHALL set the OffWaitTime attribute to 0. */
  command On(): DefaultSuccess = 1;
  /** On receipt of this command, if a device is in its ‘Off’ state it SHALL enter its ‘On’ state. Otherwise, if it is in its ‘On’ state it SHALL enter its ‘Off’ state. On receipt of the Toggle command, if the value of the OnOff attribute is equal to FALSE and if the value of the OnTime attribute is equal to 0, the device SHALL set the OffWaitTime attribute to 0. If the value of the OnOff attribute is equal to TRUE, the OnTime attribute SHALL be set to 0. */
  command Toggle(): DefaultSuccess = 2;
  /** The OffWithEffect command allows devices to be turned off using enhanced ways of fading. */
  command OffWithEffect(OffWithEffectRequest): DefaultSuccess = 64;
  /** This command allows the recall of the settings when the device was turned off. */
  command OnWithRecallGlobalScene(): DefaultSuccess = 65;
  /** This command allows devices to be turned on for a specific duration with a guarded off duration so that SHOULD the device be subsequently turned off, further OnWithTimedOff commands, received during this time, are prevented from turning the devices back on. */
  command OnWithTimedOff(OnWithTimedOffRequest): DefaultSuccess = 66;
}

/** The Descriptor Cluster is meant to replace the support from the Zigbee Device Object (ZDO) for describing a node, its endpoints and clusters. */
cluster Descriptor = 29 {
  revision 3;

  bitmap Feature : bitmap32 {
    kTagList = 0x1;
  }

  struct DeviceTypeStruct {
    devtype_id deviceType = 0;
    int16u revision = 1;
  }

  readonly attribute DeviceTypeStruct deviceTypeList[] = 0;
  readonly attribute cluster_id serverList[] = 1;
  readonly attribute cluster_id clientList[] = 2;
  readonly attribute endpoint_no partsList[] = 3;
  readonly attribute optional SemanticTagStruct tagList[] = 4;
  readonly attribute optional char_string<32> endpointUniqueID = 5;
  readonly attribute command_id generatedCommandList[] = 65528;
  readonly attribute command_id acceptedCommandList[] = 65529;
  readonly attribute attrib_id attributeList[] = 65531;
  readonly attribute bitmap32 featureMap = 65532;
  readonly attribute int16u clusterRevision = 65533;
}

/** The Access Control Cluster exposes a data model view of a
      Node's Access Control List (ACL), which codifies the rules used to manage
      and enforce Access Control for the Node's endpoints and their associated
      cluster instances. */
cluster AccessControl = 31 {
  revision 2;

  enum AccessControlEntryAuthModeEnum : enum8 {
    kPASE = 1 [spec_name = "PASE"];
    kCASE = 2 [spec_name = "CASE"];
    kGroup = 3;
  }

  enum AccessControlEntryPrivilegeEnum : enum8 {
    kView = 1;
    kProxyView = 2;
    kOperate = 3;
    kManage = 4;
    kAdminister = 5;
  }

  enum AccessRestrictionTypeEnum : enum8 {
    kAttributeAccessForbidden = 0;
    kAttributeWriteForbidden = 1;
    kCommandForbidden = 2;
    kEventForbidden = 3;
  }

  enum ChangeTypeEnum : enum8 {
    kChanged = 0;
    kAdded = 1;
    kRemoved = 2;
  }

  bitmap Feature : bitmap32 {
    kExtension = 0x1;
    kManagedDevice = 0x2;
  }

  struct AccessRestrictionStruct {
    AccessRestrictionTypeEnum type = 0;
    nullable int32u id = 1;
  }

  struct CommissioningAccessRestrictionEntryStruct {
    endpoint_no endpoint = 0;
    cluster_id cluster = 1;
    AccessRestrictionStruct restrictions[] = 2;
  }

  fabric_scoped struct AccessRestrictionEntryStruct {
    fabric_sensitive endpoint_no endpoint = 0;
    fabric_sensitive cluster_id cluster = 1;
    fabric_sensitive AccessRestrictionStruct restrictions[] = 2;
    fabric_idx fabricIndex = 254;
  }

  struct AccessControlTargetStruct {
    nullable cluster_id cluster = 0;
    nullable endpoint_no endpoint = 1;
    nullable devtype_id deviceType = 2;
  }

  fabric_scoped struct AccessControlEntryStruct {
    fabric_sensitive AccessControlEntryPrivilegeEnum privilege = 1;
    fabric_sensitive AccessControlEntryAuthModeEnum authMode = 2;
    nullable fabric_sensitive int64u subjects[] = 3;
    nullable fabric_sensitive AccessControlTargetStruct targets[] = 4;
    fabric_idx fabricIndex = 254;
  }

  fabric_scoped struct AccessControlExtensionStruct {
    fabric_sensitive octet_string<128> data = 1;
    fabric_idx fabricIndex = 254;
  }

  fabric_sensitive info event access(read: administer) AccessControlEntryChanged = 0 {
    nullable node_id adminNodeID = 1;
    nullable int16u adminPasscodeID = 2;
    ChangeTypeEnum changeType = 3;
    nullable AccessControlEntryStruct latestValue = 4;
    fabric_idx fabricIndex = 254;
  }

  fabric_sensitive info event access(read: administer) AccessControlExtensionChanged = 1 {
    nullable node_id adminNodeID = 1;
    nullable int16u adminPasscodeID = 2;
    ChangeTypeEnum changeType = 3;
    nullable AccessControlExtensionStruct latestValue = 4;
    fabric_idx fabricIndex = 254;
  }

  fabric_sensitive info event access(read: administer) FabricRestrictionReviewUpdate = 2 {
    int64u token = 0;
    optional long_char_string instruction = 1;
    optional long_char_string ARLRequestFlowUrl = 2;
    fabric_idx fabricIndex = 254;
  }

  attribute access(read: administer, write: administer) AccessControlEntryStruct acl[] = 0;
  attribute access(read: administer, write: administer) optional AccessControlExtensionStruct extension[] = 1;
  readonly attribute int16u subjectsPerAccessControlEntry = 2;
  readonly attribute int16u targetsPerAccessControlEntry = 3;
  readonly attribute int16u accessControlEntriesPerFabric = 4;
  readonly attribute optional CommissioningAccessRestrictionEntryStruct commissioningARL[] = 5;
  readonly attribute optional AccessRestrictionEntryStruct arl[] = 6;
  readonly attribute command_id generatedCommandList[] = 65528;
  readonly attribute command_id acceptedCommandList[] = 65529;
  readonly attribute attrib_id attributeList[] = 65531;
  readonly attribute bitmap32 featureMap = 65532;
  readonly attribute int16u clusterRevision = 65533;

  request struct ReviewFabricRestrictionsRequest {
    CommissioningAccessRestrictionEntryStruct arl[] = 0;
  }

  response struct ReviewFabricRestrictionsResponse = 1 {
    int64u token = 0;
  }

  /** This command signals to the service associated with the device vendor that the fabric administrator would like a review of the current restrictions on the accessing fabric. */
  fabric command access(invoke: administer) ReviewFabricRestrictions(ReviewFabricRestrictionsRequest): ReviewFabricRestrictionsResponse = 0;
}

/** This cluster provides attributes and events for determining basic information about Nodes, which supports both
      Commissioning and operational determination of Node characteristics, such as Vendor ID, Product ID and serial number,
      which apply to the whole Node. Also allows setting user device information such as location. */
cluster BasicInformation = 40 {
  revision 5;

  enum ColorEnum : enum8 {
    kBlack = 0;
    kNavy = 1;
    kGreen = 2;
    kTeal = 3;
    kMaroon = 4;
    kPurple = 5;
    kOlive = 6;
    kGray = 7;
    kBlue = 8;
    kLime = 9;
    kAqua = 10;
    kRed = 11;
    kFuchsia = 12;
    kYellow = 13;
    kWhite = 14;
    kNickel = 15;
    kChrome = 16;
    kBrass = 17;
    kCopper = 18;
    kSilver = 19;
    kGold = 20;
  }

  enum ProductFinishEnum : enum8 {
    kOther = 0;
    kMatte = 1;
    kSatin = 2;
    kPolished = 3;
    kRugged = 4;
    kFabric = 5;
  }

  struct CapabilityMinimaStruct {
    int16u caseSessionsPerFabric = 0;
    int16u subscriptionsPerFabric = 1;
  }

  struct ProductAppearanceStruct {
    ProductFinishEnum finish = 0;
    nullable ColorEnum primaryColor = 1;
  }

  critical event StartUp = 0 {
    int32u softwareVersion = 0;
  }

  critical event ShutDown = 1 {
  }

  info event Leave = 2 {
    fabric_idx fabricIndex = 0;
  }

  info event ReachableChanged = 3 {
    boolean reachableNewValue = 0;
  }

  readonly attribute int16u dataModelRevision = 0;
  readonly attribute char_string<32> vendorName = 1;
  readonly attribute vendor_id vendorID = 2;
  readonly attribute char_string<32> productName = 3;
  readonly attribute int16u productID = 4;
  attribute access(write: manage) char_string<32> nodeLabel = 5;
  attribute access(write: administer) char_string<2> location = 6;
  readonly attribute int16u hardwareVersion = 7;
  readonly attribute char_string<64> hardwareVersionString = 8;
  readonly attribute int32u softwareVersion = 9;
  readonly attribute char_string<64> softwareVersionString = 10;
  readonly attribute optional char_string<16> manufacturingDate = 11;
  readonly attribute optional char_string<32> partNumber = 12;
  readonly attribute optional long_char_string<256> productURL = 13;
  readonly attribute optional char_string<64> productLabel = 14;
  readonly attribute optional char_string<32> serialNumber = 15;
  attribute access(write: manage) optional boolean localConfigDisabled = 16;
  readonly attribute optional boolean reachable = 17;
  readonly attribute char_string<32> uniqueID = 18;
  readonly attribute CapabilityMinimaStruct capabilityMinima = 19;
  readonly attribute optional ProductAppearanceStruct productAppearance = 20;
  readonly attribute int32u specificationVersion = 21;
  readonly attribute int16u maxPathsPerInvoke = 22;
  readonly attribute int32u configurationVersion = 24;
  readonly attribute command_id generatedCommandList[] = 65528;
  readonly attribute command_id acceptedCommandList[] = 65529;
  readonly attribute attrib_id attributeList[] = 65531;
  readonly attribute bitmap32 featureMap = 65532;
  readonly attribute int16u clusterRevision = 65533;

  command MfgSpecificPing(): DefaultSuccess = 0;
}

/** This cluster is used to manage global aspects of the Commissioning flow. */
cluster GeneralCommissioning = 48 {
  revision 2;

  enum CommissioningErrorEnum : enum8 {
    kOK = 0 [spec_name = "OK"];
    kValueOutsideRange = 1;
    kInvalidAuthentication = 2;
    kNoFailSafe = 3;
    kBusyWithOtherAdmin = 4;
    kRequiredTCNotAccepted = 5;
    kTCAcknowledgementsNotReceived = 6;
    kTCMinVersionNotMet = 7;
  }

  enum NetworkRecoveryReasonEnum : enum8 {
    kUnspecified = 0;
    kAuth = 1;
    kVisibility = 2;
  }

  enum RegulatoryLocationTypeEnum : enum8 {
    kIndoor = 0;
    kOutdoor = 1;
    kIndoorOutdoor = 2;
  }

  bitmap Feature : bitmap32 {
    kTermsAndConditions = 0x1;
    kNetworkRecovery = 0x2;
  }

  struct BasicCommissioningInfo {
    int16u failSafeExpiryLengthSeconds = 0;
    int16u maxCumulativeFailsafeSeconds = 1;
  }

  attribute access(write: administer) int64u breadcrumb = 0;
  readonly attribute BasicCommissioningInfo basicCommissioningInfo = 1;
  readonly attribute RegulatoryLocationTypeEnum regulatoryConfig = 2;
  readonly attribute RegulatoryLocationTypeEnum locationCapability = 3;
  readonly attribute boolean supportsConcurrentConnection = 4;
  provisional readonly attribute access(read: administer) optional int16u TCAcceptedVersion = 5;
  provisional readonly attribute access(read: administer) optional int16u TCMinRequiredVersion = 6;
  provisional readonly attribute access(read: administer) optional bitmap16 TCAcknowledgements = 7;
  provisional readonly attribute access(read: administer) optional boolean TCAcknowledgementsRequired = 8;
  provisional readonly attribute access(read: administer) optional nullable int32u TCUpdateDeadline = 9;
  provisional readonly attribute access(read: manage) optional octet_string<8> recoveryIdentifier = 10;
  provisional readonly attribute access(read: manage) optional nullable NetworkRecoveryReasonEnum networkRecoveryReason = 11;
  provisional readonly attribute optional boolean isCommissioningWithoutPower = 12;
  readonly attribute command_id generatedCommandList[] = 65528;
  readonly attribute command_id acceptedCommandList[] = 65529;
  readonly attribute attrib_id attributeList[] = 65531;
  readonly attribute bitmap32 featureMap = 65532;
  readonly attribute int16u clusterRevision = 65533;

  request struct ArmFailSafeRequest {
    int16u expiryLengthSeconds = 0;
    int64u breadcrumb = 1;
  }

  response struct ArmFailSafeResponse = 1 {
    CommissioningErrorEnum errorCode = 0;
    char_string<128> debugText = 1;
  }

  request struct SetRegulatoryConfigRequest {
    RegulatoryLocationTypeEnum newRegulatoryConfig = 0;
    char_string<2> countryCode = 1;
    int64u breadcrumb = 2;
  }

  response struct SetRegulatoryConfigResponse = 3 {
    CommissioningErrorEnum errorCode = 0;
    char_string debugText = 1;
  }

  response struct CommissioningCompleteResponse = 5 {
    CommissioningErrorEnum errorCode = 0;
    char_string debugText = 1;
  }

  request struct SetTCAcknowledgementsRequest {
    int16u TCVersion = 0;
    bitmap16 TCUserResponse = 1;
  }

  response struct SetTCAcknowledgementsResponse = 7 {
    CommissioningErrorEnum errorCode = 0;
  }

  /** This command is used to arm or disarm the fail-safe timer. */
  command access(invoke: administer) ArmFailSafe(ArmFailSafeRequest): ArmFailSafeResponse = 0;
  /** This command is used to set the regulatory configuration for the device. */
  command access(invoke: administer) SetRegulatoryConfig(SetRegulatoryConfigRequest): SetRegulatoryConfigResponse = 2;
  /** This command is used to indicate that the commissioning process is complete. */
  fabric command access(invoke: administer) CommissioningComplete(): CommissioningCompleteResponse = 4;
  /** This command is used to set the user acknowledgements received in the Enhanced Setup Flow Terms & Conditions into the node. */
  command access(invoke: administer) SetTCAcknowledgements(SetTCAcknowledgementsRequest): SetTCAcknowledgementsResponse = 6;
}

/** Functionality to configure, enable, disable network credentials and access on a Matter device. */
cluster NetworkCommissioning = 49 {
  revision 2;

  enum NetworkCommissioningStatusEnum : enum8 {
    kSuccess = 0;
    kOutOfRange = 1;
    kBoundsExceeded = 2;
    kNetworkIDNotFound = 3;
    kDuplicateNetworkID = 4;
    kNetworkNotFound = 5;
    kRegulatoryError = 6;
    kAuthFailure = 7;
    kUnsupportedSecurity = 8;
    kOtherConnectionFailure = 9;
    kIPV6Failed = 10;
    kIPBindFailed = 11;
    kUnknownError = 12;
  }

  enum WiFiBandEnum : enum8 {
    k2G4 = 0 [spec_name = "2G4"];
    k3G65 = 1 [spec_name = "3G65"];
    k5G = 2 [spec_name = "5G"];
    k6G = 3 [spec_name = "6G"];
    k60G = 4 [spec_name = "60G"];
    k1G = 5 [spec_name = "1G"];
  }

  bitmap Feature : bitmap32 {
    kWiFiNetworkInterface = 0x1;
    kThreadNetworkInterface = 0x2;
    kEthernetNetworkInterface = 0x4;
    kPerDeviceCredentials = 0x8;
  }

  bitmap ThreadCapabilitiesBitmap : bitmap16 {
    kIsBorderRouterCapable = 0x1;
    kIsRouterCapable = 0x2;
    kIsSleepyEndDeviceCapable = 0x4;
    kIsFullThreadDevice = 0x8;
    kIsSynchronizedSleepyEndDeviceCapable = 0x10;
  }

  bitmap WiFiSecurityBitmap : bitmap8 {
    kUnencrypted = 0x1;
    kWEP = 0x2 [spec_name = "WEP"];
    kWPAPersonal = 0x4 [spec_name = "WPA-PERSONAL"];
    kWPA2Personal = 0x8 [spec_name = "WPA2-PERSONAL"];
    kWPA3Personal = 0x10 [spec_name = "WPA3-PERSONAL"];
    kWPA3MatterPDC = 0x20 [spec_name = "WPA3-Matter-PDC"];
  }

  struct NetworkInfoStruct {
    octet_string<32> networkID = 0;
    boolean connected = 1;
    optional nullable octet_string<20> networkIdentifier = 2;
    optional nullable octet_string<20> clientIdentifier = 3;
  }

  struct ThreadInterfaceScanResultStruct {
    int16u panId = 0;
    int64u extendedPanId = 1;
    char_string<16> networkName = 2;
    int16u channel = 3;
    int8u version = 4;
    octet_string<8> extendedAddress = 5;
    int8s rssi = 6;
    int8u lqi = 7;
  }

  struct WiFiInterfaceScanResultStruct {
    WiFiSecurityBitmap security = 0;
    octet_string<32> ssid = 1;
    octet_string<6> bssid = 2;
    int16u channel = 3;
    WiFiBandEnum wiFiBand = 4;
    int8s rssi = 5;
  }

  readonly attribute access(read: administer) int8u maxNetworks = 0;
  readonly attribute access(read: administer) NetworkInfoStruct networks[] = 1;
  readonly attribute optional int8u scanMaxTimeSeconds = 2;
  readonly attribute optional int8u connectMaxTimeSeconds = 3;
  attribute access(write: administer) boolean interfaceEnabled = 4;
  readonly attribute access(read: administer) nullable NetworkCommissioningStatusEnum lastNetworkingStatus = 5;
  readonly attribute access(read: administer) nullable octet_string<32> lastNetworkID = 6;
  readonly attribute access(read: administer) nullable int32s lastConnectErrorValue = 7;
  provisional readonly attribute optional WiFiBandEnum supportedWiFiBands[] = 8;
  provisional readonly attribute optional ThreadCapabilitiesBitmap supportedThreadFeatures = 9;
  provisional readonly attribute optional int16u threadVersion = 10;
  readonly attribute command_id generatedCommandList[] = 65528;
  readonly attribute command_id acceptedCommandList[] = 65529;
  readonly attribute attrib_id attributeList[] = 65531;
  readonly attribute bitmap32 featureMap = 65532;
  readonly attribute int16u clusterRevision = 65533;

  request struct ScanNetworksRequest {
    optional nullable octet_string<32> ssid = 0;
    optional int64u breadcrumb = 1;
  }

  response struct ScanNetworksResponse = 1 {
    NetworkCommissioningStatusEnum networkingStatus = 0;
    optional char_string debugText = 1;
    optional WiFiInterfaceScanResultStruct wiFiScanResults[] = 2;
    optional ThreadInterfaceScanResultStruct threadScanResults[] = 3;
  }

  request struct AddOrUpdateWiFiNetworkRequest {
    octet_string<32> ssid = 0;
    octet_string<64> credentials = 1;
    optional int64u breadcrumb = 2;
    optional octet_string<140> networkIdentity = 3;
    optional octet_string<20> clientIdentifier = 4;
    optional octet_string<32> possessionNonce = 5;
  }

  request struct AddOrUpdateThreadNetworkRequest {
    octet_string<254> operationalDataset = 0;
    optional int64u breadcrumb = 1;
  }

  request struct RemoveNetworkRequest {
    octet_string<32> networkID = 0;
    optional int64u breadcrumb = 1;
  }

  response struct NetworkConfigResponse = 5 {
    NetworkCommissioningStatusEnum networkingStatus = 0;
    optional char_string<512> debugText = 1;
    optional int8u networkIndex = 2;
    optional octet_string<140> clientIdentity = 3;
    optional octet_string<64> possessionSignature = 4;
  }

  request struct ConnectNetworkRequest {
    octet_string<32> networkID = 0;
    optional int64u breadcrumb = 1;
  }

  response struct ConnectNetworkResponse = 7 {
    NetworkCommissioningStatusEnum networkingStatus = 0;
    optional char_string debugText = 1;
    nullable int32s errorValue = 2;
  }

  request struct ReorderNetworkRequest {
    octet_string<32> networkID = 0;
    int8u networkIndex = 1;
    optional int64u breadcrumb = 2;
  }

  request struct QueryIdentityRequest {
    octet_string<20> keyIdentifier = 0;
    optional octet_string<32> possessionNonce = 1;
  }

  response struct QueryIdentityResponse = 10 {
    octet_string<140> identity = 0;
    optional octet_string<64> possessionSignature = 1;
  }

  /** Detemine the set of networks the device sees as available. */
  command access(invoke: administer) ScanNetworks(ScanNetworksRequest): ScanNetworksResponse = 0;
  /** Add or update the credentials for a given Wi-Fi network. */
  command access(invoke: administer) AddOrUpdateWiFiNetwork(AddOrUpdateWiFiNetworkRequest): NetworkConfigResponse = 2;
  /** Add or update the credentials for a given Thread network. */
  command access(invoke: administer) AddOrUpdateThreadNetwork(AddOrUpdateThreadNetworkRequest): NetworkConfigResponse = 3;
  /** Remove the definition of a given network (including its credentials). */
  command access(invoke: administer) RemoveNetwork(RemoveNetworkRequest): NetworkConfigResponse = 4;
  /** Connect to the specified network, using previously-defined credentials. */
  command access(invoke: administer) ConnectNetwork(ConnectNetworkRequest): ConnectNetworkResponse = 6;
  /** Modify the order in which networks will be presented in the Networks attribute. */
  command access(invoke: administer) ReorderNetwork(ReorderNetworkRequest): NetworkConfigResponse = 8;
  /** Retrieve details about and optionally proof of possession of a network client identity. */
  command access(invoke: administer) QueryIdentity(QueryIdentityRequest): QueryIdentityResponse = 9;
}

/** The cluster provides commands for retrieving unstructured diagnostic logs from a Node that may be used to aid in diagnostics. */
cluster DiagnosticLogs = 50 {
  revision 1;

  enum IntentEnum : enum8 {
    kEndUserSupport = 0;
    kNetworkDiag = 1;
    kCrashLogs = 2;
  }

  enum StatusEnum : enum8 {
    kSuccess = 0;
    kExhausted = 1;
    kNoLogs = 2;
    kBusy = 3;
    kDenied = 4;
  }

  enum TransferProtocolEnum : enum8 {
    kResponsePayload = 0;
    kBDX = 1 [spec_name = "BDX"];
  }

  readonly attribute command_id generatedCommandList[] = 65528;
  readonly attribute command_id acceptedCommandList[] = 65529;
  readonly attribute attrib_id attributeList[] = 65531;
  readonly attribute bitmap32 featureMap = 65532;
  readonly attribute int16u clusterRevision = 65533;

  request struct RetrieveLogsRequestRequest {
    IntentEnum intent = 0;
    TransferProtocolEnum requestedProtocol = 1;
    optional char_string<32> transferFileDesignator = 2;
  }

  response struct RetrieveLogsResponse = 1 {
    StatusEnum status = 0;
    long_octet_string<1024> logContent = 1;
    optional epoch_us UTCTimeStamp = 2;
    optional systime_us timeSinceBoot = 3;
  }

  /** Reception of this command starts the process of retrieving diagnostic logs from a Node. */
  command RetrieveLogsRequest(RetrieveLogsRequestRequest): RetrieveLogsResponse = 0;
}

/** The General Diagnostics Cluster, along with other diagnostics clusters, provide a means to acquire standardized diagnostics metrics that MAY be used by a Node to assist a user or Administrative Node in diagnosing potential problems. */
cluster GeneralDiagnostics = 51 {
  revision 2;

  enum BootReasonEnum : enum8 {
    kUnspecified = 0;
    kPowerOnReboot = 1;
    kBrownOutReset = 2;
    kSoftwareWatchdogReset = 3;
    kHardwareWatchdogReset = 4;
    kSoftwareUpdateCompleted = 5;
    kSoftwareReset = 6;
  }

  enum HardwareFaultEnum : enum8 {
    kUnspecified = 0;
    kRadio = 1;
    kSensor = 2;
    kResettableOverTemp = 3;
    kNonResettableOverTemp = 4;
    kPowerSource = 5;
    kVisualDisplayFault = 6;
    kAudioOutputFault = 7;
    kUserInterfaceFault = 8;
    kNonVolatileMemoryError = 9;
    kTamperDetected = 10;
  }

  enum InterfaceTypeEnum : enum8 {
    kUnspecified = 0;
    kWiFi = 1;
    kEthernet = 2;
    kCellular = 3;
    kThread = 4;
  }

  enum NetworkFaultEnum : enum8 {
    kUnspecified = 0;
    kHardwareFailure = 1;
    kNetworkJammed = 2;
    kConnectionFailed = 3;
  }

  enum RadioFaultEnum : enum8 {
    kUnspecified = 0;
    kWiFiFault = 1;
    kCellularFault = 2;
    kThreadFault = 3;
    kNFCFault = 4;
    kBLEFault = 5;
    kEthernetFault = 6;
  }

  bitmap Feature : bitmap32 {
    kDataModelTest = 0x1;
  }

  struct NetworkInterface {
    char_string<32> name = 0;
    boolean isOperational = 1;
    nullable boolean offPremiseServicesReachableIPv4 = 2;
    nullable boolean offPremiseServicesReachableIPv6 = 3;
    octet_string<8> hardwareAddress = 4;
    octet_string IPv4Addresses[] = 5;
    octet_string IPv6Addresses[] = 6;
    InterfaceTypeEnum type = 7;
  }

  critical event HardwareFaultChange = 0 {
    HardwareFaultEnum current[] = 0;
    HardwareFaultEnum previous[] = 1;
  }

  critical event RadioFaultChange = 1 {
    RadioFaultEnum current[] = 0;
    RadioFaultEnum previous[] = 1;
  }

  critical event NetworkFaultChange = 2 {
    NetworkFaultEnum current[] = 0;
    NetworkFaultEnum previous[] = 1;
  }

  critical event BootReason = 3 {
    BootReasonEnum bootReason = 0;
  }

  readonly attribute NetworkInterface networkInterfaces[] = 0;
  readonly attribute int16u rebootCount = 1;
  readonly attribute optional int64u upTime = 2;
  readonly attribute optional int32u totalOperationalHours = 3;
  readonly attribute optional BootReasonEnum bootReason = 4;
  readonly attribute optional HardwareFaultEnum activeHardwareFaults[] = 5;
  readonly attribute optional RadioFaultEnum activeRadioFaults[] = 6;
  readonly attribute optional NetworkFaultEnum activeNetworkFaults[] = 7;
  readonly attribute boolean testEventTriggersEnabled = 8;
  readonly attribute command_id generatedCommandList[] = 65528;
  readonly attribute command_id acceptedCommandList[] = 65529;
  readonly attribute attrib_id attributeList[] = 65531;
  readonly attribute bitmap32 featureMap = 65532;
  readonly attribute int16u clusterRevision = 65533;

  request struct TestEventTriggerRequest {
    octet_string<16> enableKey = 0;
    int64u eventTrigger = 1;
  }

  response struct TimeSnapshotResponse = 2 {
    systime_ms systemTimeMs = 0;
    nullable posix_ms posixTimeMs = 1;
  }

  request struct PayloadTestRequestRequest {
    octet_string<16> enableKey = 0;
    int8u value = 1;
    int16u count = 2;
  }

  response struct PayloadTestResponse = 4 {
    octet_string payload = 0;
  }

  /** Provide a means for certification tests to trigger some test-plan-specific events */
  command access(invoke: manage) TestEventTrigger(TestEventTriggerRequest): DefaultSuccess = 0;
  /** Take a snapshot of system time and epoch time. */
  command TimeSnapshot(): TimeSnapshotResponse = 1;
  /** Request a variable length payload response. */
  command access(invoke: manage) PayloadTestRequest(PayloadTestRequestRequest): PayloadTestResponse = 3;
}

/** Commands to trigger a Node to allow a new Administrator to commission it. */
cluster AdministratorCommissioning = 60 {
  revision 1;

  enum CommissioningWindowStatusEnum : enum8 {
    kWindowNotOpen = 0;
    kEnhancedWindowOpen = 1;
    kBasicWindowOpen = 2;
  }

  enum StatusCode : enum8 {
    kBusy = 2;
    kPAKEParameterError = 3;
    kWindowNotOpen = 4;
  }

  bitmap Feature : bitmap32 {
    kBasic = 0x1;
  }

  readonly attribute CommissioningWindowStatusEnum windowStatus = 0;
  readonly attribute nullable fabric_idx adminFabricIndex = 1;
  readonly attribute nullable vendor_id adminVendorId = 2;
  readonly attribute command_id generatedCommandList[] = 65528;
  readonly attribute command_id acceptedCommandList[] = 65529;
  readonly attribute attrib_id attributeList[] = 65531;
  readonly attribute bitmap32 featureMap = 65532;
  readonly attribute int16u clusterRevision = 65533;

  request struct OpenCommissioningWindowRequest {
    int16u commissioningTimeout = 0;
    octet_string<97> PAKEPasscodeVerifier = 1;
    int16u discriminator = 2;
    int32u iterations = 3;
    octet_string<32> salt = 4;
  }

  request struct OpenBasicCommissioningWindowRequest {
    int16u commissioningTimeout = 0;
  }

  /** This command is used by a current Administrator to instruct a Node to go into commissioning mode. */
  timed command access(invoke: administer) OpenCommissioningWindow(OpenCommissioningWindowRequest): DefaultSuccess = 0;
  /** This command MAY be used by a current Administrator to instruct a Node to go into commissioning mode, if the node supports the Basic Commissioning Method. */
  timed command access(invoke: administer) OpenBasicCommissioningWindow(OpenBasicCommissioningWindowRequest): DefaultSuccess = 1;
  /** This command is used by a current Administrator to instruct a Node to revoke any active OpenCommissioningWindow or OpenBasicCommissioningWindow command. */
  timed command access(invoke: administer) RevokeCommissioning(): DefaultSuccess = 2;
}

/** This cluster is used to add or remove Operational Credentials on a Commissionee or Node, as well as manage the associated Fabrics. */
cluster OperationalCredentials = 62 {
  revision 2;

  enum CertificateChainTypeEnum : enum8 {
    kDACCertificate = 1;
    kPAICertificate = 2;
  }

  enum NodeOperationalCertStatusEnum : enum8 {
    kOK = 0 [spec_name = "OK"];
    kInvalidPublicKey = 1;
    kInvalidNodeOpId = 2;
    kInvalidNOC = 3;
    kMissingCsr = 4;
    kTableFull = 5;
    kInvalidAdminSubject = 6;
    kFabricConflict = 9;
    kLabelConflict = 10;
    kInvalidFabricIndex = 11;
  }

  fabric_scoped struct FabricDescriptorStruct {
    octet_string<65> rootPublicKey = 1;
    vendor_id vendorID = 2;
    fabric_id fabricID = 3;
    node_id nodeID = 4;
    char_string<32> label = 5;
    optional octet_string<85> VIDVerificationStatement = 6;
    fabric_idx fabricIndex = 254;
  }

  fabric_scoped struct NOCStruct {
    octet_string<400> noc = 1;
    nullable octet_string<400> icac = 2;
    optional octet_string<400> vvsc = 3;
    fabric_idx fabricIndex = 254;
  }

  readonly attribute access(read: administer) NOCStruct NOCs[] = 0;
  readonly attribute FabricDescriptorStruct fabrics[] = 1;
  readonly attribute int8u supportedFabrics = 2;
  readonly attribute int8u commissionedFabrics = 3;
  readonly attribute octet_string trustedRootCertificates[] = 4;
  readonly attribute int8u currentFabricIndex = 5;
  readonly attribute command_id generatedCommandList[] = 65528;
  readonly attribute command_id acceptedCommandList[] = 65529;
  readonly attribute attrib_id attributeList[] = 65531;
  readonly attribute bitmap32 featureMap = 65532;
  readonly attribute int16u clusterRevision = 65533;

  request struct AttestationRequestRequest {
    octet_string<32> attestationNonce = 0;
  }

  response struct AttestationResponse = 1 {
    octet_string attestationElements = 0;
    octet_string<64> attestationSignature = 1;
  }

  request struct CertificateChainRequestRequest {
    CertificateChainTypeEnum certificateType = 0;
  }

  response struct CertificateChainResponse = 3 {
    octet_string<600> certificate = 0;
  }

  request struct CSRRequestRequest {
    octet_string<32> CSRNonce = 0;
    optional boolean isForUpdateNOC = 1;
  }

  response struct CSRResponse = 5 {
    octet_string NOCSRElements = 0;
    octet_string<64> attestationSignature = 1;
  }

  request struct AddNOCRequest {
    octet_string<400> NOCValue = 0;
    optional octet_string<400> ICACValue = 1;
    octet_string<16> IPKValue = 2;
    int64u caseAdminSubject = 3;
    vendor_id adminVendorId = 4;
  }

  request struct UpdateNOCRequest {
    octet_string<400> NOCValue = 0;
    optional octet_string<400> ICACValue = 1;
  }

  response struct NOCResponse = 8 {
    NodeOperationalCertStatusEnum statusCode = 0;
    optional fabric_idx fabricIndex = 1;
    optional char_string<128> debugText = 2;
  }

  request struct UpdateFabricLabelRequest {
    char_string<32> label = 0;
  }

  request struct RemoveFabricRequest {
    fabric_idx fabricIndex = 0;
  }

  request struct AddTrustedRootCertificateRequest {
    octet_string<400> rootCACertificate = 0;
  }

  request struct SetVIDVerificationStatementRequest {
    optional vendor_id vendorID = 0;
    optional octet_string<85> VIDVerificationStatement = 1;
    optional octet_string<400> vvsc = 2;
  }

  request struct SignVIDVerificationRequestRequest {
    fabric_idx fabricIndex = 0;
    octet_string<32> clientChallenge = 1;
  }

  response struct SignVIDVerificationResponse = 14 {
    fabric_idx fabricIndex = 0;
    int8u fabricBindingVersion = 1;
    octet_string signature = 2;
  }

  /** Sender is requesting attestation information from the receiver. */
  command access(invoke: administer) AttestationRequest(AttestationRequestRequest): AttestationResponse = 0;
  /** Sender is requesting a device attestation certificate from the receiver. */
  command access(invoke: administer) CertificateChainRequest(CertificateChainRequestRequest): CertificateChainResponse = 2;
  /** Sender is requesting a certificate signing request (CSR) from the receiver. */
  command access(invoke: administer) CSRRequest(CSRRequestRequest): CSRResponse = 4;
  /** Sender is requesting to add the new node operational certificates. */
  command access(invoke: administer) AddNOC(AddNOCRequest): NOCResponse = 6;
  /** This command SHALL replace the NOC and optional associated ICAC (if present) scoped under the accessing fabric upon successful validation of all arguments and preconditions. */
  fabric command access(invoke: administer) UpdateNOC(UpdateNOCRequest): NOCResponse = 7;
  /** This command SHALL be used by an Administrative Node to set the user-visible Label field for a given Fabric, as reflected by entries in the Fabrics attribute. */
  fabric command access(invoke: administer) UpdateFabricLabel(UpdateFabricLabelRequest): NOCResponse = 9;
  /** This command is used by Administrative Nodes to remove a given fabric index and delete all associated fabric-scoped data. */
  command access(invoke: administer) RemoveFabric(RemoveFabricRequest): NOCResponse = 10;
  /** This command SHALL add a Trusted Root CA Certificate, provided as its CHIP Certificate representation. */
  command access(invoke: administer) AddTrustedRootCertificate(AddTrustedRootCertificateRequest): DefaultSuccess = 11;
  /** This command SHALL be used to update any of the accessing fabric's associated VendorID, VidVerificatioNStatement or VVSC (Vendor Verification Signing Certificate). */
  fabric command access(invoke: administer) SetVIDVerificationStatement(SetVIDVerificationStatementRequest): DefaultSuccess = 12;
  /** This command SHALL be used to request that the server authenticate the fabric associated with the FabricIndex given. */
  command access(invoke: administer) SignVIDVerificationRequest(SignVIDVerificationRequestRequest): SignVIDVerificationResponse = 13;
}

/** The Group Key Management Cluster is the mechanism by which group keys are managed. */
cluster GroupKeyManagement = 63 {
  revision 2;

  enum GroupKeySecurityPolicyEnum : enum8 {
    kTrustFirst = 0;
    kCacheAndSync = 1;
  }

  bitmap Feature : bitmap32 {
    kCacheAndSync = 0x1;
  }

  fabric_scoped struct GroupInfoMapStruct {
    group_id groupId = 1;
    endpoint_no endpoints[] = 2;
    optional char_string<16> groupName = 3;
    fabric_idx fabricIndex = 254;
  }

  fabric_scoped struct GroupKeyMapStruct {
    group_id groupId = 1;
    int16u groupKeySetID = 2;
    fabric_idx fabricIndex = 254;
  }

  struct GroupKeySetStruct {
    int16u groupKeySetID = 0;
    GroupKeySecurityPolicyEnum groupKeySecurityPolicy = 1;
    nullable octet_string<16> epochKey0 = 2;
    nullable epoch_us epochStartTime0 = 3;
    nullable octet_string<16> epochKey1 = 4;
    nullable epoch_us epochStartTime1 = 5;
    nullable octet_string<16> epochKey2 = 6;
    nullable epoch_us epochStartTime2 = 7;
  }

  attribute access(write: manage) GroupKeyMapStruct groupKeyMap[] = 0;
  readonly attribute GroupInfoMapStruct groupTable[] = 1;
  readonly attribute int16u maxGroupsPerFabric = 2;
  readonly attribute int16u maxGroupKeysPerFabric = 3;
  readonly attribute command_id generatedCommandList[] = 65528;
  readonly attribute command_id acceptedCommandList[] = 65529;
  readonly attribute attrib_id attributeList[] = 65531;
  readonly attribute bitmap32 featureMap = 65532;
  readonly attribute int16u clusterRevision = 65533;

  request struct KeySetWriteRequest {
    GroupKeySetStruct groupKeySet = 0;
  }

  request struct KeySetReadRequest {
    int16u groupKeySetID = 0;
  }

  response struct KeySetReadResponse = 2 {
    GroupKeySetStruct groupKeySet = 0;
  }

  request struct KeySetRemoveRequest {
    int16u groupKeySetID = 0;
  }

  response struct KeySetReadAllIndicesResponse = 5 {
    int16u groupKeySetIDs[] = 0;
  }

  /** Write a new set of keys for the given key set id. */
  fabric command access(invoke: administer) KeySetWrite(KeySetWriteRequest): DefaultSuccess = 0;
  /** Read the keys for a given key set id. */
  fabric command access(invoke: administer) KeySetRead(KeySetReadRequest): KeySetReadResponse = 1;
  /** Revoke a Root Key from a Group */
  fabric command access(invoke: administer) KeySetRemove(KeySetRemoveRequest): DefaultSuccess = 3;
  /** Return the list of Group Key Sets associated with the accessing fabric */
  fabric command access(invoke: administer) KeySetReadAllIndices(): KeySetReadAllIndicesResponse = 4;
}

/** An interface for configuring and controlling the functionality of a thermostat. */
cluster Thermostat = 513 {
  revision 9;

  enum ACCapacityFormatEnum : enum8 {
    kBTUh = 0;
  }

  enum ACCompressorTypeEnum : enum8 {
    kUnknown = 0;
    kT1 = 1;
    kT2 = 2;
    kT3 = 3;
  }

  enum ACLouverPositionEnum : enum8 {
    kClosed = 1;
    kOpen = 2;
    kQuarter = 3;
    kHalf = 4;
    kThreeQuarters = 5;
  }

  enum ACRefrigerantTypeEnum : enum8 {
    kUnknown = 0;
    kR22 = 1;
    kR410a = 2;
    kR407c = 3;
  }

  enum ACTypeEnum : enum8 {
    kUnknown = 0;
    kCoolingFixed = 1;
    kHeatPumpFixed = 2;
    kCoolingInverter = 3;
    kHeatPumpInverter = 4;
  }

  enum ControlSequenceOfOperationEnum : enum8 {
    kCoolingOnly = 0;
    kCoolingWithReheat = 1;
    kHeatingOnly = 2;
    kHeatingWithReheat = 3;
    kCoolingAndHeating = 4;
    kCoolingAndHeatingWithReheat = 5;
  }

  enum PresetScenarioEnum : enum8 {
    kOccupied = 1;
    kUnoccupied = 2;
    kSleep = 3;
    kWake = 4;
    kVacation = 5;
    kGoingToSleep = 6;
    kUserDefined = 254;
  }

  enum SetpointChangeSourceEnum : enum8 {
    kManual = 0;
    kSchedule = 1;
    kExternal = 2;
  }

  enum SetpointRaiseLowerModeEnum : enum8 {
    kHeat = 0;
    kCool = 1;
    kBoth = 2;
  }

  enum StartOfWeekEnum : enum8 {
    kSunday = 0;
    kMonday = 1;
    kTuesday = 2;
    kWednesday = 3;
    kThursday = 4;
    kFriday = 5;
    kSaturday = 6;
  }

  enum SystemModeEnum : enum8 {
    kOff = 0;
    kAuto = 1;
    kCool = 3;
    kHeat = 4;
    kEmergencyHeat = 5;
    kPrecooling = 6;
    kFanOnly = 7;
    kDry = 8;
    kSleep = 9;
  }

  enum TemperatureSetpointHoldEnum : enum8 {
    kSetpointHoldOff = 0;
    kSetpointHoldOn = 1;
  }

  enum ThermostatRunningModeEnum : enum8 {
    kOff = 0;
    kCool = 3;
    kHeat = 4;
  }

  bitmap ACErrorCodeBitmap : bitmap32 {
    kCompressorFail = 0x1;
    kRoomSensorFail = 0x2;
    kOutdoorSensorFail = 0x4;
    kCoilSensorFail = 0x8;
    kFanFail = 0x10;
  }

  bitmap Feature : bitmap32 {
    kHeating = 0x1;
    kCooling = 0x2;
    kOccupancy = 0x4;
    kScheduleConfiguration = 0x8;
    kSetback = 0x10;
    kAutoMode = 0x20;
    kLocalTemperatureNotExposed = 0x40;
    kMatterScheduleConfiguration = 0x80;
    kPresets = 0x100;
    kEvents = 0x200;
    kThermostatSuggestions = 0x400;
  }

  bitmap HVACSystemTypeBitmap : bitmap8 {
    kCoolingStage = 0x3;
    kHeatingStage = 0xC;
    kHeatingIsHeatPump = 0x10;
    kHeatingUsesFuel = 0x20;
  }

  bitmap OccupancyBitmap : bitmap8 {
    kOccupied = 0x1;
  }

  bitmap PresetTypeFeaturesBitmap : bitmap16 {
    kAutomatic = 0x1;
    kSupportsNames = 0x2;
  }

  bitmap ProgrammingOperationModeBitmap : bitmap8 {
    kScheduleActive = 0x1;
    kAutoRecovery = 0x2;
    kEconomy = 0x4;
  }

  bitmap RelayStateBitmap : bitmap16 {
    kHeat = 0x1;
    kCool = 0x2;
    kFan = 0x4;
    kHeatStage2 = 0x8;
    kCoolStage2 = 0x10;
    kFanStage2 = 0x20;
    kFanStage3 = 0x40;
  }

  bitmap RemoteSensingBitmap : bitmap8 {
    kLocalTemperature = 0x1;
    kOutdoorTemperature = 0x2;
    kOccupancy = 0x4;
  }

  bitmap ScheduleDayOfWeekBitmap : bitmap8 {
    kSunday = 0x1;
    kMonday = 0x2;
    kTuesday = 0x4;
    kWednesday = 0x8;
    kThursday = 0x10;
    kFriday = 0x20;
    kSaturday = 0x40;
    kAway = 0x80;
  }

  bitmap ScheduleModeBitmap : bitmap8 {
    kHeatSetpointPresent = 0x1;
    kCoolSetpointPresent = 0x2;
  }

  bitmap ScheduleTypeFeaturesBitmap : bitmap16 {
    kSupportsPresets = 0x1;
    kSupportsSetpoints = 0x2;
    kSupportsNames = 0x4;
    kSupportsOff = 0x8;
  }

  bitmap ThermostatSuggestionNotFollowingReasonBitmap : bitmap16 {
    kDemandResponseEvent = 0x1;
    kOngoingHold = 0x2;
    kSchedule = 0x4;
    kOccupancy = 0x8;
    kVacationMode = 0x10;
    kTimeOfUseCostSavings = 0x20;
    kPreCoolingOrPreHeating = 0x40;
    kConflictingSuggestions = 0x80;
  }

  struct ScheduleTransitionStruct {
    ScheduleDayOfWeekBitmap dayOfWeek = 0;
    int16u transitionTime = 1;
    optional octet_string<16> presetHandle = 2;
    optional SystemModeEnum systemMode = 3;
    optional temperature coolingSetpoint = 4;
    optional temperature heatingSetpoint = 5;
  }

  struct ScheduleStruct {
    nullable octet_string<16> scheduleHandle = 0;
    SystemModeEnum systemMode = 1;
    optional char_string<64> name = 2;
    optional octet_string<16> presetHandle = 3;
    ScheduleTransitionStruct transitions[] = 4;
    nullable boolean builtIn = 5;
  }

  struct PresetStruct {
    nullable octet_string<16> presetHandle = 0;
    PresetScenarioEnum presetScenario = 1;
    optional nullable char_string<64> name = 2;
    optional temperature coolingSetpoint = 3;
    optional temperature heatingSetpoint = 4;
    nullable boolean builtIn = 5;
  }

  struct PresetTypeStruct {
    PresetScenarioEnum presetScenario = 0;
    int8u numberOfPresets = 1;
    PresetTypeFeaturesBitmap presetTypeFeatures = 2;
  }

  struct ScheduleTypeStruct {
    SystemModeEnum systemMode = 0;
    int8u numberOfSchedules = 1;
    ScheduleTypeFeaturesBitmap scheduleTypeFeatures = 2;
  }

  struct ThermostatSuggestionStruct {
    int8u uniqueID = 0;
    octet_string<16> presetHandle = 1;
    epoch_s effectiveTime = 2;
    epoch_s expirationTime = 3;
  }

  struct WeeklyScheduleTransitionStruct {
    int16u transitionTime = 0;
    nullable temperature heatSetpoint = 1;
    nullable temperature coolSetpoint = 2;
  }

  info event SystemModeChange = 0 {
    optional SystemModeEnum previousSystemMode = 0;
    SystemModeEnum currentSystemMode = 1;
  }

  info event LocalTemperatureChange = 1 {
    nullable temperature currentLocalTemperature = 0;
  }

  info event OccupancyChange = 2 {
    optional OccupancyBitmap previousOccupancy = 0;
    OccupancyBitmap currentOccupancy = 1;
  }

  info event SetpointChange = 3 {
    SystemModeEnum systemMode = 0;
    optional OccupancyBitmap occupancy = 1;
    optional temperature previousSetpoint = 2;
    temperature currentSetpoint = 3;
  }

  info event RunningStateChange = 4 {
    optional RelayStateBitmap previousRunningState = 0;
    RelayStateBitmap currentRunningState = 1;
  }

  info event RunningModeChange = 5 {
    optional ThermostatRunningModeEnum previousRunningMode = 0;
    ThermostatRunningModeEnum currentRunningMode = 1;
  }

  info event ActiveScheduleChange = 6 {
    optional nullable octet_string previousScheduleHandle = 0;
    nullable octet_string currentScheduleHandle = 1;
  }

  info event ActivePresetChange = 7 {
    optional nullable octet_string previousPresetHandle = 0;
    nullable octet_string currentPresetHandle = 1;
  }

  readonly attribute nullable temperature localTemperature = 0;
  readonly attribute optional nullable temperature outdoorTemperature = 1;
  readonly attribute optional OccupancyBitmap occupancy = 2;
  readonly attribute optional temperature absMinHeatSetpointLimit = 3;
  readonly attribute optional temperature absMaxHeatSetpointLimit = 4;
  readonly attribute optional temperature absMinCoolSetpointLimit = 5;
  readonly attribute optional temperature absMaxCoolSetpointLimit = 6;
  readonly attribute optional int8u PICoolingDemand = 7;
  readonly attribute optional int8u PIHeatingDemand = 8;
  attribute access(write: manage) optional HVACSystemTypeBitmap HVACSystemTypeConfiguration = 9;
  attribute access(write: manage) optional int8s localTemperatureCalibration = 16;
  attribute optional temperature occupiedCoolingSetpoint = 17;
  attribute optional temperature occupiedHeatingSetpoint = 18;
  attribute optional temperature unoccupiedCoolingSetpoint = 19;
  attribute optional temperature unoccupiedHeatingSetpoint = 20;
  attribute access(write: manage) optional temperature minHeatSetpointLimit = 21;
  attribute access(write: manage) optional temperature maxHeatSetpointLimit = 22;
  attribute access(write: manage) optional temperature minCoolSetpointLimit = 23;
  attribute access(write: manage) optional temperature maxCoolSetpointLimit = 24;
  attribute access(write: manage) optional int8s minSetpointDeadBand = 25;
  attribute access(write: manage) optional RemoteSensingBitmap remoteSensing = 26;
  attribute access(write: manage) ControlSequenceOfOperationEnum controlSequenceOfOperation = 27;
  attribute access(write: manage) SystemModeEnum systemMode = 28;
  readonly attribute optional ThermostatRunningModeEnum thermostatRunningMode = 30;
  readonly attribute optional StartOfWeekEnum startOfWeek = 32;
  readonly attribute optional int8u numberOfWeeklyTransitions = 33;
  readonly attribute optional int8u numberOfDailyTransitions = 34;
  attribute access(write: manage) optional TemperatureSetpointHoldEnum temperatureSetpointHold = 35;
  attribute access(write: manage) optional nullable int16u temperatureSetpointHoldDuration = 36;
  attribute access(write: manage) optional ProgrammingOperationModeBitmap thermostatProgrammingOperationMode = 37;
  readonly attribute optional RelayStateBitmap thermostatRunningState = 41;
  readonly attribute optional SetpointChangeSourceEnum setpointChangeSource = 48;
  readonly attribute optional nullable int16s setpointChangeAmount = 49;
  readonly attribute optional epoch_s setpointChangeSourceTimestamp = 50;
  attribute access(write: manage) optional nullable int8u occupiedSetback = 52;
  readonly attribute optional nullable int8u occupiedSetbackMin = 53;
  readonly attribute optional nullable int8u occupiedSetbackMax = 54;
  attribute access(write: manage) optional nullable int8u unoccupiedSetback = 55;
  readonly attribute optional nullable int8u unoccupiedSetbackMin = 56;
  readonly attribute optional nullable int8u unoccupiedSetbackMax = 57;
  attribute access(write: manage) optional int8u emergencyHeatDelta = 58;
  attribute access(write: manage) optional ACTypeEnum ACType = 64;
  attribute access(write: manage) optional int16u ACCapacity = 65;
  attribute access(write: manage) optional ACRefrigerantTypeEnum ACRefrigerantType = 66;
  attribute access(write: manage) optional ACCompressorTypeEnum ACCompressorType = 67;
  attribute access(write: manage) optional ACErrorCodeBitmap ACErrorCode = 68;
  attribute access(write: manage) optional ACLouverPositionEnum ACLouverPosition = 69;
  readonly attribute optional nullable temperature ACCoilTemperature = 70;
  attribute access(write: manage) optional ACCapacityFormatEnum ACCapacityformat = 71;
  readonly attribute optional PresetTypeStruct presetTypes[] = 72;
  readonly attribute optional ScheduleTypeStruct scheduleTypes[] = 73;
  readonly attribute optional int8u numberOfPresets = 74;
  readonly attribute optional int8u numberOfSchedules = 75;
  readonly attribute optional int8u numberOfScheduleTransitions = 76;
  readonly attribute optional nullable int8u numberOfScheduleTransitionPerDay = 77;
  readonly attribute optional nullable octet_string<16> activePresetHandle = 78;
  readonly attribute optional nullable octet_string<16> activeScheduleHandle = 79;
  attribute access(write: manage) optional PresetStruct presets[] = 80;
  attribute access(write: manage) optional ScheduleStruct schedules[] = 81;
  readonly attribute optional nullable epoch_s setpointHoldExpiryTimestamp = 82;
  provisional readonly attribute optional int8u maxThermostatSuggestions = 83;
  provisional readonly attribute optional ThermostatSuggestionStruct thermostatSuggestions[] = 84;
  provisional readonly attribute optional nullable ThermostatSuggestionStruct currentThermostatSuggestion = 85;
  provisional readonly attribute optional nullable ThermostatSuggestionNotFollowingReasonBitmap thermostatSuggestionNotFollowingReason = 86;
  readonly attribute command_id generatedCommandList[] = 65528;
  readonly attribute command_id acceptedCommandList[] = 65529;
  readonly attribute attrib_id attributeList[] = 65531;
  readonly attribute bitmap32 featureMap = 65532;
  readonly attribute int16u clusterRevision = 65533;

  request struct SetpointRaiseLowerRequest {
    SetpointRaiseLowerModeEnum mode = 0;
    int8s amount = 1;
  }

  response struct GetWeeklyScheduleResponse = 0 {
    int8u numberOfTransitionsForSequence = 0;
    ScheduleDayOfWeekBitmap dayOfWeekForSequence = 1;
    ScheduleModeBitmap modeForSequence = 2;
    WeeklyScheduleTransitionStruct transitions[] = 3;
  }

  request struct SetWeeklyScheduleRequest {
    int8u numberOfTransitionsForSequence = 0;
    ScheduleDayOfWeekBitmap dayOfWeekForSequence = 1;
    ScheduleModeBitmap modeForSequence = 2;
    WeeklyScheduleTransitionStruct transitions[] = 3;
  }

  request struct GetWeeklyScheduleRequest {
    ScheduleDayOfWeekBitmap daysToReturn = 0;
    ScheduleModeBitmap modeToReturn = 1;
  }

  response struct AddThermostatSuggestionResponse = 2 {
    int8u uniqueID = 0;
  }

  request struct SetActiveScheduleRequestRequest {
    octet_string<16> scheduleHandle = 0;
  }

  request struct SetActivePresetRequestRequest {
    nullable octet_string<16> presetHandle = 0;
  }

  request struct AddThermostatSuggestionRequest {
    octet_string<16> presetHandle = 0;
    nullable epoch_s effectiveTime = 1;
    int16u expirationInMinutes = 2;
  }

  request struct RemoveThermostatSuggestionRequest {
    int8u uniqueID = 0;
  }

  response struct AtomicResponse = 253 {
    status statusCode = 0;
    AtomicAttributeStatusStruct attributeStatus[] = 1;
    optional int16u timeout = 2;
  }

  request struct AtomicRequestRequest {
    AtomicRequestTypeEnum requestType = 0;
    attrib_id attributeRequests[] = 1;
    optional int16u timeout = 2;
  }

  /** Upon receipt, the attributes for the indicated setpoint(s) SHALL have the amount specified in the Amount field added to them. */
  command SetpointRaiseLower(SetpointRaiseLowerRequest): DefaultSuccess = 0;
  /** This command is used to update the thermostat weekly setpoint schedule from a management system. */
  command access(invoke: manage) SetWeeklySchedule(SetWeeklyScheduleRequest): DefaultSuccess = 1;
  /** The Current Weekly Schedule Command is sent from the server in response to the Get Weekly Schedule Command. */
  command GetWeeklySchedule(GetWeeklyScheduleRequest): GetWeeklyScheduleResponse = 2;
  /** This command is used to clear the weekly schedule. */
  command access(invoke: manage) ClearWeeklySchedule(): DefaultSuccess = 3;
  /** Upon receipt, if the Schedules attribute contains a ScheduleStruct whose ScheduleHandle field matches the value of the ScheduleHandle field, the server SHALL set the thermostat's ActiveScheduleHandle attribute to the value of the ScheduleHandle field. */
  command SetActiveScheduleRequest(SetActiveScheduleRequestRequest): DefaultSuccess = 5;
  /** ID */
  command SetActivePresetRequest(SetActivePresetRequestRequest): DefaultSuccess = 6;
  command access(invoke: manage) AddThermostatSuggestion(AddThermostatSuggestionRequest): AddThermostatSuggestionResponse = 7;
  command access(invoke: manage) RemoveThermostatSuggestion(RemoveThermostatSuggestionRequest): DefaultSuccess = 8;
  /** Begins, Commits or Cancels an atomic write */
  command access(invoke: manage) AtomicRequest(AtomicRequestRequest): AtomicResponse = 254;
}

/** An interface for controlling a fan in a heating/cooling system. */
cluster FanControl = 514 {
  revision 5;

  enum AirflowDirectionEnum : enum8 {
    kForward = 0;
    kReverse = 1;
  }

  enum FanModeEnum : enum8 {
    kOff = 0;
    kLow = 1;
    kMedium = 2;
    kHigh = 3;
    kOn = 4;
    kAuto = 5;
    kSmart = 6;
  }

  enum FanModeSequenceEnum : enum8 {
    kOffLowMedHigh = 0;
    kOffLowHigh = 1;
    kOffLowMedHighAuto = 2;
    kOffLowHighAuto = 3;
    kOffHighAuto = 4;
    kOffHigh = 5;
  }

  enum StepDirectionEnum : enum8 {
    kIncrease = 0;
    kDecrease = 1;
  }

  bitmap Feature : bitmap32 {
    kMultiSpeed = 0x1;
    kAuto = 0x2;
    kRocking = 0x4;
    kWind = 0x8;
    kStep = 0x10;
    kAirflowDirection = 0x20;
  }

  bitmap RockBitmap : bitmap8 {
    kRockLeftRight = 0x1;
    kRockUpDown = 0x2;
    kRockRound = 0x4;
  }

  bitmap WindBitmap : bitmap8 {
    kSleepWind = 0x1;
    kNaturalWind = 0x2;
  }

  attribute FanModeEnum fanMode = 0;
  readonly attribute FanModeSequenceEnum fanModeSequence = 1;
  attribute nullable percent percentSetting = 2;
  readonly attribute percent percentCurrent = 3;
  readonly attribute optional int8u speedMax = 4;
  attribute optional nullable int8u speedSetting = 5;
  readonly attribute optional int8u speedCurrent = 6;
  readonly attribute optional RockBitmap rockSupport = 7;
  attribute optional RockBitmap rockSetting = 8;
  readonly attribute optional WindBitmap windSupport = 9;
  attribute optional WindBitmap windSetting = 10;
  attribute optional AirflowDirectionEnum airflowDirection = 11;
  readonly attribute command_id generatedCommandList[] = 65528;
  readonly attribute command_id acceptedCommandList[] = 65529;
  readonly attribute attrib_id attributeList[] = 65531;
  readonly attribute bitmap32 featureMap = 65532;
  readonly attribute int16u clusterRevision = 65533;

  request struct StepRequest {
    StepDirectionEnum direction = 0;
    optional boolean wrap = 1;
    optional boolean lowestOff = 2;
  }

  /** This command speeds up or slows down the fan, in steps, without a client having to know the fan speed. */
  command Step(StepRequest): DefaultSuccess = 0;
}

/** An interface for configuring the user interface of a thermostat (which may be remote from the thermostat). */
cluster ThermostatUserInterfaceConfiguration = 516 {
  revision 2;

  enum KeypadLockoutEnum : enum8 {
    kNoLockout = 0;
    kLockout1 = 1;
    kLockout2 = 2;
    kLockout3 = 3;
    kLockout4 = 4;
    kLockout5 = 5;
  }

  enum ScheduleProgrammingVisibilityEnum : enum8 {
    kScheduleProgrammingPermitted = 0;
    kScheduleProgrammingDenied = 1;
  }

  enum TemperatureDisplayModeEnum : enum8 {
    kCelsius = 0;
    kFahrenheit = 1;
  }

  attribute TemperatureDisplayModeEnum temperatureDisplayMode = 0;
  attribute access(write: manage) KeypadLockoutEnum keypadLockout = 1;
  attribute access(write: manage) optional ScheduleProgrammingVisibilityEnum scheduleProgrammingVisibility = 2;
  readonly attribute command_id generatedCommandList[] = 65528;
  readonly attribute command_id acceptedCommandList[] = 65529;
  readonly attribute attrib_id attributeList[] = 65531;
  readonly attribute bitmap32 featureMap = 65532;
  readonly attribute int16u clusterRevision = 65533;
}

/** Attributes and commands for configuring the measurement of temperature, and reporting temperature measurements. */
cluster TemperatureMeasurement = 1026 {
  revision 4;

  readonly attribute nullable temperature measuredValue = 0;
  readonly attribute nullable temperature minMeasuredValue = 1;
  readonly attribute nullable temperature maxMeasuredValue = 2;
  readonly attribute optional int16u tolerance = 3;
  readonly attribute command_id generatedCommandList[] = 65528;
  readonly attribute command_id acceptedCommandList[] = 65529;
  readonly attribute attrib_id attributeList[] = 65531;
  readonly attribute bitmap32 featureMap = 65532;
  readonly attribute int16u clusterRevision = 65533;
}

/** Attributes and commands for configuring the measurement of relative humidity, and reporting relative humidity measurements. */
cluster RelativeHumidityMeasurement = 1029 {
  revision 3;

  readonly attribute nullable int16u measuredValue = 0;
  readonly attribute nullable int16u minMeasuredValue = 1;
  readonly attribute nullable int16u maxMeasuredValue = 2;
  readonly attribute optional int16u tolerance = 3;
  readonly attribute command_id generatedCommandList[] = 65528;
  readonly attribute command_id acceptedCommandList[] = 65529;
  readonly attribute attrib_id attributeList[] = 65531;
  readonly attribute bitmap32 featureMap = 65532;
  readonly attribute int16u clusterRevision = 65533;
}

endpoint 0 {
  device type ma_rootdevice = 22, version 3;


  server cluster Descriptor {
    callback attribute deviceTypeList;
    callback attribute serverList;
    callback attribute clientList;
    callback attribute partsList;
    callback attribute featureMap;
    callback attribute clusterRevision;
  }

  server cluster AccessControl {
    emits event AccessControlEntryChanged;
    emits event AccessControlExtensionChanged;
    callback attribute acl;
    callback attribute subjectsPerAccessControlEntry;
    callback attribute targetsPerAccessControlEntry;
    callback attribute accessControlEntriesPerFabric;
    callback attribute attributeList;
    callback attribute featureMap;
    callback attribute clusterRevision;
  }

  server cluster BasicInformation {
    emits event StartUp;
    emits event ShutDown;
    emits event Leave;
    callback attribute dataModelRevision;
    callback attribute vendorName;
    callback attribute vendorID;
    callback attribute productName;
    callback attribute productID;
    callback attribute nodeLabel;
    callback attribute location;
    callback attribute hardwareVersion;
    callback attribute hardwareVersionString;
    callback attribute softwareVersion;
    callback attribute softwareVersionString;
    callback attribute manufacturingDate;
    callback attribute partNumber;
    callback attribute productURL;
    callback attribute productLabel;
    callback attribute serialNumber;
    callback attribute localConfigDisabled;
    callback attribute uniqueID;
    callback attribute capabilityMinima;
    callback attribute specificationVersion;
    callback attribute maxPathsPerInvoke;
    callback attribute configurationVersion;
    callback attribute featureMap;
    callback attribute clusterRevision;
  }

  server cluster GeneralCommissioning {
    callback attribute breadcrumb;
    callback attribute basicCommissioningInfo;
    callback attribute regulatoryConfig;
    callback attribute locationCapability;
    callback attribute supportsConcurrentConnection;
    callback attribute featureMap;
    callback attribute clusterRevision;

    handle command ArmFailSafe;
    handle command ArmFailSafeResponse;
    handle command SetRegulatoryConfig;
    handle command SetRegulatoryConfigResponse;
    handle command CommissioningComplete;
    handle command CommissioningCompleteResponse;
  }

  server cluster NetworkCommissioning {
    callback attribute maxNetworks;
    callback attribute networks;
    callback attribute scanMaxTimeSeconds;
    callback attribute connectMaxTimeSeconds;
    callback attribute interfaceEnabled;
    callback attribute lastNetworkingStatus;
    callback attribute lastNetworkID;
    callback attribute lastConnectErrorValue;
    callback attribute featureMap;
    callback attribute clusterRevision;

    handle command ScanNetworks;
    handle command ScanNetworksResponse;
    handle command AddOrUpdateWiFiNetwork;
    handle command AddOrUpdateThreadNetwork;
    handle command RemoveNetwork;
    handle command NetworkConfigResponse;
    handle command ConnectNetwork;
    handle command ConnectNetworkResponse;
    handle command ReorderNetwork;
  }

  server cluster DiagnosticLogs {
    callback attribute featureMap;
    callback attribute clusterRevision;

    handle command RetrieveLogsRequest;
  }

  server cluster GeneralDiagnostics {
    emits event BootReason;
    callback attribute networkInterfaces;
    callback attribute rebootCount;
    callback attribute upTime;
    callback attribute totalOperationalHours;
    callback attribute bootReason;
    callback attribute testEventTriggersEnabled default = false;
    callback attribute featureMap;
    callback attribute clusterRevision;

    handle command TestEventTrigger;
    handle command TimeSnapshot;
    handle command TimeSnapshotResponse;
  }

  server cluster AdministratorCommissioning {
    callback attribute windowStatus;
    callback attribute adminFabricIndex;
    callback attribute adminVendorId;
    ram      attribute featureMap default = 0;
    callback attribute clusterRevision;

    handle command OpenCommissioningWindow;
    handle command OpenBasicCommissioningWindow;
    handle command RevokeCommissioning;
  }

  server cluster OperationalCredentials {
    callback attribute NOCs;
    callback attribute fabrics;
    callback attribute supportedFabrics;
    callback attribute commissionedFabrics;
    callback attribute trustedRootCertificates;
    callback attribute currentFabricIndex;
    callback attribute featureMap;
    callback attribute clusterRevision;

    handle command AttestationRequest;
    handle command AttestationResponse;
    handle command CertificateChainRequest;
    handle command CertificateChainResponse;
    handle command CSRRequest;
    handle command CSRResponse;
    handle command AddNOC;
    handle command UpdateNOC;
    handle command NOCResponse;
    handle command UpdateFabricLabel;
    handle command RemoveFabric;
    handle command AddTrustedRootCertificate;
    handle command SetVIDVerificationStatement;
    handle command SignVIDVerificationRequest;
    handle command SignVIDVerificationResponse;
  }

  server cluster GroupKeyManagement {
    callback attribute groupKeyMap;
    callback attribute groupTable;
    callback attribute maxGroupsPerFabric;
    callback attribute maxGroupKeysPerFabric;
    callback attribute featureMap;
    callback attribute clusterRevision;

    handle command KeySetWrite;
    handle command KeySetRead;
    handle command KeySetReadResponse;
    handle command KeySetRemove;
    handle command KeySetReadAllIndices;
    handle command KeySetReadAllIndicesResponse;
  }
}
endpoint 1 {
  device type ma_room_airconditioner = 114, version 1;


  server cluster Identify {
    callback attribute identifyTime;
    callback attribute identifyType;
    callback attribute generatedCommandList;
    callback attribute acceptedCommandList;
    callback attribute attributeList;
<<<<<<< HEAD
    callback attribute featureMap;
=======
    ram      attribute featureMap default = 0;
>>>>>>> 82e6d0e8
    callback attribute clusterRevision;

    handle command Identify;
    handle command TriggerEffect;
  }

  server cluster Groups {
    ram      attribute nameSupport;
    callback attribute generatedCommandList;
    callback attribute acceptedCommandList;
    callback attribute attributeList;
    ram      attribute featureMap default = 0;
    ram      attribute clusterRevision default = 3;

    handle command AddGroup;
    handle command AddGroupResponse;
    handle command ViewGroup;
    handle command ViewGroupResponse;
    handle command GetGroupMembership;
    handle command GetGroupMembershipResponse;
    handle command RemoveGroup;
    handle command RemoveGroupResponse;
    handle command RemoveAllGroups;
    handle command AddGroupIfIdentifying;
  }

  server cluster OnOff {
    persist  attribute onOff default = 0;
    callback attribute generatedCommandList;
    callback attribute acceptedCommandList;
    callback attribute attributeList;
    ram      attribute featureMap default = 2;
    ram      attribute clusterRevision default = 5;

    handle command Off;
    handle command On;
    handle command Toggle;
  }

  server cluster Descriptor {
    callback attribute deviceTypeList;
    callback attribute serverList;
    callback attribute clientList;
    callback attribute partsList;
    callback attribute generatedCommandList;
    callback attribute acceptedCommandList;
    callback attribute attributeList;
    callback attribute featureMap;
    callback attribute clusterRevision;
  }

  server cluster Thermostat {
    ram      attribute localTemperature default = 2800;
    ram      attribute absMinHeatSetpointLimit default = 0;
    ram      attribute absMaxHeatSetpointLimit default = 3500;
    ram      attribute absMinCoolSetpointLimit default = 1000;
    ram      attribute absMaxCoolSetpointLimit default = 4000;
    persist  attribute occupiedCoolingSetpoint default = 2300;
    persist  attribute occupiedHeatingSetpoint default = 2000;
    persist  attribute minHeatSetpointLimit default = 500;
    persist  attribute maxHeatSetpointLimit default = 3000;
    persist  attribute minCoolSetpointLimit default = 1500;
    persist  attribute maxCoolSetpointLimit default = 3500;
    persist  attribute controlSequenceOfOperation default = 0x04;
    persist  attribute systemMode default = 0x01;
    persist  attribute ACLouverPosition default = 1;
    callback attribute generatedCommandList;
    callback attribute acceptedCommandList;
    callback attribute attributeList;
    ram      attribute featureMap default = 3;
    callback attribute clusterRevision;

    handle command SetpointRaiseLower;
  }

  server cluster FanControl {
    persist  attribute fanMode default = 0;
    ram      attribute fanModeSequence default = 2;
    ram      attribute percentSetting default = 0;
    ram      attribute percentCurrent default = 0;
    ram      attribute speedMax default = 100;
    ram      attribute speedSetting default = 0;
    ram      attribute speedCurrent;
    ram      attribute rockSupport default = 0x00;
    ram      attribute rockSetting default = 0x00;
    ram      attribute airflowDirection default = 0;
    callback attribute generatedCommandList;
    callback attribute acceptedCommandList;
    callback attribute attributeList;
    ram      attribute featureMap default = 53;
    ram      attribute clusterRevision default = 1;

    handle command Step;
  }

  server cluster ThermostatUserInterfaceConfiguration {
    ram      attribute temperatureDisplayMode default = 0x00;
    ram      attribute keypadLockout default = 0x00;
    callback attribute generatedCommandList;
    callback attribute acceptedCommandList;
    callback attribute attributeList;
    ram      attribute featureMap default = 0;
    ram      attribute clusterRevision default = 2;
  }
}
endpoint 2 {
  device type ma_tempsensor = 770, version 1;


  server cluster Identify {
    callback attribute identifyTime;
    callback attribute identifyType;
    callback attribute generatedCommandList;
    callback attribute acceptedCommandList;
    callback attribute attributeList;
<<<<<<< HEAD
    callback attribute featureMap;
=======
    ram      attribute featureMap default = 0;
>>>>>>> 82e6d0e8
    callback attribute clusterRevision;

    handle command Identify;
    handle command TriggerEffect;
  }

  server cluster Descriptor {
    callback attribute deviceTypeList;
    callback attribute serverList;
    callback attribute clientList;
    callback attribute partsList;
    callback attribute generatedCommandList;
    callback attribute acceptedCommandList;
    callback attribute attributeList;
    callback attribute featureMap;
    callback attribute clusterRevision;
  }

  server cluster TemperatureMeasurement {
    ram      attribute measuredValue default = 2800;
    ram      attribute minMeasuredValue default = 1500;
    ram      attribute maxMeasuredValue default = 4500;
    callback attribute generatedCommandList;
    callback attribute acceptedCommandList;
    callback attribute attributeList;
    ram      attribute featureMap default = 0;
    ram      attribute clusterRevision default = 3;
  }
}
endpoint 3 {
  device type ma_humiditysensor = 775, version 1;


  server cluster Identify {
    callback attribute identifyTime;
    callback attribute identifyType;
    callback attribute generatedCommandList;
    callback attribute acceptedCommandList;
    callback attribute attributeList;
<<<<<<< HEAD
    callback attribute featureMap;
=======
    ram      attribute featureMap default = 0;
>>>>>>> 82e6d0e8
    callback attribute clusterRevision;

    handle command Identify;
    handle command TriggerEffect;
  }

  server cluster Descriptor {
    callback attribute deviceTypeList;
    callback attribute serverList;
    callback attribute clientList;
    callback attribute partsList;
    callback attribute generatedCommandList;
    callback attribute acceptedCommandList;
    callback attribute attributeList;
    callback attribute featureMap;
    callback attribute clusterRevision;
  }

  server cluster RelativeHumidityMeasurement {
    ram      attribute measuredValue default = 6500;
    ram      attribute minMeasuredValue default = 3000;
    ram      attribute maxMeasuredValue default = 10000;
    callback attribute generatedCommandList;
    callback attribute acceptedCommandList;
    callback attribute attributeList;
    ram      attribute featureMap default = 0;
    ram      attribute clusterRevision default = 3;
  }
}

<|MERGE_RESOLUTION|>--- conflicted
+++ resolved
@@ -2290,11 +2290,7 @@
     callback attribute generatedCommandList;
     callback attribute acceptedCommandList;
     callback attribute attributeList;
-<<<<<<< HEAD
     callback attribute featureMap;
-=======
-    ram      attribute featureMap default = 0;
->>>>>>> 82e6d0e8
     callback attribute clusterRevision;
 
     handle command Identify;
@@ -2410,11 +2406,7 @@
     callback attribute generatedCommandList;
     callback attribute acceptedCommandList;
     callback attribute attributeList;
-<<<<<<< HEAD
     callback attribute featureMap;
-=======
-    ram      attribute featureMap default = 0;
->>>>>>> 82e6d0e8
     callback attribute clusterRevision;
 
     handle command Identify;
@@ -2454,11 +2446,7 @@
     callback attribute generatedCommandList;
     callback attribute acceptedCommandList;
     callback attribute attributeList;
-<<<<<<< HEAD
     callback attribute featureMap;
-=======
-    ram      attribute featureMap default = 0;
->>>>>>> 82e6d0e8
     callback attribute clusterRevision;
 
     handle command Identify;
