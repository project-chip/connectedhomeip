--- conflicted
+++ resolved
@@ -1918,13 +1918,8 @@
     callback attribute generatedCommandList;
     callback attribute acceptedCommandList;
     callback attribute attributeList;
-<<<<<<< HEAD
     callback attribute featureMap;
-    ram      attribute clusterRevision default = 2;
-=======
-    ram      attribute featureMap default = 0;
     ram      attribute clusterRevision default = 5;
->>>>>>> bbef51a4
-  }
-}
-
+  }
+}
+
