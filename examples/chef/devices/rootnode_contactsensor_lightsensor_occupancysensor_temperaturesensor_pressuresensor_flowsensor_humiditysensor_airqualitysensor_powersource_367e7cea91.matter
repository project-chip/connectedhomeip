// This IDL was generated automatically by ZAP.
// It is for view/code review purposes only.

enum AreaTypeTag : enum8 {
  kAisle = 0;
  kAttic = 1;
  kBackDoor = 2;
  kBackYard = 3;
  kBalcony = 4;
  kBallroom = 5;
  kBathroom = 6;
  kBedroom = 7;
  kBorder = 8;
  kBoxroom = 9;
  kBreakfastRoom = 10;
  kCarport = 11;
  kCellar = 12;
  kCloakroom = 13;
  kCloset = 14;
  kConservatory = 15;
  kCorridor = 16;
  kCraftRoom = 17;
  kCupboard = 18;
  kDeck = 19;
  kDen = 20;
  kDining = 21;
  kDrawingRoom = 22;
  kDressingRoom = 23;
  kDriveway = 24;
  kElevator = 25;
  kEnsuite = 26;
  kEntrance = 27;
  kEntryway = 28;
  kFamilyRoom = 29;
  kFoyer = 30;
  kFrontDoor = 31;
  kFrontYard = 32;
  kGameRoom = 33;
  kGarage = 34;
  kGarageDoor = 35;
  kGarden = 36;
  kGardenDoor = 37;
  kGuestBathroom = 38;
  kGuestBedroom = 39;
  kGuestRoom = 41;
  kGym = 42;
  kHallway = 43;
  kHearthRoom = 44;
  kKidsRoom = 45;
  kKidsBedroom = 46;
  kKitchen = 47;
  kLaundryRoom = 49;
  kLawn = 50;
  kLibrary = 51;
  kLivingRoom = 52;
  kLounge = 53;
  kMediaTVRoom = 54 [spec_name = "Media/TV Room"];
  kMudRoom = 55;
  kMusicRoom = 56;
  kNursery = 57;
  kOffice = 58;
  kOutdoorKitchen = 59;
  kOutside = 60;
  kPantry = 61;
  kParkingLot = 62;
  kParlor = 63;
  kPatio = 64;
  kPlayRoom = 65;
  kPoolRoom = 66;
  kPorch = 67;
  kPrimaryBathroom = 68;
  kPrimaryBedroom = 69;
  kRamp = 70;
  kReceptionRoom = 71;
  kRecreationRoom = 72;
  kRoof = 74;
  kSauna = 75;
  kScullery = 76;
  kSewingRoom = 77;
  kShed = 78;
  kSideDoor = 79;
  kSideYard = 80;
  kSittingRoom = 81;
  kSnug = 82;
  kSpa = 83;
  kStaircase = 84;
  kSteamRoom = 85;
  kStorageRoom = 86;
  kStudio = 87;
  kStudy = 88;
  kSunRoom = 89;
  kSwimmingPool = 90;
  kTerrace = 91;
  kUtilityRoom = 92;
  kWard = 93;
  kWorkshop = 94;
  kToilet = 95;
}

enum AtomicRequestTypeEnum : enum8 {
  kBeginWrite = 0;
  kCommitWrite = 1;
  kRollbackWrite = 2;
}

enum LandmarkTag : enum8 {
  kAirConditioner = 0;
  kAirPurifier = 1;
  kBackDoor = 2;
  kBarStool = 3;
  kBathMat = 4;
  kBathtub = 5;
  kBed = 6;
  kBookshelf = 7;
  kChair = 8;
  kChristmasTree = 9;
  kCoatRack = 10;
  kCoffeeTable = 11;
  kCookingRange = 12;
  kCouch = 13;
  kCountertop = 14;
  kCradle = 15;
  kCrib = 16;
  kDesk = 17;
  kDiningTable = 18;
  kDishwasher = 19;
  kDoor = 20;
  kDresser = 21;
  kLaundryDryer = 22;
  kFan = 23;
  kFireplace = 24;
  kFreezer = 25;
  kFrontDoor = 26;
  kHighChair = 27;
  kKitchenIsland = 28;
  kLamp = 29;
  kLitterBox = 30;
  kMirror = 31;
  kNightstand = 32;
  kOven = 33;
  kPetBed = 34;
  kPetBowl = 35;
  kPetCrate = 36;
  kRefrigerator = 37;
  kScratchingPost = 38;
  kShoeRack = 39;
  kShower = 40;
  kSideDoor = 41;
  kSink = 42;
  kSofa = 43;
  kStove = 44;
  kTable = 45;
  kToilet = 46;
  kTrashCan = 47;
  kLaundryWasher = 48;
  kWindow = 49;
  kWineCooler = 50;
}

enum LocationTag : enum8 {
  kIndoor = 0;
  kOutdoor = 1;
  kInside = 2;
  kOutside = 3;
}

enum MeasurementTypeEnum : enum16 {
  kUnspecified = 0;
  kVoltage = 1;
  kActiveCurrent = 2;
  kReactiveCurrent = 3;
  kApparentCurrent = 4;
  kActivePower = 5;
  kReactivePower = 6;
  kApparentPower = 7;
  kRMSVoltage = 8;
  kRMSCurrent = 9;
  kRMSPower = 10;
  kFrequency = 11;
  kPowerFactor = 12;
  kNeutralCurrent = 13;
  kElectricalEnergy = 14;
  kReactiveEnergy = 15;
  kApparentEnergy = 16;
  kSoilMoisture = 17;
}

enum PositionTag : enum8 {
  kLeft = 0;
  kRight = 1;
  kTop = 2;
  kBottom = 3;
  kMiddle = 4;
  kRow = 5;
  kColumn = 6;
}

enum PowerThresholdSourceEnum : enum8 {
  kContract = 0;
  kRegulator = 1;
  kEquipment = 2;
}

enum RelativePositionTag : enum8 {
  kUnder = 0;
  kNextTo = 1;
  kAround = 2;
  kOn = 3;
  kAbove = 4;
  kFrontOf = 5;
  kBehind = 6;
}

enum StreamUsageEnum : enum8 {
  kInternal = 0;
  kRecording = 1;
  kAnalysis = 2;
  kLiveView = 3;
}

enum TariffPriceTypeEnum : enum8 {
  kStandard = 0;
  kCritical = 1;
  kVirtual = 2;
  kIncentive = 3;
  kIncentiveSignal = 4;
}

enum TariffUnitEnum : enum8 {
  kKWh = 0;
  kKVAh = 1;
}

enum TestGlobalEnum : enum8 {
  kSomeValue = 0;
  kSomeOtherValue = 1;
  kFinalValue = 2;
}

enum ThreeLevelAutoEnum : enum8 {
  kAuto = 0;
  kLow = 1;
  kMedium = 2;
  kHigh = 3;
}

enum WebRTCEndReasonEnum : enum8 {
  kICEFailed = 0;
  kICETimeout = 1;
  kUserHangup = 2;
  kUserBusy = 3;
  kReplaced = 4;
  kNoUserMedia = 5;
  kInviteTimeout = 6;
  kAnsweredElsewhere = 7;
  kOutOfResources = 8;
  kMediaTimeout = 9;
  kLowPower = 10;
  kPrivacyMode = 11;
  kUnknownReason = 12;
}

bitmap TestGlobalBitmap : bitmap32 {
  kFirstBit = 0x1;
  kSecondBit = 0x2;
}

struct CurrencyStruct {
  int16u currency = 0;
  int8u decimalPoints = 1;
}

struct PriceStruct {
  money amount = 0;
  CurrencyStruct currency = 1;
}

struct MeasurementAccuracyRangeStruct {
  int64s rangeMin = 0;
  int64s rangeMax = 1;
  optional percent100ths percentMax = 2;
  optional percent100ths percentMin = 3;
  optional percent100ths percentTypical = 4;
  optional int64u fixedMax = 5;
  optional int64u fixedMin = 6;
  optional int64u fixedTypical = 7;
}

struct MeasurementAccuracyStruct {
  MeasurementTypeEnum measurementType = 0;
  boolean measured = 1;
  int64s minMeasuredValue = 2;
  int64s maxMeasuredValue = 3;
  MeasurementAccuracyRangeStruct accuracyRanges[] = 4;
}

struct AtomicAttributeStatusStruct {
  attrib_id attributeID = 0;
  status statusCode = 1;
}

struct ICECandidateStruct {
  char_string candidate = 0;
  nullable char_string SDPMid = 1;
  nullable int16u SDPMLineIndex = 2;
}

struct ICEServerStruct {
  char_string URLs[] = 0;
  optional long_char_string<508> username = 1;
  optional long_char_string<512> credential = 2;
  optional int16u caid = 3;
}

struct LocationDescriptorStruct {
  char_string<128> locationName = 0;
  nullable int16s floorNumber = 1;
  nullable AreaTypeTag areaType = 2;
}

struct PowerThresholdStruct {
  optional power_mw powerThreshold = 0;
  optional power_mva apparentPowerThreshold = 1;
  nullable PowerThresholdSourceEnum powerThresholdSource = 2;
}

struct SemanticTagStruct {
  nullable vendor_id mfgCode = 0;
  enum8 namespaceID = 1;
  enum8 tag = 2;
  optional nullable char_string<64> label = 3;
}

struct TestGlobalStruct {
  char_string<128> name = 0;
  nullable TestGlobalBitmap myBitmap = 1;
  optional nullable TestGlobalEnum myEnum = 2;
}

struct ViewportStruct {
  int16u x1 = 0;
  int16u y1 = 1;
  int16u x2 = 2;
  int16u y2 = 3;
}

fabric_scoped struct WebRTCSessionStruct {
  int16u id = 0;
  node_id peerNodeID = 1;
  endpoint_no peerEndpointID = 2;
  StreamUsageEnum streamUsage = 3;
  nullable int16u videoStreamID = 4;
  nullable int16u audioStreamID = 5;
  boolean metadataEnabled = 6;
  fabric_idx fabricIndex = 254;
}

/** Attributes and commands for putting a device into Identification mode (e.g. flashing a light). */
cluster Identify = 3 {
  revision 6;

  enum EffectIdentifierEnum : enum8 {
    kBlink = 0;
    kBreathe = 1;
    kOkay = 2;
    kChannelChange = 11;
    kFinishEffect = 254;
    kStopEffect = 255;
  }

  enum EffectVariantEnum : enum8 {
    kDefault = 0;
  }

  enum IdentifyTypeEnum : enum8 {
    kNone = 0;
    kLightOutput = 1;
    kVisibleIndicator = 2;
    kAudibleBeep = 3;
    kDisplay = 4;
    kActuator = 5;
  }

  attribute int16u identifyTime = 0;
  readonly attribute IdentifyTypeEnum identifyType = 1;
  readonly attribute command_id generatedCommandList[] = 65528;
  readonly attribute command_id acceptedCommandList[] = 65529;
  readonly attribute attrib_id attributeList[] = 65531;
  readonly attribute bitmap32 featureMap = 65532;
  readonly attribute int16u clusterRevision = 65533;

  request struct IdentifyRequest {
    int16u identifyTime = 0;
  }

  request struct TriggerEffectRequest {
    EffectIdentifierEnum effectIdentifier = 0;
    EffectVariantEnum effectVariant = 1;
  }

  /** This command starts or stops the receiving device identifying itself. */
  command access(invoke: manage) Identify(IdentifyRequest): DefaultSuccess = 0;
  /** This command allows the support of feedback to the user, such as a certain light effect. */
  command access(invoke: manage) TriggerEffect(TriggerEffectRequest): DefaultSuccess = 64;
}

/** The Descriptor Cluster is meant to replace the support from the Zigbee Device Object (ZDO) for describing a node, its endpoints and clusters. */
cluster Descriptor = 29 {
  revision 3;

  bitmap Feature : bitmap32 {
    kTagList = 0x1;
  }

  struct DeviceTypeStruct {
    devtype_id deviceType = 0;
    int16u revision = 1;
  }

  readonly attribute DeviceTypeStruct deviceTypeList[] = 0;
  readonly attribute cluster_id serverList[] = 1;
  readonly attribute cluster_id clientList[] = 2;
  readonly attribute endpoint_no partsList[] = 3;
  readonly attribute optional SemanticTagStruct tagList[] = 4;
  readonly attribute optional char_string<32> endpointUniqueID = 5;
  readonly attribute command_id generatedCommandList[] = 65528;
  readonly attribute command_id acceptedCommandList[] = 65529;
  readonly attribute attrib_id attributeList[] = 65531;
  readonly attribute bitmap32 featureMap = 65532;
  readonly attribute int16u clusterRevision = 65533;
}

/** The Binding Cluster is meant to replace the support from the Zigbee Device Object (ZDO) for supporting the binding table. */
cluster Binding = 30 {
  revision 1;

  fabric_scoped struct TargetStruct {
    optional node_id node = 1;
    optional group_id group = 2;
    optional endpoint_no endpoint = 3;
    optional cluster_id cluster = 4;
    fabric_idx fabricIndex = 254;
  }

  attribute access(write: manage) TargetStruct binding[] = 0;
  readonly attribute command_id generatedCommandList[] = 65528;
  readonly attribute command_id acceptedCommandList[] = 65529;
  readonly attribute attrib_id attributeList[] = 65531;
  readonly attribute bitmap32 featureMap = 65532;
  readonly attribute int16u clusterRevision = 65533;
}

/** The Access Control Cluster exposes a data model view of a
      Node's Access Control List (ACL), which codifies the rules used to manage
      and enforce Access Control for the Node's endpoints and their associated
      cluster instances. */
cluster AccessControl = 31 {
  revision 2;

  enum AccessControlEntryAuthModeEnum : enum8 {
    kPASE = 1 [spec_name = "PASE"];
    kCASE = 2 [spec_name = "CASE"];
    kGroup = 3;
  }

  enum AccessControlEntryPrivilegeEnum : enum8 {
    kView = 1;
    kProxyView = 2;
    kOperate = 3;
    kManage = 4;
    kAdminister = 5;
  }

  enum AccessRestrictionTypeEnum : enum8 {
    kAttributeAccessForbidden = 0;
    kAttributeWriteForbidden = 1;
    kCommandForbidden = 2;
    kEventForbidden = 3;
  }

  enum ChangeTypeEnum : enum8 {
    kChanged = 0;
    kAdded = 1;
    kRemoved = 2;
  }

  bitmap Feature : bitmap32 {
    kExtension = 0x1;
    kManagedDevice = 0x2;
  }

  struct AccessRestrictionStruct {
    AccessRestrictionTypeEnum type = 0;
    nullable int32u id = 1;
  }

  struct CommissioningAccessRestrictionEntryStruct {
    endpoint_no endpoint = 0;
    cluster_id cluster = 1;
    AccessRestrictionStruct restrictions[] = 2;
  }

  fabric_scoped struct AccessRestrictionEntryStruct {
    fabric_sensitive endpoint_no endpoint = 0;
    fabric_sensitive cluster_id cluster = 1;
    fabric_sensitive AccessRestrictionStruct restrictions[] = 2;
    fabric_idx fabricIndex = 254;
  }

  struct AccessControlTargetStruct {
    nullable cluster_id cluster = 0;
    nullable endpoint_no endpoint = 1;
    nullable devtype_id deviceType = 2;
  }

  fabric_scoped struct AccessControlEntryStruct {
    fabric_sensitive AccessControlEntryPrivilegeEnum privilege = 1;
    fabric_sensitive AccessControlEntryAuthModeEnum authMode = 2;
    nullable fabric_sensitive int64u subjects[] = 3;
    nullable fabric_sensitive AccessControlTargetStruct targets[] = 4;
    fabric_idx fabricIndex = 254;
  }

  fabric_scoped struct AccessControlExtensionStruct {
    fabric_sensitive octet_string<128> data = 1;
    fabric_idx fabricIndex = 254;
  }

  fabric_sensitive info event access(read: administer) AccessControlEntryChanged = 0 {
    nullable node_id adminNodeID = 1;
    nullable int16u adminPasscodeID = 2;
    ChangeTypeEnum changeType = 3;
    nullable AccessControlEntryStruct latestValue = 4;
    fabric_idx fabricIndex = 254;
  }

  fabric_sensitive info event access(read: administer) AccessControlExtensionChanged = 1 {
    nullable node_id adminNodeID = 1;
    nullable int16u adminPasscodeID = 2;
    ChangeTypeEnum changeType = 3;
    nullable AccessControlExtensionStruct latestValue = 4;
    fabric_idx fabricIndex = 254;
  }

  fabric_sensitive info event access(read: administer) FabricRestrictionReviewUpdate = 2 {
    int64u token = 0;
    optional long_char_string instruction = 1;
    optional long_char_string ARLRequestFlowUrl = 2;
    fabric_idx fabricIndex = 254;
  }

  attribute access(read: administer, write: administer) AccessControlEntryStruct acl[] = 0;
  attribute access(read: administer, write: administer) optional AccessControlExtensionStruct extension[] = 1;
  readonly attribute int16u subjectsPerAccessControlEntry = 2;
  readonly attribute int16u targetsPerAccessControlEntry = 3;
  readonly attribute int16u accessControlEntriesPerFabric = 4;
  readonly attribute optional CommissioningAccessRestrictionEntryStruct commissioningARL[] = 5;
  readonly attribute optional AccessRestrictionEntryStruct arl[] = 6;
  readonly attribute command_id generatedCommandList[] = 65528;
  readonly attribute command_id acceptedCommandList[] = 65529;
  readonly attribute attrib_id attributeList[] = 65531;
  readonly attribute bitmap32 featureMap = 65532;
  readonly attribute int16u clusterRevision = 65533;

  request struct ReviewFabricRestrictionsRequest {
    CommissioningAccessRestrictionEntryStruct arl[] = 0;
  }

  response struct ReviewFabricRestrictionsResponse = 1 {
    int64u token = 0;
  }

  /** This command signals to the service associated with the device vendor that the fabric administrator would like a review of the current restrictions on the accessing fabric. */
  fabric command access(invoke: administer) ReviewFabricRestrictions(ReviewFabricRestrictionsRequest): ReviewFabricRestrictionsResponse = 0;
}

/** This cluster provides attributes and events for determining basic information about Nodes, which supports both
      Commissioning and operational determination of Node characteristics, such as Vendor ID, Product ID and serial number,
      which apply to the whole Node. Also allows setting user device information such as location. */
cluster BasicInformation = 40 {
  revision 5;

  enum ColorEnum : enum8 {
    kBlack = 0;
    kNavy = 1;
    kGreen = 2;
    kTeal = 3;
    kMaroon = 4;
    kPurple = 5;
    kOlive = 6;
    kGray = 7;
    kBlue = 8;
    kLime = 9;
    kAqua = 10;
    kRed = 11;
    kFuchsia = 12;
    kYellow = 13;
    kWhite = 14;
    kNickel = 15;
    kChrome = 16;
    kBrass = 17;
    kCopper = 18;
    kSilver = 19;
    kGold = 20;
  }

  enum ProductFinishEnum : enum8 {
    kOther = 0;
    kMatte = 1;
    kSatin = 2;
    kPolished = 3;
    kRugged = 4;
    kFabric = 5;
  }

  struct CapabilityMinimaStruct {
    int16u caseSessionsPerFabric = 0;
    int16u subscriptionsPerFabric = 1;
  }

  struct ProductAppearanceStruct {
    ProductFinishEnum finish = 0;
    nullable ColorEnum primaryColor = 1;
  }

  critical event StartUp = 0 {
    int32u softwareVersion = 0;
  }

  critical event ShutDown = 1 {
  }

  info event Leave = 2 {
    fabric_idx fabricIndex = 0;
  }

  info event ReachableChanged = 3 {
    boolean reachableNewValue = 0;
  }

  readonly attribute int16u dataModelRevision = 0;
  readonly attribute char_string<32> vendorName = 1;
  readonly attribute vendor_id vendorID = 2;
  readonly attribute char_string<32> productName = 3;
  readonly attribute int16u productID = 4;
  attribute access(write: manage) char_string<32> nodeLabel = 5;
  attribute access(write: administer) char_string<2> location = 6;
  readonly attribute int16u hardwareVersion = 7;
  readonly attribute char_string<64> hardwareVersionString = 8;
  readonly attribute int32u softwareVersion = 9;
  readonly attribute char_string<64> softwareVersionString = 10;
  readonly attribute optional char_string<16> manufacturingDate = 11;
  readonly attribute optional char_string<32> partNumber = 12;
  readonly attribute optional long_char_string<256> productURL = 13;
  readonly attribute optional char_string<64> productLabel = 14;
  readonly attribute optional char_string<32> serialNumber = 15;
  attribute access(write: manage) optional boolean localConfigDisabled = 16;
  readonly attribute optional boolean reachable = 17;
  readonly attribute char_string<32> uniqueID = 18;
  readonly attribute CapabilityMinimaStruct capabilityMinima = 19;
  readonly attribute optional ProductAppearanceStruct productAppearance = 20;
  readonly attribute int32u specificationVersion = 21;
  readonly attribute int16u maxPathsPerInvoke = 22;
  readonly attribute int32u configurationVersion = 24;
  readonly attribute command_id generatedCommandList[] = 65528;
  readonly attribute command_id acceptedCommandList[] = 65529;
  readonly attribute attrib_id attributeList[] = 65531;
  readonly attribute bitmap32 featureMap = 65532;
  readonly attribute int16u clusterRevision = 65533;

  command MfgSpecificPing(): DefaultSuccess = 0;
}

/** This cluster is used to describe the configuration and capabilities of a physical power source that provides power to the Node. */
cluster PowerSource = 47 {
  revision 3;

  enum BatApprovedChemistryEnum : enum16 {
    kUnspecified = 0;
    kAlkaline = 1;
    kLithiumCarbonFluoride = 2;
    kLithiumChromiumOxide = 3;
    kLithiumCopperOxide = 4;
    kLithiumIronDisulfide = 5;
    kLithiumManganeseDioxide = 6;
    kLithiumThionylChloride = 7;
    kMagnesium = 8;
    kMercuryOxide = 9;
    kNickelOxyhydride = 10;
    kSilverOxide = 11;
    kZincAir = 12;
    kZincCarbon = 13;
    kZincChloride = 14;
    kZincManganeseDioxide = 15;
    kLeadAcid = 16;
    kLithiumCobaltOxide = 17;
    kLithiumIon = 18;
    kLithiumIonPolymer = 19;
    kLithiumIronPhosphate = 20;
    kLithiumSulfur = 21;
    kLithiumTitanate = 22;
    kNickelCadmium = 23;
    kNickelHydrogen = 24;
    kNickelIron = 25;
    kNickelMetalHydride = 26;
    kNickelZinc = 27;
    kSilverZinc = 28;
    kSodiumIon = 29;
    kSodiumSulfur = 30;
    kZincBromide = 31;
    kZincCerium = 32;
  }

  enum BatChargeFaultEnum : enum8 {
    kUnspecified = 0;
    kAmbientTooHot = 1;
    kAmbientTooCold = 2;
    kBatteryTooHot = 3;
    kBatteryTooCold = 4;
    kBatteryAbsent = 5;
    kBatteryOverVoltage = 6;
    kBatteryUnderVoltage = 7;
    kChargerOverVoltage = 8;
    kChargerUnderVoltage = 9;
    kSafetyTimeout = 10;
  }

  enum BatChargeLevelEnum : enum8 {
    kOK = 0 [spec_name = "OK"];
    kWarning = 1;
    kCritical = 2;
  }

  enum BatChargeStateEnum : enum8 {
    kUnknown = 0;
    kIsCharging = 1;
    kIsAtFullCharge = 2;
    kIsNotCharging = 3;
  }

  enum BatCommonDesignationEnum : enum16 {
    kUnspecified = 0;
    kAAA = 1 [spec_name = "AAA"];
    kAA = 2 [spec_name = "AA"];
    kC = 3;
    kD = 4;
    k4v5 = 5;
    k6v0 = 6;
    k9v0 = 7;
    k12AA = 8 [spec_name = "1_2AA"];
    kAAAA = 9 [spec_name = "AAAA"];
    kA = 10;
    kB = 11;
    kF = 12;
    kN = 13;
    kNo6 = 14;
    kSubC = 15;
    kA23 = 16;
    kA27 = 17;
    kBA5800 = 18 [spec_name = "BA5800"];
    kDuplex = 19;
    k4SR44 = 20 [spec_name = "4SR44"];
    k523 = 21;
    k531 = 22;
    k15v0 = 23;
    k22v5 = 24;
    k30v0 = 25;
    k45v0 = 26;
    k67v5 = 27;
    kJ = 28;
    kCR123A = 29 [spec_name = "CR123A"];
    kCR2 = 30 [spec_name = "CR2"];
    k2CR5 = 31 [spec_name = "2CR5"];
    kCRP2 = 32 [spec_name = "CR_P2"];
    kCRV3 = 33 [spec_name = "CR_V3"];
    kSR41 = 34 [spec_name = "SR41"];
    kSR43 = 35 [spec_name = "SR43"];
    kSR44 = 36 [spec_name = "SR44"];
    kSR45 = 37 [spec_name = "SR45"];
    kSR48 = 38 [spec_name = "SR48"];
    kSR54 = 39 [spec_name = "SR54"];
    kSR55 = 40 [spec_name = "SR55"];
    kSR57 = 41 [spec_name = "SR57"];
    kSR58 = 42 [spec_name = "SR58"];
    kSR59 = 43 [spec_name = "SR59"];
    kSR60 = 44 [spec_name = "SR60"];
    kSR63 = 45 [spec_name = "SR63"];
    kSR64 = 46 [spec_name = "SR64"];
    kSR65 = 47 [spec_name = "SR65"];
    kSR66 = 48 [spec_name = "SR66"];
    kSR67 = 49 [spec_name = "SR67"];
    kSR68 = 50 [spec_name = "SR68"];
    kSR69 = 51 [spec_name = "SR69"];
    kSR516 = 52 [spec_name = "SR516"];
    kSR731 = 53 [spec_name = "SR731"];
    kSR712 = 54 [spec_name = "SR712"];
    kLR932 = 55 [spec_name = "LR932"];
    kA5 = 56;
    kA10 = 57;
    kA13 = 58;
    kA312 = 59;
    kA675 = 60;
    kAC41E = 61 [spec_name = "AC41E"];
    k10180 = 62;
    k10280 = 63;
    k10440 = 64;
    k14250 = 65;
    k14430 = 66;
    k14500 = 67;
    k14650 = 68;
    k15270 = 69;
    k16340 = 70;
    kRCR123A = 71 [spec_name = "RCR123A"];
    k17500 = 72;
    k17670 = 73;
    k18350 = 74;
    k18500 = 75;
    k18650 = 76;
    k19670 = 77;
    k25500 = 78;
    k26650 = 79;
    k32600 = 80;
  }

  enum BatFaultEnum : enum8 {
    kUnspecified = 0;
    kOverTemp = 1;
    kUnderTemp = 2;
  }

  enum BatReplaceabilityEnum : enum8 {
    kUnspecified = 0;
    kNotReplaceable = 1;
    kUserReplaceable = 2;
    kFactoryReplaceable = 3;
  }

  enum PowerSourceStatusEnum : enum8 {
    kUnspecified = 0;
    kActive = 1;
    kStandby = 2;
    kUnavailable = 3;
  }

  enum WiredCurrentTypeEnum : enum8 {
    kAC = 0 [spec_name = "AC"];
    kDC = 1 [spec_name = "DC"];
  }

  enum WiredFaultEnum : enum8 {
    kUnspecified = 0;
    kOverVoltage = 1;
    kUnderVoltage = 2;
  }

  bitmap Feature : bitmap32 {
    kWired = 0x1;
    kBattery = 0x2;
    kRechargeable = 0x4;
    kReplaceable = 0x8;
  }

  struct BatChargeFaultChangeType {
    BatChargeFaultEnum current[] = 0;
    BatChargeFaultEnum previous[] = 1;
  }

  struct BatFaultChangeType {
    BatFaultEnum current[] = 0;
    BatFaultEnum previous[] = 1;
  }

  struct WiredFaultChangeType {
    WiredFaultEnum current[] = 0;
    WiredFaultEnum previous[] = 1;
  }

  info event WiredFaultChange = 0 {
    WiredFaultEnum current[] = 0;
    WiredFaultEnum previous[] = 1;
  }

  info event BatFaultChange = 1 {
    BatFaultEnum current[] = 0;
    BatFaultEnum previous[] = 1;
  }

  info event BatChargeFaultChange = 2 {
    BatChargeFaultEnum current[] = 0;
    BatChargeFaultEnum previous[] = 1;
  }

  readonly attribute PowerSourceStatusEnum status = 0;
  readonly attribute int8u order = 1;
  readonly attribute char_string<60> description = 2;
  readonly attribute optional nullable int32u wiredAssessedInputVoltage = 3;
  readonly attribute optional nullable int16u wiredAssessedInputFrequency = 4;
  readonly attribute optional WiredCurrentTypeEnum wiredCurrentType = 5;
  readonly attribute optional nullable int32u wiredAssessedCurrent = 6;
  readonly attribute optional int32u wiredNominalVoltage = 7;
  readonly attribute optional int32u wiredMaximumCurrent = 8;
  readonly attribute optional boolean wiredPresent = 9;
  readonly attribute optional WiredFaultEnum activeWiredFaults[] = 10;
  readonly attribute optional nullable int32u batVoltage = 11;
  readonly attribute optional nullable int8u batPercentRemaining = 12;
  readonly attribute optional nullable int32u batTimeRemaining = 13;
  readonly attribute optional BatChargeLevelEnum batChargeLevel = 14;
  readonly attribute optional boolean batReplacementNeeded = 15;
  readonly attribute optional BatReplaceabilityEnum batReplaceability = 16;
  readonly attribute optional boolean batPresent = 17;
  readonly attribute optional BatFaultEnum activeBatFaults[] = 18;
  readonly attribute optional char_string<60> batReplacementDescription = 19;
  readonly attribute optional BatCommonDesignationEnum batCommonDesignation = 20;
  readonly attribute optional char_string<20> batANSIDesignation = 21;
  readonly attribute optional char_string<20> batIECDesignation = 22;
  readonly attribute optional BatApprovedChemistryEnum batApprovedChemistry = 23;
  readonly attribute optional int32u batCapacity = 24;
  readonly attribute optional int8u batQuantity = 25;
  readonly attribute optional BatChargeStateEnum batChargeState = 26;
  readonly attribute optional nullable int32u batTimeToFullCharge = 27;
  readonly attribute optional boolean batFunctionalWhileCharging = 28;
  readonly attribute optional nullable int32u batChargingCurrent = 29;
  readonly attribute optional BatChargeFaultEnum activeBatChargeFaults[] = 30;
  readonly attribute endpoint_no endpointList[] = 31;
  readonly attribute command_id generatedCommandList[] = 65528;
  readonly attribute command_id acceptedCommandList[] = 65529;
  readonly attribute attrib_id attributeList[] = 65531;
  readonly attribute bitmap32 featureMap = 65532;
  readonly attribute int16u clusterRevision = 65533;
}

/** This cluster is used to manage global aspects of the Commissioning flow. */
cluster GeneralCommissioning = 48 {
  revision 2;

  enum CommissioningErrorEnum : enum8 {
    kOK = 0 [spec_name = "OK"];
    kValueOutsideRange = 1;
    kInvalidAuthentication = 2;
    kNoFailSafe = 3;
    kBusyWithOtherAdmin = 4;
    kRequiredTCNotAccepted = 5;
    kTCAcknowledgementsNotReceived = 6;
    kTCMinVersionNotMet = 7;
  }

  enum NetworkRecoveryReasonEnum : enum8 {
    kUnspecified = 0;
    kAuth = 1;
    kVisibility = 2;
  }

  enum RegulatoryLocationTypeEnum : enum8 {
    kIndoor = 0;
    kOutdoor = 1;
    kIndoorOutdoor = 2;
  }

  bitmap Feature : bitmap32 {
    kTermsAndConditions = 0x1;
    kNetworkRecovery = 0x2;
  }

  struct BasicCommissioningInfo {
    int16u failSafeExpiryLengthSeconds = 0;
    int16u maxCumulativeFailsafeSeconds = 1;
  }

  attribute access(write: administer) int64u breadcrumb = 0;
  readonly attribute BasicCommissioningInfo basicCommissioningInfo = 1;
  readonly attribute RegulatoryLocationTypeEnum regulatoryConfig = 2;
  readonly attribute RegulatoryLocationTypeEnum locationCapability = 3;
  readonly attribute boolean supportsConcurrentConnection = 4;
  provisional readonly attribute access(read: administer) optional int16u TCAcceptedVersion = 5;
  provisional readonly attribute access(read: administer) optional int16u TCMinRequiredVersion = 6;
  provisional readonly attribute access(read: administer) optional bitmap16 TCAcknowledgements = 7;
  provisional readonly attribute access(read: administer) optional boolean TCAcknowledgementsRequired = 8;
  provisional readonly attribute access(read: administer) optional nullable int32u TCUpdateDeadline = 9;
  provisional readonly attribute access(read: manage) optional octet_string<8> recoveryIdentifier = 10;
  provisional readonly attribute access(read: manage) optional nullable NetworkRecoveryReasonEnum networkRecoveryReason = 11;
  provisional readonly attribute optional boolean isCommissioningWithoutPower = 12;
  readonly attribute command_id generatedCommandList[] = 65528;
  readonly attribute command_id acceptedCommandList[] = 65529;
  readonly attribute attrib_id attributeList[] = 65531;
  readonly attribute bitmap32 featureMap = 65532;
  readonly attribute int16u clusterRevision = 65533;

  request struct ArmFailSafeRequest {
    int16u expiryLengthSeconds = 0;
    int64u breadcrumb = 1;
  }

  response struct ArmFailSafeResponse = 1 {
    CommissioningErrorEnum errorCode = 0;
    char_string<128> debugText = 1;
  }

  request struct SetRegulatoryConfigRequest {
    RegulatoryLocationTypeEnum newRegulatoryConfig = 0;
    char_string<2> countryCode = 1;
    int64u breadcrumb = 2;
  }

  response struct SetRegulatoryConfigResponse = 3 {
    CommissioningErrorEnum errorCode = 0;
    char_string debugText = 1;
  }

  response struct CommissioningCompleteResponse = 5 {
    CommissioningErrorEnum errorCode = 0;
    char_string debugText = 1;
  }

  request struct SetTCAcknowledgementsRequest {
    int16u TCVersion = 0;
    bitmap16 TCUserResponse = 1;
  }

  response struct SetTCAcknowledgementsResponse = 7 {
    CommissioningErrorEnum errorCode = 0;
  }

  /** This command is used to arm or disarm the fail-safe timer. */
  command access(invoke: administer) ArmFailSafe(ArmFailSafeRequest): ArmFailSafeResponse = 0;
  /** This command is used to set the regulatory configuration for the device. */
  command access(invoke: administer) SetRegulatoryConfig(SetRegulatoryConfigRequest): SetRegulatoryConfigResponse = 2;
  /** This command is used to indicate that the commissioning process is complete. */
  fabric command access(invoke: administer) CommissioningComplete(): CommissioningCompleteResponse = 4;
  /** This command is used to set the user acknowledgements received in the Enhanced Setup Flow Terms & Conditions into the node. */
  command access(invoke: administer) SetTCAcknowledgements(SetTCAcknowledgementsRequest): SetTCAcknowledgementsResponse = 6;
}

/** Functionality to configure, enable, disable network credentials and access on a Matter device. */
cluster NetworkCommissioning = 49 {
  revision 2;

  enum NetworkCommissioningStatusEnum : enum8 {
    kSuccess = 0;
    kOutOfRange = 1;
    kBoundsExceeded = 2;
    kNetworkIDNotFound = 3;
    kDuplicateNetworkID = 4;
    kNetworkNotFound = 5;
    kRegulatoryError = 6;
    kAuthFailure = 7;
    kUnsupportedSecurity = 8;
    kOtherConnectionFailure = 9;
    kIPV6Failed = 10;
    kIPBindFailed = 11;
    kUnknownError = 12;
  }

  enum WiFiBandEnum : enum8 {
    k2G4 = 0 [spec_name = "2G4"];
    k3G65 = 1 [spec_name = "3G65"];
    k5G = 2 [spec_name = "5G"];
    k6G = 3 [spec_name = "6G"];
    k60G = 4 [spec_name = "60G"];
    k1G = 5 [spec_name = "1G"];
  }

  bitmap Feature : bitmap32 {
    kWiFiNetworkInterface = 0x1;
    kThreadNetworkInterface = 0x2;
    kEthernetNetworkInterface = 0x4;
    kPerDeviceCredentials = 0x8;
  }

  bitmap ThreadCapabilitiesBitmap : bitmap16 {
    kIsBorderRouterCapable = 0x1;
    kIsRouterCapable = 0x2;
    kIsSleepyEndDeviceCapable = 0x4;
    kIsFullThreadDevice = 0x8;
    kIsSynchronizedSleepyEndDeviceCapable = 0x10;
  }

  bitmap WiFiSecurityBitmap : bitmap8 {
    kUnencrypted = 0x1;
    kWEP = 0x2 [spec_name = "WEP"];
    kWPAPersonal = 0x4 [spec_name = "WPA-PERSONAL"];
    kWPA2Personal = 0x8 [spec_name = "WPA2-PERSONAL"];
    kWPA3Personal = 0x10 [spec_name = "WPA3-PERSONAL"];
    kWPA3MatterPDC = 0x20 [spec_name = "WPA3-Matter-PDC"];
  }

  struct NetworkInfoStruct {
    octet_string<32> networkID = 0;
    boolean connected = 1;
    optional nullable octet_string<20> networkIdentifier = 2;
    optional nullable octet_string<20> clientIdentifier = 3;
  }

  struct ThreadInterfaceScanResultStruct {
    int16u panId = 0;
    int64u extendedPanId = 1;
    char_string<16> networkName = 2;
    int16u channel = 3;
    int8u version = 4;
    octet_string<8> extendedAddress = 5;
    int8s rssi = 6;
    int8u lqi = 7;
  }

  struct WiFiInterfaceScanResultStruct {
    WiFiSecurityBitmap security = 0;
    octet_string<32> ssid = 1;
    octet_string<6> bssid = 2;
    int16u channel = 3;
    WiFiBandEnum wiFiBand = 4;
    int8s rssi = 5;
  }

  readonly attribute access(read: administer) int8u maxNetworks = 0;
  readonly attribute access(read: administer) NetworkInfoStruct networks[] = 1;
  readonly attribute optional int8u scanMaxTimeSeconds = 2;
  readonly attribute optional int8u connectMaxTimeSeconds = 3;
  attribute access(write: administer) boolean interfaceEnabled = 4;
  readonly attribute access(read: administer) nullable NetworkCommissioningStatusEnum lastNetworkingStatus = 5;
  readonly attribute access(read: administer) nullable octet_string<32> lastNetworkID = 6;
  readonly attribute access(read: administer) nullable int32s lastConnectErrorValue = 7;
  provisional readonly attribute optional WiFiBandEnum supportedWiFiBands[] = 8;
  provisional readonly attribute optional ThreadCapabilitiesBitmap supportedThreadFeatures = 9;
  provisional readonly attribute optional int16u threadVersion = 10;
  readonly attribute command_id generatedCommandList[] = 65528;
  readonly attribute command_id acceptedCommandList[] = 65529;
  readonly attribute attrib_id attributeList[] = 65531;
  readonly attribute bitmap32 featureMap = 65532;
  readonly attribute int16u clusterRevision = 65533;

  request struct ScanNetworksRequest {
    optional nullable octet_string<32> ssid = 0;
    optional int64u breadcrumb = 1;
  }

  response struct ScanNetworksResponse = 1 {
    NetworkCommissioningStatusEnum networkingStatus = 0;
    optional char_string debugText = 1;
    optional WiFiInterfaceScanResultStruct wiFiScanResults[] = 2;
    optional ThreadInterfaceScanResultStruct threadScanResults[] = 3;
  }

  request struct AddOrUpdateWiFiNetworkRequest {
    octet_string<32> ssid = 0;
    octet_string<64> credentials = 1;
    optional int64u breadcrumb = 2;
    optional octet_string<140> networkIdentity = 3;
    optional octet_string<20> clientIdentifier = 4;
    optional octet_string<32> possessionNonce = 5;
  }

  request struct AddOrUpdateThreadNetworkRequest {
    octet_string<254> operationalDataset = 0;
    optional int64u breadcrumb = 1;
  }

  request struct RemoveNetworkRequest {
    octet_string<32> networkID = 0;
    optional int64u breadcrumb = 1;
  }

  response struct NetworkConfigResponse = 5 {
    NetworkCommissioningStatusEnum networkingStatus = 0;
    optional char_string<512> debugText = 1;
    optional int8u networkIndex = 2;
    optional octet_string<140> clientIdentity = 3;
    optional octet_string<64> possessionSignature = 4;
  }

  request struct ConnectNetworkRequest {
    octet_string<32> networkID = 0;
    optional int64u breadcrumb = 1;
  }

  response struct ConnectNetworkResponse = 7 {
    NetworkCommissioningStatusEnum networkingStatus = 0;
    optional char_string debugText = 1;
    nullable int32s errorValue = 2;
  }

  request struct ReorderNetworkRequest {
    octet_string<32> networkID = 0;
    int8u networkIndex = 1;
    optional int64u breadcrumb = 2;
  }

  request struct QueryIdentityRequest {
    octet_string<20> keyIdentifier = 0;
    optional octet_string<32> possessionNonce = 1;
  }

  response struct QueryIdentityResponse = 10 {
    octet_string<140> identity = 0;
    optional octet_string<64> possessionSignature = 1;
  }

  /** Detemine the set of networks the device sees as available. */
  command access(invoke: administer) ScanNetworks(ScanNetworksRequest): ScanNetworksResponse = 0;
  /** Add or update the credentials for a given Wi-Fi network. */
  command access(invoke: administer) AddOrUpdateWiFiNetwork(AddOrUpdateWiFiNetworkRequest): NetworkConfigResponse = 2;
  /** Add or update the credentials for a given Thread network. */
  command access(invoke: administer) AddOrUpdateThreadNetwork(AddOrUpdateThreadNetworkRequest): NetworkConfigResponse = 3;
  /** Remove the definition of a given network (including its credentials). */
  command access(invoke: administer) RemoveNetwork(RemoveNetworkRequest): NetworkConfigResponse = 4;
  /** Connect to the specified network, using previously-defined credentials. */
  command access(invoke: administer) ConnectNetwork(ConnectNetworkRequest): ConnectNetworkResponse = 6;
  /** Modify the order in which networks will be presented in the Networks attribute. */
  command access(invoke: administer) ReorderNetwork(ReorderNetworkRequest): NetworkConfigResponse = 8;
  /** Retrieve details about and optionally proof of possession of a network client identity. */
  command access(invoke: administer) QueryIdentity(QueryIdentityRequest): QueryIdentityResponse = 9;
}

/** The cluster provides commands for retrieving unstructured diagnostic logs from a Node that may be used to aid in diagnostics. */
cluster DiagnosticLogs = 50 {
  revision 1;

  enum IntentEnum : enum8 {
    kEndUserSupport = 0;
    kNetworkDiag = 1;
    kCrashLogs = 2;
  }

  enum StatusEnum : enum8 {
    kSuccess = 0;
    kExhausted = 1;
    kNoLogs = 2;
    kBusy = 3;
    kDenied = 4;
  }

  enum TransferProtocolEnum : enum8 {
    kResponsePayload = 0;
    kBDX = 1 [spec_name = "BDX"];
  }

  readonly attribute command_id generatedCommandList[] = 65528;
  readonly attribute command_id acceptedCommandList[] = 65529;
  readonly attribute attrib_id attributeList[] = 65531;
  readonly attribute bitmap32 featureMap = 65532;
  readonly attribute int16u clusterRevision = 65533;

  request struct RetrieveLogsRequestRequest {
    IntentEnum intent = 0;
    TransferProtocolEnum requestedProtocol = 1;
    optional char_string<32> transferFileDesignator = 2;
  }

  response struct RetrieveLogsResponse = 1 {
    StatusEnum status = 0;
    long_octet_string<1024> logContent = 1;
    optional epoch_us UTCTimeStamp = 2;
    optional systime_us timeSinceBoot = 3;
  }

  /** Reception of this command starts the process of retrieving diagnostic logs from a Node. */
  command RetrieveLogsRequest(RetrieveLogsRequestRequest): RetrieveLogsResponse = 0;
}

/** The General Diagnostics Cluster, along with other diagnostics clusters, provide a means to acquire standardized diagnostics metrics that MAY be used by a Node to assist a user or Administrative Node in diagnosing potential problems. */
cluster GeneralDiagnostics = 51 {
  revision 2;

  enum BootReasonEnum : enum8 {
    kUnspecified = 0;
    kPowerOnReboot = 1;
    kBrownOutReset = 2;
    kSoftwareWatchdogReset = 3;
    kHardwareWatchdogReset = 4;
    kSoftwareUpdateCompleted = 5;
    kSoftwareReset = 6;
  }

  enum HardwareFaultEnum : enum8 {
    kUnspecified = 0;
    kRadio = 1;
    kSensor = 2;
    kResettableOverTemp = 3;
    kNonResettableOverTemp = 4;
    kPowerSource = 5;
    kVisualDisplayFault = 6;
    kAudioOutputFault = 7;
    kUserInterfaceFault = 8;
    kNonVolatileMemoryError = 9;
    kTamperDetected = 10;
  }

  enum InterfaceTypeEnum : enum8 {
    kUnspecified = 0;
    kWiFi = 1;
    kEthernet = 2;
    kCellular = 3;
    kThread = 4;
  }

  enum NetworkFaultEnum : enum8 {
    kUnspecified = 0;
    kHardwareFailure = 1;
    kNetworkJammed = 2;
    kConnectionFailed = 3;
  }

  enum RadioFaultEnum : enum8 {
    kUnspecified = 0;
    kWiFiFault = 1;
    kCellularFault = 2;
    kThreadFault = 3;
    kNFCFault = 4;
    kBLEFault = 5;
    kEthernetFault = 6;
  }

  bitmap Feature : bitmap32 {
    kDataModelTest = 0x1;
  }

  struct NetworkInterface {
    char_string<32> name = 0;
    boolean isOperational = 1;
    nullable boolean offPremiseServicesReachableIPv4 = 2;
    nullable boolean offPremiseServicesReachableIPv6 = 3;
    octet_string<8> hardwareAddress = 4;
    octet_string IPv4Addresses[] = 5;
    octet_string IPv6Addresses[] = 6;
    InterfaceTypeEnum type = 7;
  }

  critical event HardwareFaultChange = 0 {
    HardwareFaultEnum current[] = 0;
    HardwareFaultEnum previous[] = 1;
  }

  critical event RadioFaultChange = 1 {
    RadioFaultEnum current[] = 0;
    RadioFaultEnum previous[] = 1;
  }

  critical event NetworkFaultChange = 2 {
    NetworkFaultEnum current[] = 0;
    NetworkFaultEnum previous[] = 1;
  }

  critical event BootReason = 3 {
    BootReasonEnum bootReason = 0;
  }

  readonly attribute NetworkInterface networkInterfaces[] = 0;
  readonly attribute int16u rebootCount = 1;
  readonly attribute optional int64u upTime = 2;
  readonly attribute optional int32u totalOperationalHours = 3;
  readonly attribute optional BootReasonEnum bootReason = 4;
  readonly attribute optional HardwareFaultEnum activeHardwareFaults[] = 5;
  readonly attribute optional RadioFaultEnum activeRadioFaults[] = 6;
  readonly attribute optional NetworkFaultEnum activeNetworkFaults[] = 7;
  readonly attribute boolean testEventTriggersEnabled = 8;
  readonly attribute command_id generatedCommandList[] = 65528;
  readonly attribute command_id acceptedCommandList[] = 65529;
  readonly attribute attrib_id attributeList[] = 65531;
  readonly attribute bitmap32 featureMap = 65532;
  readonly attribute int16u clusterRevision = 65533;

  request struct TestEventTriggerRequest {
    octet_string<16> enableKey = 0;
    int64u eventTrigger = 1;
  }

  response struct TimeSnapshotResponse = 2 {
    systime_ms systemTimeMs = 0;
    nullable posix_ms posixTimeMs = 1;
  }

  request struct PayloadTestRequestRequest {
    octet_string<16> enableKey = 0;
    int8u value = 1;
    int16u count = 2;
  }

  response struct PayloadTestResponse = 4 {
    octet_string payload = 0;
  }

  /** Provide a means for certification tests to trigger some test-plan-specific events */
  command access(invoke: manage) TestEventTrigger(TestEventTriggerRequest): DefaultSuccess = 0;
  /** Take a snapshot of system time and epoch time. */
  command TimeSnapshot(): TimeSnapshotResponse = 1;
  /** Request a variable length payload response. */
  command access(invoke: manage) PayloadTestRequest(PayloadTestRequestRequest): PayloadTestResponse = 3;
}

/** The Software Diagnostics Cluster provides a means to acquire standardized diagnostics metrics that MAY be used by a Node to assist a user or Administrative Node in diagnosing potential problems. */
cluster SoftwareDiagnostics = 52 {
  revision 1;

  bitmap Feature : bitmap32 {
    kWatermarks = 0x1;
  }

  struct ThreadMetricsStruct {
    int64u id = 0;
    optional char_string<8> name = 1;
    optional int32u stackFreeCurrent = 2;
    optional int32u stackFreeMinimum = 3;
    optional int32u stackSize = 4;
  }

  info event SoftwareFault = 0 {
    int64u id = 0;
    optional char_string name = 1;
    optional long_octet_string faultRecording = 2;
  }

  readonly attribute optional ThreadMetricsStruct threadMetrics[] = 0;
  readonly attribute optional int64u currentHeapFree = 1;
  readonly attribute optional int64u currentHeapUsed = 2;
  readonly attribute optional int64u currentHeapHighWatermark = 3;
  readonly attribute command_id generatedCommandList[] = 65528;
  readonly attribute command_id acceptedCommandList[] = 65529;
  readonly attribute attrib_id attributeList[] = 65531;
  readonly attribute bitmap32 featureMap = 65532;
  readonly attribute int16u clusterRevision = 65533;

  /** This command is used to reset the high watermarks for heap and stack memory. */
  command access(invoke: manage) ResetWatermarks(): DefaultSuccess = 0;
}

/** Commands to trigger a Node to allow a new Administrator to commission it. */
cluster AdministratorCommissioning = 60 {
  revision 1;

  enum CommissioningWindowStatusEnum : enum8 {
    kWindowNotOpen = 0;
    kEnhancedWindowOpen = 1;
    kBasicWindowOpen = 2;
  }

  enum StatusCode : enum8 {
    kBusy = 2;
    kPAKEParameterError = 3;
    kWindowNotOpen = 4;
  }

  bitmap Feature : bitmap32 {
    kBasic = 0x1;
  }

  readonly attribute CommissioningWindowStatusEnum windowStatus = 0;
  readonly attribute nullable fabric_idx adminFabricIndex = 1;
  readonly attribute nullable vendor_id adminVendorId = 2;
  readonly attribute command_id generatedCommandList[] = 65528;
  readonly attribute command_id acceptedCommandList[] = 65529;
  readonly attribute attrib_id attributeList[] = 65531;
  readonly attribute bitmap32 featureMap = 65532;
  readonly attribute int16u clusterRevision = 65533;

  request struct OpenCommissioningWindowRequest {
    int16u commissioningTimeout = 0;
    octet_string<97> PAKEPasscodeVerifier = 1;
    int16u discriminator = 2;
    int32u iterations = 3;
    octet_string<32> salt = 4;
  }

  request struct OpenBasicCommissioningWindowRequest {
    int16u commissioningTimeout = 0;
  }

  /** This command is used by a current Administrator to instruct a Node to go into commissioning mode. */
  timed command access(invoke: administer) OpenCommissioningWindow(OpenCommissioningWindowRequest): DefaultSuccess = 0;
  /** This command MAY be used by a current Administrator to instruct a Node to go into commissioning mode, if the node supports the Basic Commissioning Method. */
  timed command access(invoke: administer) OpenBasicCommissioningWindow(OpenBasicCommissioningWindowRequest): DefaultSuccess = 1;
  /** This command is used by a current Administrator to instruct a Node to revoke any active OpenCommissioningWindow or OpenBasicCommissioningWindow command. */
  timed command access(invoke: administer) RevokeCommissioning(): DefaultSuccess = 2;
}

/** This cluster is used to add or remove Operational Credentials on a Commissionee or Node, as well as manage the associated Fabrics. */
cluster OperationalCredentials = 62 {
  revision 2;

  enum CertificateChainTypeEnum : enum8 {
    kDACCertificate = 1;
    kPAICertificate = 2;
  }

  enum NodeOperationalCertStatusEnum : enum8 {
    kOK = 0 [spec_name = "OK"];
    kInvalidPublicKey = 1;
    kInvalidNodeOpId = 2;
    kInvalidNOC = 3;
    kMissingCsr = 4;
    kTableFull = 5;
    kInvalidAdminSubject = 6;
    kFabricConflict = 9;
    kLabelConflict = 10;
    kInvalidFabricIndex = 11;
  }

  fabric_scoped struct FabricDescriptorStruct {
    octet_string<65> rootPublicKey = 1;
    vendor_id vendorID = 2;
    fabric_id fabricID = 3;
    node_id nodeID = 4;
    char_string<32> label = 5;
    optional octet_string<85> VIDVerificationStatement = 6;
    fabric_idx fabricIndex = 254;
  }

  fabric_scoped struct NOCStruct {
    octet_string<400> noc = 1;
    nullable octet_string<400> icac = 2;
    optional octet_string<400> vvsc = 3;
    fabric_idx fabricIndex = 254;
  }

  readonly attribute access(read: administer) NOCStruct NOCs[] = 0;
  readonly attribute FabricDescriptorStruct fabrics[] = 1;
  readonly attribute int8u supportedFabrics = 2;
  readonly attribute int8u commissionedFabrics = 3;
  readonly attribute octet_string trustedRootCertificates[] = 4;
  readonly attribute int8u currentFabricIndex = 5;
  readonly attribute command_id generatedCommandList[] = 65528;
  readonly attribute command_id acceptedCommandList[] = 65529;
  readonly attribute attrib_id attributeList[] = 65531;
  readonly attribute bitmap32 featureMap = 65532;
  readonly attribute int16u clusterRevision = 65533;

  request struct AttestationRequestRequest {
    octet_string<32> attestationNonce = 0;
  }

  response struct AttestationResponse = 1 {
    octet_string attestationElements = 0;
    octet_string<64> attestationSignature = 1;
  }

  request struct CertificateChainRequestRequest {
    CertificateChainTypeEnum certificateType = 0;
  }

  response struct CertificateChainResponse = 3 {
    octet_string<600> certificate = 0;
  }

  request struct CSRRequestRequest {
    octet_string<32> CSRNonce = 0;
    optional boolean isForUpdateNOC = 1;
  }

  response struct CSRResponse = 5 {
    octet_string NOCSRElements = 0;
    octet_string<64> attestationSignature = 1;
  }

  request struct AddNOCRequest {
    octet_string<400> NOCValue = 0;
    optional octet_string<400> ICACValue = 1;
    octet_string<16> IPKValue = 2;
    int64u caseAdminSubject = 3;
    vendor_id adminVendorId = 4;
  }

  request struct UpdateNOCRequest {
    octet_string<400> NOCValue = 0;
    optional octet_string<400> ICACValue = 1;
  }

  response struct NOCResponse = 8 {
    NodeOperationalCertStatusEnum statusCode = 0;
    optional fabric_idx fabricIndex = 1;
    optional char_string<128> debugText = 2;
  }

  request struct UpdateFabricLabelRequest {
    char_string<32> label = 0;
  }

  request struct RemoveFabricRequest {
    fabric_idx fabricIndex = 0;
  }

  request struct AddTrustedRootCertificateRequest {
    octet_string<400> rootCACertificate = 0;
  }

  request struct SetVIDVerificationStatementRequest {
    optional vendor_id vendorID = 0;
    optional octet_string<85> VIDVerificationStatement = 1;
    optional octet_string<400> vvsc = 2;
  }

  request struct SignVIDVerificationRequestRequest {
    fabric_idx fabricIndex = 0;
    octet_string<32> clientChallenge = 1;
  }

  response struct SignVIDVerificationResponse = 14 {
    fabric_idx fabricIndex = 0;
    int8u fabricBindingVersion = 1;
    octet_string signature = 2;
  }

  /** Sender is requesting attestation information from the receiver. */
  command access(invoke: administer) AttestationRequest(AttestationRequestRequest): AttestationResponse = 0;
  /** Sender is requesting a device attestation certificate from the receiver. */
  command access(invoke: administer) CertificateChainRequest(CertificateChainRequestRequest): CertificateChainResponse = 2;
  /** Sender is requesting a certificate signing request (CSR) from the receiver. */
  command access(invoke: administer) CSRRequest(CSRRequestRequest): CSRResponse = 4;
  /** Sender is requesting to add the new node operational certificates. */
  command access(invoke: administer) AddNOC(AddNOCRequest): NOCResponse = 6;
  /** This command SHALL replace the NOC and optional associated ICAC (if present) scoped under the accessing fabric upon successful validation of all arguments and preconditions. */
  fabric command access(invoke: administer) UpdateNOC(UpdateNOCRequest): NOCResponse = 7;
  /** This command SHALL be used by an Administrative Node to set the user-visible Label field for a given Fabric, as reflected by entries in the Fabrics attribute. */
  fabric command access(invoke: administer) UpdateFabricLabel(UpdateFabricLabelRequest): NOCResponse = 9;
  /** This command is used by Administrative Nodes to remove a given fabric index and delete all associated fabric-scoped data. */
  command access(invoke: administer) RemoveFabric(RemoveFabricRequest): NOCResponse = 10;
  /** This command SHALL add a Trusted Root CA Certificate, provided as its CHIP Certificate representation. */
  command access(invoke: administer) AddTrustedRootCertificate(AddTrustedRootCertificateRequest): DefaultSuccess = 11;
  /** This command SHALL be used to update any of the accessing fabric's associated VendorID, VidVerificatioNStatement or VVSC (Vendor Verification Signing Certificate). */
  fabric command access(invoke: administer) SetVIDVerificationStatement(SetVIDVerificationStatementRequest): DefaultSuccess = 12;
  /** This command SHALL be used to request that the server authenticate the fabric associated with the FabricIndex given. */
  command access(invoke: administer) SignVIDVerificationRequest(SignVIDVerificationRequestRequest): SignVIDVerificationResponse = 13;
}

/** The Group Key Management Cluster is the mechanism by which group keys are managed. */
cluster GroupKeyManagement = 63 {
  revision 2;

  enum GroupKeySecurityPolicyEnum : enum8 {
    kTrustFirst = 0;
    kCacheAndSync = 1;
  }

  bitmap Feature : bitmap32 {
    kCacheAndSync = 0x1;
  }

  fabric_scoped struct GroupInfoMapStruct {
    group_id groupId = 1;
    endpoint_no endpoints[] = 2;
    optional char_string<16> groupName = 3;
    fabric_idx fabricIndex = 254;
  }

  fabric_scoped struct GroupKeyMapStruct {
    group_id groupId = 1;
    int16u groupKeySetID = 2;
    fabric_idx fabricIndex = 254;
  }

  struct GroupKeySetStruct {
    int16u groupKeySetID = 0;
    GroupKeySecurityPolicyEnum groupKeySecurityPolicy = 1;
    nullable octet_string<16> epochKey0 = 2;
    nullable epoch_us epochStartTime0 = 3;
    nullable octet_string<16> epochKey1 = 4;
    nullable epoch_us epochStartTime1 = 5;
    nullable octet_string<16> epochKey2 = 6;
    nullable epoch_us epochStartTime2 = 7;
  }

  attribute access(write: manage) GroupKeyMapStruct groupKeyMap[] = 0;
  readonly attribute GroupInfoMapStruct groupTable[] = 1;
  readonly attribute int16u maxGroupsPerFabric = 2;
  readonly attribute int16u maxGroupKeysPerFabric = 3;
  readonly attribute command_id generatedCommandList[] = 65528;
  readonly attribute command_id acceptedCommandList[] = 65529;
  readonly attribute attrib_id attributeList[] = 65531;
  readonly attribute bitmap32 featureMap = 65532;
  readonly attribute int16u clusterRevision = 65533;

  request struct KeySetWriteRequest {
    GroupKeySetStruct groupKeySet = 0;
  }

  request struct KeySetReadRequest {
    int16u groupKeySetID = 0;
  }

  response struct KeySetReadResponse = 2 {
    GroupKeySetStruct groupKeySet = 0;
  }

  request struct KeySetRemoveRequest {
    int16u groupKeySetID = 0;
  }

  response struct KeySetReadAllIndicesResponse = 5 {
    int16u groupKeySetIDs[] = 0;
  }

  /** Write a new set of keys for the given key set id. */
  fabric command access(invoke: administer) KeySetWrite(KeySetWriteRequest): DefaultSuccess = 0;
  /** Read the keys for a given key set id. */
  fabric command access(invoke: administer) KeySetRead(KeySetReadRequest): KeySetReadResponse = 1;
  /** Revoke a Root Key from a Group */
  fabric command access(invoke: administer) KeySetRemove(KeySetRemoveRequest): DefaultSuccess = 3;
  /** Return the list of Group Key Sets associated with the accessing fabric */
  fabric command access(invoke: administer) KeySetReadAllIndices(): KeySetReadAllIndicesResponse = 4;
}

/** This cluster provides an interface to a boolean state called StateValue. */
cluster BooleanState = 69 {
  revision 1;

  info event StateChange = 0 {
    boolean stateValue = 0;
  }

  readonly attribute boolean stateValue = 0;
  readonly attribute command_id generatedCommandList[] = 65528;
  readonly attribute command_id acceptedCommandList[] = 65529;
  readonly attribute attrib_id attributeList[] = 65531;
  readonly attribute bitmap32 featureMap = 65532;
  readonly attribute int16u clusterRevision = 65533;
}

/** Attributes for reporting air quality classification */
cluster AirQuality = 91 {
  revision 1;

  enum AirQualityEnum : enum8 {
    kUnknown = 0;
    kGood = 1;
    kFair = 2;
    kModerate = 3;
    kPoor = 4;
    kVeryPoor = 5;
    kExtremelyPoor = 6;
  }

  bitmap Feature : bitmap32 {
    kFair = 0x1;
    kModerate = 0x2;
    kVeryPoor = 0x4;
    kExtremelyPoor = 0x8;
  }

  readonly attribute AirQualityEnum airQuality = 0;
  readonly attribute command_id generatedCommandList[] = 65528;
  readonly attribute command_id acceptedCommandList[] = 65529;
  readonly attribute attrib_id attributeList[] = 65531;
  readonly attribute bitmap32 featureMap = 65532;
  readonly attribute int16u clusterRevision = 65533;
}

/** Attributes and commands for configuring the measurement of illuminance, and reporting illuminance measurements. */
cluster IlluminanceMeasurement = 1024 {
  revision 3;

  enum LightSensorTypeEnum : enum8 {
    kPhotodiode = 0;
    kCMOS = 1 [spec_name = "CMOS"];
  }

  readonly attribute nullable int16u measuredValue = 0;
  readonly attribute nullable int16u minMeasuredValue = 1;
  readonly attribute nullable int16u maxMeasuredValue = 2;
  readonly attribute optional int16u tolerance = 3;
  readonly attribute optional nullable LightSensorTypeEnum lightSensorType = 4;
  readonly attribute command_id generatedCommandList[] = 65528;
  readonly attribute command_id acceptedCommandList[] = 65529;
  readonly attribute attrib_id attributeList[] = 65531;
  readonly attribute bitmap32 featureMap = 65532;
  readonly attribute int16u clusterRevision = 65533;
}

/** Attributes and commands for configuring the measurement of temperature, and reporting temperature measurements. */
cluster TemperatureMeasurement = 1026 {
  revision 4;

  readonly attribute nullable temperature measuredValue = 0;
  readonly attribute nullable temperature minMeasuredValue = 1;
  readonly attribute nullable temperature maxMeasuredValue = 2;
  readonly attribute optional int16u tolerance = 3;
  readonly attribute command_id generatedCommandList[] = 65528;
  readonly attribute command_id acceptedCommandList[] = 65529;
  readonly attribute attrib_id attributeList[] = 65531;
  readonly attribute bitmap32 featureMap = 65532;
  readonly attribute int16u clusterRevision = 65533;
}

/** Attributes and commands for configuring the measurement of pressure, and reporting pressure measurements. */
cluster PressureMeasurement = 1027 {
  revision 3;

  bitmap Feature : bitmap32 {
    kExtended = 0x1;
  }

  readonly attribute nullable int16s measuredValue = 0;
  readonly attribute nullable int16s minMeasuredValue = 1;
  readonly attribute nullable int16s maxMeasuredValue = 2;
  readonly attribute optional int16u tolerance = 3;
  readonly attribute optional nullable int16s scaledValue = 16;
  readonly attribute optional nullable int16s minScaledValue = 17;
  readonly attribute optional nullable int16s maxScaledValue = 18;
  readonly attribute optional int16u scaledTolerance = 19;
  readonly attribute optional int8s scale = 20;
  readonly attribute command_id generatedCommandList[] = 65528;
  readonly attribute command_id acceptedCommandList[] = 65529;
  readonly attribute attrib_id attributeList[] = 65531;
  readonly attribute bitmap32 featureMap = 65532;
  readonly attribute int16u clusterRevision = 65533;
}

/** Attributes and commands for configuring the measurement of flow, and reporting flow measurements. */
cluster FlowMeasurement = 1028 {
  revision 3;

  readonly attribute nullable int16u measuredValue = 0;
  readonly attribute nullable int16u minMeasuredValue = 1;
  readonly attribute nullable int16u maxMeasuredValue = 2;
  readonly attribute optional int16u tolerance = 3;
  readonly attribute command_id generatedCommandList[] = 65528;
  readonly attribute command_id acceptedCommandList[] = 65529;
  readonly attribute attrib_id attributeList[] = 65531;
  readonly attribute bitmap32 featureMap = 65532;
  readonly attribute int16u clusterRevision = 65533;
}

/** Attributes and commands for configuring the measurement of relative humidity, and reporting relative humidity measurements. */
cluster RelativeHumidityMeasurement = 1029 {
  revision 3;

  readonly attribute nullable int16u measuredValue = 0;
  readonly attribute nullable int16u minMeasuredValue = 1;
  readonly attribute nullable int16u maxMeasuredValue = 2;
  readonly attribute optional int16u tolerance = 3;
  readonly attribute command_id generatedCommandList[] = 65528;
  readonly attribute command_id acceptedCommandList[] = 65529;
  readonly attribute attrib_id attributeList[] = 65531;
  readonly attribute bitmap32 featureMap = 65532;
  readonly attribute int16u clusterRevision = 65533;
}

/** The server cluster provides an interface to occupancy sensing functionality based on one or more sensing modalities, including configuration and provision of notifications of occupancy status. */
cluster OccupancySensing = 1030 {
  revision 5;

  enum OccupancySensorTypeEnum : enum8 {
    kPIR = 0 [spec_name = "PIR"];
    kUltrasonic = 1;
    kPIRAndUltrasonic = 2;
    kPhysicalContact = 3;
  }

  bitmap Feature : bitmap32 {
    kOther = 0x1;
    kPassiveInfrared = 0x2;
    kUltrasonic = 0x4;
    kPhysicalContact = 0x8;
    kActiveInfrared = 0x10;
    kRadar = 0x20;
    kRFSensing = 0x40;
    kVision = 0x80;
  }

  bitmap OccupancyBitmap : bitmap8 {
    kOccupied = 0x1;
  }

  bitmap OccupancySensorTypeBitmap : bitmap8 {
    kPIR = 0x1 [spec_name = "PIR"];
    kUltrasonic = 0x2;
    kPhysicalContact = 0x4;
  }

  struct HoldTimeLimitsStruct {
    int16u holdTimeMin = 0;
    int16u holdTimeMax = 1;
    int16u holdTimeDefault = 2;
  }

  info event OccupancyChanged = 0 {
    OccupancyBitmap occupancy = 0;
  }

  readonly attribute OccupancyBitmap occupancy = 0;
  readonly attribute OccupancySensorTypeEnum occupancySensorType = 1;
  readonly attribute OccupancySensorTypeBitmap occupancySensorTypeBitmap = 2;
  attribute access(write: manage) optional int16u holdTime = 3;
  readonly attribute optional HoldTimeLimitsStruct holdTimeLimits = 4;
  attribute access(write: manage) optional int16u PIROccupiedToUnoccupiedDelay = 16;
  attribute access(write: manage) optional int16u PIRUnoccupiedToOccupiedDelay = 17;
  attribute access(write: manage) optional int8u PIRUnoccupiedToOccupiedThreshold = 18;
  attribute access(write: manage) optional int16u ultrasonicOccupiedToUnoccupiedDelay = 32;
  attribute access(write: manage) optional int16u ultrasonicUnoccupiedToOccupiedDelay = 33;
  attribute access(write: manage) optional int8u ultrasonicUnoccupiedToOccupiedThreshold = 34;
  attribute access(write: manage) optional int16u physicalContactOccupiedToUnoccupiedDelay = 48;
  attribute access(write: manage) optional int16u physicalContactUnoccupiedToOccupiedDelay = 49;
  attribute access(write: manage) optional int8u physicalContactUnoccupiedToOccupiedThreshold = 50;
  readonly attribute command_id generatedCommandList[] = 65528;
  readonly attribute command_id acceptedCommandList[] = 65529;
  readonly attribute attrib_id attributeList[] = 65531;
  readonly attribute bitmap32 featureMap = 65532;
  readonly attribute int16u clusterRevision = 65533;
}

/** Attributes for reporting carbon monoxide concentration measurements */
cluster CarbonMonoxideConcentrationMeasurement = 1036 {
  revision 3;

  shared enum LevelValueEnum : enum8 {
    kUnknown = 0;
    kLow = 1;
    kMedium = 2;
    kHigh = 3;
    kCritical = 4;
  }

  shared enum MeasurementMediumEnum : enum8 {
    kAir = 0;
    kWater = 1;
    kSoil = 2;
  }

  shared enum MeasurementUnitEnum : enum8 {
    kPPM = 0 [spec_name = "PPM"];
    kPPB = 1 [spec_name = "PPB"];
    kPPT = 2 [spec_name = "PPT"];
    kMGM3 = 3 [spec_name = "MGM3"];
    kUGM3 = 4 [spec_name = "UGM3"];
    kNGM3 = 5 [spec_name = "NGM3"];
    kPM3 = 6 [spec_name = "PM3"];
    kBQM3 = 7 [spec_name = "BQM3"];
  }

  bitmap Feature : bitmap32 {
    kNumericMeasurement = 0x1;
    kLevelIndication = 0x2;
    kMediumLevel = 0x4;
    kCriticalLevel = 0x8;
    kPeakMeasurement = 0x10;
    kAverageMeasurement = 0x20;
  }

  readonly attribute optional nullable single measuredValue = 0;
  readonly attribute optional nullable single minMeasuredValue = 1;
  readonly attribute optional nullable single maxMeasuredValue = 2;
  readonly attribute optional nullable single peakMeasuredValue = 3;
  readonly attribute optional elapsed_s peakMeasuredValueWindow = 4;
  readonly attribute optional nullable single averageMeasuredValue = 5;
  readonly attribute optional elapsed_s averageMeasuredValueWindow = 6;
  readonly attribute optional single uncertainty = 7;
  readonly attribute optional MeasurementUnitEnum measurementUnit = 8;
  readonly attribute MeasurementMediumEnum measurementMedium = 9;
  readonly attribute optional LevelValueEnum levelValue = 10;
  readonly attribute command_id generatedCommandList[] = 65528;
  readonly attribute command_id acceptedCommandList[] = 65529;
  readonly attribute attrib_id attributeList[] = 65531;
  readonly attribute bitmap32 featureMap = 65532;
  readonly attribute int16u clusterRevision = 65533;
}

/** Attributes for reporting carbon dioxide concentration measurements */
cluster CarbonDioxideConcentrationMeasurement = 1037 {
  revision 3;

  shared enum LevelValueEnum : enum8 {
    kUnknown = 0;
    kLow = 1;
    kMedium = 2;
    kHigh = 3;
    kCritical = 4;
  }

  shared enum MeasurementMediumEnum : enum8 {
    kAir = 0;
    kWater = 1;
    kSoil = 2;
  }

  shared enum MeasurementUnitEnum : enum8 {
    kPPM = 0 [spec_name = "PPM"];
    kPPB = 1 [spec_name = "PPB"];
    kPPT = 2 [spec_name = "PPT"];
    kMGM3 = 3 [spec_name = "MGM3"];
    kUGM3 = 4 [spec_name = "UGM3"];
    kNGM3 = 5 [spec_name = "NGM3"];
    kPM3 = 6 [spec_name = "PM3"];
    kBQM3 = 7 [spec_name = "BQM3"];
  }

  bitmap Feature : bitmap32 {
    kNumericMeasurement = 0x1;
    kLevelIndication = 0x2;
    kMediumLevel = 0x4;
    kCriticalLevel = 0x8;
    kPeakMeasurement = 0x10;
    kAverageMeasurement = 0x20;
  }

  readonly attribute optional nullable single measuredValue = 0;
  readonly attribute optional nullable single minMeasuredValue = 1;
  readonly attribute optional nullable single maxMeasuredValue = 2;
  readonly attribute optional nullable single peakMeasuredValue = 3;
  readonly attribute optional elapsed_s peakMeasuredValueWindow = 4;
  readonly attribute optional nullable single averageMeasuredValue = 5;
  readonly attribute optional elapsed_s averageMeasuredValueWindow = 6;
  readonly attribute optional single uncertainty = 7;
  readonly attribute optional MeasurementUnitEnum measurementUnit = 8;
  readonly attribute MeasurementMediumEnum measurementMedium = 9;
  readonly attribute optional LevelValueEnum levelValue = 10;
  readonly attribute command_id generatedCommandList[] = 65528;
  readonly attribute command_id acceptedCommandList[] = 65529;
  readonly attribute attrib_id attributeList[] = 65531;
  readonly attribute bitmap32 featureMap = 65532;
  readonly attribute int16u clusterRevision = 65533;
}

/** Attributes for reporting nitrogen dioxide concentration measurements */
cluster NitrogenDioxideConcentrationMeasurement = 1043 {
  revision 3;

  shared enum LevelValueEnum : enum8 {
    kUnknown = 0;
    kLow = 1;
    kMedium = 2;
    kHigh = 3;
    kCritical = 4;
  }

  shared enum MeasurementMediumEnum : enum8 {
    kAir = 0;
    kWater = 1;
    kSoil = 2;
  }

  shared enum MeasurementUnitEnum : enum8 {
    kPPM = 0 [spec_name = "PPM"];
    kPPB = 1 [spec_name = "PPB"];
    kPPT = 2 [spec_name = "PPT"];
    kMGM3 = 3 [spec_name = "MGM3"];
    kUGM3 = 4 [spec_name = "UGM3"];
    kNGM3 = 5 [spec_name = "NGM3"];
    kPM3 = 6 [spec_name = "PM3"];
    kBQM3 = 7 [spec_name = "BQM3"];
  }

  bitmap Feature : bitmap32 {
    kNumericMeasurement = 0x1;
    kLevelIndication = 0x2;
    kMediumLevel = 0x4;
    kCriticalLevel = 0x8;
    kPeakMeasurement = 0x10;
    kAverageMeasurement = 0x20;
  }

  readonly attribute optional nullable single measuredValue = 0;
  readonly attribute optional nullable single minMeasuredValue = 1;
  readonly attribute optional nullable single maxMeasuredValue = 2;
  readonly attribute optional nullable single peakMeasuredValue = 3;
  readonly attribute optional elapsed_s peakMeasuredValueWindow = 4;
  readonly attribute optional nullable single averageMeasuredValue = 5;
  readonly attribute optional elapsed_s averageMeasuredValueWindow = 6;
  readonly attribute optional single uncertainty = 7;
  readonly attribute optional MeasurementUnitEnum measurementUnit = 8;
  readonly attribute MeasurementMediumEnum measurementMedium = 9;
  readonly attribute optional LevelValueEnum levelValue = 10;
  readonly attribute command_id generatedCommandList[] = 65528;
  readonly attribute command_id acceptedCommandList[] = 65529;
  readonly attribute attrib_id attributeList[] = 65531;
  readonly attribute bitmap32 featureMap = 65532;
  readonly attribute int16u clusterRevision = 65533;
}

/** Attributes for reporting ozone concentration measurements */
cluster OzoneConcentrationMeasurement = 1045 {
  revision 3;

  shared enum LevelValueEnum : enum8 {
    kUnknown = 0;
    kLow = 1;
    kMedium = 2;
    kHigh = 3;
    kCritical = 4;
  }

  shared enum MeasurementMediumEnum : enum8 {
    kAir = 0;
    kWater = 1;
    kSoil = 2;
  }

  shared enum MeasurementUnitEnum : enum8 {
    kPPM = 0 [spec_name = "PPM"];
    kPPB = 1 [spec_name = "PPB"];
    kPPT = 2 [spec_name = "PPT"];
    kMGM3 = 3 [spec_name = "MGM3"];
    kUGM3 = 4 [spec_name = "UGM3"];
    kNGM3 = 5 [spec_name = "NGM3"];
    kPM3 = 6 [spec_name = "PM3"];
    kBQM3 = 7 [spec_name = "BQM3"];
  }

  bitmap Feature : bitmap32 {
    kNumericMeasurement = 0x1;
    kLevelIndication = 0x2;
    kMediumLevel = 0x4;
    kCriticalLevel = 0x8;
    kPeakMeasurement = 0x10;
    kAverageMeasurement = 0x20;
  }

  readonly attribute optional nullable single measuredValue = 0;
  readonly attribute optional nullable single minMeasuredValue = 1;
  readonly attribute optional nullable single maxMeasuredValue = 2;
  readonly attribute optional nullable single peakMeasuredValue = 3;
  readonly attribute optional elapsed_s peakMeasuredValueWindow = 4;
  readonly attribute optional nullable single averageMeasuredValue = 5;
  readonly attribute optional elapsed_s averageMeasuredValueWindow = 6;
  readonly attribute optional single uncertainty = 7;
  readonly attribute optional MeasurementUnitEnum measurementUnit = 8;
  readonly attribute MeasurementMediumEnum measurementMedium = 9;
  readonly attribute optional LevelValueEnum levelValue = 10;
  readonly attribute command_id generatedCommandList[] = 65528;
  readonly attribute command_id acceptedCommandList[] = 65529;
  readonly attribute attrib_id attributeList[] = 65531;
  readonly attribute bitmap32 featureMap = 65532;
  readonly attribute int16u clusterRevision = 65533;
}

/** Attributes for reporting PM2.5 concentration measurements */
cluster Pm25ConcentrationMeasurement = 1066 {
  revision 3;

  shared enum LevelValueEnum : enum8 {
    kUnknown = 0;
    kLow = 1;
    kMedium = 2;
    kHigh = 3;
    kCritical = 4;
  }

  shared enum MeasurementMediumEnum : enum8 {
    kAir = 0;
    kWater = 1;
    kSoil = 2;
  }

  shared enum MeasurementUnitEnum : enum8 {
    kPPM = 0 [spec_name = "PPM"];
    kPPB = 1 [spec_name = "PPB"];
    kPPT = 2 [spec_name = "PPT"];
    kMGM3 = 3 [spec_name = "MGM3"];
    kUGM3 = 4 [spec_name = "UGM3"];
    kNGM3 = 5 [spec_name = "NGM3"];
    kPM3 = 6 [spec_name = "PM3"];
    kBQM3 = 7 [spec_name = "BQM3"];
  }

  bitmap Feature : bitmap32 {
    kNumericMeasurement = 0x1;
    kLevelIndication = 0x2;
    kMediumLevel = 0x4;
    kCriticalLevel = 0x8;
    kPeakMeasurement = 0x10;
    kAverageMeasurement = 0x20;
  }

  readonly attribute optional nullable single measuredValue = 0;
  readonly attribute optional nullable single minMeasuredValue = 1;
  readonly attribute optional nullable single maxMeasuredValue = 2;
  readonly attribute optional nullable single peakMeasuredValue = 3;
  readonly attribute optional elapsed_s peakMeasuredValueWindow = 4;
  readonly attribute optional nullable single averageMeasuredValue = 5;
  readonly attribute optional elapsed_s averageMeasuredValueWindow = 6;
  readonly attribute optional single uncertainty = 7;
  readonly attribute optional MeasurementUnitEnum measurementUnit = 8;
  readonly attribute MeasurementMediumEnum measurementMedium = 9;
  readonly attribute optional LevelValueEnum levelValue = 10;
  readonly attribute command_id generatedCommandList[] = 65528;
  readonly attribute command_id acceptedCommandList[] = 65529;
  readonly attribute attrib_id attributeList[] = 65531;
  readonly attribute bitmap32 featureMap = 65532;
  readonly attribute int16u clusterRevision = 65533;
}

/** Attributes for reporting formaldehyde concentration measurements */
cluster FormaldehydeConcentrationMeasurement = 1067 {
  revision 3;

  shared enum LevelValueEnum : enum8 {
    kUnknown = 0;
    kLow = 1;
    kMedium = 2;
    kHigh = 3;
    kCritical = 4;
  }

  shared enum MeasurementMediumEnum : enum8 {
    kAir = 0;
    kWater = 1;
    kSoil = 2;
  }

  shared enum MeasurementUnitEnum : enum8 {
    kPPM = 0 [spec_name = "PPM"];
    kPPB = 1 [spec_name = "PPB"];
    kPPT = 2 [spec_name = "PPT"];
    kMGM3 = 3 [spec_name = "MGM3"];
    kUGM3 = 4 [spec_name = "UGM3"];
    kNGM3 = 5 [spec_name = "NGM3"];
    kPM3 = 6 [spec_name = "PM3"];
    kBQM3 = 7 [spec_name = "BQM3"];
  }

  bitmap Feature : bitmap32 {
    kNumericMeasurement = 0x1;
    kLevelIndication = 0x2;
    kMediumLevel = 0x4;
    kCriticalLevel = 0x8;
    kPeakMeasurement = 0x10;
    kAverageMeasurement = 0x20;
  }

  readonly attribute optional nullable single measuredValue = 0;
  readonly attribute optional nullable single minMeasuredValue = 1;
  readonly attribute optional nullable single maxMeasuredValue = 2;
  readonly attribute optional nullable single peakMeasuredValue = 3;
  readonly attribute optional elapsed_s peakMeasuredValueWindow = 4;
  readonly attribute optional nullable single averageMeasuredValue = 5;
  readonly attribute optional elapsed_s averageMeasuredValueWindow = 6;
  readonly attribute optional single uncertainty = 7;
  readonly attribute optional MeasurementUnitEnum measurementUnit = 8;
  readonly attribute MeasurementMediumEnum measurementMedium = 9;
  readonly attribute optional LevelValueEnum levelValue = 10;
  readonly attribute command_id generatedCommandList[] = 65528;
  readonly attribute command_id acceptedCommandList[] = 65529;
  readonly attribute attrib_id attributeList[] = 65531;
  readonly attribute bitmap32 featureMap = 65532;
  readonly attribute int16u clusterRevision = 65533;
}

/** Attributes for reporting PM1 concentration measurements */
cluster Pm1ConcentrationMeasurement = 1068 {
  revision 3;

  shared enum LevelValueEnum : enum8 {
    kUnknown = 0;
    kLow = 1;
    kMedium = 2;
    kHigh = 3;
    kCritical = 4;
  }

  shared enum MeasurementMediumEnum : enum8 {
    kAir = 0;
    kWater = 1;
    kSoil = 2;
  }

  shared enum MeasurementUnitEnum : enum8 {
    kPPM = 0 [spec_name = "PPM"];
    kPPB = 1 [spec_name = "PPB"];
    kPPT = 2 [spec_name = "PPT"];
    kMGM3 = 3 [spec_name = "MGM3"];
    kUGM3 = 4 [spec_name = "UGM3"];
    kNGM3 = 5 [spec_name = "NGM3"];
    kPM3 = 6 [spec_name = "PM3"];
    kBQM3 = 7 [spec_name = "BQM3"];
  }

  bitmap Feature : bitmap32 {
    kNumericMeasurement = 0x1;
    kLevelIndication = 0x2;
    kMediumLevel = 0x4;
    kCriticalLevel = 0x8;
    kPeakMeasurement = 0x10;
    kAverageMeasurement = 0x20;
  }

  readonly attribute optional nullable single measuredValue = 0;
  readonly attribute optional nullable single minMeasuredValue = 1;
  readonly attribute optional nullable single maxMeasuredValue = 2;
  readonly attribute optional nullable single peakMeasuredValue = 3;
  readonly attribute optional elapsed_s peakMeasuredValueWindow = 4;
  readonly attribute optional nullable single averageMeasuredValue = 5;
  readonly attribute optional elapsed_s averageMeasuredValueWindow = 6;
  readonly attribute optional single uncertainty = 7;
  readonly attribute optional MeasurementUnitEnum measurementUnit = 8;
  readonly attribute MeasurementMediumEnum measurementMedium = 9;
  readonly attribute optional LevelValueEnum levelValue = 10;
  readonly attribute command_id generatedCommandList[] = 65528;
  readonly attribute command_id acceptedCommandList[] = 65529;
  readonly attribute attrib_id attributeList[] = 65531;
  readonly attribute bitmap32 featureMap = 65532;
  readonly attribute int16u clusterRevision = 65533;
}

/** Attributes for reporting PM10 concentration measurements */
cluster Pm10ConcentrationMeasurement = 1069 {
  revision 3;

  shared enum LevelValueEnum : enum8 {
    kUnknown = 0;
    kLow = 1;
    kMedium = 2;
    kHigh = 3;
    kCritical = 4;
  }

  shared enum MeasurementMediumEnum : enum8 {
    kAir = 0;
    kWater = 1;
    kSoil = 2;
  }

  shared enum MeasurementUnitEnum : enum8 {
    kPPM = 0 [spec_name = "PPM"];
    kPPB = 1 [spec_name = "PPB"];
    kPPT = 2 [spec_name = "PPT"];
    kMGM3 = 3 [spec_name = "MGM3"];
    kUGM3 = 4 [spec_name = "UGM3"];
    kNGM3 = 5 [spec_name = "NGM3"];
    kPM3 = 6 [spec_name = "PM3"];
    kBQM3 = 7 [spec_name = "BQM3"];
  }

  bitmap Feature : bitmap32 {
    kNumericMeasurement = 0x1;
    kLevelIndication = 0x2;
    kMediumLevel = 0x4;
    kCriticalLevel = 0x8;
    kPeakMeasurement = 0x10;
    kAverageMeasurement = 0x20;
  }

  readonly attribute optional nullable single measuredValue = 0;
  readonly attribute optional nullable single minMeasuredValue = 1;
  readonly attribute optional nullable single maxMeasuredValue = 2;
  readonly attribute optional nullable single peakMeasuredValue = 3;
  readonly attribute optional elapsed_s peakMeasuredValueWindow = 4;
  readonly attribute optional nullable single averageMeasuredValue = 5;
  readonly attribute optional elapsed_s averageMeasuredValueWindow = 6;
  readonly attribute optional single uncertainty = 7;
  readonly attribute optional MeasurementUnitEnum measurementUnit = 8;
  readonly attribute MeasurementMediumEnum measurementMedium = 9;
  readonly attribute optional LevelValueEnum levelValue = 10;
  readonly attribute command_id generatedCommandList[] = 65528;
  readonly attribute command_id acceptedCommandList[] = 65529;
  readonly attribute attrib_id attributeList[] = 65531;
  readonly attribute bitmap32 featureMap = 65532;
  readonly attribute int16u clusterRevision = 65533;
}

/** Attributes for reporting total volatile organic compounds concentration measurements */
cluster TotalVolatileOrganicCompoundsConcentrationMeasurement = 1070 {
  revision 3;

  shared enum LevelValueEnum : enum8 {
    kUnknown = 0;
    kLow = 1;
    kMedium = 2;
    kHigh = 3;
    kCritical = 4;
  }

  shared enum MeasurementMediumEnum : enum8 {
    kAir = 0;
    kWater = 1;
    kSoil = 2;
  }

  shared enum MeasurementUnitEnum : enum8 {
    kPPM = 0 [spec_name = "PPM"];
    kPPB = 1 [spec_name = "PPB"];
    kPPT = 2 [spec_name = "PPT"];
    kMGM3 = 3 [spec_name = "MGM3"];
    kUGM3 = 4 [spec_name = "UGM3"];
    kNGM3 = 5 [spec_name = "NGM3"];
    kPM3 = 6 [spec_name = "PM3"];
    kBQM3 = 7 [spec_name = "BQM3"];
  }

  bitmap Feature : bitmap32 {
    kNumericMeasurement = 0x1;
    kLevelIndication = 0x2;
    kMediumLevel = 0x4;
    kCriticalLevel = 0x8;
    kPeakMeasurement = 0x10;
    kAverageMeasurement = 0x20;
  }

  readonly attribute optional nullable single measuredValue = 0;
  readonly attribute optional nullable single minMeasuredValue = 1;
  readonly attribute optional nullable single maxMeasuredValue = 2;
  readonly attribute optional nullable single peakMeasuredValue = 3;
  readonly attribute optional elapsed_s peakMeasuredValueWindow = 4;
  readonly attribute optional nullable single averageMeasuredValue = 5;
  readonly attribute optional elapsed_s averageMeasuredValueWindow = 6;
  readonly attribute optional single uncertainty = 7;
  readonly attribute optional MeasurementUnitEnum measurementUnit = 8;
  readonly attribute MeasurementMediumEnum measurementMedium = 9;
  readonly attribute optional LevelValueEnum levelValue = 10;
  readonly attribute command_id generatedCommandList[] = 65528;
  readonly attribute command_id acceptedCommandList[] = 65529;
  readonly attribute attrib_id attributeList[] = 65531;
  readonly attribute bitmap32 featureMap = 65532;
  readonly attribute int16u clusterRevision = 65533;
}

/** Attributes for reporting radon concentration measurements */
cluster RadonConcentrationMeasurement = 1071 {
  revision 3;

  shared enum LevelValueEnum : enum8 {
    kUnknown = 0;
    kLow = 1;
    kMedium = 2;
    kHigh = 3;
    kCritical = 4;
  }

  shared enum MeasurementMediumEnum : enum8 {
    kAir = 0;
    kWater = 1;
    kSoil = 2;
  }

  shared enum MeasurementUnitEnum : enum8 {
    kPPM = 0 [spec_name = "PPM"];
    kPPB = 1 [spec_name = "PPB"];
    kPPT = 2 [spec_name = "PPT"];
    kMGM3 = 3 [spec_name = "MGM3"];
    kUGM3 = 4 [spec_name = "UGM3"];
    kNGM3 = 5 [spec_name = "NGM3"];
    kPM3 = 6 [spec_name = "PM3"];
    kBQM3 = 7 [spec_name = "BQM3"];
  }

  bitmap Feature : bitmap32 {
    kNumericMeasurement = 0x1;
    kLevelIndication = 0x2;
    kMediumLevel = 0x4;
    kCriticalLevel = 0x8;
    kPeakMeasurement = 0x10;
    kAverageMeasurement = 0x20;
  }

  readonly attribute optional nullable single measuredValue = 0;
  readonly attribute optional nullable single minMeasuredValue = 1;
  readonly attribute optional nullable single maxMeasuredValue = 2;
  readonly attribute optional nullable single peakMeasuredValue = 3;
  readonly attribute optional elapsed_s peakMeasuredValueWindow = 4;
  readonly attribute optional nullable single averageMeasuredValue = 5;
  readonly attribute optional elapsed_s averageMeasuredValueWindow = 6;
  readonly attribute optional single uncertainty = 7;
  readonly attribute optional MeasurementUnitEnum measurementUnit = 8;
  readonly attribute MeasurementMediumEnum measurementMedium = 9;
  readonly attribute optional LevelValueEnum levelValue = 10;
  readonly attribute command_id generatedCommandList[] = 65528;
  readonly attribute command_id acceptedCommandList[] = 65529;
  readonly attribute attrib_id attributeList[] = 65531;
  readonly attribute bitmap32 featureMap = 65532;
  readonly attribute int16u clusterRevision = 65533;
}

endpoint 0 {
  device type ma_rootdevice = 22, version 3;


  server cluster Descriptor {
    callback attribute deviceTypeList;
    callback attribute serverList;
    callback attribute clientList;
    callback attribute partsList;
    callback attribute featureMap;
    callback attribute clusterRevision;
  }

  server cluster AccessControl {
    emits event AccessControlEntryChanged;
    emits event AccessControlExtensionChanged;
    callback attribute acl;
    callback attribute subjectsPerAccessControlEntry;
    callback attribute targetsPerAccessControlEntry;
    callback attribute accessControlEntriesPerFabric;
    callback attribute attributeList;
    callback attribute featureMap;
    callback attribute clusterRevision;
  }

  server cluster BasicInformation {
    emits event StartUp;
    emits event ShutDown;
    emits event Leave;
    callback attribute dataModelRevision;
    callback attribute vendorName;
    callback attribute vendorID;
    callback attribute productName;
    callback attribute productID;
    callback attribute nodeLabel;
    callback attribute location;
    callback attribute hardwareVersion;
    callback attribute hardwareVersionString;
    callback attribute softwareVersion;
    callback attribute softwareVersionString;
    callback attribute manufacturingDate;
    callback attribute partNumber;
    callback attribute productURL;
    callback attribute productLabel;
    callback attribute serialNumber;
    callback attribute localConfigDisabled;
    callback attribute uniqueID;
    callback attribute capabilityMinima;
    callback attribute specificationVersion;
    callback attribute maxPathsPerInvoke;
    callback attribute configurationVersion;
    callback attribute featureMap;
    callback attribute clusterRevision;
  }

  server cluster GeneralCommissioning {
    callback attribute breadcrumb;
    callback attribute basicCommissioningInfo;
    callback attribute regulatoryConfig;
    callback attribute locationCapability;
    callback attribute supportsConcurrentConnection;
    callback attribute featureMap;
    callback attribute clusterRevision;

    handle command ArmFailSafe;
    handle command ArmFailSafeResponse;
    handle command SetRegulatoryConfig;
    handle command SetRegulatoryConfigResponse;
    handle command CommissioningComplete;
    handle command CommissioningCompleteResponse;
  }

  server cluster NetworkCommissioning {
    callback attribute maxNetworks;
    callback attribute networks;
    callback attribute scanMaxTimeSeconds;
    callback attribute connectMaxTimeSeconds;
    callback attribute interfaceEnabled;
    callback attribute lastNetworkingStatus;
    callback attribute lastNetworkID;
    callback attribute lastConnectErrorValue;
    callback attribute featureMap;
    callback attribute clusterRevision;

    handle command ScanNetworks;
    handle command ScanNetworksResponse;
    handle command AddOrUpdateWiFiNetwork;
    handle command AddOrUpdateThreadNetwork;
    handle command RemoveNetwork;
    handle command NetworkConfigResponse;
    handle command ConnectNetwork;
    handle command ConnectNetworkResponse;
    handle command ReorderNetwork;
  }

  server cluster DiagnosticLogs {
    callback attribute featureMap;
    callback attribute clusterRevision;

    handle command RetrieveLogsRequest;
    handle command RetrieveLogsResponse;
  }

  server cluster GeneralDiagnostics {
    emits event BootReason;
    callback attribute networkInterfaces;
    callback attribute rebootCount;
    callback attribute upTime;
    callback attribute totalOperationalHours;
    callback attribute bootReason;
    callback attribute testEventTriggersEnabled default = false;
    callback attribute featureMap;
    callback attribute clusterRevision;

    handle command TestEventTrigger;
    handle command TimeSnapshot;
    handle command TimeSnapshotResponse;
  }

  server cluster SoftwareDiagnostics {
    callback attribute threadMetrics;
    callback attribute currentHeapFree;
    callback attribute currentHeapUsed;
    callback attribute currentHeapHighWatermark;
    callback attribute featureMap;
    callback attribute clusterRevision;

    handle command ResetWatermarks;
  }

  server cluster AdministratorCommissioning {
    callback attribute windowStatus;
    callback attribute adminFabricIndex;
    callback attribute adminVendorId;
    ram      attribute featureMap default = 1;
    callback attribute clusterRevision;

    handle command OpenCommissioningWindow;
    handle command OpenBasicCommissioningWindow;
    handle command RevokeCommissioning;
  }

  server cluster OperationalCredentials {
    callback attribute NOCs;
    callback attribute fabrics;
    callback attribute supportedFabrics;
    callback attribute commissionedFabrics;
    callback attribute trustedRootCertificates;
    callback attribute currentFabricIndex;
    callback attribute featureMap;
    callback attribute clusterRevision;

    handle command AttestationRequest;
    handle command AttestationResponse;
    handle command CertificateChainRequest;
    handle command CertificateChainResponse;
    handle command CSRRequest;
    handle command CSRResponse;
    handle command AddNOC;
    handle command UpdateNOC;
    handle command NOCResponse;
    handle command UpdateFabricLabel;
    handle command RemoveFabric;
    handle command AddTrustedRootCertificate;
    handle command SetVIDVerificationStatement;
    handle command SignVIDVerificationRequest;
    handle command SignVIDVerificationResponse;
  }

  server cluster GroupKeyManagement {
    callback attribute groupKeyMap;
    callback attribute groupTable;
    callback attribute maxGroupsPerFabric;
    callback attribute maxGroupKeysPerFabric;
    callback attribute featureMap;
    callback attribute clusterRevision;

    handle command KeySetWrite;
    handle command KeySetRead;
    handle command KeySetReadResponse;
    handle command KeySetRemove;
    handle command KeySetReadAllIndices;
    handle command KeySetReadAllIndicesResponse;
  }
}
endpoint 1 {
  device type ma_contactsensor = 21, version 1;

  binding cluster Binding;

  server cluster Identify {
    callback attribute identifyTime;
    callback attribute identifyType;
    callback attribute generatedCommandList;
    callback attribute acceptedCommandList;
    callback attribute attributeList;
<<<<<<< HEAD
    callback attribute featureMap;
=======
    ram      attribute featureMap default = 0;
>>>>>>> 82e6d0e8
    callback attribute clusterRevision;

    handle command Identify;
    handle command TriggerEffect;
  }

  server cluster Descriptor {
    callback attribute deviceTypeList;
    callback attribute serverList;
    callback attribute clientList;
    callback attribute partsList;
    callback attribute generatedCommandList;
    callback attribute acceptedCommandList;
    callback attribute attributeList;
    callback attribute featureMap;
    callback attribute clusterRevision;
  }

  server cluster BooleanState {
    callback attribute stateValue;
    callback attribute generatedCommandList;
    callback attribute acceptedCommandList;
    callback attribute attributeList;
    callback attribute featureMap;
    callback attribute clusterRevision;
  }
}
endpoint 2 {
  device type ma_lightsensor = 262, version 1;

  binding cluster Binding;

  server cluster Identify {
    callback attribute identifyTime;
    callback attribute identifyType;
    callback attribute generatedCommandList;
    callback attribute acceptedCommandList;
    callback attribute attributeList;
<<<<<<< HEAD
    callback attribute featureMap;
=======
    ram      attribute featureMap default = 0;
>>>>>>> 82e6d0e8
    callback attribute clusterRevision;

    handle command Identify;
    handle command TriggerEffect;
  }

  server cluster Descriptor {
    callback attribute deviceTypeList;
    callback attribute serverList;
    callback attribute clientList;
    callback attribute partsList;
    callback attribute generatedCommandList;
    callback attribute acceptedCommandList;
    callback attribute attributeList;
    callback attribute featureMap;
    callback attribute clusterRevision;
  }

  server cluster IlluminanceMeasurement {
    ram      attribute measuredValue default = 0xC351;
    ram      attribute minMeasuredValue default = 1;
    ram      attribute maxMeasuredValue default = 0xfffe;
    ram      attribute lightSensorType default = 1;
    callback attribute generatedCommandList;
    callback attribute acceptedCommandList;
    callback attribute attributeList;
    ram      attribute featureMap default = 0;
    ram      attribute clusterRevision default = 3;
  }
}
endpoint 3 {
  device type ma_occupancysensor = 263, version 4;

  binding cluster Binding;

  server cluster Identify {
    callback attribute identifyTime;
    callback attribute identifyType;
    callback attribute generatedCommandList;
    callback attribute acceptedCommandList;
    callback attribute attributeList;
<<<<<<< HEAD
    callback attribute featureMap;
=======
    ram      attribute featureMap default = 0;
>>>>>>> 82e6d0e8
    callback attribute clusterRevision;

    handle command Identify;
    handle command TriggerEffect;
  }

  server cluster Descriptor {
    callback attribute deviceTypeList;
    callback attribute serverList;
    callback attribute clientList;
    callback attribute partsList;
    callback attribute generatedCommandList;
    callback attribute acceptedCommandList;
    callback attribute attributeList;
    callback attribute featureMap;
    callback attribute clusterRevision;
  }

  server cluster OccupancySensing {
    ram      attribute occupancy default = 0;
    ram      attribute occupancySensorType default = 0;
    ram      attribute occupancySensorTypeBitmap default = 0x1;
    callback attribute holdTime;
    callback attribute holdTimeLimits;
    callback attribute generatedCommandList;
    callback attribute acceptedCommandList;
    callback attribute attributeList;
    callback attribute featureMap;
    callback attribute clusterRevision;
  }
}
endpoint 4 {
  device type ma_tempsensor = 770, version 1;

  binding cluster Binding;

  server cluster Identify {
    callback attribute identifyTime;
    callback attribute identifyType;
    callback attribute generatedCommandList;
    callback attribute acceptedCommandList;
    callback attribute attributeList;
<<<<<<< HEAD
    callback attribute featureMap;
=======
    ram      attribute featureMap default = 0;
>>>>>>> 82e6d0e8
    callback attribute clusterRevision;

    handle command Identify;
    handle command TriggerEffect;
  }

  server cluster Descriptor {
    callback attribute deviceTypeList;
    callback attribute serverList;
    callback attribute clientList;
    callback attribute partsList;
    callback attribute generatedCommandList;
    callback attribute acceptedCommandList;
    callback attribute attributeList;
    callback attribute featureMap;
    callback attribute clusterRevision;
  }

  server cluster TemperatureMeasurement {
    ram      attribute measuredValue default = 2350;
    ram      attribute minMeasuredValue default = -27315;
    ram      attribute maxMeasuredValue default = 32767;
    callback attribute generatedCommandList;
    callback attribute acceptedCommandList;
    callback attribute attributeList;
    ram      attribute featureMap default = 0;
    ram      attribute clusterRevision default = 4;
  }
}
endpoint 5 {
  device type ma_pressuresensor = 773, version 1;

  binding cluster Binding;

  server cluster Identify {
    callback attribute identifyTime;
    callback attribute identifyType;
    callback attribute generatedCommandList;
    callback attribute acceptedCommandList;
    callback attribute attributeList;
<<<<<<< HEAD
    callback attribute featureMap;
=======
    ram      attribute featureMap default = 0;
>>>>>>> 82e6d0e8
    callback attribute clusterRevision;

    handle command Identify;
    handle command TriggerEffect;
  }

  server cluster Descriptor {
    callback attribute deviceTypeList;
    callback attribute serverList;
    callback attribute clientList;
    callback attribute partsList;
    callback attribute generatedCommandList;
    callback attribute acceptedCommandList;
    callback attribute attributeList;
    callback attribute featureMap;
    callback attribute clusterRevision;
  }

  server cluster PressureMeasurement {
    ram      attribute measuredValue default = 0xA;
    ram      attribute minMeasuredValue default = 1;
    ram      attribute maxMeasuredValue default = 32767;
    callback attribute generatedCommandList;
    callback attribute acceptedCommandList;
    callback attribute attributeList;
    ram      attribute featureMap default = 0;
    ram      attribute clusterRevision default = 3;
  }
}
endpoint 6 {
  device type ma_flowsensor = 774, version 1;

  binding cluster Binding;

  server cluster Identify {
    callback attribute identifyTime;
    callback attribute identifyType;
    callback attribute generatedCommandList;
    callback attribute acceptedCommandList;
    callback attribute attributeList;
<<<<<<< HEAD
    callback attribute featureMap;
=======
    ram      attribute featureMap default = 0;
>>>>>>> 82e6d0e8
    callback attribute clusterRevision;

    handle command Identify;
    handle command TriggerEffect;
  }

  server cluster Descriptor {
    callback attribute deviceTypeList;
    callback attribute serverList;
    callback attribute clientList;
    callback attribute partsList;
    callback attribute generatedCommandList;
    callback attribute acceptedCommandList;
    callback attribute attributeList;
    callback attribute featureMap;
    callback attribute clusterRevision;
  }

  server cluster FlowMeasurement {
    ram      attribute measuredValue default = 0xA;
    ram      attribute minMeasuredValue default = 0x1;
    ram      attribute maxMeasuredValue default = 0xFFF;
    ram      attribute tolerance default = 8;
    callback attribute generatedCommandList;
    callback attribute acceptedCommandList;
    callback attribute attributeList;
    ram      attribute featureMap default = 0;
    ram      attribute clusterRevision default = 3;
  }
}
endpoint 7 {
  device type ma_humiditysensor = 775, version 1;

  binding cluster Binding;

  server cluster Identify {
    callback attribute identifyTime;
    callback attribute identifyType;
    callback attribute generatedCommandList;
    callback attribute acceptedCommandList;
    callback attribute attributeList;
<<<<<<< HEAD
    callback attribute featureMap;
=======
    ram      attribute featureMap default = 0;
>>>>>>> 82e6d0e8
    callback attribute clusterRevision;

    handle command Identify;
    handle command TriggerEffect;
  }

  server cluster Descriptor {
    callback attribute deviceTypeList;
    callback attribute serverList;
    callback attribute clientList;
    callback attribute partsList;
    callback attribute generatedCommandList;
    callback attribute acceptedCommandList;
    callback attribute attributeList;
    callback attribute featureMap;
    callback attribute clusterRevision;
  }

  server cluster RelativeHumidityMeasurement {
    ram      attribute measuredValue default = 0x11d0;
    ram      attribute minMeasuredValue default = 0x1;
    ram      attribute maxMeasuredValue default = 0x2710;
    ram      attribute tolerance default = 8;
    callback attribute generatedCommandList;
    callback attribute acceptedCommandList;
    callback attribute attributeList;
    ram      attribute featureMap default = 0;
    ram      attribute clusterRevision default = 3;
  }
}
endpoint 8 {
  device type ma_air_quality_sensor = 44, version 1;

  binding cluster Binding;

  server cluster Identify {
    callback attribute identifyTime;
    callback attribute identifyType;
    callback attribute generatedCommandList;
    callback attribute acceptedCommandList;
    callback attribute attributeList;
<<<<<<< HEAD
    callback attribute featureMap;
=======
    ram      attribute featureMap default = 0;
>>>>>>> 82e6d0e8
    callback attribute clusterRevision;

    handle command Identify;
    handle command TriggerEffect;
  }

  server cluster Descriptor {
    callback attribute deviceTypeList;
    callback attribute serverList;
    callback attribute clientList;
    callback attribute partsList;
    callback attribute generatedCommandList;
    callback attribute acceptedCommandList;
    callback attribute attributeList;
    callback attribute featureMap;
    callback attribute clusterRevision;
  }

  server cluster AirQuality {
    callback attribute airQuality;
    callback attribute generatedCommandList;
    callback attribute acceptedCommandList;
    callback attribute attributeList;
    callback attribute featureMap;
    ram      attribute clusterRevision default = 1;
  }

  server cluster CarbonMonoxideConcentrationMeasurement {
    callback attribute measuredValue;
    callback attribute minMeasuredValue;
    callback attribute maxMeasuredValue;
    callback attribute peakMeasuredValue;
    callback attribute peakMeasuredValueWindow;
    callback attribute averageMeasuredValue;
    callback attribute averageMeasuredValueWindow;
    callback attribute uncertainty;
    callback attribute measurementUnit;
    callback attribute measurementMedium;
    callback attribute levelValue;
    callback attribute generatedCommandList;
    callback attribute acceptedCommandList;
    callback attribute attributeList;
    callback attribute featureMap;
    ram      attribute clusterRevision default = 3;
  }

  server cluster CarbonDioxideConcentrationMeasurement {
    callback attribute measuredValue;
    callback attribute minMeasuredValue;
    callback attribute maxMeasuredValue;
    callback attribute peakMeasuredValue;
    callback attribute peakMeasuredValueWindow;
    callback attribute averageMeasuredValue;
    callback attribute averageMeasuredValueWindow;
    callback attribute uncertainty;
    callback attribute measurementUnit;
    callback attribute measurementMedium;
    callback attribute levelValue;
    callback attribute generatedCommandList;
    callback attribute acceptedCommandList;
    callback attribute attributeList;
    callback attribute featureMap;
    ram      attribute clusterRevision default = 3;
  }

  server cluster NitrogenDioxideConcentrationMeasurement {
    callback attribute measuredValue;
    callback attribute minMeasuredValue;
    callback attribute maxMeasuredValue;
    callback attribute peakMeasuredValue;
    callback attribute peakMeasuredValueWindow;
    callback attribute averageMeasuredValue;
    callback attribute averageMeasuredValueWindow;
    callback attribute uncertainty;
    callback attribute measurementUnit;
    callback attribute measurementMedium;
    callback attribute levelValue;
    callback attribute generatedCommandList;
    callback attribute acceptedCommandList;
    callback attribute attributeList;
    callback attribute featureMap;
    ram      attribute clusterRevision default = 3;
  }

  server cluster OzoneConcentrationMeasurement {
    callback attribute measuredValue;
    callback attribute minMeasuredValue;
    callback attribute maxMeasuredValue;
    callback attribute peakMeasuredValue;
    callback attribute peakMeasuredValueWindow;
    callback attribute averageMeasuredValue;
    callback attribute averageMeasuredValueWindow;
    callback attribute uncertainty;
    callback attribute measurementUnit;
    callback attribute measurementMedium;
    callback attribute levelValue;
    callback attribute generatedCommandList;
    callback attribute acceptedCommandList;
    callback attribute attributeList;
    callback attribute featureMap;
    ram      attribute clusterRevision default = 3;
  }

  server cluster Pm25ConcentrationMeasurement {
    callback attribute measuredValue;
    callback attribute minMeasuredValue;
    callback attribute maxMeasuredValue;
    callback attribute peakMeasuredValue;
    callback attribute peakMeasuredValueWindow;
    callback attribute averageMeasuredValue;
    callback attribute averageMeasuredValueWindow;
    callback attribute uncertainty;
    callback attribute measurementUnit;
    callback attribute measurementMedium;
    callback attribute levelValue;
    callback attribute generatedCommandList;
    callback attribute acceptedCommandList;
    callback attribute attributeList;
    callback attribute featureMap;
    ram      attribute clusterRevision default = 3;
  }

  server cluster FormaldehydeConcentrationMeasurement {
    callback attribute measuredValue;
    callback attribute minMeasuredValue;
    callback attribute maxMeasuredValue;
    callback attribute peakMeasuredValue;
    callback attribute peakMeasuredValueWindow;
    callback attribute averageMeasuredValue;
    callback attribute averageMeasuredValueWindow;
    callback attribute uncertainty;
    callback attribute measurementUnit;
    callback attribute measurementMedium;
    callback attribute levelValue;
    callback attribute generatedCommandList;
    callback attribute acceptedCommandList;
    callback attribute attributeList;
    callback attribute featureMap;
    ram      attribute clusterRevision default = 3;
  }

  server cluster Pm1ConcentrationMeasurement {
    callback attribute measuredValue;
    callback attribute minMeasuredValue;
    callback attribute maxMeasuredValue;
    callback attribute peakMeasuredValue;
    callback attribute peakMeasuredValueWindow;
    callback attribute averageMeasuredValue;
    callback attribute averageMeasuredValueWindow;
    callback attribute uncertainty;
    callback attribute measurementUnit;
    callback attribute measurementMedium;
    callback attribute levelValue;
    callback attribute generatedCommandList;
    callback attribute acceptedCommandList;
    callback attribute attributeList;
    callback attribute featureMap;
    ram      attribute clusterRevision default = 3;
  }

  server cluster Pm10ConcentrationMeasurement {
    callback attribute measuredValue;
    callback attribute minMeasuredValue;
    callback attribute maxMeasuredValue;
    callback attribute peakMeasuredValue;
    callback attribute peakMeasuredValueWindow;
    callback attribute averageMeasuredValue;
    callback attribute averageMeasuredValueWindow;
    callback attribute uncertainty;
    callback attribute measurementUnit;
    callback attribute measurementMedium;
    callback attribute levelValue;
    callback attribute generatedCommandList;
    callback attribute acceptedCommandList;
    callback attribute attributeList;
    callback attribute featureMap;
    ram      attribute clusterRevision default = 3;
  }

  server cluster TotalVolatileOrganicCompoundsConcentrationMeasurement {
    callback attribute measuredValue;
    callback attribute minMeasuredValue;
    callback attribute maxMeasuredValue;
    callback attribute peakMeasuredValue;
    callback attribute peakMeasuredValueWindow;
    callback attribute averageMeasuredValue;
    callback attribute averageMeasuredValueWindow;
    callback attribute uncertainty;
    callback attribute measurementUnit;
    callback attribute measurementMedium;
    callback attribute levelValue;
    callback attribute generatedCommandList;
    callback attribute acceptedCommandList;
    callback attribute attributeList;
    callback attribute featureMap;
    ram      attribute clusterRevision default = 3;
  }

  server cluster RadonConcentrationMeasurement {
    callback attribute measuredValue;
    callback attribute minMeasuredValue;
    callback attribute maxMeasuredValue;
    callback attribute peakMeasuredValue;
    callback attribute peakMeasuredValueWindow;
    callback attribute averageMeasuredValue;
    callback attribute averageMeasuredValueWindow;
    callback attribute uncertainty;
    callback attribute measurementUnit;
    callback attribute measurementMedium;
    callback attribute levelValue;
    callback attribute generatedCommandList;
    callback attribute acceptedCommandList;
    callback attribute attributeList;
    callback attribute featureMap;
    ram      attribute clusterRevision default = 3;
  }
}
endpoint 9 {
  device type ma_powersource = 17, version 1;


  server cluster Descriptor {
    callback attribute deviceTypeList;
    callback attribute serverList;
    callback attribute clientList;
    callback attribute partsList;
    callback attribute generatedCommandList;
    callback attribute acceptedCommandList;
    callback attribute attributeList;
    callback attribute featureMap;
    callback attribute clusterRevision;
  }

  server cluster PowerSource {
    ram      attribute status default = 1;
    persist  attribute order default = 1;
    ram      attribute description default = "Battery";
    ram      attribute batVoltage default = 2590;
    ram      attribute batPercentRemaining default = 98;
    ram      attribute batTimeRemaining default = 52560000;
    ram      attribute batChargeLevel default = 0;
    ram      attribute batReplacementNeeded default = 0;
    ram      attribute batReplaceability default = 2;
    ram      attribute batPresent default = 1;
    ram      attribute batReplacementDescription default = "2x AA/LR6 Alkaline";
    ram      attribute batCommonDesignation default = 2;
    ram      attribute batApprovedChemistry default = 1;
    ram      attribute batQuantity;
    callback attribute endpointList;
    callback attribute generatedCommandList;
    callback attribute acceptedCommandList;
    callback attribute attributeList;
    ram      attribute featureMap default = 0x0A;
    callback attribute clusterRevision;
  }
}

<|MERGE_RESOLUTION|>--- conflicted
+++ resolved
@@ -2649,11 +2649,7 @@
     callback attribute generatedCommandList;
     callback attribute acceptedCommandList;
     callback attribute attributeList;
-<<<<<<< HEAD
-    callback attribute featureMap;
-=======
-    ram      attribute featureMap default = 0;
->>>>>>> 82e6d0e8
+    callback attribute featureMap;
     callback attribute clusterRevision;
 
     handle command Identify;
@@ -2692,11 +2688,7 @@
     callback attribute generatedCommandList;
     callback attribute acceptedCommandList;
     callback attribute attributeList;
-<<<<<<< HEAD
-    callback attribute featureMap;
-=======
-    ram      attribute featureMap default = 0;
->>>>>>> 82e6d0e8
+    callback attribute featureMap;
     callback attribute clusterRevision;
 
     handle command Identify;
@@ -2738,11 +2730,7 @@
     callback attribute generatedCommandList;
     callback attribute acceptedCommandList;
     callback attribute attributeList;
-<<<<<<< HEAD
-    callback attribute featureMap;
-=======
-    ram      attribute featureMap default = 0;
->>>>>>> 82e6d0e8
+    callback attribute featureMap;
     callback attribute clusterRevision;
 
     handle command Identify;
@@ -2785,11 +2773,7 @@
     callback attribute generatedCommandList;
     callback attribute acceptedCommandList;
     callback attribute attributeList;
-<<<<<<< HEAD
-    callback attribute featureMap;
-=======
-    ram      attribute featureMap default = 0;
->>>>>>> 82e6d0e8
+    callback attribute featureMap;
     callback attribute clusterRevision;
 
     handle command Identify;
@@ -2830,11 +2814,7 @@
     callback attribute generatedCommandList;
     callback attribute acceptedCommandList;
     callback attribute attributeList;
-<<<<<<< HEAD
-    callback attribute featureMap;
-=======
-    ram      attribute featureMap default = 0;
->>>>>>> 82e6d0e8
+    callback attribute featureMap;
     callback attribute clusterRevision;
 
     handle command Identify;
@@ -2875,11 +2855,7 @@
     callback attribute generatedCommandList;
     callback attribute acceptedCommandList;
     callback attribute attributeList;
-<<<<<<< HEAD
-    callback attribute featureMap;
-=======
-    ram      attribute featureMap default = 0;
->>>>>>> 82e6d0e8
+    callback attribute featureMap;
     callback attribute clusterRevision;
 
     handle command Identify;
@@ -2921,11 +2897,7 @@
     callback attribute generatedCommandList;
     callback attribute acceptedCommandList;
     callback attribute attributeList;
-<<<<<<< HEAD
-    callback attribute featureMap;
-=======
-    ram      attribute featureMap default = 0;
->>>>>>> 82e6d0e8
+    callback attribute featureMap;
     callback attribute clusterRevision;
 
     handle command Identify;
@@ -2967,11 +2939,7 @@
     callback attribute generatedCommandList;
     callback attribute acceptedCommandList;
     callback attribute attributeList;
-<<<<<<< HEAD
-    callback attribute featureMap;
-=======
-    ram      attribute featureMap default = 0;
->>>>>>> 82e6d0e8
+    callback attribute featureMap;
     callback attribute clusterRevision;
 
     handle command Identify;
