--- conflicted
+++ resolved
@@ -2875,11 +2875,7 @@
     callback attribute generatedCommandList;
     callback attribute acceptedCommandList;
     callback attribute attributeList;
-<<<<<<< HEAD
     callback attribute featureMap;
-=======
-    ram      attribute featureMap default = 0;
->>>>>>> 82e6d0e8
     callback attribute clusterRevision;
 
     handle command Identify;
@@ -2982,11 +2978,7 @@
     callback attribute generatedCommandList;
     callback attribute acceptedCommandList;
     callback attribute attributeList;
-<<<<<<< HEAD
     callback attribute featureMap;
-=======
-    ram      attribute featureMap default = 0;
->>>>>>> 82e6d0e8
     callback attribute clusterRevision;
 
     handle command Identify;
@@ -3213,11 +3205,7 @@
     callback attribute generatedCommandList;
     callback attribute acceptedCommandList;
     callback attribute attributeList;
-<<<<<<< HEAD
     callback attribute featureMap;
-=======
-    ram      attribute featureMap default = 0;
->>>>>>> 82e6d0e8
     callback attribute clusterRevision;
 
     handle command Identify;
@@ -3258,11 +3246,7 @@
     callback attribute generatedCommandList;
     callback attribute acceptedCommandList;
     callback attribute attributeList;
-<<<<<<< HEAD
     callback attribute featureMap;
-=======
-    ram      attribute featureMap default = 0;
->>>>>>> 82e6d0e8
     callback attribute clusterRevision;
 
     handle command Identify;
@@ -3303,11 +3287,7 @@
     callback attribute generatedCommandList;
     callback attribute acceptedCommandList;
     callback attribute attributeList;
-<<<<<<< HEAD
     callback attribute featureMap;
-=======
-    ram      attribute featureMap default = 0;
->>>>>>> 82e6d0e8
     callback attribute clusterRevision;
 
     handle command Identify;
