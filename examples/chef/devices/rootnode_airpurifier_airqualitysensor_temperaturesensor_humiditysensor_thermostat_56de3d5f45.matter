// This IDL was generated automatically by ZAP.
// It is for view/code review purposes only.

/** Attributes and commands for putting a device into Identification mode (e.g. flashing a light). */
<<<<<<< HEAD
cluster Identify = 3 {
=======
server cluster Identify = 3 {
  revision 4;

>>>>>>> ac1536dc
  enum EffectIdentifierEnum : enum8 {
    kBlink = 0;
    kBreathe = 1;
    kOkay = 2;
    kChannelChange = 11;
    kFinishEffect = 254;
    kStopEffect = 255;
  }

  enum EffectVariantEnum : enum8 {
    kDefault = 0;
  }

  enum IdentifyTypeEnum : enum8 {
    kNone = 0;
    kLightOutput = 1;
    kVisibleIndicator = 2;
    kAudibleBeep = 3;
    kDisplay = 4;
    kActuator = 5;
  }

  attribute int16u identifyTime = 0;
  readonly attribute IdentifyTypeEnum identifyType = 1;
  readonly attribute command_id generatedCommandList[] = 65528;
  readonly attribute command_id acceptedCommandList[] = 65529;
  readonly attribute event_id eventList[] = 65530;
  readonly attribute attrib_id attributeList[] = 65531;
  readonly attribute bitmap32 featureMap = 65532;
  readonly attribute int16u clusterRevision = 65533;

  request struct IdentifyRequest {
    int16u identifyTime = 0;
  }

  request struct TriggerEffectRequest {
    EffectIdentifierEnum effectIdentifier = 0;
    EffectVariantEnum effectVariant = 1;
  }

  /** Command description for Identify */
  command access(invoke: manage) Identify(IdentifyRequest): DefaultSuccess = 0;
  /** Command description for TriggerEffect */
  command access(invoke: manage) TriggerEffect(TriggerEffectRequest): DefaultSuccess = 64;
}

/** Attributes and commands for group configuration and manipulation. */
<<<<<<< HEAD
cluster Groups = 4 {
=======
server cluster Groups = 4 {
  revision 4;

>>>>>>> ac1536dc
  bitmap Feature : bitmap32 {
    kGroupNames = 0x1;
  }

  bitmap NameSupportBitmap : bitmap8 {
    kGroupNames = 0x80;
  }

  readonly attribute NameSupportBitmap nameSupport = 0;
  readonly attribute command_id generatedCommandList[] = 65528;
  readonly attribute command_id acceptedCommandList[] = 65529;
  readonly attribute event_id eventList[] = 65530;
  readonly attribute attrib_id attributeList[] = 65531;
  readonly attribute bitmap32 featureMap = 65532;
  readonly attribute int16u clusterRevision = 65533;

  request struct AddGroupRequest {
    group_id groupID = 0;
    char_string<16> groupName = 1;
  }

  response struct AddGroupResponse = 0 {
    enum8 status = 0;
    group_id groupID = 1;
  }

  request struct ViewGroupRequest {
    group_id groupID = 0;
  }

  response struct ViewGroupResponse = 1 {
    enum8 status = 0;
    group_id groupID = 1;
    char_string<16> groupName = 2;
  }

  request struct GetGroupMembershipRequest {
    group_id groupList[] = 0;
  }

  response struct GetGroupMembershipResponse = 2 {
    nullable int8u capacity = 0;
    group_id groupList[] = 1;
  }

  request struct RemoveGroupRequest {
    group_id groupID = 0;
  }

  response struct RemoveGroupResponse = 3 {
    enum8 status = 0;
    group_id groupID = 1;
  }

  request struct AddGroupIfIdentifyingRequest {
    group_id groupID = 0;
    char_string<16> groupName = 1;
  }

  /** Command description for AddGroup */
  fabric command access(invoke: manage) AddGroup(AddGroupRequest): AddGroupResponse = 0;
  /** Command description for ViewGroup */
  fabric command ViewGroup(ViewGroupRequest): ViewGroupResponse = 1;
  /** Command description for GetGroupMembership */
  fabric command GetGroupMembership(GetGroupMembershipRequest): GetGroupMembershipResponse = 2;
  /** Command description for RemoveGroup */
  fabric command access(invoke: manage) RemoveGroup(RemoveGroupRequest): RemoveGroupResponse = 3;
  /** Command description for RemoveAllGroups */
  fabric command access(invoke: manage) RemoveAllGroups(): DefaultSuccess = 4;
  /** Command description for AddGroupIfIdentifying */
  fabric command access(invoke: manage) AddGroupIfIdentifying(AddGroupIfIdentifyingRequest): DefaultSuccess = 5;
}

/** The Descriptor Cluster is meant to replace the support from the Zigbee Device Object (ZDO) for describing a node, its endpoints and clusters. */
<<<<<<< HEAD
cluster Descriptor = 29 {
=======
server cluster Descriptor = 29 {
  revision 2;

>>>>>>> ac1536dc
  bitmap Feature : bitmap32 {
    kTagList = 0x1;
  }

  struct DeviceTypeStruct {
    devtype_id deviceType = 0;
    int16u revision = 1;
  }

  struct SemanticTagStruct {
    nullable vendor_id mfgCode = 0;
    enum8 namespaceID = 1;
    enum8 tag = 2;
    optional nullable char_string label = 3;
  }

  readonly attribute DeviceTypeStruct deviceTypeList[] = 0;
  readonly attribute cluster_id serverList[] = 1;
  readonly attribute cluster_id clientList[] = 2;
  readonly attribute endpoint_no partsList[] = 3;
  readonly attribute optional SemanticTagStruct tagList[] = 4;
  readonly attribute command_id generatedCommandList[] = 65528;
  readonly attribute command_id acceptedCommandList[] = 65529;
  readonly attribute event_id eventList[] = 65530;
  readonly attribute attrib_id attributeList[] = 65531;
  readonly attribute bitmap32 featureMap = 65532;
  readonly attribute int16u clusterRevision = 65533;
}

/** The Access Control Cluster exposes a data model view of a
      Node's Access Control List (ACL), which codifies the rules used to manage
      and enforce Access Control for the Node's endpoints and their associated
      cluster instances. */
<<<<<<< HEAD
cluster AccessControl = 31 {
=======
server cluster AccessControl = 31 {
  revision 1; // NOTE: Default/not specifically set

>>>>>>> ac1536dc
  enum AccessControlEntryAuthModeEnum : enum8 {
    kPASE = 1;
    kCASE = 2;
    kGroup = 3;
  }

  enum AccessControlEntryPrivilegeEnum : enum8 {
    kView = 1;
    kProxyView = 2;
    kOperate = 3;
    kManage = 4;
    kAdminister = 5;
  }

  enum ChangeTypeEnum : enum8 {
    kChanged = 0;
    kAdded = 1;
    kRemoved = 2;
  }

  struct AccessControlTargetStruct {
    nullable cluster_id cluster = 0;
    nullable endpoint_no endpoint = 1;
    nullable devtype_id deviceType = 2;
  }

  fabric_scoped struct AccessControlEntryStruct {
    fabric_sensitive AccessControlEntryPrivilegeEnum privilege = 1;
    fabric_sensitive AccessControlEntryAuthModeEnum authMode = 2;
    nullable fabric_sensitive int64u subjects[] = 3;
    nullable fabric_sensitive AccessControlTargetStruct targets[] = 4;
    fabric_idx fabricIndex = 254;
  }

  fabric_scoped struct AccessControlExtensionStruct {
    fabric_sensitive octet_string<128> data = 1;
    fabric_idx fabricIndex = 254;
  }

  fabric_sensitive info event access(read: administer) AccessControlEntryChanged = 0 {
    nullable node_id adminNodeID = 1;
    nullable int16u adminPasscodeID = 2;
    ChangeTypeEnum changeType = 3;
    nullable AccessControlEntryStruct latestValue = 4;
    fabric_idx fabricIndex = 254;
  }

  fabric_sensitive info event access(read: administer) AccessControlExtensionChanged = 1 {
    nullable node_id adminNodeID = 1;
    nullable int16u adminPasscodeID = 2;
    ChangeTypeEnum changeType = 3;
    nullable AccessControlExtensionStruct latestValue = 4;
    fabric_idx fabricIndex = 254;
  }

  attribute access(read: administer, write: administer) AccessControlEntryStruct acl[] = 0;
  attribute access(read: administer, write: administer) optional AccessControlExtensionStruct extension[] = 1;
  readonly attribute int16u subjectsPerAccessControlEntry = 2;
  readonly attribute int16u targetsPerAccessControlEntry = 3;
  readonly attribute int16u accessControlEntriesPerFabric = 4;
  readonly attribute command_id generatedCommandList[] = 65528;
  readonly attribute command_id acceptedCommandList[] = 65529;
  readonly attribute event_id eventList[] = 65530;
  readonly attribute attrib_id attributeList[] = 65531;
  readonly attribute bitmap32 featureMap = 65532;
  readonly attribute int16u clusterRevision = 65533;
}

/** This cluster provides attributes and events for determining basic information about Nodes, which supports both
      Commissioning and operational determination of Node characteristics, such as Vendor ID, Product ID and serial number,
      which apply to the whole Node. Also allows setting user device information such as location. */
<<<<<<< HEAD
cluster BasicInformation = 40 {
=======
server cluster BasicInformation = 40 {
  revision 3;

>>>>>>> ac1536dc
  enum ColorEnum : enum8 {
    kBlack = 0;
    kNavy = 1;
    kGreen = 2;
    kTeal = 3;
    kMaroon = 4;
    kPurple = 5;
    kOlive = 6;
    kGray = 7;
    kBlue = 8;
    kLime = 9;
    kAqua = 10;
    kRed = 11;
    kFuchsia = 12;
    kYellow = 13;
    kWhite = 14;
    kNickel = 15;
    kChrome = 16;
    kBrass = 17;
    kCopper = 18;
    kSilver = 19;
    kGold = 20;
  }

  enum ProductFinishEnum : enum8 {
    kOther = 0;
    kMatte = 1;
    kSatin = 2;
    kPolished = 3;
    kRugged = 4;
    kFabric = 5;
  }

  struct CapabilityMinimaStruct {
    int16u caseSessionsPerFabric = 0;
    int16u subscriptionsPerFabric = 1;
  }

  struct ProductAppearanceStruct {
    ProductFinishEnum finish = 0;
    nullable ColorEnum primaryColor = 1;
  }

  critical event StartUp = 0 {
    int32u softwareVersion = 0;
  }

  critical event ShutDown = 1 {
  }

  info event Leave = 2 {
    fabric_idx fabricIndex = 0;
  }

  info event ReachableChanged = 3 {
    boolean reachableNewValue = 0;
  }

  readonly attribute int16u dataModelRevision = 0;
  readonly attribute char_string<32> vendorName = 1;
  readonly attribute vendor_id vendorID = 2;
  readonly attribute char_string<32> productName = 3;
  readonly attribute int16u productID = 4;
  attribute access(write: manage) char_string<32> nodeLabel = 5;
  attribute access(write: administer) char_string<2> location = 6;
  readonly attribute int16u hardwareVersion = 7;
  readonly attribute char_string<64> hardwareVersionString = 8;
  readonly attribute int32u softwareVersion = 9;
  readonly attribute char_string<64> softwareVersionString = 10;
  readonly attribute optional char_string<16> manufacturingDate = 11;
  readonly attribute optional char_string<32> partNumber = 12;
  readonly attribute optional long_char_string<256> productURL = 13;
  readonly attribute optional char_string<64> productLabel = 14;
  readonly attribute optional char_string<32> serialNumber = 15;
  attribute access(write: manage) optional boolean localConfigDisabled = 16;
  readonly attribute optional boolean reachable = 17;
  readonly attribute optional char_string<32> uniqueID = 18;
  readonly attribute CapabilityMinimaStruct capabilityMinima = 19;
  readonly attribute optional ProductAppearanceStruct productAppearance = 20;
  readonly attribute int32u specificationVersion = 21;
  readonly attribute int16u maxPathsPerInvoke = 22;
  readonly attribute command_id generatedCommandList[] = 65528;
  readonly attribute command_id acceptedCommandList[] = 65529;
  readonly attribute event_id eventList[] = 65530;
  readonly attribute attrib_id attributeList[] = 65531;
  readonly attribute bitmap32 featureMap = 65532;
  readonly attribute int16u clusterRevision = 65533;

  command MfgSpecificPing(): DefaultSuccess = 0;
}

/** This cluster is used to manage global aspects of the Commissioning flow. */
<<<<<<< HEAD
cluster GeneralCommissioning = 48 {
=======
server cluster GeneralCommissioning = 48 {
  revision 1; // NOTE: Default/not specifically set

>>>>>>> ac1536dc
  enum CommissioningErrorEnum : enum8 {
    kOK = 0;
    kValueOutsideRange = 1;
    kInvalidAuthentication = 2;
    kNoFailSafe = 3;
    kBusyWithOtherAdmin = 4;
  }

  enum RegulatoryLocationTypeEnum : enum8 {
    kIndoor = 0;
    kOutdoor = 1;
    kIndoorOutdoor = 2;
  }

  struct BasicCommissioningInfo {
    int16u failSafeExpiryLengthSeconds = 0;
    int16u maxCumulativeFailsafeSeconds = 1;
  }

  attribute access(write: administer) int64u breadcrumb = 0;
  readonly attribute BasicCommissioningInfo basicCommissioningInfo = 1;
  readonly attribute RegulatoryLocationTypeEnum regulatoryConfig = 2;
  readonly attribute RegulatoryLocationTypeEnum locationCapability = 3;
  readonly attribute boolean supportsConcurrentConnection = 4;
  readonly attribute command_id generatedCommandList[] = 65528;
  readonly attribute command_id acceptedCommandList[] = 65529;
  readonly attribute event_id eventList[] = 65530;
  readonly attribute attrib_id attributeList[] = 65531;
  readonly attribute bitmap32 featureMap = 65532;
  readonly attribute int16u clusterRevision = 65533;

  request struct ArmFailSafeRequest {
    int16u expiryLengthSeconds = 0;
    int64u breadcrumb = 1;
  }

  response struct ArmFailSafeResponse = 1 {
    CommissioningErrorEnum errorCode = 0;
    char_string<128> debugText = 1;
  }

  request struct SetRegulatoryConfigRequest {
    RegulatoryLocationTypeEnum newRegulatoryConfig = 0;
    char_string<2> countryCode = 1;
    int64u breadcrumb = 2;
  }

  response struct SetRegulatoryConfigResponse = 3 {
    CommissioningErrorEnum errorCode = 0;
    char_string debugText = 1;
  }

  response struct CommissioningCompleteResponse = 5 {
    CommissioningErrorEnum errorCode = 0;
    char_string debugText = 1;
  }

  /** Arm the persistent fail-safe timer with an expiry time of now + ExpiryLengthSeconds using device clock */
  command access(invoke: administer) ArmFailSafe(ArmFailSafeRequest): ArmFailSafeResponse = 0;
  /** Set the regulatory configuration to be used during commissioning */
  command access(invoke: administer) SetRegulatoryConfig(SetRegulatoryConfigRequest): SetRegulatoryConfigResponse = 2;
  /** Signals the Server that the Client has successfully completed all steps of Commissioning/Recofiguration needed during fail-safe period. */
  fabric command access(invoke: administer) CommissioningComplete(): CommissioningCompleteResponse = 4;
}

/** Functionality to configure, enable, disable network credentials and access on a Matter device. */
<<<<<<< HEAD
cluster NetworkCommissioning = 49 {
=======
server cluster NetworkCommissioning = 49 {
  revision 1; // NOTE: Default/not specifically set

>>>>>>> ac1536dc
  enum NetworkCommissioningStatusEnum : enum8 {
    kSuccess = 0;
    kOutOfRange = 1;
    kBoundsExceeded = 2;
    kNetworkIDNotFound = 3;
    kDuplicateNetworkID = 4;
    kNetworkNotFound = 5;
    kRegulatoryError = 6;
    kAuthFailure = 7;
    kUnsupportedSecurity = 8;
    kOtherConnectionFailure = 9;
    kIPV6Failed = 10;
    kIPBindFailed = 11;
    kUnknownError = 12;
  }

  enum WiFiBandEnum : enum8 {
    k2G4 = 0;
    k3G65 = 1;
    k5G = 2;
    k6G = 3;
    k60G = 4;
    k1G = 5;
  }

  bitmap Feature : bitmap32 {
    kWiFiNetworkInterface = 0x1;
    kThreadNetworkInterface = 0x2;
    kEthernetNetworkInterface = 0x4;
    kPerDeviceCredentials = 0x8;
  }

  bitmap ThreadCapabilitiesBitmap : bitmap16 {
    kIsBorderRouterCapable = 0x1;
    kIsRouterCapable = 0x2;
    kIsSleepyEndDeviceCapable = 0x4;
    kIsFullThreadDevice = 0x8;
    kIsSynchronizedSleepyEndDeviceCapable = 0x10;
  }

  bitmap WiFiSecurityBitmap : bitmap8 {
    kUnencrypted = 0x1;
    kWEP = 0x2;
    kWPAPersonal = 0x4;
    kWPA2Personal = 0x8;
    kWPA3Personal = 0x10;
    kWPA3MatterPDC = 0x20;
  }

  struct NetworkInfoStruct {
    octet_string<32> networkID = 0;
    boolean connected = 1;
    optional nullable octet_string<20> networkIdentifier = 2;
    optional nullable octet_string<20> clientIdentifier = 3;
  }

  struct ThreadInterfaceScanResultStruct {
    int16u panId = 0;
    int64u extendedPanId = 1;
    char_string<16> networkName = 2;
    int16u channel = 3;
    int8u version = 4;
    octet_string<8> extendedAddress = 5;
    int8s rssi = 6;
    int8u lqi = 7;
  }

  struct WiFiInterfaceScanResultStruct {
    WiFiSecurityBitmap security = 0;
    octet_string<32> ssid = 1;
    octet_string<6> bssid = 2;
    int16u channel = 3;
    WiFiBandEnum wiFiBand = 4;
    int8s rssi = 5;
  }

  readonly attribute access(read: administer) int8u maxNetworks = 0;
  readonly attribute access(read: administer) NetworkInfoStruct networks[] = 1;
  readonly attribute optional int8u scanMaxTimeSeconds = 2;
  readonly attribute optional int8u connectMaxTimeSeconds = 3;
  attribute access(write: administer) boolean interfaceEnabled = 4;
  readonly attribute access(read: administer) nullable NetworkCommissioningStatusEnum lastNetworkingStatus = 5;
  readonly attribute access(read: administer) nullable octet_string<32> lastNetworkID = 6;
  readonly attribute access(read: administer) nullable int32s lastConnectErrorValue = 7;
  readonly attribute optional WiFiBandEnum supportedWiFiBands[] = 8;
  readonly attribute optional ThreadCapabilitiesBitmap supportedThreadFeatures = 9;
  readonly attribute optional int16u threadVersion = 10;
  readonly attribute command_id generatedCommandList[] = 65528;
  readonly attribute command_id acceptedCommandList[] = 65529;
  readonly attribute event_id eventList[] = 65530;
  readonly attribute attrib_id attributeList[] = 65531;
  readonly attribute bitmap32 featureMap = 65532;
  readonly attribute int16u clusterRevision = 65533;

  request struct ScanNetworksRequest {
    optional nullable octet_string<32> ssid = 0;
    optional int64u breadcrumb = 1;
  }

  response struct ScanNetworksResponse = 1 {
    NetworkCommissioningStatusEnum networkingStatus = 0;
    optional char_string debugText = 1;
    optional WiFiInterfaceScanResultStruct wiFiScanResults[] = 2;
    optional ThreadInterfaceScanResultStruct threadScanResults[] = 3;
  }

  request struct AddOrUpdateWiFiNetworkRequest {
    octet_string<32> ssid = 0;
    octet_string<64> credentials = 1;
    optional int64u breadcrumb = 2;
    optional octet_string<140> networkIdentity = 3;
    optional octet_string<20> clientIdentifier = 4;
    optional octet_string<32> possessionNonce = 5;
  }

  request struct AddOrUpdateThreadNetworkRequest {
    octet_string<254> operationalDataset = 0;
    optional int64u breadcrumb = 1;
  }

  request struct RemoveNetworkRequest {
    octet_string<32> networkID = 0;
    optional int64u breadcrumb = 1;
  }

  response struct NetworkConfigResponse = 5 {
    NetworkCommissioningStatusEnum networkingStatus = 0;
    optional char_string<512> debugText = 1;
    optional int8u networkIndex = 2;
    optional octet_string<140> clientIdentity = 3;
    optional octet_string<64> possessionSignature = 4;
  }

  request struct ConnectNetworkRequest {
    octet_string<32> networkID = 0;
    optional int64u breadcrumb = 1;
  }

  response struct ConnectNetworkResponse = 7 {
    NetworkCommissioningStatusEnum networkingStatus = 0;
    optional char_string debugText = 1;
    nullable int32s errorValue = 2;
  }

  request struct ReorderNetworkRequest {
    octet_string<32> networkID = 0;
    int8u networkIndex = 1;
    optional int64u breadcrumb = 2;
  }

  request struct QueryIdentityRequest {
    OCTET_STRING<20> keyIdentifier = 0;
    optional OCTET_STRING<32> possessionNonce = 1;
  }

  response struct QueryIdentityResponse = 10 {
    OCTET_STRING<140> identity = 0;
    optional OCTET_STRING<64> possessionSignature = 1;
  }

  /** Detemine the set of networks the device sees as available. */
  command access(invoke: administer) ScanNetworks(ScanNetworksRequest): ScanNetworksResponse = 0;
  /** Add or update the credentials for a given Wi-Fi network. */
  command access(invoke: administer) AddOrUpdateWiFiNetwork(AddOrUpdateWiFiNetworkRequest): NetworkConfigResponse = 2;
  /** Add or update the credentials for a given Thread network. */
  command access(invoke: administer) AddOrUpdateThreadNetwork(AddOrUpdateThreadNetworkRequest): NetworkConfigResponse = 3;
  /** Remove the definition of a given network (including its credentials). */
  command access(invoke: administer) RemoveNetwork(RemoveNetworkRequest): NetworkConfigResponse = 4;
  /** Connect to the specified network, using previously-defined credentials. */
  command access(invoke: administer) ConnectNetwork(ConnectNetworkRequest): ConnectNetworkResponse = 6;
  /** Modify the order in which networks will be presented in the Networks attribute. */
  command access(invoke: administer) ReorderNetwork(ReorderNetworkRequest): NetworkConfigResponse = 8;
  /** Retrieve details about and optionally proof of possession of a network client identity. */
  command access(invoke: administer) QueryIdentity(QueryIdentityRequest): QueryIdentityResponse = 9;
}

/** The cluster provides commands for retrieving unstructured diagnostic logs from a Node that may be used to aid in diagnostics. */
<<<<<<< HEAD
cluster DiagnosticLogs = 50 {
=======
server cluster DiagnosticLogs = 50 {
  revision 1; // NOTE: Default/not specifically set

>>>>>>> ac1536dc
  enum IntentEnum : enum8 {
    kEndUserSupport = 0;
    kNetworkDiag = 1;
    kCrashLogs = 2;
  }

  enum StatusEnum : enum8 {
    kSuccess = 0;
    kExhausted = 1;
    kNoLogs = 2;
    kBusy = 3;
    kDenied = 4;
  }

  enum TransferProtocolEnum : enum8 {
    kResponsePayload = 0;
    kBDX = 1;
  }

  readonly attribute command_id generatedCommandList[] = 65528;
  readonly attribute command_id acceptedCommandList[] = 65529;
  readonly attribute event_id eventList[] = 65530;
  readonly attribute attrib_id attributeList[] = 65531;
  readonly attribute bitmap32 featureMap = 65532;
  readonly attribute int16u clusterRevision = 65533;

  request struct RetrieveLogsRequestRequest {
    IntentEnum intent = 0;
    TransferProtocolEnum requestedProtocol = 1;
    optional char_string<32> transferFileDesignator = 2;
  }

  response struct RetrieveLogsResponse = 1 {
    StatusEnum status = 0;
    LONG_OCTET_STRING logContent = 1;
    optional epoch_us UTCTimeStamp = 2;
    optional systime_us timeSinceBoot = 3;
  }

  /** Retrieving diagnostic logs from a Node */
  command RetrieveLogsRequest(RetrieveLogsRequestRequest): RetrieveLogsResponse = 0;
}

/** The General Diagnostics Cluster, along with other diagnostics clusters, provide a means to acquire standardized diagnostics metrics that MAY be used by a Node to assist a user or Administrative Node in diagnosing potential problems. */
<<<<<<< HEAD
cluster GeneralDiagnostics = 51 {
=======
server cluster GeneralDiagnostics = 51 {
  revision 1; // NOTE: Default/not specifically set

>>>>>>> ac1536dc
  enum BootReasonEnum : enum8 {
    kUnspecified = 0;
    kPowerOnReboot = 1;
    kBrownOutReset = 2;
    kSoftwareWatchdogReset = 3;
    kHardwareWatchdogReset = 4;
    kSoftwareUpdateCompleted = 5;
    kSoftwareReset = 6;
  }

  enum HardwareFaultEnum : enum8 {
    kUnspecified = 0;
    kRadio = 1;
    kSensor = 2;
    kResettableOverTemp = 3;
    kNonResettableOverTemp = 4;
    kPowerSource = 5;
    kVisualDisplayFault = 6;
    kAudioOutputFault = 7;
    kUserInterfaceFault = 8;
    kNonVolatileMemoryError = 9;
    kTamperDetected = 10;
  }

  enum InterfaceTypeEnum : enum8 {
    kUnspecified = 0;
    kWiFi = 1;
    kEthernet = 2;
    kCellular = 3;
    kThread = 4;
  }

  enum NetworkFaultEnum : enum8 {
    kUnspecified = 0;
    kHardwareFailure = 1;
    kNetworkJammed = 2;
    kConnectionFailed = 3;
  }

  enum RadioFaultEnum : enum8 {
    kUnspecified = 0;
    kWiFiFault = 1;
    kCellularFault = 2;
    kThreadFault = 3;
    kNFCFault = 4;
    kBLEFault = 5;
    kEthernetFault = 6;
  }

  struct NetworkInterface {
    char_string<32> name = 0;
    boolean isOperational = 1;
    nullable boolean offPremiseServicesReachableIPv4 = 2;
    nullable boolean offPremiseServicesReachableIPv6 = 3;
    octet_string<8> hardwareAddress = 4;
    octet_string IPv4Addresses[] = 5;
    octet_string IPv6Addresses[] = 6;
    InterfaceTypeEnum type = 7;
  }

  critical event HardwareFaultChange = 0 {
    HardwareFaultEnum current[] = 0;
    HardwareFaultEnum previous[] = 1;
  }

  critical event RadioFaultChange = 1 {
    RadioFaultEnum current[] = 0;
    RadioFaultEnum previous[] = 1;
  }

  critical event NetworkFaultChange = 2 {
    NetworkFaultEnum current[] = 0;
    NetworkFaultEnum previous[] = 1;
  }

  critical event BootReason = 3 {
    BootReasonEnum bootReason = 0;
  }

  readonly attribute NetworkInterface networkInterfaces[] = 0;
  readonly attribute int16u rebootCount = 1;
  readonly attribute optional int64u upTime = 2;
  readonly attribute optional int32u totalOperationalHours = 3;
  readonly attribute optional BootReasonEnum bootReason = 4;
  readonly attribute optional HardwareFaultEnum activeHardwareFaults[] = 5;
  readonly attribute optional RadioFaultEnum activeRadioFaults[] = 6;
  readonly attribute optional NetworkFaultEnum activeNetworkFaults[] = 7;
  readonly attribute boolean testEventTriggersEnabled = 8;
  readonly attribute command_id generatedCommandList[] = 65528;
  readonly attribute command_id acceptedCommandList[] = 65529;
  readonly attribute event_id eventList[] = 65530;
  readonly attribute attrib_id attributeList[] = 65531;
  readonly attribute bitmap32 featureMap = 65532;
  readonly attribute int16u clusterRevision = 65533;

  request struct TestEventTriggerRequest {
    octet_string<16> enableKey = 0;
    int64u eventTrigger = 1;
  }

  response struct TimeSnapshotResponse = 2 {
    systime_us systemTimeUs = 0;
    nullable epoch_us UTCTimeUs = 1;
  }

  /** Provide a means for certification tests to trigger some test-plan-specific events */
  command access(invoke: manage) TestEventTrigger(TestEventTriggerRequest): DefaultSuccess = 0;
  /** Take a snapshot of system time and epoch time. */
  command TimeSnapshot(): TimeSnapshotResponse = 1;
}

/** Commands to trigger a Node to allow a new Administrator to commission it. */
<<<<<<< HEAD
cluster AdministratorCommissioning = 60 {
=======
server cluster AdministratorCommissioning = 60 {
  revision 1; // NOTE: Default/not specifically set

>>>>>>> ac1536dc
  enum CommissioningWindowStatusEnum : enum8 {
    kWindowNotOpen = 0;
    kEnhancedWindowOpen = 1;
    kBasicWindowOpen = 2;
  }

  enum StatusCode : enum8 {
    kBusy = 2;
    kPAKEParameterError = 3;
    kWindowNotOpen = 4;
  }

  bitmap Feature : bitmap32 {
    kBasic = 0x1;
  }

  readonly attribute CommissioningWindowStatusEnum windowStatus = 0;
  readonly attribute nullable fabric_idx adminFabricIndex = 1;
  readonly attribute nullable vendor_id adminVendorId = 2;
  readonly attribute command_id generatedCommandList[] = 65528;
  readonly attribute command_id acceptedCommandList[] = 65529;
  readonly attribute event_id eventList[] = 65530;
  readonly attribute attrib_id attributeList[] = 65531;
  readonly attribute bitmap32 featureMap = 65532;
  readonly attribute int16u clusterRevision = 65533;

  request struct OpenCommissioningWindowRequest {
    int16u commissioningTimeout = 0;
    octet_string PAKEPasscodeVerifier = 1;
    int16u discriminator = 2;
    int32u iterations = 3;
    octet_string<32> salt = 4;
  }

  request struct OpenBasicCommissioningWindowRequest {
    int16u commissioningTimeout = 0;
  }

  /** This command is used by a current Administrator to instruct a Node to go into commissioning mode using enhanced commissioning method. */
  timed command access(invoke: administer) OpenCommissioningWindow(OpenCommissioningWindowRequest): DefaultSuccess = 0;
  /** This command is used by a current Administrator to instruct a Node to go into commissioning mode using basic commissioning method, if the node supports it. */
  timed command access(invoke: administer) OpenBasicCommissioningWindow(OpenBasicCommissioningWindowRequest): DefaultSuccess = 1;
  /** This command is used by a current Administrator to instruct a Node to revoke any active Open Commissioning Window or Open Basic Commissioning Window command. */
  timed command access(invoke: administer) RevokeCommissioning(): DefaultSuccess = 2;
}

/** This cluster is used to add or remove Operational Credentials on a Commissionee or Node, as well as manage the associated Fabrics. */
<<<<<<< HEAD
cluster OperationalCredentials = 62 {
=======
server cluster OperationalCredentials = 62 {
  revision 1; // NOTE: Default/not specifically set

>>>>>>> ac1536dc
  enum CertificateChainTypeEnum : enum8 {
    kDACCertificate = 1;
    kPAICertificate = 2;
  }

  enum NodeOperationalCertStatusEnum : enum8 {
    kOK = 0;
    kInvalidPublicKey = 1;
    kInvalidNodeOpId = 2;
    kInvalidNOC = 3;
    kMissingCsr = 4;
    kTableFull = 5;
    kInvalidAdminSubject = 6;
    kFabricConflict = 9;
    kLabelConflict = 10;
    kInvalidFabricIndex = 11;
  }

  fabric_scoped struct FabricDescriptorStruct {
    octet_string<65> rootPublicKey = 1;
    vendor_id vendorID = 2;
    fabric_id fabricID = 3;
    node_id nodeID = 4;
    char_string<32> label = 5;
    fabric_idx fabricIndex = 254;
  }

  fabric_scoped struct NOCStruct {
    fabric_sensitive octet_string noc = 1;
    nullable fabric_sensitive octet_string icac = 2;
    fabric_idx fabricIndex = 254;
  }

  readonly attribute access(read: administer) NOCStruct NOCs[] = 0;
  readonly attribute FabricDescriptorStruct fabrics[] = 1;
  readonly attribute int8u supportedFabrics = 2;
  readonly attribute int8u commissionedFabrics = 3;
  readonly attribute octet_string trustedRootCertificates[] = 4;
  readonly attribute int8u currentFabricIndex = 5;
  readonly attribute command_id generatedCommandList[] = 65528;
  readonly attribute command_id acceptedCommandList[] = 65529;
  readonly attribute event_id eventList[] = 65530;
  readonly attribute attrib_id attributeList[] = 65531;
  readonly attribute bitmap32 featureMap = 65532;
  readonly attribute int16u clusterRevision = 65533;

  request struct AttestationRequestRequest {
    octet_string<32> attestationNonce = 0;
  }

  response struct AttestationResponse = 1 {
    octet_string<900> attestationElements = 0;
    octet_string<64> attestationSignature = 1;
  }

  request struct CertificateChainRequestRequest {
    CertificateChainTypeEnum certificateType = 0;
  }

  response struct CertificateChainResponse = 3 {
    octet_string<600> certificate = 0;
  }

  request struct CSRRequestRequest {
    octet_string<32> CSRNonce = 0;
    optional boolean isForUpdateNOC = 1;
  }

  response struct CSRResponse = 5 {
    octet_string NOCSRElements = 0;
    octet_string attestationSignature = 1;
  }

  request struct AddNOCRequest {
    octet_string<400> NOCValue = 0;
    optional octet_string<400> ICACValue = 1;
    octet_string<16> IPKValue = 2;
    int64u caseAdminSubject = 3;
    vendor_id adminVendorId = 4;
  }

  request struct UpdateNOCRequest {
    octet_string NOCValue = 0;
    optional octet_string ICACValue = 1;
  }

  response struct NOCResponse = 8 {
    NodeOperationalCertStatusEnum statusCode = 0;
    optional fabric_idx fabricIndex = 1;
    optional char_string<128> debugText = 2;
  }

  request struct UpdateFabricLabelRequest {
    char_string<32> label = 0;
  }

  request struct RemoveFabricRequest {
    fabric_idx fabricIndex = 0;
  }

  request struct AddTrustedRootCertificateRequest {
    octet_string rootCACertificate = 0;
  }

  /** Sender is requesting attestation information from the receiver. */
  command access(invoke: administer) AttestationRequest(AttestationRequestRequest): AttestationResponse = 0;
  /** Sender is requesting a device attestation certificate from the receiver. */
  command access(invoke: administer) CertificateChainRequest(CertificateChainRequestRequest): CertificateChainResponse = 2;
  /** Sender is requesting a certificate signing request (CSR) from the receiver. */
  command access(invoke: administer) CSRRequest(CSRRequestRequest): CSRResponse = 4;
  /** Sender is requesting to add the new node operational certificates. */
  command access(invoke: administer) AddNOC(AddNOCRequest): NOCResponse = 6;
  /** Sender is requesting to update the node operational certificates. */
  fabric command access(invoke: administer) UpdateNOC(UpdateNOCRequest): NOCResponse = 7;
  /** This command SHALL be used by an Administrative Node to set the user-visible Label field for a given Fabric, as reflected by entries in the Fabrics attribute. */
  fabric command access(invoke: administer) UpdateFabricLabel(UpdateFabricLabelRequest): NOCResponse = 9;
  /** This command is used by Administrative Nodes to remove a given fabric index and delete all associated fabric-scoped data. */
  command access(invoke: administer) RemoveFabric(RemoveFabricRequest): NOCResponse = 10;
  /** This command SHALL add a Trusted Root CA Certificate, provided as its CHIP Certificate representation. */
  command access(invoke: administer) AddTrustedRootCertificate(AddTrustedRootCertificateRequest): DefaultSuccess = 11;
}

/** The Group Key Management Cluster is the mechanism by which group keys are managed. */
<<<<<<< HEAD
cluster GroupKeyManagement = 63 {
=======
server cluster GroupKeyManagement = 63 {
  revision 1; // NOTE: Default/not specifically set

>>>>>>> ac1536dc
  enum GroupKeySecurityPolicyEnum : enum8 {
    kTrustFirst = 0;
    kCacheAndSync = 1;
  }

  bitmap Feature : bitmap32 {
    kCacheAndSync = 0x1;
  }

  fabric_scoped struct GroupInfoMapStruct {
    group_id groupId = 1;
    endpoint_no endpoints[] = 2;
    optional char_string<16> groupName = 3;
    fabric_idx fabricIndex = 254;
  }

  fabric_scoped struct GroupKeyMapStruct {
    group_id groupId = 1;
    int16u groupKeySetID = 2;
    fabric_idx fabricIndex = 254;
  }

  struct GroupKeySetStruct {
    int16u groupKeySetID = 0;
    GroupKeySecurityPolicyEnum groupKeySecurityPolicy = 1;
    nullable octet_string<16> epochKey0 = 2;
    nullable epoch_us epochStartTime0 = 3;
    nullable octet_string<16> epochKey1 = 4;
    nullable epoch_us epochStartTime1 = 5;
    nullable octet_string<16> epochKey2 = 6;
    nullable epoch_us epochStartTime2 = 7;
  }

  attribute access(write: manage) GroupKeyMapStruct groupKeyMap[] = 0;
  readonly attribute GroupInfoMapStruct groupTable[] = 1;
  readonly attribute int16u maxGroupsPerFabric = 2;
  readonly attribute int16u maxGroupKeysPerFabric = 3;
  readonly attribute command_id generatedCommandList[] = 65528;
  readonly attribute command_id acceptedCommandList[] = 65529;
  readonly attribute event_id eventList[] = 65530;
  readonly attribute attrib_id attributeList[] = 65531;
  readonly attribute bitmap32 featureMap = 65532;
  readonly attribute int16u clusterRevision = 65533;

  request struct KeySetWriteRequest {
    GroupKeySetStruct groupKeySet = 0;
  }

  request struct KeySetReadRequest {
    int16u groupKeySetID = 0;
  }

  response struct KeySetReadResponse = 2 {
    GroupKeySetStruct groupKeySet = 0;
  }

  request struct KeySetRemoveRequest {
    int16u groupKeySetID = 0;
  }

  response struct KeySetReadAllIndicesResponse = 5 {
    int16u groupKeySetIDs[] = 0;
  }

  /** Write a new set of keys for the given key set id. */
  fabric command access(invoke: administer) KeySetWrite(KeySetWriteRequest): DefaultSuccess = 0;
  /** Read the keys for a given key set id. */
  fabric command access(invoke: administer) KeySetRead(KeySetReadRequest): KeySetReadResponse = 1;
  /** Revoke a Root Key from a Group */
  fabric command access(invoke: administer) KeySetRemove(KeySetRemoveRequest): DefaultSuccess = 3;
  /** Return the list of Group Key Sets associated with the accessing fabric */
  fabric command access(invoke: administer) KeySetReadAllIndices(): KeySetReadAllIndicesResponse = 4;
}

/** Attributes for reporting air quality classification */
<<<<<<< HEAD
cluster AirQuality = 91 {
=======
server cluster AirQuality = 91 {
  revision 1; // NOTE: Default/not specifically set

>>>>>>> ac1536dc
  enum AirQualityEnum : enum8 {
    kUnknown = 0;
    kGood = 1;
    kFair = 2;
    kModerate = 3;
    kPoor = 4;
    kVeryPoor = 5;
    kExtremelyPoor = 6;
  }

  bitmap Feature : bitmap32 {
    kFair = 0x1;
    kModerate = 0x2;
    kVeryPoor = 0x4;
    kExtremelyPoor = 0x8;
  }

  readonly attribute AirQualityEnum airQuality = 0;
  readonly attribute command_id generatedCommandList[] = 65528;
  readonly attribute command_id acceptedCommandList[] = 65529;
  readonly attribute event_id eventList[] = 65530;
  readonly attribute attrib_id attributeList[] = 65531;
  readonly attribute bitmap32 featureMap = 65532;
  readonly attribute int16u clusterRevision = 65533;
}

/** Attributes and commands for monitoring HEPA filters in a device */
<<<<<<< HEAD
cluster HepaFilterMonitoring = 113 {
=======
server cluster HepaFilterMonitoring = 113 {
  revision 1; // NOTE: Default/not specifically set

>>>>>>> ac1536dc
  enum ChangeIndicationEnum : enum8 {
    kOK = 0;
    kWarning = 1;
    kCritical = 2;
  }

  enum DegradationDirectionEnum : enum8 {
    kUp = 0;
    kDown = 1;
  }

  enum ProductIdentifierTypeEnum : enum8 {
    kUPC = 0;
    kGTIN8 = 1;
    kEAN = 2;
    kGTIN14 = 3;
    kOEM = 4;
  }

  bitmap Feature : bitmap32 {
    kCondition = 0x1;
    kWarning = 0x2;
    kReplacementProductList = 0x4;
  }

  struct ReplacementProductStruct {
    ProductIdentifierTypeEnum productIdentifierType = 0;
    char_string<20> productIdentifierValue = 1;
  }

  readonly attribute optional percent condition = 0;
  readonly attribute optional DegradationDirectionEnum degradationDirection = 1;
  readonly attribute ChangeIndicationEnum changeIndication = 2;
  readonly attribute optional boolean inPlaceIndicator = 3;
  attribute optional nullable epoch_s lastChangedTime = 4;
  readonly attribute optional ReplacementProductStruct replacementProductList[] = 5;
  readonly attribute command_id generatedCommandList[] = 65528;
  readonly attribute command_id acceptedCommandList[] = 65529;
  readonly attribute event_id eventList[] = 65530;
  readonly attribute attrib_id attributeList[] = 65531;
  readonly attribute bitmap32 featureMap = 65532;
  readonly attribute int16u clusterRevision = 65533;

  /** Reset the condition of the replaceable to the non degraded state */
  command ResetCondition(): DefaultSuccess = 0;
}

/** Attributes and commands for monitoring activated carbon filters in a device */
<<<<<<< HEAD
cluster ActivatedCarbonFilterMonitoring = 114 {
=======
server cluster ActivatedCarbonFilterMonitoring = 114 {
  revision 1; // NOTE: Default/not specifically set

>>>>>>> ac1536dc
  enum ChangeIndicationEnum : enum8 {
    kOK = 0;
    kWarning = 1;
    kCritical = 2;
  }

  enum DegradationDirectionEnum : enum8 {
    kUp = 0;
    kDown = 1;
  }

  enum ProductIdentifierTypeEnum : enum8 {
    kUPC = 0;
    kGTIN8 = 1;
    kEAN = 2;
    kGTIN14 = 3;
    kOEM = 4;
  }

  bitmap Feature : bitmap32 {
    kCondition = 0x1;
    kWarning = 0x2;
    kReplacementProductList = 0x4;
  }

  struct ReplacementProductStruct {
    ProductIdentifierTypeEnum productIdentifierType = 0;
    char_string<20> productIdentifierValue = 1;
  }

  readonly attribute optional percent condition = 0;
  readonly attribute optional DegradationDirectionEnum degradationDirection = 1;
  readonly attribute ChangeIndicationEnum changeIndication = 2;
  readonly attribute optional boolean inPlaceIndicator = 3;
  attribute optional nullable epoch_s lastChangedTime = 4;
  readonly attribute optional ReplacementProductStruct replacementProductList[] = 5;
  readonly attribute command_id generatedCommandList[] = 65528;
  readonly attribute command_id acceptedCommandList[] = 65529;
  readonly attribute event_id eventList[] = 65530;
  readonly attribute attrib_id attributeList[] = 65531;
  readonly attribute bitmap32 featureMap = 65532;
  readonly attribute int16u clusterRevision = 65533;

  /** Reset the condition of the replaceable to the non degraded state */
  command ResetCondition(): DefaultSuccess = 0;
}

/** An interface for configuring and controlling the functionality of a thermostat. */
<<<<<<< HEAD
cluster Thermostat = 513 {
=======
server cluster Thermostat = 513 {
  revision 6;

>>>>>>> ac1536dc
  enum SetpointAdjustMode : enum8 {
    kHeat = 0;
    kCool = 1;
    kBoth = 2;
  }

  enum ThermostatControlSequence : enum8 {
    kCoolingOnly = 0;
    kCoolingWithReheat = 1;
    kHeatingOnly = 2;
    kHeatingWithReheat = 3;
    kCoolingAndHeating = 4;
    kCoolingAndHeatingWithReheat = 5;
  }

  enum ThermostatRunningMode : enum8 {
    kOff = 0;
    kCool = 3;
    kHeat = 4;
  }

  enum ThermostatSystemMode : enum8 {
    kOff = 0;
    kAuto = 1;
    kCool = 3;
    kHeat = 4;
    kEmergencyHeat = 5;
    kPrecooling = 6;
    kFanOnly = 7;
    kDry = 8;
    kSleep = 9;
  }

  bitmap DayOfWeek : bitmap8 {
    kSunday = 0x1;
    kMonday = 0x2;
    kTuesday = 0x4;
    kWednesday = 0x8;
    kThursday = 0x10;
    kFriday = 0x20;
    kSaturday = 0x40;
    kAway = 0x80;
  }

  bitmap Feature : bitmap32 {
    kHeating = 0x1;
    kCooling = 0x2;
    kOccupancy = 0x4;
    kScheduleConfiguration = 0x8;
    kSetback = 0x10;
    kAutoMode = 0x20;
    kLocalTemperatureNotExposed = 0x40;
  }

  bitmap ModeForSequence : bitmap8 {
    kHeatSetpointPresent = 0x1;
    kCoolSetpointPresent = 0x2;
  }

  struct ThermostatScheduleTransition {
    int16u transitionTime = 0;
    nullable int16s heatSetpoint = 1;
    nullable int16s coolSetpoint = 2;
  }

  readonly attribute nullable int16s localTemperature = 0;
  readonly attribute optional nullable int16s outdoorTemperature = 1;
  readonly attribute optional bitmap8 occupancy = 2;
  readonly attribute optional int16s absMinHeatSetpointLimit = 3;
  readonly attribute optional int16s absMaxHeatSetpointLimit = 4;
  readonly attribute optional int16s absMinCoolSetpointLimit = 5;
  readonly attribute optional int16s absMaxCoolSetpointLimit = 6;
  readonly attribute optional int8u PICoolingDemand = 7;
  readonly attribute optional int8u PIHeatingDemand = 8;
  attribute access(write: manage) optional bitmap8 HVACSystemTypeConfiguration = 9;
  attribute access(write: manage) optional int8s localTemperatureCalibration = 16;
  attribute optional int16s occupiedCoolingSetpoint = 17;
  attribute optional int16s occupiedHeatingSetpoint = 18;
  attribute optional int16s unoccupiedCoolingSetpoint = 19;
  attribute optional int16s unoccupiedHeatingSetpoint = 20;
  attribute access(write: manage) optional int16s minHeatSetpointLimit = 21;
  attribute access(write: manage) optional int16s maxHeatSetpointLimit = 22;
  attribute access(write: manage) optional int16s minCoolSetpointLimit = 23;
  attribute access(write: manage) optional int16s maxCoolSetpointLimit = 24;
  attribute access(write: manage) optional int8s minSetpointDeadBand = 25;
  attribute access(write: manage) optional bitmap8 remoteSensing = 26;
  attribute access(write: manage) ThermostatControlSequence controlSequenceOfOperation = 27;
  attribute access(write: manage) enum8 systemMode = 28;
  readonly attribute optional enum8 thermostatRunningMode = 30;
  readonly attribute optional enum8 startOfWeek = 32;
  readonly attribute optional int8u numberOfWeeklyTransitions = 33;
  readonly attribute optional int8u numberOfDailyTransitions = 34;
  attribute access(write: manage) optional enum8 temperatureSetpointHold = 35;
  attribute access(write: manage) optional nullable int16u temperatureSetpointHoldDuration = 36;
  attribute access(write: manage) optional bitmap8 thermostatProgrammingOperationMode = 37;
  readonly attribute optional bitmap16 thermostatRunningState = 41;
  readonly attribute optional enum8 setpointChangeSource = 48;
  readonly attribute optional nullable int16s setpointChangeAmount = 49;
  readonly attribute optional epoch_s setpointChangeSourceTimestamp = 50;
  attribute access(write: manage) optional nullable int8u occupiedSetback = 52;
  readonly attribute optional nullable int8u occupiedSetbackMin = 53;
  readonly attribute optional nullable int8u occupiedSetbackMax = 54;
  attribute access(write: manage) optional nullable int8u unoccupiedSetback = 55;
  readonly attribute optional nullable int8u unoccupiedSetbackMin = 56;
  readonly attribute optional nullable int8u unoccupiedSetbackMax = 57;
  attribute access(write: manage) optional int8u emergencyHeatDelta = 58;
  attribute access(write: manage) optional enum8 ACType = 64;
  attribute access(write: manage) optional int16u ACCapacity = 65;
  attribute access(write: manage) optional enum8 ACRefrigerantType = 66;
  attribute access(write: manage) optional enum8 ACCompressorType = 67;
  attribute access(write: manage) optional bitmap32 ACErrorCode = 68;
  attribute access(write: manage) optional enum8 ACLouverPosition = 69;
  readonly attribute optional nullable int16s ACCoilTemperature = 70;
  attribute access(write: manage) optional enum8 ACCapacityformat = 71;
  readonly attribute command_id generatedCommandList[] = 65528;
  readonly attribute command_id acceptedCommandList[] = 65529;
  readonly attribute event_id eventList[] = 65530;
  readonly attribute attrib_id attributeList[] = 65531;
  readonly attribute bitmap32 featureMap = 65532;
  readonly attribute int16u clusterRevision = 65533;

  request struct SetpointRaiseLowerRequest {
    SetpointAdjustMode mode = 0;
    int8s amount = 1;
  }

  response struct GetWeeklyScheduleResponse = 0 {
    int8u numberOfTransitionsForSequence = 0;
    DayOfWeek dayOfWeekForSequence = 1;
    ModeForSequence modeForSequence = 2;
    ThermostatScheduleTransition transitions[] = 3;
  }

  request struct SetWeeklyScheduleRequest {
    int8u numberOfTransitionsForSequence = 0;
    DayOfWeek dayOfWeekForSequence = 1;
    ModeForSequence modeForSequence = 2;
    ThermostatScheduleTransition transitions[] = 3;
  }

  request struct GetWeeklyScheduleRequest {
    DayOfWeek daysToReturn = 0;
    ModeForSequence modeToReturn = 1;
  }

  /** Command description for SetpointRaiseLower */
  command SetpointRaiseLower(SetpointRaiseLowerRequest): DefaultSuccess = 0;
  /** Command description for SetWeeklySchedule */
  command access(invoke: manage) SetWeeklySchedule(SetWeeklyScheduleRequest): DefaultSuccess = 1;
  /** Command description for GetWeeklySchedule */
  command GetWeeklySchedule(GetWeeklyScheduleRequest): GetWeeklyScheduleResponse = 2;
  /** The Clear Weekly Schedule command is used to clear the weekly schedule. */
  command access(invoke: manage) ClearWeeklySchedule(): DefaultSuccess = 3;
}

/** An interface for controlling a fan in a heating/cooling system. */
<<<<<<< HEAD
provisional cluster FanControl = 514 {
=======
provisional server cluster FanControl = 514 {
  revision 4;

>>>>>>> ac1536dc
  enum AirflowDirectionEnum : enum8 {
    kForward = 0;
    kReverse = 1;
  }

  enum FanModeEnum : enum8 {
    kOff = 0;
    kLow = 1;
    kMedium = 2;
    kHigh = 3;
    kOn = 4;
    kAuto = 5;
    kSmart = 6;
  }

  enum FanModeSequenceEnum : enum8 {
    kOffLowMedHigh = 0;
    kOffLowHigh = 1;
    kOffLowMedHighAuto = 2;
    kOffLowHighAuto = 3;
    kOffHighAuto = 4;
    kOffHigh = 5;
  }

  enum StepDirectionEnum : enum8 {
    kIncrease = 0;
    kDecrease = 1;
  }

  bitmap Feature : bitmap32 {
    kMultiSpeed = 0x1;
    kAuto = 0x2;
    kRocking = 0x4;
    kWind = 0x8;
    kStep = 0x10;
    kAirflowDirection = 0x20;
  }

  bitmap RockBitmap : bitmap8 {
    kRockLeftRight = 0x1;
    kRockUpDown = 0x2;
    kRockRound = 0x4;
  }

  bitmap WindBitmap : bitmap8 {
    kSleepWind = 0x1;
    kNaturalWind = 0x2;
  }

  attribute FanModeEnum fanMode = 0;
  readonly attribute FanModeSequenceEnum fanModeSequence = 1;
  attribute nullable percent percentSetting = 2;
  readonly attribute percent percentCurrent = 3;
  readonly attribute optional int8u speedMax = 4;
  attribute optional nullable int8u speedSetting = 5;
  readonly attribute optional int8u speedCurrent = 6;
  readonly attribute optional RockBitmap rockSupport = 7;
  attribute optional RockBitmap rockSetting = 8;
  readonly attribute optional WindBitmap windSupport = 9;
  attribute optional WindBitmap windSetting = 10;
  attribute optional AirflowDirectionEnum airflowDirection = 11;
  readonly attribute command_id generatedCommandList[] = 65528;
  readonly attribute command_id acceptedCommandList[] = 65529;
  readonly attribute event_id eventList[] = 65530;
  readonly attribute attrib_id attributeList[] = 65531;
  readonly attribute bitmap32 featureMap = 65532;
  readonly attribute int16u clusterRevision = 65533;

  request struct StepRequest {
    StepDirectionEnum direction = 0;
    optional boolean wrap = 1;
    optional boolean lowestOff = 2;
  }

  /** The Step command speeds up or slows down the fan, in steps. */
  command Step(StepRequest): DefaultSuccess = 0;
}

/** Attributes and commands for configuring the measurement of temperature, and reporting temperature measurements. */
<<<<<<< HEAD
cluster TemperatureMeasurement = 1026 {
=======
server cluster TemperatureMeasurement = 1026 {
  revision 1; // NOTE: Default/not specifically set

>>>>>>> ac1536dc
  readonly attribute nullable temperature measuredValue = 0;
  readonly attribute nullable temperature minMeasuredValue = 1;
  readonly attribute nullable temperature maxMeasuredValue = 2;
  readonly attribute optional int16u tolerance = 3;
  readonly attribute command_id generatedCommandList[] = 65528;
  readonly attribute command_id acceptedCommandList[] = 65529;
  readonly attribute event_id eventList[] = 65530;
  readonly attribute attrib_id attributeList[] = 65531;
  readonly attribute bitmap32 featureMap = 65532;
  readonly attribute int16u clusterRevision = 65533;
}

/** Attributes and commands for configuring the measurement of relative humidity, and reporting relative humidity measurements. */
<<<<<<< HEAD
cluster RelativeHumidityMeasurement = 1029 {
=======
server cluster RelativeHumidityMeasurement = 1029 {
  revision 3;

>>>>>>> ac1536dc
  readonly attribute nullable int16u measuredValue = 0;
  readonly attribute nullable int16u minMeasuredValue = 1;
  readonly attribute nullable int16u maxMeasuredValue = 2;
  readonly attribute optional int16u tolerance = 3;
  readonly attribute command_id generatedCommandList[] = 65528;
  readonly attribute command_id acceptedCommandList[] = 65529;
  readonly attribute event_id eventList[] = 65530;
  readonly attribute attrib_id attributeList[] = 65531;
  readonly attribute bitmap32 featureMap = 65532;
  readonly attribute int16u clusterRevision = 65533;
}

/** Attributes for reporting carbon monoxide concentration measurements */
<<<<<<< HEAD
cluster CarbonMonoxideConcentrationMeasurement = 1036 {
=======
server cluster CarbonMonoxideConcentrationMeasurement = 1036 {
  revision 3;

>>>>>>> ac1536dc
  enum LevelValueEnum : enum8 {
    kUnknown = 0;
    kLow = 1;
    kMedium = 2;
    kHigh = 3;
    kCritical = 4;
  }

  enum MeasurementMediumEnum : enum8 {
    kAir = 0;
    kWater = 1;
    kSoil = 2;
  }

  enum MeasurementUnitEnum : enum8 {
    kPPM = 0;
    kPPB = 1;
    kPPT = 2;
    kMGM3 = 3;
    kUGM3 = 4;
    kNGM3 = 5;
    kPM3 = 6;
    kBQM3 = 7;
  }

  bitmap Feature : bitmap32 {
    kNumericMeasurement = 0x1;
    kLevelIndication = 0x2;
    kMediumLevel = 0x4;
    kCriticalLevel = 0x8;
    kPeakMeasurement = 0x10;
    kAverageMeasurement = 0x20;
  }

  readonly attribute optional nullable single measuredValue = 0;
  readonly attribute optional nullable single minMeasuredValue = 1;
  readonly attribute optional nullable single maxMeasuredValue = 2;
  readonly attribute optional nullable single peakMeasuredValue = 3;
  readonly attribute optional elapsed_s peakMeasuredValueWindow = 4;
  readonly attribute optional nullable single averageMeasuredValue = 5;
  readonly attribute optional elapsed_s averageMeasuredValueWindow = 6;
  readonly attribute optional single uncertainty = 7;
  readonly attribute optional MeasurementUnitEnum measurementUnit = 8;
  readonly attribute optional MeasurementMediumEnum measurementMedium = 9;
  readonly attribute optional LevelValueEnum levelValue = 10;
  readonly attribute command_id generatedCommandList[] = 65528;
  readonly attribute command_id acceptedCommandList[] = 65529;
  readonly attribute event_id eventList[] = 65530;
  readonly attribute attrib_id attributeList[] = 65531;
  readonly attribute bitmap32 featureMap = 65532;
  readonly attribute int16u clusterRevision = 65533;
}

/** Attributes for reporting carbon dioxide concentration measurements */
<<<<<<< HEAD
cluster CarbonDioxideConcentrationMeasurement = 1037 {
=======
server cluster CarbonDioxideConcentrationMeasurement = 1037 {
  revision 3;

>>>>>>> ac1536dc
  enum LevelValueEnum : enum8 {
    kUnknown = 0;
    kLow = 1;
    kMedium = 2;
    kHigh = 3;
    kCritical = 4;
  }

  enum MeasurementMediumEnum : enum8 {
    kAir = 0;
    kWater = 1;
    kSoil = 2;
  }

  enum MeasurementUnitEnum : enum8 {
    kPPM = 0;
    kPPB = 1;
    kPPT = 2;
    kMGM3 = 3;
    kUGM3 = 4;
    kNGM3 = 5;
    kPM3 = 6;
    kBQM3 = 7;
  }

  bitmap Feature : bitmap32 {
    kNumericMeasurement = 0x1;
    kLevelIndication = 0x2;
    kMediumLevel = 0x4;
    kCriticalLevel = 0x8;
    kPeakMeasurement = 0x10;
    kAverageMeasurement = 0x20;
  }

  readonly attribute optional nullable single measuredValue = 0;
  readonly attribute optional nullable single minMeasuredValue = 1;
  readonly attribute optional nullable single maxMeasuredValue = 2;
  readonly attribute optional nullable single peakMeasuredValue = 3;
  readonly attribute optional elapsed_s peakMeasuredValueWindow = 4;
  readonly attribute optional nullable single averageMeasuredValue = 5;
  readonly attribute optional elapsed_s averageMeasuredValueWindow = 6;
  readonly attribute optional single uncertainty = 7;
  readonly attribute optional MeasurementUnitEnum measurementUnit = 8;
  readonly attribute optional MeasurementMediumEnum measurementMedium = 9;
  readonly attribute optional LevelValueEnum levelValue = 10;
  readonly attribute command_id generatedCommandList[] = 65528;
  readonly attribute command_id acceptedCommandList[] = 65529;
  readonly attribute event_id eventList[] = 65530;
  readonly attribute attrib_id attributeList[] = 65531;
  readonly attribute bitmap32 featureMap = 65532;
  readonly attribute int16u clusterRevision = 65533;
}

/** Attributes for reporting nitrogen dioxide concentration measurements */
<<<<<<< HEAD
cluster NitrogenDioxideConcentrationMeasurement = 1043 {
=======
server cluster NitrogenDioxideConcentrationMeasurement = 1043 {
  revision 3;

>>>>>>> ac1536dc
  enum LevelValueEnum : enum8 {
    kUnknown = 0;
    kLow = 1;
    kMedium = 2;
    kHigh = 3;
    kCritical = 4;
  }

  enum MeasurementMediumEnum : enum8 {
    kAir = 0;
    kWater = 1;
    kSoil = 2;
  }

  enum MeasurementUnitEnum : enum8 {
    kPPM = 0;
    kPPB = 1;
    kPPT = 2;
    kMGM3 = 3;
    kUGM3 = 4;
    kNGM3 = 5;
    kPM3 = 6;
    kBQM3 = 7;
  }

  bitmap Feature : bitmap32 {
    kNumericMeasurement = 0x1;
    kLevelIndication = 0x2;
    kMediumLevel = 0x4;
    kCriticalLevel = 0x8;
    kPeakMeasurement = 0x10;
    kAverageMeasurement = 0x20;
  }

  readonly attribute optional nullable single measuredValue = 0;
  readonly attribute optional nullable single minMeasuredValue = 1;
  readonly attribute optional nullable single maxMeasuredValue = 2;
  readonly attribute optional nullable single peakMeasuredValue = 3;
  readonly attribute optional elapsed_s peakMeasuredValueWindow = 4;
  readonly attribute optional nullable single averageMeasuredValue = 5;
  readonly attribute optional elapsed_s averageMeasuredValueWindow = 6;
  readonly attribute optional single uncertainty = 7;
  readonly attribute optional MeasurementUnitEnum measurementUnit = 8;
  readonly attribute optional MeasurementMediumEnum measurementMedium = 9;
  readonly attribute optional LevelValueEnum levelValue = 10;
  readonly attribute command_id generatedCommandList[] = 65528;
  readonly attribute command_id acceptedCommandList[] = 65529;
  readonly attribute event_id eventList[] = 65530;
  readonly attribute attrib_id attributeList[] = 65531;
  readonly attribute bitmap32 featureMap = 65532;
  readonly attribute int16u clusterRevision = 65533;
}

/** Attributes for reporting ozone concentration measurements */
<<<<<<< HEAD
cluster OzoneConcentrationMeasurement = 1045 {
=======
server cluster OzoneConcentrationMeasurement = 1045 {
  revision 3;

>>>>>>> ac1536dc
  enum LevelValueEnum : enum8 {
    kUnknown = 0;
    kLow = 1;
    kMedium = 2;
    kHigh = 3;
    kCritical = 4;
  }

  enum MeasurementMediumEnum : enum8 {
    kAir = 0;
    kWater = 1;
    kSoil = 2;
  }

  enum MeasurementUnitEnum : enum8 {
    kPPM = 0;
    kPPB = 1;
    kPPT = 2;
    kMGM3 = 3;
    kUGM3 = 4;
    kNGM3 = 5;
    kPM3 = 6;
    kBQM3 = 7;
  }

  bitmap Feature : bitmap32 {
    kNumericMeasurement = 0x1;
    kLevelIndication = 0x2;
    kMediumLevel = 0x4;
    kCriticalLevel = 0x8;
    kPeakMeasurement = 0x10;
    kAverageMeasurement = 0x20;
  }

  readonly attribute optional nullable single measuredValue = 0;
  readonly attribute optional nullable single minMeasuredValue = 1;
  readonly attribute optional nullable single maxMeasuredValue = 2;
  readonly attribute optional nullable single peakMeasuredValue = 3;
  readonly attribute optional elapsed_s peakMeasuredValueWindow = 4;
  readonly attribute optional nullable single averageMeasuredValue = 5;
  readonly attribute optional elapsed_s averageMeasuredValueWindow = 6;
  readonly attribute optional single uncertainty = 7;
  readonly attribute optional MeasurementUnitEnum measurementUnit = 8;
  readonly attribute optional MeasurementMediumEnum measurementMedium = 9;
  readonly attribute optional LevelValueEnum levelValue = 10;
  readonly attribute command_id generatedCommandList[] = 65528;
  readonly attribute command_id acceptedCommandList[] = 65529;
  readonly attribute event_id eventList[] = 65530;
  readonly attribute attrib_id attributeList[] = 65531;
  readonly attribute bitmap32 featureMap = 65532;
  readonly attribute int16u clusterRevision = 65533;
}

/** Attributes for reporting PM2.5 concentration measurements */
<<<<<<< HEAD
cluster Pm25ConcentrationMeasurement = 1066 {
=======
server cluster Pm25ConcentrationMeasurement = 1066 {
  revision 3;

>>>>>>> ac1536dc
  enum LevelValueEnum : enum8 {
    kUnknown = 0;
    kLow = 1;
    kMedium = 2;
    kHigh = 3;
    kCritical = 4;
  }

  enum MeasurementMediumEnum : enum8 {
    kAir = 0;
    kWater = 1;
    kSoil = 2;
  }

  enum MeasurementUnitEnum : enum8 {
    kPPM = 0;
    kPPB = 1;
    kPPT = 2;
    kMGM3 = 3;
    kUGM3 = 4;
    kNGM3 = 5;
    kPM3 = 6;
    kBQM3 = 7;
  }

  bitmap Feature : bitmap32 {
    kNumericMeasurement = 0x1;
    kLevelIndication = 0x2;
    kMediumLevel = 0x4;
    kCriticalLevel = 0x8;
    kPeakMeasurement = 0x10;
    kAverageMeasurement = 0x20;
  }

  readonly attribute optional nullable single measuredValue = 0;
  readonly attribute optional nullable single minMeasuredValue = 1;
  readonly attribute optional nullable single maxMeasuredValue = 2;
  readonly attribute optional nullable single peakMeasuredValue = 3;
  readonly attribute optional elapsed_s peakMeasuredValueWindow = 4;
  readonly attribute optional nullable single averageMeasuredValue = 5;
  readonly attribute optional elapsed_s averageMeasuredValueWindow = 6;
  readonly attribute optional single uncertainty = 7;
  readonly attribute optional MeasurementUnitEnum measurementUnit = 8;
  readonly attribute optional MeasurementMediumEnum measurementMedium = 9;
  readonly attribute optional LevelValueEnum levelValue = 10;
  readonly attribute command_id generatedCommandList[] = 65528;
  readonly attribute command_id acceptedCommandList[] = 65529;
  readonly attribute event_id eventList[] = 65530;
  readonly attribute attrib_id attributeList[] = 65531;
  readonly attribute bitmap32 featureMap = 65532;
  readonly attribute int16u clusterRevision = 65533;
}

/** Attributes for reporting formaldehyde concentration measurements */
<<<<<<< HEAD
cluster FormaldehydeConcentrationMeasurement = 1067 {
=======
server cluster FormaldehydeConcentrationMeasurement = 1067 {
  revision 3;

>>>>>>> ac1536dc
  enum LevelValueEnum : enum8 {
    kUnknown = 0;
    kLow = 1;
    kMedium = 2;
    kHigh = 3;
    kCritical = 4;
  }

  enum MeasurementMediumEnum : enum8 {
    kAir = 0;
    kWater = 1;
    kSoil = 2;
  }

  enum MeasurementUnitEnum : enum8 {
    kPPM = 0;
    kPPB = 1;
    kPPT = 2;
    kMGM3 = 3;
    kUGM3 = 4;
    kNGM3 = 5;
    kPM3 = 6;
    kBQM3 = 7;
  }

  bitmap Feature : bitmap32 {
    kNumericMeasurement = 0x1;
    kLevelIndication = 0x2;
    kMediumLevel = 0x4;
    kCriticalLevel = 0x8;
    kPeakMeasurement = 0x10;
    kAverageMeasurement = 0x20;
  }

  readonly attribute optional nullable single measuredValue = 0;
  readonly attribute optional nullable single minMeasuredValue = 1;
  readonly attribute optional nullable single maxMeasuredValue = 2;
  readonly attribute optional nullable single peakMeasuredValue = 3;
  readonly attribute optional elapsed_s peakMeasuredValueWindow = 4;
  readonly attribute optional nullable single averageMeasuredValue = 5;
  readonly attribute optional elapsed_s averageMeasuredValueWindow = 6;
  readonly attribute optional single uncertainty = 7;
  readonly attribute optional MeasurementUnitEnum measurementUnit = 8;
  readonly attribute optional MeasurementMediumEnum measurementMedium = 9;
  readonly attribute optional LevelValueEnum levelValue = 10;
  readonly attribute command_id generatedCommandList[] = 65528;
  readonly attribute command_id acceptedCommandList[] = 65529;
  readonly attribute event_id eventList[] = 65530;
  readonly attribute attrib_id attributeList[] = 65531;
  readonly attribute bitmap32 featureMap = 65532;
  readonly attribute int16u clusterRevision = 65533;
}

/** Attributes for reporting PM1 concentration measurements */
<<<<<<< HEAD
cluster Pm1ConcentrationMeasurement = 1068 {
=======
server cluster Pm1ConcentrationMeasurement = 1068 {
  revision 3;

>>>>>>> ac1536dc
  enum LevelValueEnum : enum8 {
    kUnknown = 0;
    kLow = 1;
    kMedium = 2;
    kHigh = 3;
    kCritical = 4;
  }

  enum MeasurementMediumEnum : enum8 {
    kAir = 0;
    kWater = 1;
    kSoil = 2;
  }

  enum MeasurementUnitEnum : enum8 {
    kPPM = 0;
    kPPB = 1;
    kPPT = 2;
    kMGM3 = 3;
    kUGM3 = 4;
    kNGM3 = 5;
    kPM3 = 6;
    kBQM3 = 7;
  }

  bitmap Feature : bitmap32 {
    kNumericMeasurement = 0x1;
    kLevelIndication = 0x2;
    kMediumLevel = 0x4;
    kCriticalLevel = 0x8;
    kPeakMeasurement = 0x10;
    kAverageMeasurement = 0x20;
  }

  readonly attribute optional nullable single measuredValue = 0;
  readonly attribute optional nullable single minMeasuredValue = 1;
  readonly attribute optional nullable single maxMeasuredValue = 2;
  readonly attribute optional nullable single peakMeasuredValue = 3;
  readonly attribute optional elapsed_s peakMeasuredValueWindow = 4;
  readonly attribute optional nullable single averageMeasuredValue = 5;
  readonly attribute optional elapsed_s averageMeasuredValueWindow = 6;
  readonly attribute optional single uncertainty = 7;
  readonly attribute optional MeasurementUnitEnum measurementUnit = 8;
  readonly attribute optional MeasurementMediumEnum measurementMedium = 9;
  readonly attribute optional LevelValueEnum levelValue = 10;
  readonly attribute command_id generatedCommandList[] = 65528;
  readonly attribute command_id acceptedCommandList[] = 65529;
  readonly attribute event_id eventList[] = 65530;
  readonly attribute attrib_id attributeList[] = 65531;
  readonly attribute bitmap32 featureMap = 65532;
  readonly attribute int16u clusterRevision = 65533;
}

/** Attributes for reporting PM10 concentration measurements */
<<<<<<< HEAD
cluster Pm10ConcentrationMeasurement = 1069 {
=======
server cluster Pm10ConcentrationMeasurement = 1069 {
  revision 3;

>>>>>>> ac1536dc
  enum LevelValueEnum : enum8 {
    kUnknown = 0;
    kLow = 1;
    kMedium = 2;
    kHigh = 3;
    kCritical = 4;
  }

  enum MeasurementMediumEnum : enum8 {
    kAir = 0;
    kWater = 1;
    kSoil = 2;
  }

  enum MeasurementUnitEnum : enum8 {
    kPPM = 0;
    kPPB = 1;
    kPPT = 2;
    kMGM3 = 3;
    kUGM3 = 4;
    kNGM3 = 5;
    kPM3 = 6;
    kBQM3 = 7;
  }

  bitmap Feature : bitmap32 {
    kNumericMeasurement = 0x1;
    kLevelIndication = 0x2;
    kMediumLevel = 0x4;
    kCriticalLevel = 0x8;
    kPeakMeasurement = 0x10;
    kAverageMeasurement = 0x20;
  }

  readonly attribute optional nullable single measuredValue = 0;
  readonly attribute optional nullable single minMeasuredValue = 1;
  readonly attribute optional nullable single maxMeasuredValue = 2;
  readonly attribute optional nullable single peakMeasuredValue = 3;
  readonly attribute optional elapsed_s peakMeasuredValueWindow = 4;
  readonly attribute optional nullable single averageMeasuredValue = 5;
  readonly attribute optional elapsed_s averageMeasuredValueWindow = 6;
  readonly attribute optional single uncertainty = 7;
  readonly attribute optional MeasurementUnitEnum measurementUnit = 8;
  readonly attribute optional MeasurementMediumEnum measurementMedium = 9;
  readonly attribute optional LevelValueEnum levelValue = 10;
  readonly attribute command_id generatedCommandList[] = 65528;
  readonly attribute command_id acceptedCommandList[] = 65529;
  readonly attribute event_id eventList[] = 65530;
  readonly attribute attrib_id attributeList[] = 65531;
  readonly attribute bitmap32 featureMap = 65532;
  readonly attribute int16u clusterRevision = 65533;
}

/** Attributes for reporting total volatile organic compounds concentration measurements */
<<<<<<< HEAD
cluster TotalVolatileOrganicCompoundsConcentrationMeasurement = 1070 {
=======
server cluster TotalVolatileOrganicCompoundsConcentrationMeasurement = 1070 {
  revision 3;

>>>>>>> ac1536dc
  enum LevelValueEnum : enum8 {
    kUnknown = 0;
    kLow = 1;
    kMedium = 2;
    kHigh = 3;
    kCritical = 4;
  }

  enum MeasurementMediumEnum : enum8 {
    kAir = 0;
    kWater = 1;
    kSoil = 2;
  }

  enum MeasurementUnitEnum : enum8 {
    kPPM = 0;
    kPPB = 1;
    kPPT = 2;
    kMGM3 = 3;
    kUGM3 = 4;
    kNGM3 = 5;
    kPM3 = 6;
    kBQM3 = 7;
  }

  bitmap Feature : bitmap32 {
    kNumericMeasurement = 0x1;
    kLevelIndication = 0x2;
    kMediumLevel = 0x4;
    kCriticalLevel = 0x8;
    kPeakMeasurement = 0x10;
    kAverageMeasurement = 0x20;
  }

  readonly attribute optional nullable single measuredValue = 0;
  readonly attribute optional nullable single minMeasuredValue = 1;
  readonly attribute optional nullable single maxMeasuredValue = 2;
  readonly attribute optional nullable single peakMeasuredValue = 3;
  readonly attribute optional elapsed_s peakMeasuredValueWindow = 4;
  readonly attribute optional nullable single averageMeasuredValue = 5;
  readonly attribute optional elapsed_s averageMeasuredValueWindow = 6;
  readonly attribute optional single uncertainty = 7;
  readonly attribute optional MeasurementUnitEnum measurementUnit = 8;
  readonly attribute optional MeasurementMediumEnum measurementMedium = 9;
  readonly attribute optional LevelValueEnum levelValue = 10;
  readonly attribute command_id generatedCommandList[] = 65528;
  readonly attribute command_id acceptedCommandList[] = 65529;
  readonly attribute event_id eventList[] = 65530;
  readonly attribute attrib_id attributeList[] = 65531;
  readonly attribute bitmap32 featureMap = 65532;
  readonly attribute int16u clusterRevision = 65533;
}

/** Attributes for reporting radon concentration measurements */
<<<<<<< HEAD
cluster RadonConcentrationMeasurement = 1071 {
=======
server cluster RadonConcentrationMeasurement = 1071 {
  revision 3;

>>>>>>> ac1536dc
  enum LevelValueEnum : enum8 {
    kUnknown = 0;
    kLow = 1;
    kMedium = 2;
    kHigh = 3;
    kCritical = 4;
  }

  enum MeasurementMediumEnum : enum8 {
    kAir = 0;
    kWater = 1;
    kSoil = 2;
  }

  enum MeasurementUnitEnum : enum8 {
    kPPM = 0;
    kPPB = 1;
    kPPT = 2;
    kMGM3 = 3;
    kUGM3 = 4;
    kNGM3 = 5;
    kPM3 = 6;
    kBQM3 = 7;
  }

  bitmap Feature : bitmap32 {
    kNumericMeasurement = 0x1;
    kLevelIndication = 0x2;
    kMediumLevel = 0x4;
    kCriticalLevel = 0x8;
    kPeakMeasurement = 0x10;
    kAverageMeasurement = 0x20;
  }

  readonly attribute optional nullable single measuredValue = 0;
  readonly attribute optional nullable single minMeasuredValue = 1;
  readonly attribute optional nullable single maxMeasuredValue = 2;
  readonly attribute optional nullable single peakMeasuredValue = 3;
  readonly attribute optional elapsed_s peakMeasuredValueWindow = 4;
  readonly attribute optional nullable single averageMeasuredValue = 5;
  readonly attribute optional elapsed_s averageMeasuredValueWindow = 6;
  readonly attribute optional single uncertainty = 7;
  readonly attribute optional MeasurementUnitEnum measurementUnit = 8;
  readonly attribute optional MeasurementMediumEnum measurementMedium = 9;
  readonly attribute optional LevelValueEnum levelValue = 10;
  readonly attribute command_id generatedCommandList[] = 65528;
  readonly attribute command_id acceptedCommandList[] = 65529;
  readonly attribute event_id eventList[] = 65530;
  readonly attribute attrib_id attributeList[] = 65531;
  readonly attribute bitmap32 featureMap = 65532;
  readonly attribute int16u clusterRevision = 65533;
}

endpoint 0 {
  device type ma_rootdevice = 22, version 1;


  server cluster Descriptor {
    callback attribute deviceTypeList;
    callback attribute serverList;
    callback attribute clientList;
    callback attribute partsList;
    ram      attribute featureMap default = 0;
    callback attribute clusterRevision default = 1;
  }

  server cluster AccessControl {
    emits event AccessControlEntryChanged;
    emits event AccessControlExtensionChanged;
    callback attribute acl;
    callback attribute extension;
    callback attribute subjectsPerAccessControlEntry;
    callback attribute targetsPerAccessControlEntry;
    callback attribute accessControlEntriesPerFabric;
    callback attribute attributeList;
    ram      attribute featureMap default = 0;
    callback attribute clusterRevision default = 1;
  }

  server cluster BasicInformation {
    emits event StartUp;
    emits event ShutDown;
    emits event Leave;
    callback attribute dataModelRevision default = 10;
    callback attribute vendorName;
    callback attribute vendorID;
    callback attribute productName;
    callback attribute productID;
    persist  attribute nodeLabel;
    callback attribute location default = "XX";
    callback attribute hardwareVersion default = 0;
    callback attribute hardwareVersionString;
    callback attribute softwareVersion default = 0;
    callback attribute softwareVersionString;
    callback attribute manufacturingDate default = "20210614123456ZZ";
    callback attribute partNumber;
    callback attribute productURL;
    callback attribute productLabel;
    callback attribute serialNumber;
    persist  attribute localConfigDisabled default = 0;
    callback attribute uniqueID;
    callback attribute capabilityMinima;
    callback attribute specificationVersion;
    callback attribute maxPathsPerInvoke;
    ram      attribute featureMap default = 0;
    ram      attribute clusterRevision default = 3;
  }

  server cluster GeneralCommissioning {
    ram      attribute breadcrumb default = 0x0000000000000000;
    callback attribute basicCommissioningInfo;
    callback attribute regulatoryConfig default = 0;
    callback attribute locationCapability default = 0;
    callback attribute supportsConcurrentConnection default = 1;
    ram      attribute featureMap default = 0;
    ram      attribute clusterRevision default = 0x0001;

    handle command ArmFailSafe;
    handle command ArmFailSafeResponse;
    handle command SetRegulatoryConfig;
    handle command SetRegulatoryConfigResponse;
    handle command CommissioningComplete;
    handle command CommissioningCompleteResponse;
  }

  server cluster NetworkCommissioning {
    ram      attribute maxNetworks;
    callback attribute networks;
    ram      attribute scanMaxTimeSeconds;
    ram      attribute connectMaxTimeSeconds;
    ram      attribute interfaceEnabled;
    ram      attribute lastNetworkingStatus;
    ram      attribute lastNetworkID;
    ram      attribute lastConnectErrorValue;
    ram      attribute featureMap default = 1;
    ram      attribute clusterRevision default = 0x0001;

    handle command ScanNetworks;
    handle command ScanNetworksResponse;
    handle command AddOrUpdateWiFiNetwork;
    handle command AddOrUpdateThreadNetwork;
    handle command RemoveNetwork;
    handle command NetworkConfigResponse;
    handle command ConnectNetwork;
    handle command ConnectNetworkResponse;
    handle command ReorderNetwork;
  }

  server cluster DiagnosticLogs {
    ram      attribute featureMap default = 0;
    ram      attribute clusterRevision default = 1;

    handle command RetrieveLogsRequest;
  }

  server cluster GeneralDiagnostics {
    emits event BootReason;
    callback attribute networkInterfaces;
    callback attribute rebootCount default = 0x0000;
    callback attribute upTime default = 0x0000000000000000;
    callback attribute totalOperationalHours default = 0x00000000;
    callback attribute bootReason;
    callback attribute activeHardwareFaults;
    callback attribute activeRadioFaults;
    callback attribute activeNetworkFaults;
    callback attribute testEventTriggersEnabled default = false;
    ram      attribute featureMap default = 0;
    ram      attribute clusterRevision default = 0x0002;

    handle command TestEventTrigger;
    handle command TimeSnapshot;
    handle command TimeSnapshotResponse;
  }

  server cluster AdministratorCommissioning {
    callback attribute windowStatus default = 0;
    callback attribute adminFabricIndex default = 1;
    callback attribute adminVendorId default = 0;
    ram      attribute featureMap default = 0;
    ram      attribute clusterRevision default = 0x0001;

    handle command OpenCommissioningWindow;
    handle command OpenBasicCommissioningWindow;
    handle command RevokeCommissioning;
  }

  server cluster OperationalCredentials {
    callback attribute NOCs;
    callback attribute fabrics;
    callback attribute supportedFabrics;
    callback attribute commissionedFabrics;
    callback attribute trustedRootCertificates;
    callback attribute currentFabricIndex;
    ram      attribute featureMap default = 0;
    ram      attribute clusterRevision default = 0x0001;

    handle command AttestationRequest;
    handle command AttestationResponse;
    handle command CertificateChainRequest;
    handle command CertificateChainResponse;
    handle command CSRRequest;
    handle command CSRResponse;
    handle command AddNOC;
    handle command UpdateNOC;
    handle command NOCResponse;
    handle command UpdateFabricLabel;
    handle command RemoveFabric;
    handle command AddTrustedRootCertificate;
  }

  server cluster GroupKeyManagement {
    callback attribute groupKeyMap;
    callback attribute groupTable;
    callback attribute maxGroupsPerFabric;
    callback attribute maxGroupKeysPerFabric;
    callback attribute featureMap default = 0;
    callback attribute clusterRevision default = 1;

    handle command KeySetWrite;
    handle command KeySetRead;
    handle command KeySetReadResponse;
    handle command KeySetRemove;
    handle command KeySetReadAllIndices;
    handle command KeySetReadAllIndicesResponse;
  }
}
endpoint 1 {
  device type ma_air_purifier = 45, version 1;


  server cluster Identify {
    ram      attribute identifyTime default = 0x0;
    ram      attribute identifyType default = 0x0;
    callback attribute generatedCommandList default = 0;
    callback attribute acceptedCommandList default = 0;
    callback attribute eventList;
    callback attribute attributeList default = 0;
    ram      attribute featureMap default = 0;
    ram      attribute clusterRevision default = 2;

    handle command Identify;
    handle command TriggerEffect;
  }

  server cluster Groups {
    ram      attribute nameSupport;
    callback attribute generatedCommandList;
    callback attribute acceptedCommandList;
    callback attribute eventList;
    callback attribute attributeList;
    ram      attribute featureMap default = 0;
    ram      attribute clusterRevision default = 3;

    handle command AddGroup;
    handle command AddGroupResponse;
    handle command ViewGroup;
    handle command ViewGroupResponse;
    handle command GetGroupMembership;
    handle command GetGroupMembershipResponse;
    handle command RemoveGroup;
    handle command RemoveGroupResponse;
    handle command RemoveAllGroups;
    handle command AddGroupIfIdentifying;
  }

  server cluster Descriptor {
    callback attribute deviceTypeList default = 0;
    callback attribute serverList default = 0;
    callback attribute clientList default = 0;
    callback attribute partsList default = 0;
    callback attribute generatedCommandList default = 0;
    callback attribute acceptedCommandList default = 0;
    callback attribute eventList;
    callback attribute attributeList default = 0;
    ram      attribute featureMap default = 0;
    callback attribute clusterRevision default = 1;
  }

  server cluster HepaFilterMonitoring {
    callback attribute condition default = 100;
    callback attribute degradationDirection default = 1;
    callback attribute changeIndication default = 0;
    callback attribute inPlaceIndicator default = 1;
    callback attribute generatedCommandList;
    callback attribute acceptedCommandList;
    callback attribute eventList;
    callback attribute attributeList;
    callback attribute featureMap default = 0;
    ram      attribute clusterRevision default = 1;
  }

  server cluster ActivatedCarbonFilterMonitoring {
    callback attribute condition default = 100;
    callback attribute degradationDirection default = 1;
    callback attribute changeIndication default = 0;
    callback attribute inPlaceIndicator default = 1;
    callback attribute generatedCommandList;
    callback attribute acceptedCommandList;
    callback attribute eventList;
    callback attribute attributeList;
    callback attribute featureMap default = 0;
    ram      attribute clusterRevision default = 1;
  }

  server cluster FanControl {
    ram      attribute fanMode default = 0;
    ram      attribute fanModeSequence default = 2;
    ram      attribute percentSetting default = 0;
    ram      attribute percentCurrent default = 0;
    ram      attribute speedMax default = 10;
    ram      attribute speedSetting default = 0;
    ram      attribute speedCurrent default = 0;
    ram      attribute rockSupport default = 0x01;
    ram      attribute rockSetting default = 0x00;
    ram      attribute windSupport default = 0x03;
    ram      attribute windSetting default = 0x00;
    ram      attribute airflowDirection default = 0;
    callback attribute generatedCommandList;
    callback attribute acceptedCommandList;
    callback attribute eventList;
    callback attribute attributeList;
    ram      attribute featureMap default = 0;
    ram      attribute clusterRevision default = 4;
  }
}
endpoint 2 {
  device type ma_air_quality_sensor = 44, version 1;


  server cluster Identify {
    ram      attribute identifyTime default = 0x0;
    ram      attribute identifyType default = 0x00;
    callback attribute generatedCommandList;
    callback attribute acceptedCommandList;
    callback attribute eventList;
    callback attribute attributeList;
    ram      attribute featureMap default = 0;
    ram      attribute clusterRevision default = 4;

    handle command Identify;
  }

  server cluster Descriptor {
    callback attribute deviceTypeList;
    callback attribute serverList;
    callback attribute clientList;
    callback attribute partsList;
    callback attribute generatedCommandList;
    callback attribute acceptedCommandList;
    callback attribute eventList;
    callback attribute attributeList;
    ram      attribute featureMap default = 0;
    callback attribute clusterRevision default = 1;
  }

  server cluster AirQuality {
    callback attribute airQuality default = 0;
    callback attribute generatedCommandList;
    callback attribute acceptedCommandList;
    callback attribute eventList;
    callback attribute attributeList;
    callback attribute featureMap default = 0;
    ram      attribute clusterRevision default = 1;
  }

  server cluster CarbonMonoxideConcentrationMeasurement {
    callback attribute measuredValue;
    callback attribute minMeasuredValue;
    callback attribute maxMeasuredValue;
    callback attribute peakMeasuredValue;
    callback attribute peakMeasuredValueWindow default = 1;
    callback attribute averageMeasuredValue;
    callback attribute averageMeasuredValueWindow default = 1;
    callback attribute measurementUnit default = 0;
    callback attribute measurementMedium default = 0;
    callback attribute levelValue default = 0;
    callback attribute generatedCommandList;
    callback attribute acceptedCommandList;
    callback attribute eventList;
    callback attribute attributeList;
    callback attribute featureMap default = 0;
    ram      attribute clusterRevision default = 3;
  }

  server cluster CarbonDioxideConcentrationMeasurement {
    callback attribute measuredValue;
    callback attribute minMeasuredValue;
    callback attribute maxMeasuredValue;
    callback attribute peakMeasuredValue;
    callback attribute peakMeasuredValueWindow default = 1;
    callback attribute averageMeasuredValue;
    callback attribute averageMeasuredValueWindow default = 1;
    callback attribute measurementUnit default = 0;
    callback attribute measurementMedium default = 0;
    callback attribute levelValue default = 0;
    callback attribute generatedCommandList;
    callback attribute acceptedCommandList;
    callback attribute eventList;
    callback attribute attributeList;
    callback attribute featureMap default = 0;
    ram      attribute clusterRevision default = 1;
  }

  server cluster NitrogenDioxideConcentrationMeasurement {
    callback attribute measuredValue;
    callback attribute minMeasuredValue;
    callback attribute maxMeasuredValue;
    callback attribute peakMeasuredValue;
    callback attribute peakMeasuredValueWindow default = 1;
    callback attribute averageMeasuredValue;
    callback attribute averageMeasuredValueWindow default = 1;
    callback attribute measurementUnit default = 0;
    callback attribute measurementMedium default = 0;
    callback attribute levelValue default = 0;
    callback attribute generatedCommandList;
    callback attribute acceptedCommandList;
    callback attribute eventList;
    callback attribute attributeList;
    callback attribute featureMap default = 0;
    ram      attribute clusterRevision default = 3;
  }

  server cluster OzoneConcentrationMeasurement {
    callback attribute measuredValue;
    callback attribute minMeasuredValue;
    callback attribute maxMeasuredValue;
    callback attribute peakMeasuredValue;
    callback attribute peakMeasuredValueWindow default = 1;
    callback attribute averageMeasuredValue;
    callback attribute averageMeasuredValueWindow default = 1;
    callback attribute measurementUnit default = 0;
    callback attribute measurementMedium default = 0;
    callback attribute levelValue default = 0;
    callback attribute generatedCommandList;
    callback attribute acceptedCommandList;
    callback attribute eventList;
    callback attribute attributeList;
    callback attribute featureMap default = 0;
    ram      attribute clusterRevision default = 3;
  }

  server cluster Pm25ConcentrationMeasurement {
    callback attribute measuredValue;
    callback attribute minMeasuredValue;
    callback attribute maxMeasuredValue;
    callback attribute peakMeasuredValue;
    callback attribute peakMeasuredValueWindow default = 1;
    callback attribute averageMeasuredValue;
    callback attribute averageMeasuredValueWindow default = 1;
    callback attribute measurementUnit default = 0;
    callback attribute measurementMedium default = 0;
    callback attribute levelValue default = 0;
    callback attribute generatedCommandList;
    callback attribute acceptedCommandList;
    callback attribute eventList;
    callback attribute attributeList;
    callback attribute featureMap default = 0;
    ram      attribute clusterRevision default = 3;
  }

  server cluster FormaldehydeConcentrationMeasurement {
    callback attribute measuredValue;
    callback attribute minMeasuredValue;
    callback attribute maxMeasuredValue;
    callback attribute peakMeasuredValue;
    callback attribute peakMeasuredValueWindow default = 1;
    callback attribute averageMeasuredValue;
    callback attribute averageMeasuredValueWindow default = 1;
    callback attribute measurementUnit default = 0;
    callback attribute measurementMedium default = 0;
    callback attribute levelValue default = 0;
    callback attribute generatedCommandList;
    callback attribute acceptedCommandList;
    callback attribute eventList;
    callback attribute attributeList;
    callback attribute featureMap default = 0;
    ram      attribute clusterRevision default = 3;
  }

  server cluster Pm1ConcentrationMeasurement {
    callback attribute measuredValue;
    callback attribute minMeasuredValue;
    callback attribute maxMeasuredValue;
    callback attribute peakMeasuredValue;
    callback attribute peakMeasuredValueWindow default = 1;
    callback attribute averageMeasuredValue;
    callback attribute averageMeasuredValueWindow default = 1;
    callback attribute measurementUnit default = 0;
    callback attribute measurementMedium default = 0;
    callback attribute levelValue default = 0;
    callback attribute generatedCommandList;
    callback attribute acceptedCommandList;
    callback attribute eventList;
    callback attribute attributeList;
    callback attribute featureMap default = 0;
    ram      attribute clusterRevision default = 3;
  }

  server cluster Pm10ConcentrationMeasurement {
    callback attribute measuredValue;
    callback attribute minMeasuredValue;
    callback attribute maxMeasuredValue;
    callback attribute peakMeasuredValue;
    callback attribute peakMeasuredValueWindow default = 1;
    callback attribute averageMeasuredValue;
    callback attribute averageMeasuredValueWindow default = 1;
    callback attribute measurementUnit default = 0;
    callback attribute measurementMedium default = 0;
    callback attribute levelValue default = 0;
    callback attribute generatedCommandList;
    callback attribute acceptedCommandList;
    callback attribute eventList;
    callback attribute attributeList;
    callback attribute featureMap default = 0;
    ram      attribute clusterRevision default = 3;
  }

  server cluster TotalVolatileOrganicCompoundsConcentrationMeasurement {
    callback attribute measuredValue;
    callback attribute minMeasuredValue;
    callback attribute maxMeasuredValue;
    callback attribute peakMeasuredValue;
    callback attribute peakMeasuredValueWindow default = 1;
    callback attribute averageMeasuredValue;
    callback attribute averageMeasuredValueWindow default = 1;
    callback attribute measurementUnit default = 0;
    callback attribute measurementMedium default = 0;
    callback attribute levelValue default = 0;
    callback attribute generatedCommandList;
    callback attribute acceptedCommandList;
    callback attribute eventList;
    callback attribute attributeList;
    callback attribute featureMap default = 0;
    ram      attribute clusterRevision default = 3;
  }

  server cluster RadonConcentrationMeasurement {
    callback attribute measuredValue;
    callback attribute minMeasuredValue;
    callback attribute maxMeasuredValue;
    callback attribute peakMeasuredValue;
    callback attribute peakMeasuredValueWindow default = 1;
    callback attribute averageMeasuredValue;
    callback attribute averageMeasuredValueWindow default = 1;
    callback attribute measurementUnit default = 0;
    callback attribute measurementMedium default = 0;
    callback attribute levelValue default = 0;
    callback attribute generatedCommandList;
    callback attribute acceptedCommandList;
    callback attribute eventList;
    callback attribute attributeList;
    callback attribute featureMap default = 0;
    ram      attribute clusterRevision default = 3;
  }
}
endpoint 3 {
  device type ma_tempsensor = 770, version 1;


  server cluster Identify {
    ram      attribute identifyTime default = 0x0;
    ram      attribute identifyType default = 0x00;
    callback attribute generatedCommandList;
    callback attribute acceptedCommandList;
    callback attribute eventList;
    callback attribute attributeList;
    ram      attribute featureMap default = 0;
    ram      attribute clusterRevision default = 4;

    handle command Identify;
    handle command TriggerEffect;
  }

  server cluster Descriptor {
    callback attribute deviceTypeList;
    callback attribute serverList;
    callback attribute clientList;
    callback attribute partsList;
    callback attribute generatedCommandList;
    callback attribute acceptedCommandList;
    callback attribute eventList;
    callback attribute attributeList;
    ram      attribute featureMap default = 0;
    callback attribute clusterRevision default = 1;
  }

  server cluster TemperatureMeasurement {
    ram      attribute measuredValue;
    ram      attribute minMeasuredValue default = 0x8000;
    ram      attribute maxMeasuredValue default = 0x8000;
    callback attribute generatedCommandList;
    callback attribute acceptedCommandList;
    callback attribute eventList;
    callback attribute attributeList;
    ram      attribute featureMap default = 0;
    ram      attribute clusterRevision default = 1;
  }
}
endpoint 4 {
  device type ma_humiditysensor = 775, version 1;


  server cluster Identify {
    ram      attribute identifyTime default = 0x0;
    ram      attribute identifyType default = 0x00;
    callback attribute generatedCommandList;
    callback attribute acceptedCommandList;
    callback attribute eventList;
    callback attribute attributeList;
    ram      attribute featureMap default = 0;
    ram      attribute clusterRevision default = 4;

    handle command Identify;
    handle command TriggerEffect;
  }

  server cluster Descriptor {
    callback attribute deviceTypeList;
    callback attribute serverList;
    callback attribute clientList;
    callback attribute partsList;
    callback attribute generatedCommandList;
    callback attribute acceptedCommandList;
    callback attribute eventList;
    callback attribute attributeList;
    ram      attribute featureMap default = 0;
    callback attribute clusterRevision default = 1;
  }

  server cluster RelativeHumidityMeasurement {
    ram      attribute measuredValue;
    ram      attribute minMeasuredValue;
    ram      attribute maxMeasuredValue;
    callback attribute generatedCommandList;
    callback attribute acceptedCommandList;
    callback attribute eventList;
    callback attribute attributeList;
    ram      attribute featureMap default = 0;
    ram      attribute clusterRevision default = 3;
  }
}
endpoint 5 {
  device type ma_thermostat = 769, version 1;


  server cluster Identify {
    ram      attribute identifyTime default = 0x0;
    ram      attribute identifyType default = 0x00;
    callback attribute generatedCommandList;
    callback attribute acceptedCommandList;
    callback attribute eventList;
    callback attribute attributeList;
    ram      attribute featureMap default = 0;
    ram      attribute clusterRevision default = 4;

    handle command Identify;
    handle command TriggerEffect;
  }

  server cluster Descriptor {
    callback attribute deviceTypeList;
    callback attribute serverList;
    callback attribute clientList;
    callback attribute partsList;
    callback attribute generatedCommandList;
    callback attribute acceptedCommandList;
    callback attribute eventList;
    callback attribute attributeList;
    ram      attribute featureMap default = 0;
    callback attribute clusterRevision default = 1;
  }

  server cluster Thermostat {
    ram      attribute localTemperature;
    ram      attribute occupiedHeatingSetpoint default = 2000;
    ram      attribute minHeatSetpointLimit default = 1700;
    ram      attribute maxHeatSetpointLimit default = 3000;
    ram      attribute controlSequenceOfOperation default = 0x02;
    ram      attribute systemMode default = 0x00;
    callback attribute generatedCommandList;
    callback attribute acceptedCommandList;
    callback attribute eventList;
    callback attribute attributeList;
    ram      attribute featureMap default = 1;
    ram      attribute clusterRevision default = 6;

    handle command SetpointRaiseLower;
  }
}

<|MERGE_RESOLUTION|>--- conflicted
+++ resolved
@@ -2,13 +2,9 @@
 // It is for view/code review purposes only.
 
 /** Attributes and commands for putting a device into Identification mode (e.g. flashing a light). */
-<<<<<<< HEAD
 cluster Identify = 3 {
-=======
-server cluster Identify = 3 {
   revision 4;
 
->>>>>>> ac1536dc
   enum EffectIdentifierEnum : enum8 {
     kBlink = 0;
     kBreathe = 1;
@@ -56,13 +52,9 @@
 }
 
 /** Attributes and commands for group configuration and manipulation. */
-<<<<<<< HEAD
 cluster Groups = 4 {
-=======
-server cluster Groups = 4 {
   revision 4;
 
->>>>>>> ac1536dc
   bitmap Feature : bitmap32 {
     kGroupNames = 0x1;
   }
@@ -137,13 +129,9 @@
 }
 
 /** The Descriptor Cluster is meant to replace the support from the Zigbee Device Object (ZDO) for describing a node, its endpoints and clusters. */
-<<<<<<< HEAD
 cluster Descriptor = 29 {
-=======
-server cluster Descriptor = 29 {
   revision 2;
 
->>>>>>> ac1536dc
   bitmap Feature : bitmap32 {
     kTagList = 0x1;
   }
@@ -177,13 +165,9 @@
       Node's Access Control List (ACL), which codifies the rules used to manage
       and enforce Access Control for the Node's endpoints and their associated
       cluster instances. */
-<<<<<<< HEAD
 cluster AccessControl = 31 {
-=======
-server cluster AccessControl = 31 {
   revision 1; // NOTE: Default/not specifically set
 
->>>>>>> ac1536dc
   enum AccessControlEntryAuthModeEnum : enum8 {
     kPASE = 1;
     kCASE = 2;
@@ -255,13 +239,9 @@
 /** This cluster provides attributes and events for determining basic information about Nodes, which supports both
       Commissioning and operational determination of Node characteristics, such as Vendor ID, Product ID and serial number,
       which apply to the whole Node. Also allows setting user device information such as location. */
-<<<<<<< HEAD
 cluster BasicInformation = 40 {
-=======
-server cluster BasicInformation = 40 {
   revision 3;
 
->>>>>>> ac1536dc
   enum ColorEnum : enum8 {
     kBlack = 0;
     kNavy = 1;
@@ -354,13 +334,9 @@
 }
 
 /** This cluster is used to manage global aspects of the Commissioning flow. */
-<<<<<<< HEAD
 cluster GeneralCommissioning = 48 {
-=======
-server cluster GeneralCommissioning = 48 {
   revision 1; // NOTE: Default/not specifically set
 
->>>>>>> ac1536dc
   enum CommissioningErrorEnum : enum8 {
     kOK = 0;
     kValueOutsideRange = 1;
@@ -427,13 +403,9 @@
 }
 
 /** Functionality to configure, enable, disable network credentials and access on a Matter device. */
-<<<<<<< HEAD
 cluster NetworkCommissioning = 49 {
-=======
-server cluster NetworkCommissioning = 49 {
   revision 1; // NOTE: Default/not specifically set
 
->>>>>>> ac1536dc
   enum NetworkCommissioningStatusEnum : enum8 {
     kSuccess = 0;
     kOutOfRange = 1;
@@ -611,13 +583,9 @@
 }
 
 /** The cluster provides commands for retrieving unstructured diagnostic logs from a Node that may be used to aid in diagnostics. */
-<<<<<<< HEAD
 cluster DiagnosticLogs = 50 {
-=======
-server cluster DiagnosticLogs = 50 {
   revision 1; // NOTE: Default/not specifically set
 
->>>>>>> ac1536dc
   enum IntentEnum : enum8 {
     kEndUserSupport = 0;
     kNetworkDiag = 1;
@@ -662,13 +630,9 @@
 }
 
 /** The General Diagnostics Cluster, along with other diagnostics clusters, provide a means to acquire standardized diagnostics metrics that MAY be used by a Node to assist a user or Administrative Node in diagnosing potential problems. */
-<<<<<<< HEAD
 cluster GeneralDiagnostics = 51 {
-=======
-server cluster GeneralDiagnostics = 51 {
   revision 1; // NOTE: Default/not specifically set
 
->>>>>>> ac1536dc
   enum BootReasonEnum : enum8 {
     kUnspecified = 0;
     kPowerOnReboot = 1;
@@ -781,13 +745,9 @@
 }
 
 /** Commands to trigger a Node to allow a new Administrator to commission it. */
-<<<<<<< HEAD
 cluster AdministratorCommissioning = 60 {
-=======
-server cluster AdministratorCommissioning = 60 {
   revision 1; // NOTE: Default/not specifically set
 
->>>>>>> ac1536dc
   enum CommissioningWindowStatusEnum : enum8 {
     kWindowNotOpen = 0;
     kEnhancedWindowOpen = 1;
@@ -835,13 +795,9 @@
 }
 
 /** This cluster is used to add or remove Operational Credentials on a Commissionee or Node, as well as manage the associated Fabrics. */
-<<<<<<< HEAD
 cluster OperationalCredentials = 62 {
-=======
-server cluster OperationalCredentials = 62 {
   revision 1; // NOTE: Default/not specifically set
 
->>>>>>> ac1536dc
   enum CertificateChainTypeEnum : enum8 {
     kDACCertificate = 1;
     kPAICertificate = 2;
@@ -965,13 +921,9 @@
 }
 
 /** The Group Key Management Cluster is the mechanism by which group keys are managed. */
-<<<<<<< HEAD
 cluster GroupKeyManagement = 63 {
-=======
-server cluster GroupKeyManagement = 63 {
   revision 1; // NOTE: Default/not specifically set
 
->>>>>>> ac1536dc
   enum GroupKeySecurityPolicyEnum : enum8 {
     kTrustFirst = 0;
     kCacheAndSync = 1;
@@ -1047,13 +999,9 @@
 }
 
 /** Attributes for reporting air quality classification */
-<<<<<<< HEAD
 cluster AirQuality = 91 {
-=======
-server cluster AirQuality = 91 {
   revision 1; // NOTE: Default/not specifically set
 
->>>>>>> ac1536dc
   enum AirQualityEnum : enum8 {
     kUnknown = 0;
     kGood = 1;
@@ -1081,13 +1029,9 @@
 }
 
 /** Attributes and commands for monitoring HEPA filters in a device */
-<<<<<<< HEAD
 cluster HepaFilterMonitoring = 113 {
-=======
-server cluster HepaFilterMonitoring = 113 {
   revision 1; // NOTE: Default/not specifically set
 
->>>>>>> ac1536dc
   enum ChangeIndicationEnum : enum8 {
     kOK = 0;
     kWarning = 1;
@@ -1136,13 +1080,9 @@
 }
 
 /** Attributes and commands for monitoring activated carbon filters in a device */
-<<<<<<< HEAD
 cluster ActivatedCarbonFilterMonitoring = 114 {
-=======
-server cluster ActivatedCarbonFilterMonitoring = 114 {
   revision 1; // NOTE: Default/not specifically set
 
->>>>>>> ac1536dc
   enum ChangeIndicationEnum : enum8 {
     kOK = 0;
     kWarning = 1;
@@ -1191,13 +1131,9 @@
 }
 
 /** An interface for configuring and controlling the functionality of a thermostat. */
-<<<<<<< HEAD
 cluster Thermostat = 513 {
-=======
-server cluster Thermostat = 513 {
   revision 6;
 
->>>>>>> ac1536dc
   enum SetpointAdjustMode : enum8 {
     kHeat = 0;
     kCool = 1;
@@ -1354,13 +1290,9 @@
 }
 
 /** An interface for controlling a fan in a heating/cooling system. */
-<<<<<<< HEAD
 provisional cluster FanControl = 514 {
-=======
-provisional server cluster FanControl = 514 {
   revision 4;
 
->>>>>>> ac1536dc
   enum AirflowDirectionEnum : enum8 {
     kForward = 0;
     kReverse = 1;
@@ -1440,13 +1372,9 @@
 }
 
 /** Attributes and commands for configuring the measurement of temperature, and reporting temperature measurements. */
-<<<<<<< HEAD
 cluster TemperatureMeasurement = 1026 {
-=======
-server cluster TemperatureMeasurement = 1026 {
   revision 1; // NOTE: Default/not specifically set
 
->>>>>>> ac1536dc
   readonly attribute nullable temperature measuredValue = 0;
   readonly attribute nullable temperature minMeasuredValue = 1;
   readonly attribute nullable temperature maxMeasuredValue = 2;
@@ -1460,13 +1388,9 @@
 }
 
 /** Attributes and commands for configuring the measurement of relative humidity, and reporting relative humidity measurements. */
-<<<<<<< HEAD
 cluster RelativeHumidityMeasurement = 1029 {
-=======
-server cluster RelativeHumidityMeasurement = 1029 {
   revision 3;
 
->>>>>>> ac1536dc
   readonly attribute nullable int16u measuredValue = 0;
   readonly attribute nullable int16u minMeasuredValue = 1;
   readonly attribute nullable int16u maxMeasuredValue = 2;
@@ -1480,13 +1404,9 @@
 }
 
 /** Attributes for reporting carbon monoxide concentration measurements */
-<<<<<<< HEAD
 cluster CarbonMonoxideConcentrationMeasurement = 1036 {
-=======
-server cluster CarbonMonoxideConcentrationMeasurement = 1036 {
   revision 3;
 
->>>>>>> ac1536dc
   enum LevelValueEnum : enum8 {
     kUnknown = 0;
     kLow = 1;
@@ -1541,13 +1461,9 @@
 }
 
 /** Attributes for reporting carbon dioxide concentration measurements */
-<<<<<<< HEAD
 cluster CarbonDioxideConcentrationMeasurement = 1037 {
-=======
-server cluster CarbonDioxideConcentrationMeasurement = 1037 {
   revision 3;
 
->>>>>>> ac1536dc
   enum LevelValueEnum : enum8 {
     kUnknown = 0;
     kLow = 1;
@@ -1602,13 +1518,9 @@
 }
 
 /** Attributes for reporting nitrogen dioxide concentration measurements */
-<<<<<<< HEAD
 cluster NitrogenDioxideConcentrationMeasurement = 1043 {
-=======
-server cluster NitrogenDioxideConcentrationMeasurement = 1043 {
   revision 3;
 
->>>>>>> ac1536dc
   enum LevelValueEnum : enum8 {
     kUnknown = 0;
     kLow = 1;
@@ -1663,13 +1575,9 @@
 }
 
 /** Attributes for reporting ozone concentration measurements */
-<<<<<<< HEAD
 cluster OzoneConcentrationMeasurement = 1045 {
-=======
-server cluster OzoneConcentrationMeasurement = 1045 {
   revision 3;
 
->>>>>>> ac1536dc
   enum LevelValueEnum : enum8 {
     kUnknown = 0;
     kLow = 1;
@@ -1724,13 +1632,9 @@
 }
 
 /** Attributes for reporting PM2.5 concentration measurements */
-<<<<<<< HEAD
 cluster Pm25ConcentrationMeasurement = 1066 {
-=======
-server cluster Pm25ConcentrationMeasurement = 1066 {
   revision 3;
 
->>>>>>> ac1536dc
   enum LevelValueEnum : enum8 {
     kUnknown = 0;
     kLow = 1;
@@ -1785,13 +1689,9 @@
 }
 
 /** Attributes for reporting formaldehyde concentration measurements */
-<<<<<<< HEAD
 cluster FormaldehydeConcentrationMeasurement = 1067 {
-=======
-server cluster FormaldehydeConcentrationMeasurement = 1067 {
   revision 3;
 
->>>>>>> ac1536dc
   enum LevelValueEnum : enum8 {
     kUnknown = 0;
     kLow = 1;
@@ -1846,13 +1746,9 @@
 }
 
 /** Attributes for reporting PM1 concentration measurements */
-<<<<<<< HEAD
 cluster Pm1ConcentrationMeasurement = 1068 {
-=======
-server cluster Pm1ConcentrationMeasurement = 1068 {
   revision 3;
 
->>>>>>> ac1536dc
   enum LevelValueEnum : enum8 {
     kUnknown = 0;
     kLow = 1;
@@ -1907,13 +1803,9 @@
 }
 
 /** Attributes for reporting PM10 concentration measurements */
-<<<<<<< HEAD
 cluster Pm10ConcentrationMeasurement = 1069 {
-=======
-server cluster Pm10ConcentrationMeasurement = 1069 {
   revision 3;
 
->>>>>>> ac1536dc
   enum LevelValueEnum : enum8 {
     kUnknown = 0;
     kLow = 1;
@@ -1968,13 +1860,9 @@
 }
 
 /** Attributes for reporting total volatile organic compounds concentration measurements */
-<<<<<<< HEAD
 cluster TotalVolatileOrganicCompoundsConcentrationMeasurement = 1070 {
-=======
-server cluster TotalVolatileOrganicCompoundsConcentrationMeasurement = 1070 {
   revision 3;
 
->>>>>>> ac1536dc
   enum LevelValueEnum : enum8 {
     kUnknown = 0;
     kLow = 1;
@@ -2029,13 +1917,9 @@
 }
 
 /** Attributes for reporting radon concentration measurements */
-<<<<<<< HEAD
 cluster RadonConcentrationMeasurement = 1071 {
-=======
-server cluster RadonConcentrationMeasurement = 1071 {
   revision 3;
 
->>>>>>> ac1536dc
   enum LevelValueEnum : enum8 {
     kUnknown = 0;
     kLow = 1;
