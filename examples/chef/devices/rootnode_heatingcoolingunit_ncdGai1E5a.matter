// This IDL was generated automatically by ZAP.
// It is for view/code review purposes only.

/** Attributes and commands for putting a device into Identification mode (e.g. flashing a light). */
cluster Identify = 3 {
  revision 4;

  enum EffectIdentifierEnum : enum8 {
    kBlink = 0;
    kBreathe = 1;
    kOkay = 2;
    kChannelChange = 11;
    kFinishEffect = 254;
    kStopEffect = 255;
  }

  enum EffectVariantEnum : enum8 {
    kDefault = 0;
  }

  enum IdentifyTypeEnum : enum8 {
    kNone = 0;
    kLightOutput = 1;
    kVisibleIndicator = 2;
    kAudibleBeep = 3;
    kDisplay = 4;
    kActuator = 5;
  }

  attribute int16u identifyTime = 0;
  readonly attribute IdentifyTypeEnum identifyType = 1;
  readonly attribute command_id generatedCommandList[] = 65528;
  readonly attribute command_id acceptedCommandList[] = 65529;
  readonly attribute event_id eventList[] = 65530;
  readonly attribute attrib_id attributeList[] = 65531;
  readonly attribute bitmap32 featureMap = 65532;
  readonly attribute int16u clusterRevision = 65533;

  request struct IdentifyRequest {
    int16u identifyTime = 0;
  }

  request struct TriggerEffectRequest {
    EffectIdentifierEnum effectIdentifier = 0;
    EffectVariantEnum effectVariant = 1;
  }

  /** Command description for Identify */
  command access(invoke: manage) Identify(IdentifyRequest): DefaultSuccess = 0;
  /** Command description for TriggerEffect */
  command access(invoke: manage) TriggerEffect(TriggerEffectRequest): DefaultSuccess = 64;
}

/** Attributes and commands for group configuration and manipulation. */
cluster Groups = 4 {
  revision 4;

  bitmap Feature : bitmap32 {
    kGroupNames = 0x1;
  }

  bitmap NameSupportBitmap : bitmap8 {
    kGroupNames = 0x80;
  }

  readonly attribute NameSupportBitmap nameSupport = 0;
  readonly attribute command_id generatedCommandList[] = 65528;
  readonly attribute command_id acceptedCommandList[] = 65529;
  readonly attribute event_id eventList[] = 65530;
  readonly attribute attrib_id attributeList[] = 65531;
  readonly attribute bitmap32 featureMap = 65532;
  readonly attribute int16u clusterRevision = 65533;

  request struct AddGroupRequest {
    group_id groupID = 0;
    char_string<16> groupName = 1;
  }

  response struct AddGroupResponse = 0 {
    enum8 status = 0;
    group_id groupID = 1;
  }

  request struct ViewGroupRequest {
    group_id groupID = 0;
  }

  response struct ViewGroupResponse = 1 {
    enum8 status = 0;
    group_id groupID = 1;
    char_string<16> groupName = 2;
  }

  request struct GetGroupMembershipRequest {
    group_id groupList[] = 0;
  }

  response struct GetGroupMembershipResponse = 2 {
    nullable int8u capacity = 0;
    group_id groupList[] = 1;
  }

  request struct RemoveGroupRequest {
    group_id groupID = 0;
  }

  response struct RemoveGroupResponse = 3 {
    enum8 status = 0;
    group_id groupID = 1;
  }

  request struct AddGroupIfIdentifyingRequest {
    group_id groupID = 0;
    char_string<16> groupName = 1;
  }

  /** Command description for AddGroup */
  fabric command access(invoke: manage) AddGroup(AddGroupRequest): AddGroupResponse = 0;
  /** Command description for ViewGroup */
  fabric command ViewGroup(ViewGroupRequest): ViewGroupResponse = 1;
  /** Command description for GetGroupMembership */
  fabric command GetGroupMembership(GetGroupMembershipRequest): GetGroupMembershipResponse = 2;
  /** Command description for RemoveGroup */
  fabric command access(invoke: manage) RemoveGroup(RemoveGroupRequest): RemoveGroupResponse = 3;
  /** Command description for RemoveAllGroups */
  fabric command access(invoke: manage) RemoveAllGroups(): DefaultSuccess = 4;
  /** Command description for AddGroupIfIdentifying */
  fabric command access(invoke: manage) AddGroupIfIdentifying(AddGroupIfIdentifyingRequest): DefaultSuccess = 5;
}

/** Attributes and commands for switching devices between 'On' and 'Off' states. */
cluster OnOff = 6 {
  revision 6;

  enum DelayedAllOffEffectVariantEnum : enum8 {
    kDelayedOffFastFade = 0;
    kNoFade = 1;
    kDelayedOffSlowFade = 2;
  }

  enum DyingLightEffectVariantEnum : enum8 {
    kDyingLightFadeOff = 0;
  }

  enum EffectIdentifierEnum : enum8 {
    kDelayedAllOff = 0;
    kDyingLight = 1;
  }

  enum StartUpOnOffEnum : enum8 {
    kOff = 0;
    kOn = 1;
    kToggle = 2;
  }

  bitmap Feature : bitmap32 {
    kLighting = 0x1;
    kDeadFrontBehavior = 0x2;
    kOffOnly = 0x4;
  }

  bitmap OnOffControlBitmap : bitmap8 {
    kAcceptOnlyWhenOn = 0x1;
  }

  readonly attribute boolean onOff = 0;
  readonly attribute optional boolean globalSceneControl = 16384;
  attribute optional int16u onTime = 16385;
  attribute optional int16u offWaitTime = 16386;
  attribute access(write: manage) optional nullable StartUpOnOffEnum startUpOnOff = 16387;
  readonly attribute command_id generatedCommandList[] = 65528;
  readonly attribute command_id acceptedCommandList[] = 65529;
  readonly attribute event_id eventList[] = 65530;
  readonly attribute attrib_id attributeList[] = 65531;
  readonly attribute bitmap32 featureMap = 65532;
  readonly attribute int16u clusterRevision = 65533;

  request struct OffWithEffectRequest {
    EffectIdentifierEnum effectIdentifier = 0;
    enum8 effectVariant = 1;
  }

  request struct OnWithTimedOffRequest {
    OnOffControlBitmap onOffControl = 0;
    int16u onTime = 1;
    int16u offWaitTime = 2;
  }

  /** On receipt of this command, a device SHALL enter its ‘Off’ state. This state is device dependent, but it is recommended that it is used for power off or similar functions. On receipt of the Off command, the OnTime attribute SHALL be set to 0. */
  command Off(): DefaultSuccess = 0;
  /** On receipt of this command, a device SHALL enter its ‘On’ state. This state is device dependent, but it is recommended that it is used for power on or similar functions. On receipt of the On command, if the value of the OnTime attribute is equal to 0, the device SHALL set the OffWaitTime attribute to 0. */
  command On(): DefaultSuccess = 1;
  /** On receipt of this command, if a device is in its ‘Off’ state it SHALL enter its ‘On’ state. Otherwise, if it is in its ‘On’ state it SHALL enter its ‘Off’ state. On receipt of the Toggle command, if the value of the OnOff attribute is equal to FALSE and if the value of the OnTime attribute is equal to 0, the device SHALL set the OffWaitTime attribute to 0. If the value of the OnOff attribute is equal to TRUE, the OnTime attribute SHALL be set to 0. */
  command Toggle(): DefaultSuccess = 2;
  /** The OffWithEffect command allows devices to be turned off using enhanced ways of fading. */
  command OffWithEffect(OffWithEffectRequest): DefaultSuccess = 64;
  /** The OnWithRecallGlobalScene command allows the recall of the settings when the device was turned off. */
  command OnWithRecallGlobalScene(): DefaultSuccess = 65;
  /** The OnWithTimedOff command allows devices to be turned on for a specific duration with a guarded off duration so that SHOULD the device be subsequently switched off, further OnWithTimedOff commands, received during this time, are prevented from turning the devices back on. */
  command OnWithTimedOff(OnWithTimedOffRequest): DefaultSuccess = 66;
}

/** Attributes and commands for controlling devices that can be set to a level between fully 'On' and fully 'Off.' */
cluster LevelControl = 8 {
  revision 5;

  enum MoveModeEnum : enum8 {
    kUp = 0;
    kDown = 1;
  }

  enum StepModeEnum : enum8 {
    kUp = 0;
    kDown = 1;
  }

  bitmap Feature : bitmap32 {
    kOnOff = 0x1;
    kLighting = 0x2;
    kFrequency = 0x4;
  }

  bitmap OptionsBitmap : bitmap8 {
    kExecuteIfOff = 0x1;
    kCoupleColorTempToLevel = 0x2;
  }

  readonly attribute nullable int8u currentLevel = 0;
  readonly attribute optional int16u remainingTime = 1;
  readonly attribute optional int8u minLevel = 2;
  readonly attribute optional int8u maxLevel = 3;
  readonly attribute optional int16u currentFrequency = 4;
  readonly attribute optional int16u minFrequency = 5;
  readonly attribute optional int16u maxFrequency = 6;
  attribute OptionsBitmap options = 15;
  attribute optional int16u onOffTransitionTime = 16;
  attribute nullable int8u onLevel = 17;
  attribute optional nullable int16u onTransitionTime = 18;
  attribute optional nullable int16u offTransitionTime = 19;
  attribute optional nullable int8u defaultMoveRate = 20;
  attribute access(write: manage) optional nullable int8u startUpCurrentLevel = 16384;
  readonly attribute command_id generatedCommandList[] = 65528;
  readonly attribute command_id acceptedCommandList[] = 65529;
  readonly attribute event_id eventList[] = 65530;
  readonly attribute attrib_id attributeList[] = 65531;
  readonly attribute bitmap32 featureMap = 65532;
  readonly attribute int16u clusterRevision = 65533;

  request struct MoveToLevelRequest {
    int8u level = 0;
    nullable int16u transitionTime = 1;
    OptionsBitmap optionsMask = 2;
    OptionsBitmap optionsOverride = 3;
  }

  request struct MoveRequest {
    MoveModeEnum moveMode = 0;
    nullable int8u rate = 1;
    OptionsBitmap optionsMask = 2;
    OptionsBitmap optionsOverride = 3;
  }

  request struct StepRequest {
    StepModeEnum stepMode = 0;
    int8u stepSize = 1;
    nullable int16u transitionTime = 2;
    OptionsBitmap optionsMask = 3;
    OptionsBitmap optionsOverride = 4;
  }

  request struct StopRequest {
    OptionsBitmap optionsMask = 0;
    OptionsBitmap optionsOverride = 1;
  }

  request struct MoveToLevelWithOnOffRequest {
    int8u level = 0;
    nullable int16u transitionTime = 1;
    OptionsBitmap optionsMask = 2;
    OptionsBitmap optionsOverride = 3;
  }

  request struct MoveWithOnOffRequest {
    MoveModeEnum moveMode = 0;
    nullable int8u rate = 1;
    OptionsBitmap optionsMask = 2;
    OptionsBitmap optionsOverride = 3;
  }

  request struct StepWithOnOffRequest {
    StepModeEnum stepMode = 0;
    int8u stepSize = 1;
    nullable int16u transitionTime = 2;
    OptionsBitmap optionsMask = 3;
    OptionsBitmap optionsOverride = 4;
  }

  request struct StopWithOnOffRequest {
    OptionsBitmap optionsMask = 0;
    OptionsBitmap optionsOverride = 1;
  }

  request struct MoveToClosestFrequencyRequest {
    int16u frequency = 0;
  }

  /** Command description for MoveToLevel */
  command MoveToLevel(MoveToLevelRequest): DefaultSuccess = 0;
  /** Command description for Move */
  command Move(MoveRequest): DefaultSuccess = 1;
  /** Command description for Step */
  command Step(StepRequest): DefaultSuccess = 2;
  /** Command description for Stop */
  command Stop(StopRequest): DefaultSuccess = 3;
  /** Command description for MoveToLevelWithOnOff */
  command MoveToLevelWithOnOff(MoveToLevelWithOnOffRequest): DefaultSuccess = 4;
  /** Command description for MoveWithOnOff */
  command MoveWithOnOff(MoveWithOnOffRequest): DefaultSuccess = 5;
  /** Command description for StepWithOnOff */
  command StepWithOnOff(StepWithOnOffRequest): DefaultSuccess = 6;
  /** Command description for StopWithOnOff */
  command StopWithOnOff(StopWithOnOffRequest): DefaultSuccess = 7;
  /** Change the currrent frequency to the provided one, or a close
        approximation if the exact provided one is not possible. */
  command MoveToClosestFrequency(MoveToClosestFrequencyRequest): DefaultSuccess = 8;
}

/** The Descriptor Cluster is meant to replace the support from the Zigbee Device Object (ZDO) for describing a node, its endpoints and clusters. */
cluster Descriptor = 29 {
  revision 2;

  bitmap Feature : bitmap32 {
    kTagList = 0x1;
  }

  struct DeviceTypeStruct {
    devtype_id deviceType = 0;
    int16u revision = 1;
  }

  struct SemanticTagStruct {
    nullable vendor_id mfgCode = 0;
    enum8 namespaceID = 1;
    enum8 tag = 2;
    optional nullable char_string label = 3;
  }

  readonly attribute DeviceTypeStruct deviceTypeList[] = 0;
  readonly attribute cluster_id serverList[] = 1;
  readonly attribute cluster_id clientList[] = 2;
  readonly attribute endpoint_no partsList[] = 3;
  readonly attribute optional SemanticTagStruct tagList[] = 4;
  readonly attribute command_id generatedCommandList[] = 65528;
  readonly attribute command_id acceptedCommandList[] = 65529;
  readonly attribute event_id eventList[] = 65530;
  readonly attribute attrib_id attributeList[] = 65531;
  readonly attribute bitmap32 featureMap = 65532;
  readonly attribute int16u clusterRevision = 65533;
}

/** The Binding Cluster is meant to replace the support from the Zigbee Device Object (ZDO) for supporting the binding table. */
cluster Binding = 30 {
  revision 1; // NOTE: Default/not specifically set

  fabric_scoped struct TargetStruct {
    optional node_id node = 1;
    optional group_id group = 2;
    optional endpoint_no endpoint = 3;
    optional cluster_id cluster = 4;
    fabric_idx fabricIndex = 254;
  }

  attribute access(write: manage) TargetStruct binding[] = 0;
  readonly attribute command_id generatedCommandList[] = 65528;
  readonly attribute command_id acceptedCommandList[] = 65529;
  readonly attribute event_id eventList[] = 65530;
  readonly attribute attrib_id attributeList[] = 65531;
  readonly attribute bitmap32 featureMap = 65532;
  readonly attribute int16u clusterRevision = 65533;
}

/** The Access Control Cluster exposes a data model view of a
      Node's Access Control List (ACL), which codifies the rules used to manage
      and enforce Access Control for the Node's endpoints and their associated
      cluster instances. */
cluster AccessControl = 31 {
  revision 1; // NOTE: Default/not specifically set

  enum AccessControlEntryAuthModeEnum : enum8 {
    kPASE = 1;
    kCASE = 2;
    kGroup = 3;
  }

  enum AccessControlEntryPrivilegeEnum : enum8 {
    kView = 1;
    kProxyView = 2;
    kOperate = 3;
    kManage = 4;
    kAdminister = 5;
  }

  enum ChangeTypeEnum : enum8 {
    kChanged = 0;
    kAdded = 1;
    kRemoved = 2;
  }

  struct AccessControlTargetStruct {
    nullable cluster_id cluster = 0;
    nullable endpoint_no endpoint = 1;
    nullable devtype_id deviceType = 2;
  }

  fabric_scoped struct AccessControlEntryStruct {
    fabric_sensitive AccessControlEntryPrivilegeEnum privilege = 1;
    fabric_sensitive AccessControlEntryAuthModeEnum authMode = 2;
    nullable fabric_sensitive int64u subjects[] = 3;
    nullable fabric_sensitive AccessControlTargetStruct targets[] = 4;
    fabric_idx fabricIndex = 254;
  }

  fabric_scoped struct AccessControlExtensionStruct {
    fabric_sensitive octet_string<128> data = 1;
    fabric_idx fabricIndex = 254;
  }

  fabric_sensitive info event access(read: administer) AccessControlEntryChanged = 0 {
    nullable node_id adminNodeID = 1;
    nullable int16u adminPasscodeID = 2;
    ChangeTypeEnum changeType = 3;
    nullable AccessControlEntryStruct latestValue = 4;
    fabric_idx fabricIndex = 254;
  }

  fabric_sensitive info event access(read: administer) AccessControlExtensionChanged = 1 {
    nullable node_id adminNodeID = 1;
    nullable int16u adminPasscodeID = 2;
    ChangeTypeEnum changeType = 3;
    nullable AccessControlExtensionStruct latestValue = 4;
    fabric_idx fabricIndex = 254;
  }

  attribute access(read: administer, write: administer) AccessControlEntryStruct acl[] = 0;
  attribute access(read: administer, write: administer) optional AccessControlExtensionStruct extension[] = 1;
  readonly attribute int16u subjectsPerAccessControlEntry = 2;
  readonly attribute int16u targetsPerAccessControlEntry = 3;
  readonly attribute int16u accessControlEntriesPerFabric = 4;
  readonly attribute command_id generatedCommandList[] = 65528;
  readonly attribute command_id acceptedCommandList[] = 65529;
  readonly attribute event_id eventList[] = 65530;
  readonly attribute attrib_id attributeList[] = 65531;
  readonly attribute bitmap32 featureMap = 65532;
  readonly attribute int16u clusterRevision = 65533;
}

/** This cluster provides attributes and events for determining basic information about Nodes, which supports both
      Commissioning and operational determination of Node characteristics, such as Vendor ID, Product ID and serial number,
      which apply to the whole Node. Also allows setting user device information such as location. */
cluster BasicInformation = 40 {
  revision 3;

  enum ColorEnum : enum8 {
    kBlack = 0;
    kNavy = 1;
    kGreen = 2;
    kTeal = 3;
    kMaroon = 4;
    kPurple = 5;
    kOlive = 6;
    kGray = 7;
    kBlue = 8;
    kLime = 9;
    kAqua = 10;
    kRed = 11;
    kFuchsia = 12;
    kYellow = 13;
    kWhite = 14;
    kNickel = 15;
    kChrome = 16;
    kBrass = 17;
    kCopper = 18;
    kSilver = 19;
    kGold = 20;
  }

  enum ProductFinishEnum : enum8 {
    kOther = 0;
    kMatte = 1;
    kSatin = 2;
    kPolished = 3;
    kRugged = 4;
    kFabric = 5;
  }

  struct CapabilityMinimaStruct {
    int16u caseSessionsPerFabric = 0;
    int16u subscriptionsPerFabric = 1;
  }

  struct ProductAppearanceStruct {
    ProductFinishEnum finish = 0;
    nullable ColorEnum primaryColor = 1;
  }

  critical event StartUp = 0 {
    int32u softwareVersion = 0;
  }

  critical event ShutDown = 1 {
  }

  info event Leave = 2 {
    fabric_idx fabricIndex = 0;
  }

  info event ReachableChanged = 3 {
    boolean reachableNewValue = 0;
  }

  readonly attribute int16u dataModelRevision = 0;
  readonly attribute char_string<32> vendorName = 1;
  readonly attribute vendor_id vendorID = 2;
  readonly attribute char_string<32> productName = 3;
  readonly attribute int16u productID = 4;
  attribute access(write: manage) char_string<32> nodeLabel = 5;
  attribute access(write: administer) char_string<2> location = 6;
  readonly attribute int16u hardwareVersion = 7;
  readonly attribute char_string<64> hardwareVersionString = 8;
  readonly attribute int32u softwareVersion = 9;
  readonly attribute char_string<64> softwareVersionString = 10;
  readonly attribute optional char_string<16> manufacturingDate = 11;
  readonly attribute optional char_string<32> partNumber = 12;
  readonly attribute optional long_char_string<256> productURL = 13;
  readonly attribute optional char_string<64> productLabel = 14;
  readonly attribute optional char_string<32> serialNumber = 15;
  attribute access(write: manage) optional boolean localConfigDisabled = 16;
  readonly attribute optional boolean reachable = 17;
  readonly attribute optional char_string<32> uniqueID = 18;
  readonly attribute CapabilityMinimaStruct capabilityMinima = 19;
  readonly attribute optional ProductAppearanceStruct productAppearance = 20;
  readonly attribute int32u specificationVersion = 21;
  readonly attribute int16u maxPathsPerInvoke = 22;
  readonly attribute command_id generatedCommandList[] = 65528;
  readonly attribute command_id acceptedCommandList[] = 65529;
  readonly attribute event_id eventList[] = 65530;
  readonly attribute attrib_id attributeList[] = 65531;
  readonly attribute bitmap32 featureMap = 65532;
  readonly attribute int16u clusterRevision = 65533;

  command MfgSpecificPing(): DefaultSuccess = 0;
}

/** Provides an interface for providing OTA software updates */
cluster OtaSoftwareUpdateProvider = 41 {
  revision 1; // NOTE: Default/not specifically set

  enum ApplyUpdateActionEnum : enum8 {
    kProceed = 0;
    kAwaitNextAction = 1;
    kDiscontinue = 2;
  }

  enum DownloadProtocolEnum : enum8 {
    kBDXSynchronous = 0;
    kBDXAsynchronous = 1;
    kHTTPS = 2;
    kVendorSpecific = 3;
  }

  enum StatusEnum : enum8 {
    kUpdateAvailable = 0;
    kBusy = 1;
    kNotAvailable = 2;
    kDownloadProtocolNotSupported = 3;
  }

  readonly attribute command_id generatedCommandList[] = 65528;
  readonly attribute command_id acceptedCommandList[] = 65529;
  readonly attribute event_id eventList[] = 65530;
  readonly attribute attrib_id attributeList[] = 65531;
  readonly attribute bitmap32 featureMap = 65532;
  readonly attribute int16u clusterRevision = 65533;

  request struct QueryImageRequest {
    vendor_id vendorID = 0;
    int16u productID = 1;
    int32u softwareVersion = 2;
    DownloadProtocolEnum protocolsSupported[] = 3;
    optional int16u hardwareVersion = 4;
    optional char_string<2> location = 5;
    optional boolean requestorCanConsent = 6;
    optional octet_string<512> metadataForProvider = 7;
  }

  response struct QueryImageResponse = 1 {
    StatusEnum status = 0;
    optional int32u delayedActionTime = 1;
    optional char_string<256> imageURI = 2;
    optional int32u softwareVersion = 3;
    optional char_string<64> softwareVersionString = 4;
    optional octet_string<32> updateToken = 5;
    optional boolean userConsentNeeded = 6;
    optional octet_string<512> metadataForRequestor = 7;
  }

  request struct ApplyUpdateRequestRequest {
    octet_string<32> updateToken = 0;
    int32u newVersion = 1;
  }

  response struct ApplyUpdateResponse = 3 {
    ApplyUpdateActionEnum action = 0;
    int32u delayedActionTime = 1;
  }

  request struct NotifyUpdateAppliedRequest {
    octet_string<32> updateToken = 0;
    int32u softwareVersion = 1;
  }

  /** Determine availability of a new Software Image */
  command QueryImage(QueryImageRequest): QueryImageResponse = 0;
  /** Determine next action to take for a downloaded Software Image */
  command ApplyUpdateRequest(ApplyUpdateRequestRequest): ApplyUpdateResponse = 2;
  /** Notify OTA Provider that an update was applied */
  command NotifyUpdateApplied(NotifyUpdateAppliedRequest): DefaultSuccess = 4;
}

/** Provides an interface for downloading and applying OTA software updates */
cluster OtaSoftwareUpdateRequestor = 42 {
  revision 1; // NOTE: Default/not specifically set

  enum AnnouncementReasonEnum : enum8 {
    kSimpleAnnouncement = 0;
    kUpdateAvailable = 1;
    kUrgentUpdateAvailable = 2;
  }

  enum ChangeReasonEnum : enum8 {
    kUnknown = 0;
    kSuccess = 1;
    kFailure = 2;
    kTimeOut = 3;
    kDelayByProvider = 4;
  }

  enum UpdateStateEnum : enum8 {
    kUnknown = 0;
    kIdle = 1;
    kQuerying = 2;
    kDelayedOnQuery = 3;
    kDownloading = 4;
    kApplying = 5;
    kDelayedOnApply = 6;
    kRollingBack = 7;
    kDelayedOnUserConsent = 8;
  }

  fabric_scoped struct ProviderLocation {
    node_id providerNodeID = 1;
    endpoint_no endpoint = 2;
    fabric_idx fabricIndex = 254;
  }

  info event StateTransition = 0 {
    UpdateStateEnum previousState = 0;
    UpdateStateEnum newState = 1;
    ChangeReasonEnum reason = 2;
    nullable int32u targetSoftwareVersion = 3;
  }

  critical event VersionApplied = 1 {
    int32u softwareVersion = 0;
    int16u productID = 1;
  }

  info event DownloadError = 2 {
    int32u softwareVersion = 0;
    int64u bytesDownloaded = 1;
    nullable int8u progressPercent = 2;
    nullable int64s platformCode = 3;
  }

  attribute access(write: administer) ProviderLocation defaultOTAProviders[] = 0;
  readonly attribute boolean updatePossible = 1;
  readonly attribute UpdateStateEnum updateState = 2;
  readonly attribute nullable int8u updateStateProgress = 3;
  readonly attribute command_id generatedCommandList[] = 65528;
  readonly attribute command_id acceptedCommandList[] = 65529;
  readonly attribute event_id eventList[] = 65530;
  readonly attribute attrib_id attributeList[] = 65531;
  readonly attribute bitmap32 featureMap = 65532;
  readonly attribute int16u clusterRevision = 65533;

  request struct AnnounceOTAProviderRequest {
    node_id providerNodeID = 0;
    vendor_id vendorID = 1;
    AnnouncementReasonEnum announcementReason = 2;
    optional octet_string<512> metadataForNode = 3;
    endpoint_no endpoint = 4;
  }

  /** Announce the presence of an OTA Provider */
  command AnnounceOTAProvider(AnnounceOTAProviderRequest): DefaultSuccess = 0;
}

/** Nodes should be expected to be deployed to any and all regions of the world. These global regions
      may have differing common languages, units of measurements, and numerical formatting
      standards. As such, Nodes that visually or audibly convey information need a mechanism by which
      they can be configured to use a user’s preferred language, units, etc */
cluster LocalizationConfiguration = 43 {
  revision 1; // NOTE: Default/not specifically set

  attribute access(write: manage) char_string<35> activeLocale = 0;
  readonly attribute char_string supportedLocales[] = 1;
  readonly attribute command_id generatedCommandList[] = 65528;
  readonly attribute command_id acceptedCommandList[] = 65529;
  readonly attribute event_id eventList[] = 65530;
  readonly attribute attrib_id attributeList[] = 65531;
  readonly attribute bitmap32 featureMap = 65532;
  readonly attribute int16u clusterRevision = 65533;
}

/** Nodes should be expected to be deployed to any and all regions of the world. These global regions
      may have differing preferences for how dates and times are conveyed. As such, Nodes that visually
      or audibly convey time information need a mechanism by which they can be configured to use a
      user’s preferred format. */
cluster TimeFormatLocalization = 44 {
  revision 1; // NOTE: Default/not specifically set

  enum CalendarTypeEnum : enum8 {
    kBuddhist = 0;
    kChinese = 1;
    kCoptic = 2;
    kEthiopian = 3;
    kGregorian = 4;
    kHebrew = 5;
    kIndian = 6;
    kIslamic = 7;
    kJapanese = 8;
    kKorean = 9;
    kPersian = 10;
    kTaiwanese = 11;
    kUseActiveLocale = 255;
  }

  enum HourFormatEnum : enum8 {
    k12hr = 0;
    k24hr = 1;
    kUseActiveLocale = 255;
  }

  bitmap Feature : bitmap32 {
    kCalendarFormat = 0x1;
  }

  attribute access(write: manage) HourFormatEnum hourFormat = 0;
  attribute access(write: manage) optional CalendarTypeEnum activeCalendarType = 1;
  readonly attribute optional CalendarTypeEnum supportedCalendarTypes[] = 2;
  readonly attribute command_id generatedCommandList[] = 65528;
  readonly attribute command_id acceptedCommandList[] = 65529;
  readonly attribute event_id eventList[] = 65530;
  readonly attribute attrib_id attributeList[] = 65531;
  readonly attribute bitmap32 featureMap = 65532;
  readonly attribute int16u clusterRevision = 65533;
}

/** This cluster is used to manage global aspects of the Commissioning flow. */
cluster GeneralCommissioning = 48 {
  revision 1; // NOTE: Default/not specifically set

  enum CommissioningErrorEnum : enum8 {
    kOK = 0;
    kValueOutsideRange = 1;
    kInvalidAuthentication = 2;
    kNoFailSafe = 3;
    kBusyWithOtherAdmin = 4;
  }

  enum RegulatoryLocationTypeEnum : enum8 {
    kIndoor = 0;
    kOutdoor = 1;
    kIndoorOutdoor = 2;
  }

  struct BasicCommissioningInfo {
    int16u failSafeExpiryLengthSeconds = 0;
    int16u maxCumulativeFailsafeSeconds = 1;
  }

  attribute access(write: administer) int64u breadcrumb = 0;
  readonly attribute BasicCommissioningInfo basicCommissioningInfo = 1;
  readonly attribute RegulatoryLocationTypeEnum regulatoryConfig = 2;
  readonly attribute RegulatoryLocationTypeEnum locationCapability = 3;
  readonly attribute boolean supportsConcurrentConnection = 4;
  readonly attribute command_id generatedCommandList[] = 65528;
  readonly attribute command_id acceptedCommandList[] = 65529;
  readonly attribute event_id eventList[] = 65530;
  readonly attribute attrib_id attributeList[] = 65531;
  readonly attribute bitmap32 featureMap = 65532;
  readonly attribute int16u clusterRevision = 65533;

  request struct ArmFailSafeRequest {
    int16u expiryLengthSeconds = 0;
    int64u breadcrumb = 1;
  }

  response struct ArmFailSafeResponse = 1 {
    CommissioningErrorEnum errorCode = 0;
    char_string<128> debugText = 1;
  }

  request struct SetRegulatoryConfigRequest {
    RegulatoryLocationTypeEnum newRegulatoryConfig = 0;
    char_string<2> countryCode = 1;
    int64u breadcrumb = 2;
  }

  response struct SetRegulatoryConfigResponse = 3 {
    CommissioningErrorEnum errorCode = 0;
    char_string debugText = 1;
  }

  response struct CommissioningCompleteResponse = 5 {
    CommissioningErrorEnum errorCode = 0;
    char_string debugText = 1;
  }

  /** Arm the persistent fail-safe timer with an expiry time of now + ExpiryLengthSeconds using device clock */
  command access(invoke: administer) ArmFailSafe(ArmFailSafeRequest): ArmFailSafeResponse = 0;
  /** Set the regulatory configuration to be used during commissioning */
  command access(invoke: administer) SetRegulatoryConfig(SetRegulatoryConfigRequest): SetRegulatoryConfigResponse = 2;
  /** Signals the Server that the Client has successfully completed all steps of Commissioning/Recofiguration needed during fail-safe period. */
  fabric command access(invoke: administer) CommissioningComplete(): CommissioningCompleteResponse = 4;
}

/** Functionality to configure, enable, disable network credentials and access on a Matter device. */
cluster NetworkCommissioning = 49 {
  revision 1; // NOTE: Default/not specifically set

  enum NetworkCommissioningStatusEnum : enum8 {
    kSuccess = 0;
    kOutOfRange = 1;
    kBoundsExceeded = 2;
    kNetworkIDNotFound = 3;
    kDuplicateNetworkID = 4;
    kNetworkNotFound = 5;
    kRegulatoryError = 6;
    kAuthFailure = 7;
    kUnsupportedSecurity = 8;
    kOtherConnectionFailure = 9;
    kIPV6Failed = 10;
    kIPBindFailed = 11;
    kUnknownError = 12;
  }

  enum WiFiBandEnum : enum8 {
    k2G4 = 0;
    k3G65 = 1;
    k5G = 2;
    k6G = 3;
    k60G = 4;
    k1G = 5;
  }

  bitmap Feature : bitmap32 {
    kWiFiNetworkInterface = 0x1;
    kThreadNetworkInterface = 0x2;
    kEthernetNetworkInterface = 0x4;
    kPerDeviceCredentials = 0x8;
  }

  bitmap ThreadCapabilitiesBitmap : bitmap16 {
    kIsBorderRouterCapable = 0x1;
    kIsRouterCapable = 0x2;
    kIsSleepyEndDeviceCapable = 0x4;
    kIsFullThreadDevice = 0x8;
    kIsSynchronizedSleepyEndDeviceCapable = 0x10;
  }

  bitmap WiFiSecurityBitmap : bitmap8 {
    kUnencrypted = 0x1;
    kWEP = 0x2;
    kWPAPersonal = 0x4;
    kWPA2Personal = 0x8;
    kWPA3Personal = 0x10;
    kWPA3MatterPDC = 0x20;
  }

  struct NetworkInfoStruct {
    octet_string<32> networkID = 0;
    boolean connected = 1;
    optional nullable octet_string<20> networkIdentifier = 2;
    optional nullable octet_string<20> clientIdentifier = 3;
  }

  struct ThreadInterfaceScanResultStruct {
    int16u panId = 0;
    int64u extendedPanId = 1;
    char_string<16> networkName = 2;
    int16u channel = 3;
    int8u version = 4;
    octet_string<8> extendedAddress = 5;
    int8s rssi = 6;
    int8u lqi = 7;
  }

  struct WiFiInterfaceScanResultStruct {
    WiFiSecurityBitmap security = 0;
    octet_string<32> ssid = 1;
    octet_string<6> bssid = 2;
    int16u channel = 3;
    WiFiBandEnum wiFiBand = 4;
    int8s rssi = 5;
  }

  readonly attribute access(read: administer) int8u maxNetworks = 0;
  readonly attribute access(read: administer) NetworkInfoStruct networks[] = 1;
  readonly attribute optional int8u scanMaxTimeSeconds = 2;
  readonly attribute optional int8u connectMaxTimeSeconds = 3;
  attribute access(write: administer) boolean interfaceEnabled = 4;
  readonly attribute access(read: administer) nullable NetworkCommissioningStatusEnum lastNetworkingStatus = 5;
  readonly attribute access(read: administer) nullable octet_string<32> lastNetworkID = 6;
  readonly attribute access(read: administer) nullable int32s lastConnectErrorValue = 7;
  readonly attribute optional WiFiBandEnum supportedWiFiBands[] = 8;
  readonly attribute optional ThreadCapabilitiesBitmap supportedThreadFeatures = 9;
  readonly attribute optional int16u threadVersion = 10;
  readonly attribute command_id generatedCommandList[] = 65528;
  readonly attribute command_id acceptedCommandList[] = 65529;
  readonly attribute event_id eventList[] = 65530;
  readonly attribute attrib_id attributeList[] = 65531;
  readonly attribute bitmap32 featureMap = 65532;
  readonly attribute int16u clusterRevision = 65533;

  request struct ScanNetworksRequest {
    optional nullable octet_string<32> ssid = 0;
    optional int64u breadcrumb = 1;
  }

  response struct ScanNetworksResponse = 1 {
    NetworkCommissioningStatusEnum networkingStatus = 0;
    optional char_string debugText = 1;
    optional WiFiInterfaceScanResultStruct wiFiScanResults[] = 2;
    optional ThreadInterfaceScanResultStruct threadScanResults[] = 3;
  }

  request struct AddOrUpdateWiFiNetworkRequest {
    octet_string<32> ssid = 0;
    octet_string<64> credentials = 1;
    optional int64u breadcrumb = 2;
    optional octet_string<140> networkIdentity = 3;
    optional octet_string<20> clientIdentifier = 4;
    optional octet_string<32> possessionNonce = 5;
  }

  request struct AddOrUpdateThreadNetworkRequest {
    octet_string<254> operationalDataset = 0;
    optional int64u breadcrumb = 1;
  }

  request struct RemoveNetworkRequest {
    octet_string<32> networkID = 0;
    optional int64u breadcrumb = 1;
  }

  response struct NetworkConfigResponse = 5 {
    NetworkCommissioningStatusEnum networkingStatus = 0;
    optional char_string<512> debugText = 1;
    optional int8u networkIndex = 2;
    optional octet_string<140> clientIdentity = 3;
    optional octet_string<64> possessionSignature = 4;
  }

  request struct ConnectNetworkRequest {
    octet_string<32> networkID = 0;
    optional int64u breadcrumb = 1;
  }

  response struct ConnectNetworkResponse = 7 {
    NetworkCommissioningStatusEnum networkingStatus = 0;
    optional char_string debugText = 1;
    nullable int32s errorValue = 2;
  }

  request struct ReorderNetworkRequest {
    octet_string<32> networkID = 0;
    int8u networkIndex = 1;
    optional int64u breadcrumb = 2;
  }

  request struct QueryIdentityRequest {
    octet_string<20> keyIdentifier = 0;
    optional octet_string<32> possessionNonce = 1;
  }

  response struct QueryIdentityResponse = 10 {
    octet_string<140> identity = 0;
    optional octet_string<64> possessionSignature = 1;
  }

  /** Detemine the set of networks the device sees as available. */
  command access(invoke: administer) ScanNetworks(ScanNetworksRequest): ScanNetworksResponse = 0;
  /** Add or update the credentials for a given Wi-Fi network. */
  command access(invoke: administer) AddOrUpdateWiFiNetwork(AddOrUpdateWiFiNetworkRequest): NetworkConfigResponse = 2;
  /** Add or update the credentials for a given Thread network. */
  command access(invoke: administer) AddOrUpdateThreadNetwork(AddOrUpdateThreadNetworkRequest): NetworkConfigResponse = 3;
  /** Remove the definition of a given network (including its credentials). */
  command access(invoke: administer) RemoveNetwork(RemoveNetworkRequest): NetworkConfigResponse = 4;
  /** Connect to the specified network, using previously-defined credentials. */
  command access(invoke: administer) ConnectNetwork(ConnectNetworkRequest): ConnectNetworkResponse = 6;
  /** Modify the order in which networks will be presented in the Networks attribute. */
  command access(invoke: administer) ReorderNetwork(ReorderNetworkRequest): NetworkConfigResponse = 8;
  /** Retrieve details about and optionally proof of possession of a network client identity. */
  command access(invoke: administer) QueryIdentity(QueryIdentityRequest): QueryIdentityResponse = 9;
}

/** The cluster provides commands for retrieving unstructured diagnostic logs from a Node that may be used to aid in diagnostics. */
cluster DiagnosticLogs = 50 {
  revision 1; // NOTE: Default/not specifically set

  enum IntentEnum : enum8 {
    kEndUserSupport = 0;
    kNetworkDiag = 1;
    kCrashLogs = 2;
  }

  enum StatusEnum : enum8 {
    kSuccess = 0;
    kExhausted = 1;
    kNoLogs = 2;
    kBusy = 3;
    kDenied = 4;
  }

  enum TransferProtocolEnum : enum8 {
    kResponsePayload = 0;
    kBDX = 1;
  }

  readonly attribute command_id generatedCommandList[] = 65528;
  readonly attribute command_id acceptedCommandList[] = 65529;
  readonly attribute event_id eventList[] = 65530;
  readonly attribute attrib_id attributeList[] = 65531;
  readonly attribute bitmap32 featureMap = 65532;
  readonly attribute int16u clusterRevision = 65533;

  request struct RetrieveLogsRequestRequest {
    IntentEnum intent = 0;
    TransferProtocolEnum requestedProtocol = 1;
    optional char_string<32> transferFileDesignator = 2;
  }

  response struct RetrieveLogsResponse = 1 {
    StatusEnum status = 0;
    long_octet_string logContent = 1;
    optional epoch_us UTCTimeStamp = 2;
    optional systime_us timeSinceBoot = 3;
  }

  /** Retrieving diagnostic logs from a Node */
  command RetrieveLogsRequest(RetrieveLogsRequestRequest): RetrieveLogsResponse = 0;
}

/** The General Diagnostics Cluster, along with other diagnostics clusters, provide a means to acquire standardized diagnostics metrics that MAY be used by a Node to assist a user or Administrative Node in diagnosing potential problems. */
cluster GeneralDiagnostics = 51 {
  revision 2;

  enum BootReasonEnum : enum8 {
    kUnspecified = 0;
    kPowerOnReboot = 1;
    kBrownOutReset = 2;
    kSoftwareWatchdogReset = 3;
    kHardwareWatchdogReset = 4;
    kSoftwareUpdateCompleted = 5;
    kSoftwareReset = 6;
  }

  enum HardwareFaultEnum : enum8 {
    kUnspecified = 0;
    kRadio = 1;
    kSensor = 2;
    kResettableOverTemp = 3;
    kNonResettableOverTemp = 4;
    kPowerSource = 5;
    kVisualDisplayFault = 6;
    kAudioOutputFault = 7;
    kUserInterfaceFault = 8;
    kNonVolatileMemoryError = 9;
    kTamperDetected = 10;
  }

  enum InterfaceTypeEnum : enum8 {
    kUnspecified = 0;
    kWiFi = 1;
    kEthernet = 2;
    kCellular = 3;
    kThread = 4;
  }

  enum NetworkFaultEnum : enum8 {
    kUnspecified = 0;
    kHardwareFailure = 1;
    kNetworkJammed = 2;
    kConnectionFailed = 3;
  }

  enum RadioFaultEnum : enum8 {
    kUnspecified = 0;
    kWiFiFault = 1;
    kCellularFault = 2;
    kThreadFault = 3;
    kNFCFault = 4;
    kBLEFault = 5;
    kEthernetFault = 6;
  }

  struct NetworkInterface {
    char_string<32> name = 0;
    boolean isOperational = 1;
    nullable boolean offPremiseServicesReachableIPv4 = 2;
    nullable boolean offPremiseServicesReachableIPv6 = 3;
    octet_string<8> hardwareAddress = 4;
    octet_string IPv4Addresses[] = 5;
    octet_string IPv6Addresses[] = 6;
    InterfaceTypeEnum type = 7;
  }

  critical event HardwareFaultChange = 0 {
    HardwareFaultEnum current[] = 0;
    HardwareFaultEnum previous[] = 1;
  }

  critical event RadioFaultChange = 1 {
    RadioFaultEnum current[] = 0;
    RadioFaultEnum previous[] = 1;
  }

  critical event NetworkFaultChange = 2 {
    NetworkFaultEnum current[] = 0;
    NetworkFaultEnum previous[] = 1;
  }

  critical event BootReason = 3 {
    BootReasonEnum bootReason = 0;
  }

  readonly attribute NetworkInterface networkInterfaces[] = 0;
  readonly attribute int16u rebootCount = 1;
  readonly attribute optional int64u upTime = 2;
  readonly attribute optional int32u totalOperationalHours = 3;
  readonly attribute optional BootReasonEnum bootReason = 4;
  readonly attribute optional HardwareFaultEnum activeHardwareFaults[] = 5;
  readonly attribute optional RadioFaultEnum activeRadioFaults[] = 6;
  readonly attribute optional NetworkFaultEnum activeNetworkFaults[] = 7;
  readonly attribute boolean testEventTriggersEnabled = 8;
  readonly attribute command_id generatedCommandList[] = 65528;
  readonly attribute command_id acceptedCommandList[] = 65529;
  readonly attribute event_id eventList[] = 65530;
  readonly attribute attrib_id attributeList[] = 65531;
  readonly attribute bitmap32 featureMap = 65532;
  readonly attribute int16u clusterRevision = 65533;

  request struct TestEventTriggerRequest {
    octet_string<16> enableKey = 0;
    int64u eventTrigger = 1;
  }

  response struct TimeSnapshotResponse = 2 {
    systime_us systemTimeUs = 0;
    nullable epoch_us UTCTimeUs = 1;
  }

  /** Provide a means for certification tests to trigger some test-plan-specific events */
  command access(invoke: manage) TestEventTrigger(TestEventTriggerRequest): DefaultSuccess = 0;
  /** Take a snapshot of system time and epoch time. */
  command TimeSnapshot(): TimeSnapshotResponse = 1;
}

/** The Software Diagnostics Cluster provides a means to acquire standardized diagnostics metrics that MAY be used by a Node to assist a user or Administrative Node in diagnosing potential problems. */
cluster SoftwareDiagnostics = 52 {
  revision 1; // NOTE: Default/not specifically set

  bitmap Feature : bitmap32 {
    kWatermarks = 0x1;
  }

  struct ThreadMetricsStruct {
    int64u id = 0;
    optional char_string<8> name = 1;
    optional int32u stackFreeCurrent = 2;
    optional int32u stackFreeMinimum = 3;
    optional int32u stackSize = 4;
  }

  info event SoftwareFault = 0 {
    int64u id = 0;
    optional char_string name = 1;
    optional octet_string faultRecording = 2;
  }

  readonly attribute optional ThreadMetricsStruct threadMetrics[] = 0;
  readonly attribute optional int64u currentHeapFree = 1;
  readonly attribute optional int64u currentHeapUsed = 2;
  readonly attribute optional int64u currentHeapHighWatermark = 3;
  readonly attribute command_id generatedCommandList[] = 65528;
  readonly attribute command_id acceptedCommandList[] = 65529;
  readonly attribute event_id eventList[] = 65530;
  readonly attribute attrib_id attributeList[] = 65531;
  readonly attribute bitmap32 featureMap = 65532;
  readonly attribute int16u clusterRevision = 65533;

  /** Reception of this command SHALL reset the values: The StackFreeMinimum field of the ThreadMetrics attribute, CurrentHeapHighWaterMark attribute. */
  command access(invoke: manage) ResetWatermarks(): DefaultSuccess = 0;
}

/** Commands to trigger a Node to allow a new Administrator to commission it. */
cluster AdministratorCommissioning = 60 {
  revision 1; // NOTE: Default/not specifically set

  enum CommissioningWindowStatusEnum : enum8 {
    kWindowNotOpen = 0;
    kEnhancedWindowOpen = 1;
    kBasicWindowOpen = 2;
  }

  enum StatusCode : enum8 {
    kBusy = 2;
    kPAKEParameterError = 3;
    kWindowNotOpen = 4;
  }

  bitmap Feature : bitmap32 {
    kBasic = 0x1;
  }

  readonly attribute CommissioningWindowStatusEnum windowStatus = 0;
  readonly attribute nullable fabric_idx adminFabricIndex = 1;
  readonly attribute nullable vendor_id adminVendorId = 2;
  readonly attribute command_id generatedCommandList[] = 65528;
  readonly attribute command_id acceptedCommandList[] = 65529;
  readonly attribute event_id eventList[] = 65530;
  readonly attribute attrib_id attributeList[] = 65531;
  readonly attribute bitmap32 featureMap = 65532;
  readonly attribute int16u clusterRevision = 65533;

  request struct OpenCommissioningWindowRequest {
    int16u commissioningTimeout = 0;
    octet_string PAKEPasscodeVerifier = 1;
    int16u discriminator = 2;
    int32u iterations = 3;
    octet_string<32> salt = 4;
  }

  request struct OpenBasicCommissioningWindowRequest {
    int16u commissioningTimeout = 0;
  }

  /** This command is used by a current Administrator to instruct a Node to go into commissioning mode using enhanced commissioning method. */
  timed command access(invoke: administer) OpenCommissioningWindow(OpenCommissioningWindowRequest): DefaultSuccess = 0;
  /** This command is used by a current Administrator to instruct a Node to go into commissioning mode using basic commissioning method, if the node supports it. */
  timed command access(invoke: administer) OpenBasicCommissioningWindow(OpenBasicCommissioningWindowRequest): DefaultSuccess = 1;
  /** This command is used by a current Administrator to instruct a Node to revoke any active Open Commissioning Window or Open Basic Commissioning Window command. */
  timed command access(invoke: administer) RevokeCommissioning(): DefaultSuccess = 2;
}

/** This cluster is used to add or remove Operational Credentials on a Commissionee or Node, as well as manage the associated Fabrics. */
cluster OperationalCredentials = 62 {
  revision 1; // NOTE: Default/not specifically set

  enum CertificateChainTypeEnum : enum8 {
    kDACCertificate = 1;
    kPAICertificate = 2;
  }

  enum NodeOperationalCertStatusEnum : enum8 {
    kOK = 0;
    kInvalidPublicKey = 1;
    kInvalidNodeOpId = 2;
    kInvalidNOC = 3;
    kMissingCsr = 4;
    kTableFull = 5;
    kInvalidAdminSubject = 6;
    kFabricConflict = 9;
    kLabelConflict = 10;
    kInvalidFabricIndex = 11;
  }

  fabric_scoped struct FabricDescriptorStruct {
    octet_string<65> rootPublicKey = 1;
    vendor_id vendorID = 2;
    fabric_id fabricID = 3;
    node_id nodeID = 4;
    char_string<32> label = 5;
    fabric_idx fabricIndex = 254;
  }

  fabric_scoped struct NOCStruct {
    fabric_sensitive octet_string noc = 1;
    nullable fabric_sensitive octet_string icac = 2;
    fabric_idx fabricIndex = 254;
  }

  readonly attribute access(read: administer) NOCStruct NOCs[] = 0;
  readonly attribute FabricDescriptorStruct fabrics[] = 1;
  readonly attribute int8u supportedFabrics = 2;
  readonly attribute int8u commissionedFabrics = 3;
  readonly attribute octet_string trustedRootCertificates[] = 4;
  readonly attribute int8u currentFabricIndex = 5;
  readonly attribute command_id generatedCommandList[] = 65528;
  readonly attribute command_id acceptedCommandList[] = 65529;
  readonly attribute event_id eventList[] = 65530;
  readonly attribute attrib_id attributeList[] = 65531;
  readonly attribute bitmap32 featureMap = 65532;
  readonly attribute int16u clusterRevision = 65533;

  request struct AttestationRequestRequest {
    octet_string<32> attestationNonce = 0;
  }

  response struct AttestationResponse = 1 {
    octet_string<900> attestationElements = 0;
    octet_string<64> attestationSignature = 1;
  }

  request struct CertificateChainRequestRequest {
    CertificateChainTypeEnum certificateType = 0;
  }

  response struct CertificateChainResponse = 3 {
    octet_string<600> certificate = 0;
  }

  request struct CSRRequestRequest {
    octet_string<32> CSRNonce = 0;
    optional boolean isForUpdateNOC = 1;
  }

  response struct CSRResponse = 5 {
    octet_string NOCSRElements = 0;
    octet_string attestationSignature = 1;
  }

  request struct AddNOCRequest {
    octet_string<400> NOCValue = 0;
    optional octet_string<400> ICACValue = 1;
    octet_string<16> IPKValue = 2;
    int64u caseAdminSubject = 3;
    vendor_id adminVendorId = 4;
  }

  request struct UpdateNOCRequest {
    octet_string NOCValue = 0;
    optional octet_string ICACValue = 1;
  }

  response struct NOCResponse = 8 {
    NodeOperationalCertStatusEnum statusCode = 0;
    optional fabric_idx fabricIndex = 1;
    optional char_string<128> debugText = 2;
  }

  request struct UpdateFabricLabelRequest {
    char_string<32> label = 0;
  }

  request struct RemoveFabricRequest {
    fabric_idx fabricIndex = 0;
  }

  request struct AddTrustedRootCertificateRequest {
    octet_string rootCACertificate = 0;
  }

  /** Sender is requesting attestation information from the receiver. */
  command access(invoke: administer) AttestationRequest(AttestationRequestRequest): AttestationResponse = 0;
  /** Sender is requesting a device attestation certificate from the receiver. */
  command access(invoke: administer) CertificateChainRequest(CertificateChainRequestRequest): CertificateChainResponse = 2;
  /** Sender is requesting a certificate signing request (CSR) from the receiver. */
  command access(invoke: administer) CSRRequest(CSRRequestRequest): CSRResponse = 4;
  /** Sender is requesting to add the new node operational certificates. */
  command access(invoke: administer) AddNOC(AddNOCRequest): NOCResponse = 6;
  /** Sender is requesting to update the node operational certificates. */
  fabric command access(invoke: administer) UpdateNOC(UpdateNOCRequest): NOCResponse = 7;
  /** This command SHALL be used by an Administrative Node to set the user-visible Label field for a given Fabric, as reflected by entries in the Fabrics attribute. */
  fabric command access(invoke: administer) UpdateFabricLabel(UpdateFabricLabelRequest): NOCResponse = 9;
  /** This command is used by Administrative Nodes to remove a given fabric index and delete all associated fabric-scoped data. */
  command access(invoke: administer) RemoveFabric(RemoveFabricRequest): NOCResponse = 10;
  /** This command SHALL add a Trusted Root CA Certificate, provided as its CHIP Certificate representation. */
  command access(invoke: administer) AddTrustedRootCertificate(AddTrustedRootCertificateRequest): DefaultSuccess = 11;
}

/** The Group Key Management Cluster is the mechanism by which group keys are managed. */
cluster GroupKeyManagement = 63 {
  revision 1; // NOTE: Default/not specifically set

  enum GroupKeySecurityPolicyEnum : enum8 {
    kTrustFirst = 0;
    kCacheAndSync = 1;
  }

  bitmap Feature : bitmap32 {
    kCacheAndSync = 0x1;
  }

  fabric_scoped struct GroupInfoMapStruct {
    group_id groupId = 1;
    endpoint_no endpoints[] = 2;
    optional char_string<16> groupName = 3;
    fabric_idx fabricIndex = 254;
  }

  fabric_scoped struct GroupKeyMapStruct {
    group_id groupId = 1;
    int16u groupKeySetID = 2;
    fabric_idx fabricIndex = 254;
  }

  struct GroupKeySetStruct {
    int16u groupKeySetID = 0;
    GroupKeySecurityPolicyEnum groupKeySecurityPolicy = 1;
    nullable octet_string<16> epochKey0 = 2;
    nullable epoch_us epochStartTime0 = 3;
    nullable octet_string<16> epochKey1 = 4;
    nullable epoch_us epochStartTime1 = 5;
    nullable octet_string<16> epochKey2 = 6;
    nullable epoch_us epochStartTime2 = 7;
  }

  attribute access(write: manage) GroupKeyMapStruct groupKeyMap[] = 0;
  readonly attribute GroupInfoMapStruct groupTable[] = 1;
  readonly attribute int16u maxGroupsPerFabric = 2;
  readonly attribute int16u maxGroupKeysPerFabric = 3;
  readonly attribute command_id generatedCommandList[] = 65528;
  readonly attribute command_id acceptedCommandList[] = 65529;
  readonly attribute event_id eventList[] = 65530;
  readonly attribute attrib_id attributeList[] = 65531;
  readonly attribute bitmap32 featureMap = 65532;
  readonly attribute int16u clusterRevision = 65533;

  request struct KeySetWriteRequest {
    GroupKeySetStruct groupKeySet = 0;
  }

  request struct KeySetReadRequest {
    int16u groupKeySetID = 0;
  }

  response struct KeySetReadResponse = 2 {
    GroupKeySetStruct groupKeySet = 0;
  }

  request struct KeySetRemoveRequest {
    int16u groupKeySetID = 0;
  }

  response struct KeySetReadAllIndicesResponse = 5 {
    int16u groupKeySetIDs[] = 0;
  }

  /** Write a new set of keys for the given key set id. */
  fabric command access(invoke: administer) KeySetWrite(KeySetWriteRequest): DefaultSuccess = 0;
  /** Read the keys for a given key set id. */
  fabric command access(invoke: administer) KeySetRead(KeySetReadRequest): KeySetReadResponse = 1;
  /** Revoke a Root Key from a Group */
  fabric command access(invoke: administer) KeySetRemove(KeySetRemoveRequest): DefaultSuccess = 3;
  /** Return the list of Group Key Sets associated with the accessing fabric */
  fabric command access(invoke: administer) KeySetReadAllIndices(): KeySetReadAllIndicesResponse = 4;
}

/** The Fixed Label Cluster provides a feature for the device to tag an endpoint with zero or more read only
labels. */
cluster FixedLabel = 64 {
  revision 1; // NOTE: Default/not specifically set

  struct LabelStruct {
    char_string<16> label = 0;
    char_string<16> value = 1;
  }

  readonly attribute LabelStruct labelList[] = 0;
  readonly attribute command_id generatedCommandList[] = 65528;
  readonly attribute command_id acceptedCommandList[] = 65529;
  readonly attribute event_id eventList[] = 65530;
  readonly attribute attrib_id attributeList[] = 65531;
  readonly attribute bitmap32 featureMap = 65532;
  readonly attribute int16u clusterRevision = 65533;
}

<<<<<<< HEAD
/** This cluster provides an interface to the functionality of a thermostat. */
client cluster Thermostat = 513 {
=======
/** An interface for configuring and controlling the functionality of a thermostat. */
cluster Thermostat = 513 {
  revision 6;

>>>>>>> a6589070
  enum ACCapacityFormatEnum : enum8 {
    kBTUh = 0;
  }

  enum ACCompressorTypeEnum : enum8 {
    kUnknown = 0;
    kT1 = 1;
    kT2 = 2;
    kT3 = 3;
  }

  enum ACLouverPositionEnum : enum8 {
    kClosed = 1;
    kOpen = 2;
    kQuarter = 3;
    kHalf = 4;
    kThreeQuarters = 5;
  }

  enum ACRefrigerantTypeEnum : enum8 {
    kUnknown = 0;
    kR22 = 1;
    kR410a = 2;
    kR407c = 3;
  }

  enum ACTypeEnum : enum8 {
    kUnknown = 0;
    kCoolingFixed = 1;
    kHeatPumpFixed = 2;
    kCoolingInverter = 3;
    kHeatPumpInverter = 4;
  }

<<<<<<< HEAD
  enum PresetScenarioEnum : enum8 {
    kUnspecified = 0;
    kOccupied = 1;
    kUnoccupied = 2;
    kSleep = 3;
    kWake = 4;
    kVacation = 5;
    kUserDefined = 6;
  }

  enum SetpointChangeSourceEnum : enum8 {
    kManual = 0;
    kSchedule = 1;
    kExternal = 2;
  }

  enum StartOfWeekEnum : enum8 {
    kSunday = 0;
    kMonday = 1;
    kTuesday = 2;
    kWednesday = 3;
    kThursday = 4;
    kFriday = 5;
    kSaturday = 6;
  }

  enum TemperatureSetpointHoldEnum : enum8 {
    kSetpointHoldOff = 0;
    kSetpointHoldOn = 1;
  }

  enum ThermostatControlSequenceEnum : enum8 {
=======
  enum ControlSequenceOfOperationEnum : enum8 {
>>>>>>> a6589070
    kCoolingOnly = 0;
    kCoolingWithReheat = 1;
    kHeatingOnly = 2;
    kHeatingWithReheat = 3;
    kCoolingAndHeating = 4;
    kCoolingAndHeatingWithReheat = 5;
  }

<<<<<<< HEAD
  enum ThermostatSystemModeEnum : enum8 {
=======
  enum PresetScenarioEnum : enum8 {
    kUnspecified = 0;
    kOccupied = 1;
    kUnoccupied = 2;
    kSleep = 3;
    kWake = 4;
    kVacation = 5;
    kUserDefined = 6;
  }

  enum SetpointChangeSourceEnum : enum8 {
    kManual = 0;
    kSchedule = 1;
    kExternal = 2;
  }

  enum SetpointRaiseLowerModeEnum : enum8 {
    kHeat = 0;
    kCool = 1;
    kBoth = 2;
  }

  enum StartOfWeekEnum : enum8 {
    kSunday = 0;
    kMonday = 1;
    kTuesday = 2;
    kWednesday = 3;
    kThursday = 4;
    kFriday = 5;
    kSaturday = 6;
  }

  enum SystemModeEnum : enum8 {
>>>>>>> a6589070
    kOff = 0;
    kAuto = 1;
    kCool = 3;
    kHeat = 4;
    kEmergencyHeat = 5;
    kPrecooling = 6;
    kFanOnly = 7;
    kDry = 8;
    kSleep = 9;
  }

<<<<<<< HEAD
=======
  enum TemperatureSetpointHoldEnum : enum8 {
    kSetpointHoldOff = 0;
    kSetpointHoldOn = 1;
  }

  enum ThermostatRunningModeEnum : enum8 {
    kOff = 0;
    kCool = 3;
    kHeat = 4;
  }

>>>>>>> a6589070
  bitmap ACErrorCodeBitmap : bitmap32 {
    kCompressorFail = 0x1;
    kRoomSensorFail = 0x2;
    kOutdoorSensorFail = 0x4;
    kCoilSensorFail = 0x8;
    kFanFail = 0x10;
<<<<<<< HEAD
  }

  bitmap AlarmCodeBitmap : bitmap8 {
    kInitialization = 0x1;
    kHardware = 0x2;
    kSelfCalibration = 0x4;
  }

  bitmap DayOfWeekBitmap : bitmap8 {
    kSunday = 0x1;
    kMonday = 0x2;
    kTuesday = 0x4;
    kWednesday = 0x8;
    kThursday = 0x10;
    kFriday = 0x20;
    kSaturday = 0x40;
    kAway = 0x80;
=======
>>>>>>> a6589070
  }

  bitmap Feature : bitmap32 {
    kHeating = 0x1;
    kCooling = 0x2;
    kOccupancy = 0x4;
    kZigbeeScheduleConfiguration = 0x8;
    kSetback = 0x10;
    kAutoMode = 0x20;
    kLocalTemperatureNotExposed = 0x40;
    kMatterScheduleConfiguration = 0x80;
    kPresets = 0x100;
    kSetpoints = 0x200;
    kQueuedPresetsSupported = 0x400;
  }

  bitmap HVACSystemTypeBitmap : bitmap8 {
<<<<<<< HEAD
    kHeatingType = 0x10;
    kHeatingFuel = 0x20;
  }

  bitmap ModeForSequenceBitmap : bitmap8 {
=======
    kCoolingStage = 0x3;
    kHeatingStage = 0xC;
    kHeatingIsHeatPump = 0x10;
    kHeatingUsesFuel = 0x20;
  }

  bitmap PresetTypeFeaturesBitmap : bitmap16 {
    kAutomatic = 0x1;
    kSupportsNames = 0x2;
  }

  bitmap ProgrammingOperationModeBitmap : bitmap8 {
    kScheduleActive = 0x1;
    kAutoRecovery = 0x2;
    kEconomy = 0x4;
  }

  bitmap RelayStateBitmap : bitmap16 {
    kHeat = 0x1;
    kCool = 0x2;
    kFan = 0x4;
    kHeatStage2 = 0x8;
    kCoolStage2 = 0x10;
    kFanStage2 = 0x20;
    kFanStage3 = 0x40;
  }

  bitmap RemoteSensingBitmap : bitmap8 {
    kLocalTemperature = 0x1;
    kOutdoorTemperature = 0x2;
    kOccupancy = 0x4;
  }

  bitmap ScheduleDayOfWeekBitmap : bitmap8 {
    kSunday = 0x1;
    kMonday = 0x2;
    kTuesday = 0x4;
    kWednesday = 0x8;
    kThursday = 0x10;
    kFriday = 0x20;
    kSaturday = 0x40;
    kAway = 0x80;
  }

  bitmap ScheduleModeBitmap : bitmap8 {
>>>>>>> a6589070
    kHeatSetpointPresent = 0x1;
    kCoolSetpointPresent = 0x2;
  }

<<<<<<< HEAD
  bitmap PresetTypeFeaturesBitmap : bitmap16 {
    kAutomatic = 0x1;
    kSupportsNames = 0x2;
  }

  bitmap ProgrammingOperationModeBitmap : bitmap8 {
    kScheduleActive = 0x1;
    kAutoRecovery = 0x2;
    kEconomy = 0x4;
  }

  bitmap RelayStateBitmap : bitmap16 {
    kHeat = 0x1;
    kCool = 0x2;
    kFan = 0x4;
    kHeatStage2 = 0x8;
    kCoolStage2 = 0x10;
    kFanStage2 = 0x20;
    kFanStage3 = 0x40;
  }

  bitmap RemoteSensingBitmap : bitmap8 {
    kLocalTemperature = 0x1;
    kOutdoorTemperature = 0x2;
    kOccupancy = 0x4;
  }

=======
>>>>>>> a6589070
  bitmap ScheduleTypeFeaturesBitmap : bitmap16 {
    kSupportsPresets = 0x1;
    kSupportsSetpoints = 0x2;
    kSupportsNames = 0x4;
    kSupportsOff = 0x8;
  }

<<<<<<< HEAD
  bitmap SetpointAdjustModeBitmap : bitmap8 {
    kHeat = 0x1;
    kCool = 0x2;
    kBoth = 0x4;
  }

=======
>>>>>>> a6589070
  bitmap TemperatureSetpointHoldPolicyBitmap : bitmap8 {
    kHoldDurationElapsed = 0x1;
    kHoldDurationElapsedOrPresetChanged = 0x2;
  }

  struct ScheduleTransitionStruct {
<<<<<<< HEAD
    DayOfWeekBitmap dayOfWeek = 0;
    int16u transitionTime = 1;
    optional octet_string<16> presetHandle = 2;
    optional ThermostatSystemModeEnum systemMode = 3;
=======
    ScheduleDayOfWeekBitmap dayOfWeek = 0;
    int16u transitionTime = 1;
    optional octet_string<16> presetHandle = 2;
    optional SystemModeEnum systemMode = 3;
>>>>>>> a6589070
    optional temperature coolingSetpoint = 4;
    optional temperature heatingSetpoint = 5;
  }

  struct ScheduleStruct {
    nullable octet_string<16> scheduleHandle = 0;
<<<<<<< HEAD
    ThermostatSystemModeEnum systemMode = 1;
=======
    SystemModeEnum systemMode = 1;
>>>>>>> a6589070
    optional char_string<64> name = 2;
    optional octet_string<16> presetHandle = 3;
    ScheduleTransitionStruct transitions[] = 4;
    optional nullable boolean builtIn = 5;
  }

  struct PresetStruct {
    nullable octet_string<16> presetHandle = 0;
    PresetScenarioEnum presetScenario = 1;
    optional nullable char_string<64> name = 2;
    optional temperature coolingSetpoint = 3;
    optional temperature heatingSetpoint = 4;
    nullable boolean builtIn = 5;
  }

  struct PresetTypeStruct {
    PresetScenarioEnum presetScenario = 0;
    int8u numberOfPresets = 1;
    PresetTypeFeaturesBitmap presetTypeFeatures = 2;
  }

  struct QueuedPresetStruct {
    nullable octet_string<16> presetHandle = 0;
    nullable epoch_s transitionTimestamp = 1;
  }

  struct ScheduleTypeStruct {
<<<<<<< HEAD
    ThermostatSystemModeEnum systemMode = 0;
=======
    SystemModeEnum systemMode = 0;
>>>>>>> a6589070
    int8u numberOfSchedules = 1;
    ScheduleTypeFeaturesBitmap scheduleTypeFeatures = 2;
  }

<<<<<<< HEAD
  struct ThermostatScheduleTransitionStruct {
    int16u transitionTime = 0;
    temperature heatSetpoint = 1;
    temperature coolSetpoint = 2;
=======
  struct WeeklyScheduleTransitionStruct {
    int16u transitionTime = 0;
    nullable temperature heatSetpoint = 1;
    nullable temperature coolSetpoint = 2;
>>>>>>> a6589070
  }

  readonly attribute nullable temperature localTemperature = 0;
  readonly attribute optional nullable temperature outdoorTemperature = 1;
  readonly attribute optional bitmap8 occupancy = 2;
  readonly attribute optional temperature absMinHeatSetpointLimit = 3;
  readonly attribute optional temperature absMaxHeatSetpointLimit = 4;
  readonly attribute optional temperature absMinCoolSetpointLimit = 5;
  readonly attribute optional temperature absMaxCoolSetpointLimit = 6;
  readonly attribute optional int8u PICoolingDemand = 7;
  readonly attribute optional int8u PIHeatingDemand = 8;
  attribute access(write: manage) optional int8s localTemperatureCalibration = 16;
  attribute optional temperature occupiedCoolingSetpoint = 17;
  attribute optional temperature occupiedHeatingSetpoint = 18;
  attribute optional temperature unoccupiedCoolingSetpoint = 19;
  attribute optional temperature unoccupiedHeatingSetpoint = 20;
  attribute access(write: manage) optional temperature minHeatSetpointLimit = 21;
  attribute access(write: manage) optional temperature maxHeatSetpointLimit = 22;
  attribute access(write: manage) optional temperature minCoolSetpointLimit = 23;
  attribute access(write: manage) optional temperature maxCoolSetpointLimit = 24;
  attribute access(write: manage) optional int8s minSetpointDeadBand = 25;
  attribute access(write: manage) optional RemoteSensingBitmap remoteSensing = 26;
<<<<<<< HEAD
  attribute access(write: manage) ThermostatControlSequenceEnum controlSequenceOfOperation = 27;
  attribute access(write: manage) ThermostatSystemModeEnum systemMode = 28;
  readonly attribute optional AlarmCodeBitmap alarmMask = 29;
  readonly attribute optional ThermostatSystemModeEnum thermostatRunningMode = 30;
=======
  attribute access(write: manage) ControlSequenceOfOperationEnum controlSequenceOfOperation = 27;
  attribute access(write: manage) SystemModeEnum systemMode = 28;
  readonly attribute optional ThermostatRunningModeEnum thermostatRunningMode = 30;
>>>>>>> a6589070
  readonly attribute optional StartOfWeekEnum startOfWeek = 32;
  readonly attribute optional int8u numberOfWeeklyTransitions = 33;
  readonly attribute optional int8u numberOfDailyTransitions = 34;
  attribute access(write: manage) optional TemperatureSetpointHoldEnum temperatureSetpointHold = 35;
  attribute access(write: manage) optional nullable int16u temperatureSetpointHoldDuration = 36;
  attribute access(write: manage) optional ProgrammingOperationModeBitmap thermostatProgrammingOperationMode = 37;
  readonly attribute optional RelayStateBitmap thermostatRunningState = 41;
  readonly attribute optional SetpointChangeSourceEnum setpointChangeSource = 48;
  readonly attribute optional nullable int16s setpointChangeAmount = 49;
  readonly attribute optional epoch_s setpointChangeSourceTimestamp = 50;
  attribute access(write: manage) optional nullable int8u occupiedSetback = 52;
  readonly attribute optional nullable int8u occupiedSetbackMin = 53;
  readonly attribute optional nullable int8u occupiedSetbackMax = 54;
  attribute access(write: manage) optional nullable int8u unoccupiedSetback = 55;
  readonly attribute optional nullable int8u unoccupiedSetbackMin = 56;
  readonly attribute optional nullable int8u unoccupiedSetbackMax = 57;
  attribute access(write: manage) optional int8u emergencyHeatDelta = 58;
  attribute access(write: manage) optional ACTypeEnum ACType = 64;
  attribute access(write: manage) optional int16u ACCapacity = 65;
  attribute access(write: manage) optional ACRefrigerantTypeEnum ACRefrigerantType = 66;
  attribute access(write: manage) optional ACCompressorTypeEnum ACCompressorType = 67;
  attribute access(write: manage) optional ACErrorCodeBitmap ACErrorCode = 68;
  attribute access(write: manage) optional ACLouverPositionEnum ACLouverPosition = 69;
  readonly attribute optional nullable temperature ACCoilTemperature = 70;
<<<<<<< HEAD
  attribute access(write: manage) optional ACCapacityFormatEnum ACCapacityFormat = 71;
  readonly attribute optional PresetTypeStruct presetTypes[] = 72;
  readonly attribute ScheduleTypeStruct scheduleTypes[] = 73;
  readonly attribute optional int8u numberOfPresets = 74;
  readonly attribute int8u numberOfSchedules = 75;
  readonly attribute int8u numberOfScheduleTransitions = 76;
  readonly attribute nullable int8u numberOfScheduleTransitionPerDay = 77;
  readonly attribute optional nullable octet_string<16> activePresetHandle = 78;
  readonly attribute nullable octet_string<16> activeScheduleHandle = 79;
  attribute access(write: manage) optional PresetStruct presets[] = 80;
  attribute access(write: manage) ScheduleStruct schedules[] = 81;
  readonly attribute boolean presetsSchedulesEditable = 82;
=======
  attribute access(write: manage) optional ACCapacityFormatEnum ACCapacityformat = 71;
  readonly attribute optional PresetTypeStruct presetTypes[] = 72;
  readonly attribute optional ScheduleTypeStruct scheduleTypes[] = 73;
  readonly attribute optional int8u numberOfPresets = 74;
  readonly attribute optional int8u numberOfSchedules = 75;
  readonly attribute optional int8u numberOfScheduleTransitions = 76;
  readonly attribute optional nullable int8u numberOfScheduleTransitionPerDay = 77;
  readonly attribute optional nullable octet_string<16> activePresetHandle = 78;
  readonly attribute optional nullable octet_string<16> activeScheduleHandle = 79;
  attribute access(write: manage) optional PresetStruct presets[] = 80;
  attribute access(write: manage) optional ScheduleStruct schedules[] = 81;
  readonly attribute optional boolean presetsSchedulesEditable = 82;
>>>>>>> a6589070
  readonly attribute optional TemperatureSetpointHoldPolicyBitmap temperatureSetpointHoldPolicy = 83;
  readonly attribute optional nullable epoch_s setpointHoldExpiryTimestamp = 84;
  readonly attribute optional nullable QueuedPresetStruct queuedPreset = 85;
  readonly attribute command_id generatedCommandList[] = 65528;
  readonly attribute command_id acceptedCommandList[] = 65529;
  readonly attribute event_id eventList[] = 65530;
  readonly attribute attrib_id attributeList[] = 65531;
  readonly attribute bitmap32 featureMap = 65532;
  readonly attribute int16u clusterRevision = 65533;

  request struct SetpointRaiseLowerRequest {
<<<<<<< HEAD
    SetpointAdjustModeBitmap mode = 0;
=======
    SetpointRaiseLowerModeEnum mode = 0;
>>>>>>> a6589070
    int8s amount = 1;
  }

  response struct GetWeeklyScheduleResponse = 0 {
    int8u numberOfTransitionsForSequence = 0;
<<<<<<< HEAD
    DayOfWeekBitmap dayOfWeekForSequence = 1;
    ModeForSequenceBitmap modeForSequence = 2;
    ThermostatScheduleTransitionStruct transitions[] = 3;
=======
    ScheduleDayOfWeekBitmap dayOfWeekForSequence = 1;
    ScheduleModeBitmap modeForSequence = 2;
    WeeklyScheduleTransitionStruct transitions[] = 3;
>>>>>>> a6589070
  }

  request struct SetWeeklyScheduleRequest {
    int8u numberOfTransitionsForSequence = 0;
<<<<<<< HEAD
    DayOfWeekBitmap dayOfWeekforSequence = 1;
    ModeForSequenceBitmap modeForSequence = 2;
    ThermostatScheduleTransitionStruct transitions[] = 3;
  }

  response struct GetRelayStatusLogResponse = 1 {
    int16u timeOfDay = 0;
    RelayStateBitmap relayStatus = 1;
    nullable temperature localTemperature = 2;
    nullable int8u humidityInPercentage = 3;
    temperature setPoint = 4;
    int16u unreadEntries = 5;
  }

  request struct GetWeeklyScheduleRequest {
    DayOfWeekBitmap daysToReturn = 0;
    ModeForSequenceBitmap modeToReturn = 1;
=======
    ScheduleDayOfWeekBitmap dayOfWeekForSequence = 1;
    ScheduleModeBitmap modeForSequence = 2;
    WeeklyScheduleTransitionStruct transitions[] = 3;
  }

  request struct GetWeeklyScheduleRequest {
    ScheduleDayOfWeekBitmap daysToReturn = 0;
    ScheduleModeBitmap modeToReturn = 1;
>>>>>>> a6589070
  }

  request struct SetActiveScheduleRequestRequest {
    octet_string<16> scheduleHandle = 0;
  }

  request struct SetActivePresetRequestRequest {
    octet_string<16> presetHandle = 0;
    optional int16u delayMinutes = 1;
  }

  request struct StartPresetsSchedulesEditRequestRequest {
    int16u timeoutSeconds = 0;
  }

  request struct SetTemperatureSetpointHoldPolicyRequest {
    TemperatureSetpointHoldPolicyBitmap temperatureSetpointHoldPolicy = 0;
  }

  /** Upon receipt, the attributes for the indicated setpoint(s) SHALL have the amount specified in the Amount field added to them. If the resulting value is outside the limits imposed by */
  command SetpointRaiseLower(SetpointRaiseLowerRequest): DefaultSuccess = 0;
  /** Upon receipt, the weekly schedule for updating setpoints SHALL be stored in the thermostat and SHOULD begin at the time of receipt. A status code SHALL be sent in response. */
  command access(invoke: manage) SetWeeklySchedule(SetWeeklyScheduleRequest): DefaultSuccess = 1;
  /** Upon receipt, the unit SHOULD send in return the Get Weekly Schedule Response command. The Days to Return and Mode to Return fields are defined as bitmask for the flexibility to support multiple days and multiple modes within one command. If thermostat cannot handle incoming command with multiple days and/or multiple modes within one command, it SHALL send default response of INVALID_COMMAND in return. */
  command GetWeeklySchedule(GetWeeklyScheduleRequest): GetWeeklyScheduleResponse = 2;
<<<<<<< HEAD
  /** This command is used to clear the weekly schedule. The Clear weekly schedule has no payload. */
  command access(invoke: manage) ClearWeeklySchedule(): DefaultSuccess = 3;
  /** This command is used to query the thermostat internal relay status log. This command has no payload. */
  command GetRelayStatusLog(): GetRelayStatusLogResponse = 4;
  /** Upon receipt, if the */
  command SetActiveScheduleRequest(SetActiveScheduleRequestRequest): DefaultSuccess = 5;
  /** Upon receipt, this SHALL set the thermostat */
  command SetActivePresetRequest(SetActivePresetRequestRequest): DefaultSuccess = 6;
  /** Upon receipt, this SHALL attempt to enable editing of the */
  command access(invoke: manage) StartPresetsSchedulesEditRequest(StartPresetsSchedulesEditRequestRequest): DefaultSuccess = 7;
  /** Upon receipt, this SHALL attempt to cancel any active editing of the */
  command access(invoke: manage) CancelPresetsSchedulesEditRequest(): DefaultSuccess = 8;
  /** Upon receipt, this SHALL attempt to commit any pending changes to the */
  command access(invoke: manage) CommitPresetsSchedulesRequest(): DefaultSuccess = 9;
  /** This command is sent to cancel a queued preset specified by */
  command access(invoke: manage) CancelSetActivePresetRequest(): DefaultSuccess = 10;
  /** This command is sent to set the */
=======
  /** This command is used to clear the weekly schedule. The ClearWeeklySchedule command has no payload. */
  command access(invoke: manage) ClearWeeklySchedule(): DefaultSuccess = 3;
  /** This command is used to set the active schedule. */
  command SetActiveScheduleRequest(SetActiveScheduleRequestRequest): DefaultSuccess = 5;
  /** This command is used to set the active preset. */
  command SetActivePresetRequest(SetActivePresetRequestRequest): DefaultSuccess = 6;
  /** This command is used to start editing the presets and schedules. */
  command access(invoke: manage) StartPresetsSchedulesEditRequest(StartPresetsSchedulesEditRequestRequest): DefaultSuccess = 7;
  /** This command is used to cancel editing presets and schedules. */
  command access(invoke: manage) CancelPresetsSchedulesEditRequest(): DefaultSuccess = 8;
  /** This command is used to notify the server that all edits are done and should be committed. */
  command access(invoke: manage) CommitPresetsSchedulesRequest(): DefaultSuccess = 9;
  /** This command is sent to cancel a queued preset. */
  command access(invoke: manage) CancelSetActivePresetRequest(): DefaultSuccess = 10;
  /** This command sets the set point hold policy. */
>>>>>>> a6589070
  command SetTemperatureSetpointHoldPolicy(SetTemperatureSetpointHoldPolicyRequest): DefaultSuccess = 11;
}

/** An interface for controlling a fan in a heating/cooling system. */
provisional cluster FanControl = 514 {
  revision 4;

  enum AirflowDirectionEnum : enum8 {
    kForward = 0;
    kReverse = 1;
  }

  enum FanModeEnum : enum8 {
    kOff = 0;
    kLow = 1;
    kMedium = 2;
    kHigh = 3;
    kOn = 4;
    kAuto = 5;
    kSmart = 6;
  }

  enum FanModeSequenceEnum : enum8 {
    kOffLowMedHigh = 0;
    kOffLowHigh = 1;
    kOffLowMedHighAuto = 2;
    kOffLowHighAuto = 3;
    kOffHighAuto = 4;
    kOffHigh = 5;
  }

  enum StepDirectionEnum : enum8 {
    kIncrease = 0;
    kDecrease = 1;
  }

  bitmap Feature : bitmap32 {
    kMultiSpeed = 0x1;
    kAuto = 0x2;
    kRocking = 0x4;
    kWind = 0x8;
    kStep = 0x10;
    kAirflowDirection = 0x20;
  }

  bitmap RockBitmap : bitmap8 {
    kRockLeftRight = 0x1;
    kRockUpDown = 0x2;
    kRockRound = 0x4;
  }

  bitmap WindBitmap : bitmap8 {
    kSleepWind = 0x1;
    kNaturalWind = 0x2;
  }

  attribute FanModeEnum fanMode = 0;
  readonly attribute FanModeSequenceEnum fanModeSequence = 1;
  attribute nullable percent percentSetting = 2;
  readonly attribute percent percentCurrent = 3;
  readonly attribute optional int8u speedMax = 4;
  attribute optional nullable int8u speedSetting = 5;
  readonly attribute optional int8u speedCurrent = 6;
  readonly attribute optional RockBitmap rockSupport = 7;
  attribute optional RockBitmap rockSetting = 8;
  readonly attribute optional WindBitmap windSupport = 9;
  attribute optional WindBitmap windSetting = 10;
  attribute optional AirflowDirectionEnum airflowDirection = 11;
  readonly attribute command_id generatedCommandList[] = 65528;
  readonly attribute command_id acceptedCommandList[] = 65529;
  readonly attribute event_id eventList[] = 65530;
  readonly attribute attrib_id attributeList[] = 65531;
  readonly attribute bitmap32 featureMap = 65532;
  readonly attribute int16u clusterRevision = 65533;

  request struct StepRequest {
    StepDirectionEnum direction = 0;
    optional boolean wrap = 1;
    optional boolean lowestOff = 2;
  }

  /** The Step command speeds up or slows down the fan, in steps. */
  command Step(StepRequest): DefaultSuccess = 0;
}

endpoint 0 {
  device type ma_rootdevice = 22, version 1;

  binding cluster OtaSoftwareUpdateProvider;

  server cluster Descriptor {
    callback attribute deviceTypeList;
    callback attribute serverList;
    callback attribute clientList;
    callback attribute partsList;
    ram      attribute featureMap default = 0;
    callback attribute clusterRevision;
  }

  server cluster AccessControl {
    emits event AccessControlEntryChanged;
    emits event AccessControlExtensionChanged;
    callback attribute acl;
    callback attribute extension;
    callback attribute subjectsPerAccessControlEntry;
    callback attribute targetsPerAccessControlEntry;
    callback attribute accessControlEntriesPerFabric;
    callback attribute attributeList;
    ram      attribute featureMap default = 0;
    callback attribute clusterRevision;
  }

  server cluster BasicInformation {
    emits event StartUp;
    emits event ShutDown;
    emits event Leave;
    callback attribute dataModelRevision;
    callback attribute vendorName;
    callback attribute vendorID;
    callback attribute productName;
    callback attribute productID;
    persist  attribute nodeLabel;
    callback attribute location;
    callback attribute hardwareVersion;
    callback attribute hardwareVersionString;
    callback attribute softwareVersion;
    callback attribute softwareVersionString;
    callback attribute manufacturingDate;
    callback attribute partNumber;
    callback attribute productURL;
    callback attribute productLabel;
    callback attribute serialNumber;
    persist  attribute localConfigDisabled default = 0;
    callback attribute uniqueID;
    callback attribute capabilityMinima;
    callback attribute specificationVersion;
    callback attribute maxPathsPerInvoke;
    ram      attribute featureMap default = 0;
    ram      attribute clusterRevision default = 3;
  }

  server cluster OtaSoftwareUpdateRequestor {
    emits event StateTransition;
    emits event VersionApplied;
    emits event DownloadError;
    callback attribute defaultOTAProviders;
    ram      attribute updatePossible default = 1;
    ram      attribute updateState default = 0;
    ram      attribute updateStateProgress default = 0;
    ram      attribute featureMap default = 0;
    ram      attribute clusterRevision default = 1;

    handle command AnnounceOTAProvider;
  }

  server cluster LocalizationConfiguration {
    ram      attribute activeLocale;
    callback attribute supportedLocales;
    ram      attribute featureMap default = 0;
    ram      attribute clusterRevision default = 1;
  }

  server cluster TimeFormatLocalization {
    persist  attribute hourFormat default = 0;
    persist  attribute activeCalendarType default = 0;
    callback attribute supportedCalendarTypes;
    ram      attribute featureMap default = 0;
    ram      attribute clusterRevision default = 1;
  }

  server cluster GeneralCommissioning {
    ram      attribute breadcrumb default = 0x0000000000000000;
    callback attribute basicCommissioningInfo;
    callback attribute regulatoryConfig;
    callback attribute locationCapability;
    callback attribute supportsConcurrentConnection;
    ram      attribute featureMap default = 0;
    ram      attribute clusterRevision default = 0x0001;

    handle command ArmFailSafe;
    handle command ArmFailSafeResponse;
    handle command SetRegulatoryConfig;
    handle command SetRegulatoryConfigResponse;
    handle command CommissioningComplete;
    handle command CommissioningCompleteResponse;
  }

  server cluster NetworkCommissioning {
    ram      attribute maxNetworks;
    callback attribute networks;
    ram      attribute scanMaxTimeSeconds;
    ram      attribute connectMaxTimeSeconds;
    ram      attribute interfaceEnabled;
    ram      attribute lastNetworkingStatus;
    ram      attribute lastNetworkID;
    ram      attribute lastConnectErrorValue;
    ram      attribute featureMap default = 1;
    ram      attribute clusterRevision default = 0x0001;

    handle command ScanNetworks;
    handle command ScanNetworksResponse;
    handle command AddOrUpdateWiFiNetwork;
    handle command AddOrUpdateThreadNetwork;
    handle command RemoveNetwork;
    handle command NetworkConfigResponse;
    handle command ConnectNetwork;
    handle command ConnectNetworkResponse;
    handle command ReorderNetwork;
  }

  server cluster DiagnosticLogs {
    ram      attribute featureMap default = 0;
    ram      attribute clusterRevision default = 1;

    handle command RetrieveLogsRequest;
  }

  server cluster GeneralDiagnostics {
    emits event BootReason;
    callback attribute networkInterfaces;
    callback attribute rebootCount;
    callback attribute upTime;
    callback attribute totalOperationalHours;
    callback attribute bootReason;
    callback attribute activeHardwareFaults;
    callback attribute activeRadioFaults;
    callback attribute activeNetworkFaults;
    callback attribute testEventTriggersEnabled default = false;
    ram      attribute featureMap default = 0;
    ram      attribute clusterRevision default = 0x0002;

    handle command TestEventTrigger;
    handle command TimeSnapshot;
    handle command TimeSnapshotResponse;
  }

  server cluster SoftwareDiagnostics {
    callback attribute threadMetrics;
    callback attribute currentHeapFree;
    callback attribute currentHeapUsed;
    callback attribute currentHeapHighWatermark;
    callback attribute featureMap;
    ram      attribute clusterRevision default = 0x0001;

    handle command ResetWatermarks;
  }

  server cluster AdministratorCommissioning {
    callback attribute windowStatus;
    callback attribute adminFabricIndex;
    callback attribute adminVendorId;
    ram      attribute featureMap default = 0;
    ram      attribute clusterRevision default = 0x0001;

    handle command OpenCommissioningWindow;
    handle command OpenBasicCommissioningWindow;
    handle command RevokeCommissioning;
  }

  server cluster OperationalCredentials {
    callback attribute NOCs;
    callback attribute fabrics;
    callback attribute supportedFabrics;
    callback attribute commissionedFabrics;
    callback attribute trustedRootCertificates;
    callback attribute currentFabricIndex;
    ram      attribute featureMap default = 0;
    ram      attribute clusterRevision default = 0x0001;

    handle command AttestationRequest;
    handle command AttestationResponse;
    handle command CertificateChainRequest;
    handle command CertificateChainResponse;
    handle command CSRRequest;
    handle command CSRResponse;
    handle command AddNOC;
    handle command UpdateNOC;
    handle command NOCResponse;
    handle command UpdateFabricLabel;
    handle command RemoveFabric;
    handle command AddTrustedRootCertificate;
  }

  server cluster GroupKeyManagement {
    callback attribute groupKeyMap;
    callback attribute groupTable;
    callback attribute maxGroupsPerFabric;
    callback attribute maxGroupKeysPerFabric;
    callback attribute featureMap;
    callback attribute clusterRevision;

    handle command KeySetWrite;
    handle command KeySetRead;
    handle command KeySetReadResponse;
    handle command KeySetRemove;
    handle command KeySetReadAllIndices;
    handle command KeySetReadAllIndicesResponse;
  }

  server cluster FixedLabel {
    callback attribute labelList;
    ram      attribute featureMap default = 0;
    ram      attribute clusterRevision default = 1;
  }
}
endpoint 1 {
  device type ma_heatcool = 768, version 1;

  binding cluster Binding;
  binding cluster Thermostat;

  server cluster Identify {
    ram      attribute identifyTime default = 0x0;
    ram      attribute identifyType default = 0x0;
    callback attribute generatedCommandList;
    callback attribute acceptedCommandList;
    callback attribute attributeList;
    ram      attribute featureMap default = 0;
    ram      attribute clusterRevision default = 2;

    handle command Identify;
  }

  server cluster Groups {
    ram      attribute nameSupport default = 0;
    callback attribute generatedCommandList;
    callback attribute acceptedCommandList;
    callback attribute attributeList;
    ram      attribute featureMap default = 0;
    ram      attribute clusterRevision default = 3;

    handle command AddGroup;
    handle command AddGroupResponse;
    handle command ViewGroup;
    handle command ViewGroupResponse;
    handle command GetGroupMembership;
    handle command GetGroupMembershipResponse;
    handle command RemoveGroup;
    handle command RemoveGroupResponse;
    handle command RemoveAllGroups;
    handle command AddGroupIfIdentifying;
  }

  server cluster OnOff {
    ram      attribute onOff default = 0;
    callback attribute generatedCommandList;
    callback attribute acceptedCommandList;
    callback attribute attributeList;
    ram      attribute featureMap default = 0;
    ram      attribute clusterRevision default = 5;

    handle command Off;
    handle command On;
    handle command Toggle;
  }

  server cluster LevelControl {
    ram      attribute currentLevel default = 0;
    ram      attribute minLevel default = 0;
    ram      attribute maxLevel default = 0xFE;
    ram      attribute options default = 1;
    ram      attribute onLevel default = 0xFE;
    callback attribute generatedCommandList;
    callback attribute acceptedCommandList;
    callback attribute attributeList;
    ram      attribute featureMap default = 1;
    ram      attribute clusterRevision default = 5;

    handle command MoveToLevel;
    handle command Move;
    handle command Step;
    handle command Stop;
    handle command MoveToLevelWithOnOff;
    handle command MoveWithOnOff;
    handle command StepWithOnOff;
    handle command StopWithOnOff;
  }

  server cluster Descriptor {
    callback attribute deviceTypeList;
    callback attribute serverList;
    callback attribute clientList;
    callback attribute partsList;
    callback attribute generatedCommandList;
    callback attribute acceptedCommandList;
    callback attribute attributeList;
    ram      attribute featureMap default = 0;
    callback attribute clusterRevision;
  }

  server cluster FanControl {
    ram      attribute fanMode default = 0x00;
    ram      attribute fanModeSequence default = 0x02;
    ram      attribute percentSetting default = 0x00;
    ram      attribute percentCurrent default = 0x00;
    ram      attribute speedMax default = 10;
    ram      attribute speedSetting default = 0x00;
    ram      attribute speedCurrent default = 0x00;
    callback attribute generatedCommandList;
    callback attribute acceptedCommandList;
    callback attribute attributeList;
    ram      attribute featureMap default = 3;
    ram      attribute clusterRevision default = 1;
  }
}

<|MERGE_RESOLUTION|>--- conflicted
+++ resolved
@@ -1487,15 +1487,10 @@
   readonly attribute int16u clusterRevision = 65533;
 }
 
-<<<<<<< HEAD
-/** This cluster provides an interface to the functionality of a thermostat. */
-client cluster Thermostat = 513 {
-=======
 /** An interface for configuring and controlling the functionality of a thermostat. */
 cluster Thermostat = 513 {
   revision 6;
 
->>>>>>> a6589070
   enum ACCapacityFormatEnum : enum8 {
     kBTUh = 0;
   }
@@ -1530,7 +1525,15 @@
     kHeatPumpInverter = 4;
   }
 
-<<<<<<< HEAD
+  enum ControlSequenceOfOperationEnum : enum8 {
+    kCoolingOnly = 0;
+    kCoolingWithReheat = 1;
+    kHeatingOnly = 2;
+    kHeatingWithReheat = 3;
+    kCoolingAndHeating = 4;
+    kCoolingAndHeatingWithReheat = 5;
+  }
+
   enum PresetScenarioEnum : enum8 {
     kUnspecified = 0;
     kOccupied = 1;
@@ -1547,6 +1550,12 @@
     kExternal = 2;
   }
 
+  enum SetpointRaiseLowerModeEnum : enum8 {
+    kHeat = 0;
+    kCool = 1;
+    kBoth = 2;
+  }
+
   enum StartOfWeekEnum : enum8 {
     kSunday = 0;
     kMonday = 1;
@@ -1557,60 +1566,7 @@
     kSaturday = 6;
   }
 
-  enum TemperatureSetpointHoldEnum : enum8 {
-    kSetpointHoldOff = 0;
-    kSetpointHoldOn = 1;
-  }
-
-  enum ThermostatControlSequenceEnum : enum8 {
-=======
-  enum ControlSequenceOfOperationEnum : enum8 {
->>>>>>> a6589070
-    kCoolingOnly = 0;
-    kCoolingWithReheat = 1;
-    kHeatingOnly = 2;
-    kHeatingWithReheat = 3;
-    kCoolingAndHeating = 4;
-    kCoolingAndHeatingWithReheat = 5;
-  }
-
-<<<<<<< HEAD
-  enum ThermostatSystemModeEnum : enum8 {
-=======
-  enum PresetScenarioEnum : enum8 {
-    kUnspecified = 0;
-    kOccupied = 1;
-    kUnoccupied = 2;
-    kSleep = 3;
-    kWake = 4;
-    kVacation = 5;
-    kUserDefined = 6;
-  }
-
-  enum SetpointChangeSourceEnum : enum8 {
-    kManual = 0;
-    kSchedule = 1;
-    kExternal = 2;
-  }
-
-  enum SetpointRaiseLowerModeEnum : enum8 {
-    kHeat = 0;
-    kCool = 1;
-    kBoth = 2;
-  }
-
-  enum StartOfWeekEnum : enum8 {
-    kSunday = 0;
-    kMonday = 1;
-    kTuesday = 2;
-    kWednesday = 3;
-    kThursday = 4;
-    kFriday = 5;
-    kSaturday = 6;
-  }
-
   enum SystemModeEnum : enum8 {
->>>>>>> a6589070
     kOff = 0;
     kAuto = 1;
     kCool = 3;
@@ -1622,8 +1578,6 @@
     kSleep = 9;
   }
 
-<<<<<<< HEAD
-=======
   enum TemperatureSetpointHoldEnum : enum8 {
     kSetpointHoldOff = 0;
     kSetpointHoldOn = 1;
@@ -1635,40 +1589,19 @@
     kHeat = 4;
   }
 
->>>>>>> a6589070
   bitmap ACErrorCodeBitmap : bitmap32 {
     kCompressorFail = 0x1;
     kRoomSensorFail = 0x2;
     kOutdoorSensorFail = 0x4;
     kCoilSensorFail = 0x8;
     kFanFail = 0x10;
-<<<<<<< HEAD
-  }
-
-  bitmap AlarmCodeBitmap : bitmap8 {
-    kInitialization = 0x1;
-    kHardware = 0x2;
-    kSelfCalibration = 0x4;
-  }
-
-  bitmap DayOfWeekBitmap : bitmap8 {
-    kSunday = 0x1;
-    kMonday = 0x2;
-    kTuesday = 0x4;
-    kWednesday = 0x8;
-    kThursday = 0x10;
-    kFriday = 0x20;
-    kSaturday = 0x40;
-    kAway = 0x80;
-=======
->>>>>>> a6589070
   }
 
   bitmap Feature : bitmap32 {
     kHeating = 0x1;
     kCooling = 0x2;
     kOccupancy = 0x4;
-    kZigbeeScheduleConfiguration = 0x8;
+    kScheduleConfiguration = 0x8;
     kSetback = 0x10;
     kAutoMode = 0x20;
     kLocalTemperatureNotExposed = 0x40;
@@ -1679,13 +1612,6 @@
   }
 
   bitmap HVACSystemTypeBitmap : bitmap8 {
-<<<<<<< HEAD
-    kHeatingType = 0x10;
-    kHeatingFuel = 0x20;
-  }
-
-  bitmap ModeForSequenceBitmap : bitmap8 {
-=======
     kCoolingStage = 0x3;
     kHeatingStage = 0xC;
     kHeatingIsHeatPump = 0x10;
@@ -1731,41 +1657,10 @@
   }
 
   bitmap ScheduleModeBitmap : bitmap8 {
->>>>>>> a6589070
     kHeatSetpointPresent = 0x1;
     kCoolSetpointPresent = 0x2;
   }
 
-<<<<<<< HEAD
-  bitmap PresetTypeFeaturesBitmap : bitmap16 {
-    kAutomatic = 0x1;
-    kSupportsNames = 0x2;
-  }
-
-  bitmap ProgrammingOperationModeBitmap : bitmap8 {
-    kScheduleActive = 0x1;
-    kAutoRecovery = 0x2;
-    kEconomy = 0x4;
-  }
-
-  bitmap RelayStateBitmap : bitmap16 {
-    kHeat = 0x1;
-    kCool = 0x2;
-    kFan = 0x4;
-    kHeatStage2 = 0x8;
-    kCoolStage2 = 0x10;
-    kFanStage2 = 0x20;
-    kFanStage3 = 0x40;
-  }
-
-  bitmap RemoteSensingBitmap : bitmap8 {
-    kLocalTemperature = 0x1;
-    kOutdoorTemperature = 0x2;
-    kOccupancy = 0x4;
-  }
-
-=======
->>>>>>> a6589070
   bitmap ScheduleTypeFeaturesBitmap : bitmap16 {
     kSupportsPresets = 0x1;
     kSupportsSetpoints = 0x2;
@@ -1773,43 +1668,23 @@
     kSupportsOff = 0x8;
   }
 
-<<<<<<< HEAD
-  bitmap SetpointAdjustModeBitmap : bitmap8 {
-    kHeat = 0x1;
-    kCool = 0x2;
-    kBoth = 0x4;
-  }
-
-=======
->>>>>>> a6589070
   bitmap TemperatureSetpointHoldPolicyBitmap : bitmap8 {
     kHoldDurationElapsed = 0x1;
     kHoldDurationElapsedOrPresetChanged = 0x2;
   }
 
   struct ScheduleTransitionStruct {
-<<<<<<< HEAD
-    DayOfWeekBitmap dayOfWeek = 0;
-    int16u transitionTime = 1;
-    optional octet_string<16> presetHandle = 2;
-    optional ThermostatSystemModeEnum systemMode = 3;
-=======
     ScheduleDayOfWeekBitmap dayOfWeek = 0;
     int16u transitionTime = 1;
     optional octet_string<16> presetHandle = 2;
     optional SystemModeEnum systemMode = 3;
->>>>>>> a6589070
     optional temperature coolingSetpoint = 4;
     optional temperature heatingSetpoint = 5;
   }
 
   struct ScheduleStruct {
     nullable octet_string<16> scheduleHandle = 0;
-<<<<<<< HEAD
-    ThermostatSystemModeEnum systemMode = 1;
-=======
     SystemModeEnum systemMode = 1;
->>>>>>> a6589070
     optional char_string<64> name = 2;
     optional octet_string<16> presetHandle = 3;
     ScheduleTransitionStruct transitions[] = 4;
@@ -1837,26 +1712,15 @@
   }
 
   struct ScheduleTypeStruct {
-<<<<<<< HEAD
-    ThermostatSystemModeEnum systemMode = 0;
-=======
     SystemModeEnum systemMode = 0;
->>>>>>> a6589070
     int8u numberOfSchedules = 1;
     ScheduleTypeFeaturesBitmap scheduleTypeFeatures = 2;
   }
 
-<<<<<<< HEAD
-  struct ThermostatScheduleTransitionStruct {
-    int16u transitionTime = 0;
-    temperature heatSetpoint = 1;
-    temperature coolSetpoint = 2;
-=======
   struct WeeklyScheduleTransitionStruct {
     int16u transitionTime = 0;
     nullable temperature heatSetpoint = 1;
     nullable temperature coolSetpoint = 2;
->>>>>>> a6589070
   }
 
   readonly attribute nullable temperature localTemperature = 0;
@@ -1868,27 +1732,21 @@
   readonly attribute optional temperature absMaxCoolSetpointLimit = 6;
   readonly attribute optional int8u PICoolingDemand = 7;
   readonly attribute optional int8u PIHeatingDemand = 8;
+  attribute access(write: manage) optional bitmap8 HVACSystemTypeConfiguration = 9;
   attribute access(write: manage) optional int8s localTemperatureCalibration = 16;
-  attribute optional temperature occupiedCoolingSetpoint = 17;
-  attribute optional temperature occupiedHeatingSetpoint = 18;
-  attribute optional temperature unoccupiedCoolingSetpoint = 19;
-  attribute optional temperature unoccupiedHeatingSetpoint = 20;
-  attribute access(write: manage) optional temperature minHeatSetpointLimit = 21;
-  attribute access(write: manage) optional temperature maxHeatSetpointLimit = 22;
-  attribute access(write: manage) optional temperature minCoolSetpointLimit = 23;
-  attribute access(write: manage) optional temperature maxCoolSetpointLimit = 24;
+  attribute optional int16s occupiedCoolingSetpoint = 17;
+  attribute optional int16s occupiedHeatingSetpoint = 18;
+  attribute optional int16s unoccupiedCoolingSetpoint = 19;
+  attribute optional int16s unoccupiedHeatingSetpoint = 20;
+  attribute access(write: manage) optional int16s minHeatSetpointLimit = 21;
+  attribute access(write: manage) optional int16s maxHeatSetpointLimit = 22;
+  attribute access(write: manage) optional int16s minCoolSetpointLimit = 23;
+  attribute access(write: manage) optional int16s maxCoolSetpointLimit = 24;
   attribute access(write: manage) optional int8s minSetpointDeadBand = 25;
   attribute access(write: manage) optional RemoteSensingBitmap remoteSensing = 26;
-<<<<<<< HEAD
-  attribute access(write: manage) ThermostatControlSequenceEnum controlSequenceOfOperation = 27;
-  attribute access(write: manage) ThermostatSystemModeEnum systemMode = 28;
-  readonly attribute optional AlarmCodeBitmap alarmMask = 29;
-  readonly attribute optional ThermostatSystemModeEnum thermostatRunningMode = 30;
-=======
   attribute access(write: manage) ControlSequenceOfOperationEnum controlSequenceOfOperation = 27;
   attribute access(write: manage) SystemModeEnum systemMode = 28;
   readonly attribute optional ThermostatRunningModeEnum thermostatRunningMode = 30;
->>>>>>> a6589070
   readonly attribute optional StartOfWeekEnum startOfWeek = 32;
   readonly attribute optional int8u numberOfWeeklyTransitions = 33;
   readonly attribute optional int8u numberOfDailyTransitions = 34;
@@ -1913,20 +1771,6 @@
   attribute access(write: manage) optional ACErrorCodeBitmap ACErrorCode = 68;
   attribute access(write: manage) optional ACLouverPositionEnum ACLouverPosition = 69;
   readonly attribute optional nullable temperature ACCoilTemperature = 70;
-<<<<<<< HEAD
-  attribute access(write: manage) optional ACCapacityFormatEnum ACCapacityFormat = 71;
-  readonly attribute optional PresetTypeStruct presetTypes[] = 72;
-  readonly attribute ScheduleTypeStruct scheduleTypes[] = 73;
-  readonly attribute optional int8u numberOfPresets = 74;
-  readonly attribute int8u numberOfSchedules = 75;
-  readonly attribute int8u numberOfScheduleTransitions = 76;
-  readonly attribute nullable int8u numberOfScheduleTransitionPerDay = 77;
-  readonly attribute optional nullable octet_string<16> activePresetHandle = 78;
-  readonly attribute nullable octet_string<16> activeScheduleHandle = 79;
-  attribute access(write: manage) optional PresetStruct presets[] = 80;
-  attribute access(write: manage) ScheduleStruct schedules[] = 81;
-  readonly attribute boolean presetsSchedulesEditable = 82;
-=======
   attribute access(write: manage) optional ACCapacityFormatEnum ACCapacityformat = 71;
   readonly attribute optional PresetTypeStruct presetTypes[] = 72;
   readonly attribute optional ScheduleTypeStruct scheduleTypes[] = 73;
@@ -1939,7 +1783,6 @@
   attribute access(write: manage) optional PresetStruct presets[] = 80;
   attribute access(write: manage) optional ScheduleStruct schedules[] = 81;
   readonly attribute optional boolean presetsSchedulesEditable = 82;
->>>>>>> a6589070
   readonly attribute optional TemperatureSetpointHoldPolicyBitmap temperatureSetpointHoldPolicy = 83;
   readonly attribute optional nullable epoch_s setpointHoldExpiryTimestamp = 84;
   readonly attribute optional nullable QueuedPresetStruct queuedPreset = 85;
@@ -1951,48 +1794,19 @@
   readonly attribute int16u clusterRevision = 65533;
 
   request struct SetpointRaiseLowerRequest {
-<<<<<<< HEAD
-    SetpointAdjustModeBitmap mode = 0;
-=======
     SetpointRaiseLowerModeEnum mode = 0;
->>>>>>> a6589070
     int8s amount = 1;
   }
 
   response struct GetWeeklyScheduleResponse = 0 {
     int8u numberOfTransitionsForSequence = 0;
-<<<<<<< HEAD
-    DayOfWeekBitmap dayOfWeekForSequence = 1;
-    ModeForSequenceBitmap modeForSequence = 2;
-    ThermostatScheduleTransitionStruct transitions[] = 3;
-=======
     ScheduleDayOfWeekBitmap dayOfWeekForSequence = 1;
     ScheduleModeBitmap modeForSequence = 2;
     WeeklyScheduleTransitionStruct transitions[] = 3;
->>>>>>> a6589070
   }
 
   request struct SetWeeklyScheduleRequest {
     int8u numberOfTransitionsForSequence = 0;
-<<<<<<< HEAD
-    DayOfWeekBitmap dayOfWeekforSequence = 1;
-    ModeForSequenceBitmap modeForSequence = 2;
-    ThermostatScheduleTransitionStruct transitions[] = 3;
-  }
-
-  response struct GetRelayStatusLogResponse = 1 {
-    int16u timeOfDay = 0;
-    RelayStateBitmap relayStatus = 1;
-    nullable temperature localTemperature = 2;
-    nullable int8u humidityInPercentage = 3;
-    temperature setPoint = 4;
-    int16u unreadEntries = 5;
-  }
-
-  request struct GetWeeklyScheduleRequest {
-    DayOfWeekBitmap daysToReturn = 0;
-    ModeForSequenceBitmap modeToReturn = 1;
-=======
     ScheduleDayOfWeekBitmap dayOfWeekForSequence = 1;
     ScheduleModeBitmap modeForSequence = 2;
     WeeklyScheduleTransitionStruct transitions[] = 3;
@@ -2001,7 +1815,6 @@
   request struct GetWeeklyScheduleRequest {
     ScheduleDayOfWeekBitmap daysToReturn = 0;
     ScheduleModeBitmap modeToReturn = 1;
->>>>>>> a6589070
   }
 
   request struct SetActiveScheduleRequestRequest {
@@ -2021,31 +1834,12 @@
     TemperatureSetpointHoldPolicyBitmap temperatureSetpointHoldPolicy = 0;
   }
 
-  /** Upon receipt, the attributes for the indicated setpoint(s) SHALL have the amount specified in the Amount field added to them. If the resulting value is outside the limits imposed by */
+  /** Command description for SetpointRaiseLower */
   command SetpointRaiseLower(SetpointRaiseLowerRequest): DefaultSuccess = 0;
-  /** Upon receipt, the weekly schedule for updating setpoints SHALL be stored in the thermostat and SHOULD begin at the time of receipt. A status code SHALL be sent in response. */
+  /** Command description for SetWeeklySchedule */
   command access(invoke: manage) SetWeeklySchedule(SetWeeklyScheduleRequest): DefaultSuccess = 1;
-  /** Upon receipt, the unit SHOULD send in return the Get Weekly Schedule Response command. The Days to Return and Mode to Return fields are defined as bitmask for the flexibility to support multiple days and multiple modes within one command. If thermostat cannot handle incoming command with multiple days and/or multiple modes within one command, it SHALL send default response of INVALID_COMMAND in return. */
+  /** Command description for GetWeeklySchedule */
   command GetWeeklySchedule(GetWeeklyScheduleRequest): GetWeeklyScheduleResponse = 2;
-<<<<<<< HEAD
-  /** This command is used to clear the weekly schedule. The Clear weekly schedule has no payload. */
-  command access(invoke: manage) ClearWeeklySchedule(): DefaultSuccess = 3;
-  /** This command is used to query the thermostat internal relay status log. This command has no payload. */
-  command GetRelayStatusLog(): GetRelayStatusLogResponse = 4;
-  /** Upon receipt, if the */
-  command SetActiveScheduleRequest(SetActiveScheduleRequestRequest): DefaultSuccess = 5;
-  /** Upon receipt, this SHALL set the thermostat */
-  command SetActivePresetRequest(SetActivePresetRequestRequest): DefaultSuccess = 6;
-  /** Upon receipt, this SHALL attempt to enable editing of the */
-  command access(invoke: manage) StartPresetsSchedulesEditRequest(StartPresetsSchedulesEditRequestRequest): DefaultSuccess = 7;
-  /** Upon receipt, this SHALL attempt to cancel any active editing of the */
-  command access(invoke: manage) CancelPresetsSchedulesEditRequest(): DefaultSuccess = 8;
-  /** Upon receipt, this SHALL attempt to commit any pending changes to the */
-  command access(invoke: manage) CommitPresetsSchedulesRequest(): DefaultSuccess = 9;
-  /** This command is sent to cancel a queued preset specified by */
-  command access(invoke: manage) CancelSetActivePresetRequest(): DefaultSuccess = 10;
-  /** This command is sent to set the */
-=======
   /** This command is used to clear the weekly schedule. The ClearWeeklySchedule command has no payload. */
   command access(invoke: manage) ClearWeeklySchedule(): DefaultSuccess = 3;
   /** This command is used to set the active schedule. */
@@ -2061,7 +1855,6 @@
   /** This command is sent to cancel a queued preset. */
   command access(invoke: manage) CancelSetActivePresetRequest(): DefaultSuccess = 10;
   /** This command sets the set point hold policy. */
->>>>>>> a6589070
   command SetTemperatureSetpointHoldPolicy(SetTemperatureSetpointHoldPolicyRequest): DefaultSuccess = 11;
 }
 
