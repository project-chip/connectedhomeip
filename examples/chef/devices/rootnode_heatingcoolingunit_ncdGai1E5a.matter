--- conflicted
+++ resolved
@@ -1453,13 +1453,8 @@
 }
 
 /** An interface for controlling a fan in a heating/cooling system. */
-<<<<<<< HEAD
-server cluster FanControl = 514 {
+provisional server cluster FanControl = 514 {
   enum AirflowDirectionEnum : enum8 {
-=======
-provisional server cluster FanControl = 514 {
-  enum AirflowDirectionEnum : ENUM8 {
->>>>>>> 836ceec9
     kForward = 0;
     kReverse = 1;
   }
