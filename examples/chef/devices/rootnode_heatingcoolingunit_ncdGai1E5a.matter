// This IDL was generated automatically by ZAP.
// It is for view/code review purposes only.

/** Attributes and commands for putting a device into Identification mode (e.g. flashing a light). */
cluster Identify = 3 {
  revision 4;

  enum EffectIdentifierEnum : enum8 {
    kBlink = 0;
    kBreathe = 1;
    kOkay = 2;
    kChannelChange = 11;
    kFinishEffect = 254;
    kStopEffect = 255;
  }

  enum EffectVariantEnum : enum8 {
    kDefault = 0;
  }

  enum IdentifyTypeEnum : enum8 {
    kNone = 0;
    kLightOutput = 1;
    kVisibleIndicator = 2;
    kAudibleBeep = 3;
    kDisplay = 4;
    kActuator = 5;
  }

  attribute int16u identifyTime = 0;
  readonly attribute IdentifyTypeEnum identifyType = 1;
  readonly attribute command_id generatedCommandList[] = 65528;
  readonly attribute command_id acceptedCommandList[] = 65529;
  readonly attribute event_id eventList[] = 65530;
  readonly attribute attrib_id attributeList[] = 65531;
  readonly attribute bitmap32 featureMap = 65532;
  readonly attribute int16u clusterRevision = 65533;

  request struct IdentifyRequest {
    int16u identifyTime = 0;
  }

  request struct TriggerEffectRequest {
    EffectIdentifierEnum effectIdentifier = 0;
    EffectVariantEnum effectVariant = 1;
  }

  /** Command description for Identify */
  command access(invoke: manage) Identify(IdentifyRequest): DefaultSuccess = 0;
  /** Command description for TriggerEffect */
  command access(invoke: manage) TriggerEffect(TriggerEffectRequest): DefaultSuccess = 64;
}

/** Attributes and commands for group configuration and manipulation. */
cluster Groups = 4 {
  revision 4;

  bitmap Feature : bitmap32 {
    kGroupNames = 0x1;
  }

  bitmap NameSupportBitmap : bitmap8 {
    kGroupNames = 0x80;
  }

  readonly attribute NameSupportBitmap nameSupport = 0;
  readonly attribute command_id generatedCommandList[] = 65528;
  readonly attribute command_id acceptedCommandList[] = 65529;
  readonly attribute event_id eventList[] = 65530;
  readonly attribute attrib_id attributeList[] = 65531;
  readonly attribute bitmap32 featureMap = 65532;
  readonly attribute int16u clusterRevision = 65533;

  request struct AddGroupRequest {
    group_id groupID = 0;
    char_string<16> groupName = 1;
  }

  response struct AddGroupResponse = 0 {
    enum8 status = 0;
    group_id groupID = 1;
  }

  request struct ViewGroupRequest {
    group_id groupID = 0;
  }

  response struct ViewGroupResponse = 1 {
    enum8 status = 0;
    group_id groupID = 1;
    char_string<16> groupName = 2;
  }

  request struct GetGroupMembershipRequest {
    group_id groupList[] = 0;
  }

  response struct GetGroupMembershipResponse = 2 {
    nullable int8u capacity = 0;
    group_id groupList[] = 1;
  }

  request struct RemoveGroupRequest {
    group_id groupID = 0;
  }

  response struct RemoveGroupResponse = 3 {
    enum8 status = 0;
    group_id groupID = 1;
  }

  request struct AddGroupIfIdentifyingRequest {
    group_id groupID = 0;
    char_string<16> groupName = 1;
  }

  /** Command description for AddGroup */
  fabric command access(invoke: manage) AddGroup(AddGroupRequest): AddGroupResponse = 0;
  /** Command description for ViewGroup */
  fabric command ViewGroup(ViewGroupRequest): ViewGroupResponse = 1;
  /** Command description for GetGroupMembership */
  fabric command GetGroupMembership(GetGroupMembershipRequest): GetGroupMembershipResponse = 2;
  /** Command description for RemoveGroup */
  fabric command access(invoke: manage) RemoveGroup(RemoveGroupRequest): RemoveGroupResponse = 3;
  /** Command description for RemoveAllGroups */
  fabric command access(invoke: manage) RemoveAllGroups(): DefaultSuccess = 4;
  /** Command description for AddGroupIfIdentifying */
  fabric command access(invoke: manage) AddGroupIfIdentifying(AddGroupIfIdentifyingRequest): DefaultSuccess = 5;
}

/** Attributes and commands for switching devices between 'On' and 'Off' states. */
cluster OnOff = 6 {
  revision 6;

  enum DelayedAllOffEffectVariantEnum : enum8 {
    kDelayedOffFastFade = 0;
    kNoFade = 1;
    kDelayedOffSlowFade = 2;
  }

  enum DyingLightEffectVariantEnum : enum8 {
    kDyingLightFadeOff = 0;
  }

  enum EffectIdentifierEnum : enum8 {
    kDelayedAllOff = 0;
    kDyingLight = 1;
  }

  enum StartUpOnOffEnum : enum8 {
    kOff = 0;
    kOn = 1;
    kToggle = 2;
  }

  bitmap Feature : bitmap32 {
    kLighting = 0x1;
    kDeadFrontBehavior = 0x2;
    kOffOnly = 0x4;
  }

  bitmap OnOffControlBitmap : bitmap8 {
    kAcceptOnlyWhenOn = 0x1;
  }

  readonly attribute boolean onOff = 0;
  readonly attribute optional boolean globalSceneControl = 16384;
  attribute optional int16u onTime = 16385;
  attribute optional int16u offWaitTime = 16386;
  attribute access(write: manage) optional nullable StartUpOnOffEnum startUpOnOff = 16387;
  readonly attribute command_id generatedCommandList[] = 65528;
  readonly attribute command_id acceptedCommandList[] = 65529;
  readonly attribute event_id eventList[] = 65530;
  readonly attribute attrib_id attributeList[] = 65531;
  readonly attribute bitmap32 featureMap = 65532;
  readonly attribute int16u clusterRevision = 65533;

  request struct OffWithEffectRequest {
    EffectIdentifierEnum effectIdentifier = 0;
    enum8 effectVariant = 1;
  }

  request struct OnWithTimedOffRequest {
    OnOffControlBitmap onOffControl = 0;
    int16u onTime = 1;
    int16u offWaitTime = 2;
  }

  /** On receipt of this command, a device SHALL enter its ‘Off’ state. This state is device dependent, but it is recommended that it is used for power off or similar functions. On receipt of the Off command, the OnTime attribute SHALL be set to 0. */
  command Off(): DefaultSuccess = 0;
  /** On receipt of this command, a device SHALL enter its ‘On’ state. This state is device dependent, but it is recommended that it is used for power on or similar functions. On receipt of the On command, if the value of the OnTime attribute is equal to 0, the device SHALL set the OffWaitTime attribute to 0. */
  command On(): DefaultSuccess = 1;
  /** On receipt of this command, if a device is in its ‘Off’ state it SHALL enter its ‘On’ state. Otherwise, if it is in its ‘On’ state it SHALL enter its ‘Off’ state. On receipt of the Toggle command, if the value of the OnOff attribute is equal to FALSE and if the value of the OnTime attribute is equal to 0, the device SHALL set the OffWaitTime attribute to 0. If the value of the OnOff attribute is equal to TRUE, the OnTime attribute SHALL be set to 0. */
  command Toggle(): DefaultSuccess = 2;
  /** The OffWithEffect command allows devices to be turned off using enhanced ways of fading. */
  command OffWithEffect(OffWithEffectRequest): DefaultSuccess = 64;
  /** The OnWithRecallGlobalScene command allows the recall of the settings when the device was turned off. */
  command OnWithRecallGlobalScene(): DefaultSuccess = 65;
  /** The OnWithTimedOff command allows devices to be turned on for a specific duration with a guarded off duration so that SHOULD the device be subsequently switched off, further OnWithTimedOff commands, received during this time, are prevented from turning the devices back on. */
  command OnWithTimedOff(OnWithTimedOffRequest): DefaultSuccess = 66;
}

/** Attributes and commands for controlling devices that can be set to a level between fully 'On' and fully 'Off.' */
cluster LevelControl = 8 {
  revision 5;

  enum MoveModeEnum : enum8 {
    kUp = 0;
    kDown = 1;
  }

  enum StepModeEnum : enum8 {
    kUp = 0;
    kDown = 1;
  }

  bitmap Feature : bitmap32 {
    kOnOff = 0x1;
    kLighting = 0x2;
    kFrequency = 0x4;
  }

  bitmap OptionsBitmap : bitmap8 {
    kExecuteIfOff = 0x1;
    kCoupleColorTempToLevel = 0x2;
  }

  readonly attribute nullable int8u currentLevel = 0;
  readonly attribute optional int16u remainingTime = 1;
  readonly attribute optional int8u minLevel = 2;
  readonly attribute optional int8u maxLevel = 3;
  readonly attribute optional int16u currentFrequency = 4;
  readonly attribute optional int16u minFrequency = 5;
  readonly attribute optional int16u maxFrequency = 6;
  attribute OptionsBitmap options = 15;
  attribute optional int16u onOffTransitionTime = 16;
  attribute nullable int8u onLevel = 17;
  attribute optional nullable int16u onTransitionTime = 18;
  attribute optional nullable int16u offTransitionTime = 19;
  attribute optional nullable int8u defaultMoveRate = 20;
  attribute access(write: manage) optional nullable int8u startUpCurrentLevel = 16384;
  readonly attribute command_id generatedCommandList[] = 65528;
  readonly attribute command_id acceptedCommandList[] = 65529;
  readonly attribute event_id eventList[] = 65530;
  readonly attribute attrib_id attributeList[] = 65531;
  readonly attribute bitmap32 featureMap = 65532;
  readonly attribute int16u clusterRevision = 65533;

  request struct MoveToLevelRequest {
    int8u level = 0;
    nullable int16u transitionTime = 1;
    OptionsBitmap optionsMask = 2;
    OptionsBitmap optionsOverride = 3;
  }

  request struct MoveRequest {
    MoveModeEnum moveMode = 0;
    nullable int8u rate = 1;
    OptionsBitmap optionsMask = 2;
    OptionsBitmap optionsOverride = 3;
  }

  request struct StepRequest {
    StepModeEnum stepMode = 0;
    int8u stepSize = 1;
    nullable int16u transitionTime = 2;
    OptionsBitmap optionsMask = 3;
    OptionsBitmap optionsOverride = 4;
  }

  request struct StopRequest {
    OptionsBitmap optionsMask = 0;
    OptionsBitmap optionsOverride = 1;
  }

  request struct MoveToLevelWithOnOffRequest {
    int8u level = 0;
    nullable int16u transitionTime = 1;
    OptionsBitmap optionsMask = 2;
    OptionsBitmap optionsOverride = 3;
  }

  request struct MoveWithOnOffRequest {
    MoveModeEnum moveMode = 0;
    nullable int8u rate = 1;
    OptionsBitmap optionsMask = 2;
    OptionsBitmap optionsOverride = 3;
  }

  request struct StepWithOnOffRequest {
    StepModeEnum stepMode = 0;
    int8u stepSize = 1;
    nullable int16u transitionTime = 2;
    OptionsBitmap optionsMask = 3;
    OptionsBitmap optionsOverride = 4;
  }

  request struct StopWithOnOffRequest {
    OptionsBitmap optionsMask = 0;
    OptionsBitmap optionsOverride = 1;
  }

  request struct MoveToClosestFrequencyRequest {
    int16u frequency = 0;
  }

  /** Command description for MoveToLevel */
  command MoveToLevel(MoveToLevelRequest): DefaultSuccess = 0;
  /** Command description for Move */
  command Move(MoveRequest): DefaultSuccess = 1;
  /** Command description for Step */
  command Step(StepRequest): DefaultSuccess = 2;
  /** Command description for Stop */
  command Stop(StopRequest): DefaultSuccess = 3;
  /** Command description for MoveToLevelWithOnOff */
  command MoveToLevelWithOnOff(MoveToLevelWithOnOffRequest): DefaultSuccess = 4;
  /** Command description for MoveWithOnOff */
  command MoveWithOnOff(MoveWithOnOffRequest): DefaultSuccess = 5;
  /** Command description for StepWithOnOff */
  command StepWithOnOff(StepWithOnOffRequest): DefaultSuccess = 6;
  /** Command description for StopWithOnOff */
  command StopWithOnOff(StopWithOnOffRequest): DefaultSuccess = 7;
  /** Change the currrent frequency to the provided one, or a close
        approximation if the exact provided one is not possible. */
  command MoveToClosestFrequency(MoveToClosestFrequencyRequest): DefaultSuccess = 8;
}

/** The Descriptor Cluster is meant to replace the support from the Zigbee Device Object (ZDO) for describing a node, its endpoints and clusters. */
cluster Descriptor = 29 {
  revision 2;

  bitmap Feature : bitmap32 {
    kTagList = 0x1;
  }

  struct DeviceTypeStruct {
    devtype_id deviceType = 0;
    int16u revision = 1;
  }

  struct SemanticTagStruct {
    nullable vendor_id mfgCode = 0;
    enum8 namespaceID = 1;
    enum8 tag = 2;
    optional nullable char_string label = 3;
  }

  readonly attribute DeviceTypeStruct deviceTypeList[] = 0;
  readonly attribute cluster_id serverList[] = 1;
  readonly attribute cluster_id clientList[] = 2;
  readonly attribute endpoint_no partsList[] = 3;
  readonly attribute optional SemanticTagStruct tagList[] = 4;
  readonly attribute command_id generatedCommandList[] = 65528;
  readonly attribute command_id acceptedCommandList[] = 65529;
  readonly attribute event_id eventList[] = 65530;
  readonly attribute attrib_id attributeList[] = 65531;
  readonly attribute bitmap32 featureMap = 65532;
  readonly attribute int16u clusterRevision = 65533;
}

/** The Binding Cluster is meant to replace the support from the Zigbee Device Object (ZDO) for supporting the binding table. */
cluster Binding = 30 {
  revision 1; // NOTE: Default/not specifically set

  fabric_scoped struct TargetStruct {
    optional node_id node = 1;
    optional group_id group = 2;
    optional endpoint_no endpoint = 3;
    optional cluster_id cluster = 4;
    fabric_idx fabricIndex = 254;
  }

  attribute access(write: manage) TargetStruct binding[] = 0;
  readonly attribute command_id generatedCommandList[] = 65528;
  readonly attribute command_id acceptedCommandList[] = 65529;
  readonly attribute event_id eventList[] = 65530;
  readonly attribute attrib_id attributeList[] = 65531;
  readonly attribute bitmap32 featureMap = 65532;
  readonly attribute int16u clusterRevision = 65533;
}

/** The Access Control Cluster exposes a data model view of a
      Node's Access Control List (ACL), which codifies the rules used to manage
      and enforce Access Control for the Node's endpoints and their associated
      cluster instances. */
cluster AccessControl = 31 {
  revision 1; // NOTE: Default/not specifically set

  enum AccessControlEntryAuthModeEnum : enum8 {
    kPASE = 1;
    kCASE = 2;
    kGroup = 3;
  }

  enum AccessControlEntryPrivilegeEnum : enum8 {
    kView = 1;
    kProxyView = 2;
    kOperate = 3;
    kManage = 4;
    kAdminister = 5;
  }

  enum ChangeTypeEnum : enum8 {
    kChanged = 0;
    kAdded = 1;
    kRemoved = 2;
  }

  struct AccessControlTargetStruct {
    nullable cluster_id cluster = 0;
    nullable endpoint_no endpoint = 1;
    nullable devtype_id deviceType = 2;
  }

  fabric_scoped struct AccessControlEntryStruct {
    fabric_sensitive AccessControlEntryPrivilegeEnum privilege = 1;
    fabric_sensitive AccessControlEntryAuthModeEnum authMode = 2;
    nullable fabric_sensitive int64u subjects[] = 3;
    nullable fabric_sensitive AccessControlTargetStruct targets[] = 4;
    fabric_idx fabricIndex = 254;
  }

  fabric_scoped struct AccessControlExtensionStruct {
    fabric_sensitive octet_string<128> data = 1;
    fabric_idx fabricIndex = 254;
  }

  fabric_sensitive info event access(read: administer) AccessControlEntryChanged = 0 {
    nullable node_id adminNodeID = 1;
    nullable int16u adminPasscodeID = 2;
    ChangeTypeEnum changeType = 3;
    nullable AccessControlEntryStruct latestValue = 4;
    fabric_idx fabricIndex = 254;
  }

  fabric_sensitive info event access(read: administer) AccessControlExtensionChanged = 1 {
    nullable node_id adminNodeID = 1;
    nullable int16u adminPasscodeID = 2;
    ChangeTypeEnum changeType = 3;
    nullable AccessControlExtensionStruct latestValue = 4;
    fabric_idx fabricIndex = 254;
  }

  attribute access(read: administer, write: administer) AccessControlEntryStruct acl[] = 0;
  attribute access(read: administer, write: administer) optional AccessControlExtensionStruct extension[] = 1;
  readonly attribute int16u subjectsPerAccessControlEntry = 2;
  readonly attribute int16u targetsPerAccessControlEntry = 3;
  readonly attribute int16u accessControlEntriesPerFabric = 4;
  readonly attribute command_id generatedCommandList[] = 65528;
  readonly attribute command_id acceptedCommandList[] = 65529;
  readonly attribute event_id eventList[] = 65530;
  readonly attribute attrib_id attributeList[] = 65531;
  readonly attribute bitmap32 featureMap = 65532;
  readonly attribute int16u clusterRevision = 65533;
}

/** This cluster provides attributes and events for determining basic information about Nodes, which supports both
      Commissioning and operational determination of Node characteristics, such as Vendor ID, Product ID and serial number,
      which apply to the whole Node. Also allows setting user device information such as location. */
cluster BasicInformation = 40 {
  revision 3;

  enum ColorEnum : enum8 {
    kBlack = 0;
    kNavy = 1;
    kGreen = 2;
    kTeal = 3;
    kMaroon = 4;
    kPurple = 5;
    kOlive = 6;
    kGray = 7;
    kBlue = 8;
    kLime = 9;
    kAqua = 10;
    kRed = 11;
    kFuchsia = 12;
    kYellow = 13;
    kWhite = 14;
    kNickel = 15;
    kChrome = 16;
    kBrass = 17;
    kCopper = 18;
    kSilver = 19;
    kGold = 20;
  }

  enum ProductFinishEnum : enum8 {
    kOther = 0;
    kMatte = 1;
    kSatin = 2;
    kPolished = 3;
    kRugged = 4;
    kFabric = 5;
  }

  struct CapabilityMinimaStruct {
    int16u caseSessionsPerFabric = 0;
    int16u subscriptionsPerFabric = 1;
  }

  struct ProductAppearanceStruct {
    ProductFinishEnum finish = 0;
    nullable ColorEnum primaryColor = 1;
  }

  critical event StartUp = 0 {
    int32u softwareVersion = 0;
  }

  critical event ShutDown = 1 {
  }

  info event Leave = 2 {
    fabric_idx fabricIndex = 0;
  }

  info event ReachableChanged = 3 {
    boolean reachableNewValue = 0;
  }

  readonly attribute int16u dataModelRevision = 0;
  readonly attribute char_string<32> vendorName = 1;
  readonly attribute vendor_id vendorID = 2;
  readonly attribute char_string<32> productName = 3;
  readonly attribute int16u productID = 4;
  attribute access(write: manage) char_string<32> nodeLabel = 5;
  attribute access(write: administer) char_string<2> location = 6;
  readonly attribute int16u hardwareVersion = 7;
  readonly attribute char_string<64> hardwareVersionString = 8;
  readonly attribute int32u softwareVersion = 9;
  readonly attribute char_string<64> softwareVersionString = 10;
  readonly attribute optional char_string<16> manufacturingDate = 11;
  readonly attribute optional char_string<32> partNumber = 12;
  readonly attribute optional long_char_string<256> productURL = 13;
  readonly attribute optional char_string<64> productLabel = 14;
  readonly attribute optional char_string<32> serialNumber = 15;
  attribute access(write: manage) optional boolean localConfigDisabled = 16;
  readonly attribute optional boolean reachable = 17;
  readonly attribute optional char_string<32> uniqueID = 18;
  readonly attribute CapabilityMinimaStruct capabilityMinima = 19;
  readonly attribute optional ProductAppearanceStruct productAppearance = 20;
  readonly attribute int32u specificationVersion = 21;
  readonly attribute int16u maxPathsPerInvoke = 22;
  readonly attribute command_id generatedCommandList[] = 65528;
  readonly attribute command_id acceptedCommandList[] = 65529;
  readonly attribute event_id eventList[] = 65530;
  readonly attribute attrib_id attributeList[] = 65531;
  readonly attribute bitmap32 featureMap = 65532;
  readonly attribute int16u clusterRevision = 65533;

  command MfgSpecificPing(): DefaultSuccess = 0;
}

/** Provides an interface for providing OTA software updates */
cluster OtaSoftwareUpdateProvider = 41 {
  revision 1; // NOTE: Default/not specifically set

  enum ApplyUpdateActionEnum : enum8 {
    kProceed = 0;
    kAwaitNextAction = 1;
    kDiscontinue = 2;
  }

  enum DownloadProtocolEnum : enum8 {
    kBDXSynchronous = 0;
    kBDXAsynchronous = 1;
    kHTTPS = 2;
    kVendorSpecific = 3;
  }

  enum StatusEnum : enum8 {
    kUpdateAvailable = 0;
    kBusy = 1;
    kNotAvailable = 2;
    kDownloadProtocolNotSupported = 3;
  }

  readonly attribute command_id generatedCommandList[] = 65528;
  readonly attribute command_id acceptedCommandList[] = 65529;
  readonly attribute event_id eventList[] = 65530;
  readonly attribute attrib_id attributeList[] = 65531;
  readonly attribute bitmap32 featureMap = 65532;
  readonly attribute int16u clusterRevision = 65533;

  request struct QueryImageRequest {
    vendor_id vendorID = 0;
    int16u productID = 1;
    int32u softwareVersion = 2;
    DownloadProtocolEnum protocolsSupported[] = 3;
    optional int16u hardwareVersion = 4;
    optional char_string<2> location = 5;
    optional boolean requestorCanConsent = 6;
    optional octet_string<512> metadataForProvider = 7;
  }

  response struct QueryImageResponse = 1 {
    StatusEnum status = 0;
    optional int32u delayedActionTime = 1;
    optional char_string<256> imageURI = 2;
    optional int32u softwareVersion = 3;
    optional char_string<64> softwareVersionString = 4;
    optional octet_string<32> updateToken = 5;
    optional boolean userConsentNeeded = 6;
    optional octet_string<512> metadataForRequestor = 7;
  }

  request struct ApplyUpdateRequestRequest {
    octet_string<32> updateToken = 0;
    int32u newVersion = 1;
  }

  response struct ApplyUpdateResponse = 3 {
    ApplyUpdateActionEnum action = 0;
    int32u delayedActionTime = 1;
  }

  request struct NotifyUpdateAppliedRequest {
    octet_string<32> updateToken = 0;
    int32u softwareVersion = 1;
  }

  /** Determine availability of a new Software Image */
  command QueryImage(QueryImageRequest): QueryImageResponse = 0;
  /** Determine next action to take for a downloaded Software Image */
  command ApplyUpdateRequest(ApplyUpdateRequestRequest): ApplyUpdateResponse = 2;
  /** Notify OTA Provider that an update was applied */
  command NotifyUpdateApplied(NotifyUpdateAppliedRequest): DefaultSuccess = 4;
}

/** Provides an interface for downloading and applying OTA software updates */
cluster OtaSoftwareUpdateRequestor = 42 {
  revision 1; // NOTE: Default/not specifically set

  enum AnnouncementReasonEnum : enum8 {
    kSimpleAnnouncement = 0;
    kUpdateAvailable = 1;
    kUrgentUpdateAvailable = 2;
  }

  enum ChangeReasonEnum : enum8 {
    kUnknown = 0;
    kSuccess = 1;
    kFailure = 2;
    kTimeOut = 3;
    kDelayByProvider = 4;
  }

  enum UpdateStateEnum : enum8 {
    kUnknown = 0;
    kIdle = 1;
    kQuerying = 2;
    kDelayedOnQuery = 3;
    kDownloading = 4;
    kApplying = 5;
    kDelayedOnApply = 6;
    kRollingBack = 7;
    kDelayedOnUserConsent = 8;
  }

  fabric_scoped struct ProviderLocation {
    node_id providerNodeID = 1;
    endpoint_no endpoint = 2;
    fabric_idx fabricIndex = 254;
  }

  info event StateTransition = 0 {
    UpdateStateEnum previousState = 0;
    UpdateStateEnum newState = 1;
    ChangeReasonEnum reason = 2;
    nullable int32u targetSoftwareVersion = 3;
  }

  critical event VersionApplied = 1 {
    int32u softwareVersion = 0;
    int16u productID = 1;
  }

  info event DownloadError = 2 {
    int32u softwareVersion = 0;
    int64u bytesDownloaded = 1;
    nullable int8u progressPercent = 2;
    nullable int64s platformCode = 3;
  }

  attribute ProviderLocation defaultOTAProviders[] = 0;
  readonly attribute boolean updatePossible = 1;
  readonly attribute UpdateStateEnum updateState = 2;
  readonly attribute nullable int8u updateStateProgress = 3;
  readonly attribute command_id generatedCommandList[] = 65528;
  readonly attribute command_id acceptedCommandList[] = 65529;
  readonly attribute event_id eventList[] = 65530;
  readonly attribute attrib_id attributeList[] = 65531;
  readonly attribute bitmap32 featureMap = 65532;
  readonly attribute int16u clusterRevision = 65533;

  request struct AnnounceOTAProviderRequest {
    node_id providerNodeID = 0;
    vendor_id vendorID = 1;
    AnnouncementReasonEnum announcementReason = 2;
    optional octet_string<512> metadataForNode = 3;
    endpoint_no endpoint = 4;
  }

  /** Announce the presence of an OTA Provider */
  command AnnounceOTAProvider(AnnounceOTAProviderRequest): DefaultSuccess = 0;
}

/** Nodes should be expected to be deployed to any and all regions of the world. These global regions
      may have differing common languages, units of measurements, and numerical formatting
      standards. As such, Nodes that visually or audibly convey information need a mechanism by which
      they can be configured to use a user’s preferred language, units, etc */
cluster LocalizationConfiguration = 43 {
  revision 1; // NOTE: Default/not specifically set

  attribute access(write: manage) char_string<35> activeLocale = 0;
  readonly attribute char_string supportedLocales[] = 1;
  readonly attribute command_id generatedCommandList[] = 65528;
  readonly attribute command_id acceptedCommandList[] = 65529;
  readonly attribute event_id eventList[] = 65530;
  readonly attribute attrib_id attributeList[] = 65531;
  readonly attribute bitmap32 featureMap = 65532;
  readonly attribute int16u clusterRevision = 65533;
}

/** Nodes should be expected to be deployed to any and all regions of the world. These global regions
      may have differing preferences for how dates and times are conveyed. As such, Nodes that visually
      or audibly convey time information need a mechanism by which they can be configured to use a
      user’s preferred format. */
cluster TimeFormatLocalization = 44 {
  revision 1; // NOTE: Default/not specifically set

  enum CalendarTypeEnum : enum8 {
    kBuddhist = 0;
    kChinese = 1;
    kCoptic = 2;
    kEthiopian = 3;
    kGregorian = 4;
    kHebrew = 5;
    kIndian = 6;
    kIslamic = 7;
    kJapanese = 8;
    kKorean = 9;
    kPersian = 10;
    kTaiwanese = 11;
  }

  enum HourFormatEnum : enum8 {
    k12hr = 0;
    k24hr = 1;
  }

  bitmap Feature : bitmap32 {
    kCalendarFormat = 0x1;
  }

  attribute access(write: manage) HourFormatEnum hourFormat = 0;
  attribute access(write: manage) optional CalendarTypeEnum activeCalendarType = 1;
  readonly attribute optional CalendarTypeEnum supportedCalendarTypes[] = 2;
  readonly attribute command_id generatedCommandList[] = 65528;
  readonly attribute command_id acceptedCommandList[] = 65529;
  readonly attribute event_id eventList[] = 65530;
  readonly attribute attrib_id attributeList[] = 65531;
  readonly attribute bitmap32 featureMap = 65532;
  readonly attribute int16u clusterRevision = 65533;
}

/** This cluster is used to manage global aspects of the Commissioning flow. */
cluster GeneralCommissioning = 48 {
  revision 1; // NOTE: Default/not specifically set

  enum CommissioningErrorEnum : enum8 {
    kOK = 0;
    kValueOutsideRange = 1;
    kInvalidAuthentication = 2;
    kNoFailSafe = 3;
    kBusyWithOtherAdmin = 4;
  }

  enum RegulatoryLocationTypeEnum : enum8 {
    kIndoor = 0;
    kOutdoor = 1;
    kIndoorOutdoor = 2;
  }

  struct BasicCommissioningInfo {
    int16u failSafeExpiryLengthSeconds = 0;
    int16u maxCumulativeFailsafeSeconds = 1;
  }

  attribute access(write: administer) int64u breadcrumb = 0;
  readonly attribute BasicCommissioningInfo basicCommissioningInfo = 1;
  readonly attribute RegulatoryLocationTypeEnum regulatoryConfig = 2;
  readonly attribute RegulatoryLocationTypeEnum locationCapability = 3;
  readonly attribute boolean supportsConcurrentConnection = 4;
  readonly attribute command_id generatedCommandList[] = 65528;
  readonly attribute command_id acceptedCommandList[] = 65529;
  readonly attribute event_id eventList[] = 65530;
  readonly attribute attrib_id attributeList[] = 65531;
  readonly attribute bitmap32 featureMap = 65532;
  readonly attribute int16u clusterRevision = 65533;

  request struct ArmFailSafeRequest {
    int16u expiryLengthSeconds = 0;
    int64u breadcrumb = 1;
  }

  response struct ArmFailSafeResponse = 1 {
    CommissioningErrorEnum errorCode = 0;
    char_string<128> debugText = 1;
  }

  request struct SetRegulatoryConfigRequest {
    RegulatoryLocationTypeEnum newRegulatoryConfig = 0;
    char_string<2> countryCode = 1;
    int64u breadcrumb = 2;
  }

  response struct SetRegulatoryConfigResponse = 3 {
    CommissioningErrorEnum errorCode = 0;
    char_string debugText = 1;
  }

  response struct CommissioningCompleteResponse = 5 {
    CommissioningErrorEnum errorCode = 0;
    char_string debugText = 1;
  }

  /** Arm the persistent fail-safe timer with an expiry time of now + ExpiryLengthSeconds using device clock */
  command access(invoke: administer) ArmFailSafe(ArmFailSafeRequest): ArmFailSafeResponse = 0;
  /** Set the regulatory configuration to be used during commissioning */
  command access(invoke: administer) SetRegulatoryConfig(SetRegulatoryConfigRequest): SetRegulatoryConfigResponse = 2;
  /** Signals the Server that the Client has successfully completed all steps of Commissioning/Recofiguration needed during fail-safe period. */
  fabric command access(invoke: administer) CommissioningComplete(): CommissioningCompleteResponse = 4;
}

/** Functionality to configure, enable, disable network credentials and access on a Matter device. */
cluster NetworkCommissioning = 49 {
  revision 1; // NOTE: Default/not specifically set

  enum NetworkCommissioningStatusEnum : enum8 {
    kSuccess = 0;
    kOutOfRange = 1;
    kBoundsExceeded = 2;
    kNetworkIDNotFound = 3;
    kDuplicateNetworkID = 4;
    kNetworkNotFound = 5;
    kRegulatoryError = 6;
    kAuthFailure = 7;
    kUnsupportedSecurity = 8;
    kOtherConnectionFailure = 9;
    kIPV6Failed = 10;
    kIPBindFailed = 11;
    kUnknownError = 12;
  }

  enum WiFiBandEnum : enum8 {
    k2G4 = 0;
    k3G65 = 1;
    k5G = 2;
    k6G = 3;
    k60G = 4;
    k1G = 5;
  }

  bitmap Feature : bitmap32 {
    kWiFiNetworkInterface = 0x1;
    kThreadNetworkInterface = 0x2;
    kEthernetNetworkInterface = 0x4;
    kPerDeviceCredentials = 0x8;
  }

  bitmap ThreadCapabilitiesBitmap : bitmap16 {
    kIsBorderRouterCapable = 0x1;
    kIsRouterCapable = 0x2;
    kIsSleepyEndDeviceCapable = 0x4;
    kIsFullThreadDevice = 0x8;
    kIsSynchronizedSleepyEndDeviceCapable = 0x10;
  }

  bitmap WiFiSecurityBitmap : bitmap8 {
    kUnencrypted = 0x1;
    kWEP = 0x2;
    kWPAPersonal = 0x4;
    kWPA2Personal = 0x8;
    kWPA3Personal = 0x10;
    kWPA3MatterPDC = 0x20;
  }

  struct NetworkInfoStruct {
    octet_string<32> networkID = 0;
    boolean connected = 1;
    optional nullable octet_string<20> networkIdentifier = 2;
    optional nullable octet_string<20> clientIdentifier = 3;
  }

  struct ThreadInterfaceScanResultStruct {
    int16u panId = 0;
    int64u extendedPanId = 1;
    char_string<16> networkName = 2;
    int16u channel = 3;
    int8u version = 4;
    octet_string<8> extendedAddress = 5;
    int8s rssi = 6;
    int8u lqi = 7;
  }

  struct WiFiInterfaceScanResultStruct {
    WiFiSecurityBitmap security = 0;
    octet_string<32> ssid = 1;
    octet_string<6> bssid = 2;
    int16u channel = 3;
    WiFiBandEnum wiFiBand = 4;
    int8s rssi = 5;
  }

  readonly attribute access(read: administer) int8u maxNetworks = 0;
  readonly attribute access(read: administer) NetworkInfoStruct networks[] = 1;
  readonly attribute optional int8u scanMaxTimeSeconds = 2;
  readonly attribute optional int8u connectMaxTimeSeconds = 3;
  attribute access(write: administer) boolean interfaceEnabled = 4;
  readonly attribute access(read: administer) nullable NetworkCommissioningStatusEnum lastNetworkingStatus = 5;
  readonly attribute access(read: administer) nullable octet_string<32> lastNetworkID = 6;
  readonly attribute access(read: administer) nullable int32s lastConnectErrorValue = 7;
  readonly attribute optional WiFiBandEnum supportedWiFiBands[] = 8;
  readonly attribute optional ThreadCapabilitiesBitmap supportedThreadFeatures = 9;
  readonly attribute optional int16u threadVersion = 10;
  readonly attribute command_id generatedCommandList[] = 65528;
  readonly attribute command_id acceptedCommandList[] = 65529;
  readonly attribute event_id eventList[] = 65530;
  readonly attribute attrib_id attributeList[] = 65531;
  readonly attribute bitmap32 featureMap = 65532;
  readonly attribute int16u clusterRevision = 65533;

  request struct ScanNetworksRequest {
    optional nullable octet_string<32> ssid = 0;
    optional int64u breadcrumb = 1;
  }

  response struct ScanNetworksResponse = 1 {
    NetworkCommissioningStatusEnum networkingStatus = 0;
    optional char_string debugText = 1;
    optional WiFiInterfaceScanResultStruct wiFiScanResults[] = 2;
    optional ThreadInterfaceScanResultStruct threadScanResults[] = 3;
  }

  request struct AddOrUpdateWiFiNetworkRequest {
    octet_string<32> ssid = 0;
    octet_string<64> credentials = 1;
    optional int64u breadcrumb = 2;
    optional octet_string<140> networkIdentity = 3;
    optional octet_string<20> clientIdentifier = 4;
    optional octet_string<32> possessionNonce = 5;
  }

  request struct AddOrUpdateThreadNetworkRequest {
    octet_string<254> operationalDataset = 0;
    optional int64u breadcrumb = 1;
  }

  request struct RemoveNetworkRequest {
    octet_string<32> networkID = 0;
    optional int64u breadcrumb = 1;
  }

  response struct NetworkConfigResponse = 5 {
    NetworkCommissioningStatusEnum networkingStatus = 0;
    optional char_string<512> debugText = 1;
    optional int8u networkIndex = 2;
    optional octet_string<140> clientIdentity = 3;
    optional octet_string<64> possessionSignature = 4;
  }

  request struct ConnectNetworkRequest {
    octet_string<32> networkID = 0;
    optional int64u breadcrumb = 1;
  }

  response struct ConnectNetworkResponse = 7 {
    NetworkCommissioningStatusEnum networkingStatus = 0;
    optional char_string debugText = 1;
    nullable int32s errorValue = 2;
  }

  request struct ReorderNetworkRequest {
    octet_string<32> networkID = 0;
    int8u networkIndex = 1;
    optional int64u breadcrumb = 2;
  }

  request struct QueryIdentityRequest {
    OCTET_STRING<20> keyIdentifier = 0;
    optional OCTET_STRING<32> possessionNonce = 1;
  }

  response struct QueryIdentityResponse = 10 {
    OCTET_STRING<140> identity = 0;
    optional OCTET_STRING<64> possessionSignature = 1;
  }

  /** Detemine the set of networks the device sees as available. */
  command access(invoke: administer) ScanNetworks(ScanNetworksRequest): ScanNetworksResponse = 0;
  /** Add or update the credentials for a given Wi-Fi network. */
  command access(invoke: administer) AddOrUpdateWiFiNetwork(AddOrUpdateWiFiNetworkRequest): NetworkConfigResponse = 2;
  /** Add or update the credentials for a given Thread network. */
  command access(invoke: administer) AddOrUpdateThreadNetwork(AddOrUpdateThreadNetworkRequest): NetworkConfigResponse = 3;
  /** Remove the definition of a given network (including its credentials). */
  command access(invoke: administer) RemoveNetwork(RemoveNetworkRequest): NetworkConfigResponse = 4;
  /** Connect to the specified network, using previously-defined credentials. */
  command access(invoke: administer) ConnectNetwork(ConnectNetworkRequest): ConnectNetworkResponse = 6;
  /** Modify the order in which networks will be presented in the Networks attribute. */
  command access(invoke: administer) ReorderNetwork(ReorderNetworkRequest): NetworkConfigResponse = 8;
  /** Retrieve details about and optionally proof of possession of a network client identity. */
  command access(invoke: administer) QueryIdentity(QueryIdentityRequest): QueryIdentityResponse = 9;
}

/** The cluster provides commands for retrieving unstructured diagnostic logs from a Node that may be used to aid in diagnostics. */
cluster DiagnosticLogs = 50 {
  revision 1; // NOTE: Default/not specifically set

  enum IntentEnum : enum8 {
    kEndUserSupport = 0;
    kNetworkDiag = 1;
    kCrashLogs = 2;
  }

  enum StatusEnum : enum8 {
    kSuccess = 0;
    kExhausted = 1;
    kNoLogs = 2;
    kBusy = 3;
    kDenied = 4;
  }

  enum TransferProtocolEnum : enum8 {
    kResponsePayload = 0;
    kBDX = 1;
  }

  readonly attribute command_id generatedCommandList[] = 65528;
  readonly attribute command_id acceptedCommandList[] = 65529;
  readonly attribute event_id eventList[] = 65530;
  readonly attribute attrib_id attributeList[] = 65531;
  readonly attribute bitmap32 featureMap = 65532;
  readonly attribute int16u clusterRevision = 65533;

  request struct RetrieveLogsRequestRequest {
    IntentEnum intent = 0;
    TransferProtocolEnum requestedProtocol = 1;
    optional char_string<32> transferFileDesignator = 2;
  }

  response struct RetrieveLogsResponse = 1 {
    StatusEnum status = 0;
    LONG_OCTET_STRING logContent = 1;
    optional epoch_us UTCTimeStamp = 2;
    optional systime_us timeSinceBoot = 3;
  }

  /** Retrieving diagnostic logs from a Node */
  command RetrieveLogsRequest(RetrieveLogsRequestRequest): RetrieveLogsResponse = 0;
}

/** The General Diagnostics Cluster, along with other diagnostics clusters, provide a means to acquire standardized diagnostics metrics that MAY be used by a Node to assist a user or Administrative Node in diagnosing potential problems. */
cluster GeneralDiagnostics = 51 {
  revision 1; // NOTE: Default/not specifically set

  enum BootReasonEnum : enum8 {
    kUnspecified = 0;
    kPowerOnReboot = 1;
    kBrownOutReset = 2;
    kSoftwareWatchdogReset = 3;
    kHardwareWatchdogReset = 4;
    kSoftwareUpdateCompleted = 5;
    kSoftwareReset = 6;
  }

  enum HardwareFaultEnum : enum8 {
    kUnspecified = 0;
    kRadio = 1;
    kSensor = 2;
    kResettableOverTemp = 3;
    kNonResettableOverTemp = 4;
    kPowerSource = 5;
    kVisualDisplayFault = 6;
    kAudioOutputFault = 7;
    kUserInterfaceFault = 8;
    kNonVolatileMemoryError = 9;
    kTamperDetected = 10;
  }

  enum InterfaceTypeEnum : enum8 {
    kUnspecified = 0;
    kWiFi = 1;
    kEthernet = 2;
    kCellular = 3;
    kThread = 4;
  }

  enum NetworkFaultEnum : enum8 {
    kUnspecified = 0;
    kHardwareFailure = 1;
    kNetworkJammed = 2;
    kConnectionFailed = 3;
  }

  enum RadioFaultEnum : enum8 {
    kUnspecified = 0;
    kWiFiFault = 1;
    kCellularFault = 2;
    kThreadFault = 3;
    kNFCFault = 4;
    kBLEFault = 5;
    kEthernetFault = 6;
  }

  struct NetworkInterface {
    char_string<32> name = 0;
    boolean isOperational = 1;
    nullable boolean offPremiseServicesReachableIPv4 = 2;
    nullable boolean offPremiseServicesReachableIPv6 = 3;
    octet_string<8> hardwareAddress = 4;
    octet_string IPv4Addresses[] = 5;
    octet_string IPv6Addresses[] = 6;
    InterfaceTypeEnum type = 7;
  }

  critical event HardwareFaultChange = 0 {
    HardwareFaultEnum current[] = 0;
    HardwareFaultEnum previous[] = 1;
  }

  critical event RadioFaultChange = 1 {
    RadioFaultEnum current[] = 0;
    RadioFaultEnum previous[] = 1;
  }

  critical event NetworkFaultChange = 2 {
    NetworkFaultEnum current[] = 0;
    NetworkFaultEnum previous[] = 1;
  }

  critical event BootReason = 3 {
    BootReasonEnum bootReason = 0;
  }

  readonly attribute NetworkInterface networkInterfaces[] = 0;
  readonly attribute int16u rebootCount = 1;
  readonly attribute optional int64u upTime = 2;
  readonly attribute optional int32u totalOperationalHours = 3;
  readonly attribute optional BootReasonEnum bootReason = 4;
  readonly attribute optional HardwareFaultEnum activeHardwareFaults[] = 5;
  readonly attribute optional RadioFaultEnum activeRadioFaults[] = 6;
  readonly attribute optional NetworkFaultEnum activeNetworkFaults[] = 7;
  readonly attribute boolean testEventTriggersEnabled = 8;
  readonly attribute command_id generatedCommandList[] = 65528;
  readonly attribute command_id acceptedCommandList[] = 65529;
  readonly attribute event_id eventList[] = 65530;
  readonly attribute attrib_id attributeList[] = 65531;
  readonly attribute bitmap32 featureMap = 65532;
  readonly attribute int16u clusterRevision = 65533;

  request struct TestEventTriggerRequest {
    octet_string<16> enableKey = 0;
    int64u eventTrigger = 1;
  }

  response struct TimeSnapshotResponse = 2 {
    systime_us systemTimeUs = 0;
    nullable epoch_us UTCTimeUs = 1;
  }

  /** Provide a means for certification tests to trigger some test-plan-specific events */
  command access(invoke: manage) TestEventTrigger(TestEventTriggerRequest): DefaultSuccess = 0;
  /** Take a snapshot of system time and epoch time. */
  command TimeSnapshot(): TimeSnapshotResponse = 1;
}

/** The Software Diagnostics Cluster provides a means to acquire standardized diagnostics metrics that MAY be used by a Node to assist a user or Administrative Node in diagnosing potential problems. */
cluster SoftwareDiagnostics = 52 {
  revision 1; // NOTE: Default/not specifically set

  bitmap Feature : bitmap32 {
    kWatermarks = 0x1;
  }

  struct ThreadMetricsStruct {
    int64u id = 0;
    optional char_string<8> name = 1;
    optional int32u stackFreeCurrent = 2;
    optional int32u stackFreeMinimum = 3;
    optional int32u stackSize = 4;
  }

  info event SoftwareFault = 0 {
    int64u id = 0;
    optional char_string name = 1;
    optional octet_string faultRecording = 2;
  }

  readonly attribute optional ThreadMetricsStruct threadMetrics[] = 0;
  readonly attribute optional int64u currentHeapFree = 1;
  readonly attribute optional int64u currentHeapUsed = 2;
  readonly attribute optional int64u currentHeapHighWatermark = 3;
  readonly attribute command_id generatedCommandList[] = 65528;
  readonly attribute command_id acceptedCommandList[] = 65529;
  readonly attribute event_id eventList[] = 65530;
  readonly attribute attrib_id attributeList[] = 65531;
  readonly attribute bitmap32 featureMap = 65532;
  readonly attribute int16u clusterRevision = 65533;

  /** Reception of this command SHALL reset the values: The StackFreeMinimum field of the ThreadMetrics attribute, CurrentHeapHighWaterMark attribute. */
  command access(invoke: manage) ResetWatermarks(): DefaultSuccess = 0;
}

/** Commands to trigger a Node to allow a new Administrator to commission it. */
cluster AdministratorCommissioning = 60 {
  revision 1; // NOTE: Default/not specifically set

  enum CommissioningWindowStatusEnum : enum8 {
    kWindowNotOpen = 0;
    kEnhancedWindowOpen = 1;
    kBasicWindowOpen = 2;
  }

  enum StatusCode : enum8 {
    kBusy = 2;
    kPAKEParameterError = 3;
    kWindowNotOpen = 4;
  }

  bitmap Feature : bitmap32 {
    kBasic = 0x1;
  }

  readonly attribute CommissioningWindowStatusEnum windowStatus = 0;
  readonly attribute nullable fabric_idx adminFabricIndex = 1;
  readonly attribute nullable vendor_id adminVendorId = 2;
  readonly attribute command_id generatedCommandList[] = 65528;
  readonly attribute command_id acceptedCommandList[] = 65529;
  readonly attribute event_id eventList[] = 65530;
  readonly attribute attrib_id attributeList[] = 65531;
  readonly attribute bitmap32 featureMap = 65532;
  readonly attribute int16u clusterRevision = 65533;

  request struct OpenCommissioningWindowRequest {
    int16u commissioningTimeout = 0;
    octet_string PAKEPasscodeVerifier = 1;
    int16u discriminator = 2;
    int32u iterations = 3;
    octet_string<32> salt = 4;
  }

  request struct OpenBasicCommissioningWindowRequest {
    int16u commissioningTimeout = 0;
  }

  /** This command is used by a current Administrator to instruct a Node to go into commissioning mode using enhanced commissioning method. */
  timed command access(invoke: administer) OpenCommissioningWindow(OpenCommissioningWindowRequest): DefaultSuccess = 0;
  /** This command is used by a current Administrator to instruct a Node to go into commissioning mode using basic commissioning method, if the node supports it. */
  timed command access(invoke: administer) OpenBasicCommissioningWindow(OpenBasicCommissioningWindowRequest): DefaultSuccess = 1;
  /** This command is used by a current Administrator to instruct a Node to revoke any active Open Commissioning Window or Open Basic Commissioning Window command. */
  timed command access(invoke: administer) RevokeCommissioning(): DefaultSuccess = 2;
}

/** This cluster is used to add or remove Operational Credentials on a Commissionee or Node, as well as manage the associated Fabrics. */
cluster OperationalCredentials = 62 {
  revision 1; // NOTE: Default/not specifically set

  enum CertificateChainTypeEnum : enum8 {
    kDACCertificate = 1;
    kPAICertificate = 2;
  }

  enum NodeOperationalCertStatusEnum : enum8 {
    kOK = 0;
    kInvalidPublicKey = 1;
    kInvalidNodeOpId = 2;
    kInvalidNOC = 3;
    kMissingCsr = 4;
    kTableFull = 5;
    kInvalidAdminSubject = 6;
    kFabricConflict = 9;
    kLabelConflict = 10;
    kInvalidFabricIndex = 11;
  }

  fabric_scoped struct FabricDescriptorStruct {
    octet_string<65> rootPublicKey = 1;
    vendor_id vendorID = 2;
    fabric_id fabricID = 3;
    node_id nodeID = 4;
    char_string<32> label = 5;
    fabric_idx fabricIndex = 254;
  }

  fabric_scoped struct NOCStruct {
    fabric_sensitive octet_string noc = 1;
    nullable fabric_sensitive octet_string icac = 2;
    fabric_idx fabricIndex = 254;
  }

  readonly attribute access(read: administer) NOCStruct NOCs[] = 0;
  readonly attribute FabricDescriptorStruct fabrics[] = 1;
  readonly attribute int8u supportedFabrics = 2;
  readonly attribute int8u commissionedFabrics = 3;
  readonly attribute octet_string trustedRootCertificates[] = 4;
  readonly attribute int8u currentFabricIndex = 5;
  readonly attribute command_id generatedCommandList[] = 65528;
  readonly attribute command_id acceptedCommandList[] = 65529;
  readonly attribute event_id eventList[] = 65530;
  readonly attribute attrib_id attributeList[] = 65531;
  readonly attribute bitmap32 featureMap = 65532;
  readonly attribute int16u clusterRevision = 65533;

  request struct AttestationRequestRequest {
    octet_string<32> attestationNonce = 0;
  }

  response struct AttestationResponse = 1 {
    octet_string<900> attestationElements = 0;
    octet_string<64> attestationSignature = 1;
  }

  request struct CertificateChainRequestRequest {
    CertificateChainTypeEnum certificateType = 0;
  }

  response struct CertificateChainResponse = 3 {
    octet_string<600> certificate = 0;
  }

  request struct CSRRequestRequest {
    octet_string<32> CSRNonce = 0;
    optional boolean isForUpdateNOC = 1;
  }

  response struct CSRResponse = 5 {
    octet_string NOCSRElements = 0;
    octet_string attestationSignature = 1;
  }

  request struct AddNOCRequest {
    octet_string<400> NOCValue = 0;
    optional octet_string<400> ICACValue = 1;
    octet_string<16> IPKValue = 2;
    int64u caseAdminSubject = 3;
    vendor_id adminVendorId = 4;
  }

  request struct UpdateNOCRequest {
    octet_string NOCValue = 0;
    optional octet_string ICACValue = 1;
  }

  response struct NOCResponse = 8 {
    NodeOperationalCertStatusEnum statusCode = 0;
    optional fabric_idx fabricIndex = 1;
    optional char_string<128> debugText = 2;
  }

  request struct UpdateFabricLabelRequest {
    char_string<32> label = 0;
  }

  request struct RemoveFabricRequest {
    fabric_idx fabricIndex = 0;
  }

  request struct AddTrustedRootCertificateRequest {
    octet_string rootCACertificate = 0;
  }

  /** Sender is requesting attestation information from the receiver. */
  command access(invoke: administer) AttestationRequest(AttestationRequestRequest): AttestationResponse = 0;
  /** Sender is requesting a device attestation certificate from the receiver. */
  command access(invoke: administer) CertificateChainRequest(CertificateChainRequestRequest): CertificateChainResponse = 2;
  /** Sender is requesting a certificate signing request (CSR) from the receiver. */
  command access(invoke: administer) CSRRequest(CSRRequestRequest): CSRResponse = 4;
  /** Sender is requesting to add the new node operational certificates. */
  command access(invoke: administer) AddNOC(AddNOCRequest): NOCResponse = 6;
  /** Sender is requesting to update the node operational certificates. */
  fabric command access(invoke: administer) UpdateNOC(UpdateNOCRequest): NOCResponse = 7;
  /** This command SHALL be used by an Administrative Node to set the user-visible Label field for a given Fabric, as reflected by entries in the Fabrics attribute. */
  fabric command access(invoke: administer) UpdateFabricLabel(UpdateFabricLabelRequest): NOCResponse = 9;
  /** This command is used by Administrative Nodes to remove a given fabric index and delete all associated fabric-scoped data. */
  command access(invoke: administer) RemoveFabric(RemoveFabricRequest): NOCResponse = 10;
  /** This command SHALL add a Trusted Root CA Certificate, provided as its CHIP Certificate representation. */
  command access(invoke: administer) AddTrustedRootCertificate(AddTrustedRootCertificateRequest): DefaultSuccess = 11;
}

/** The Group Key Management Cluster is the mechanism by which group keys are managed. */
cluster GroupKeyManagement = 63 {
  revision 1; // NOTE: Default/not specifically set

  enum GroupKeySecurityPolicyEnum : enum8 {
    kTrustFirst = 0;
    kCacheAndSync = 1;
  }

  bitmap Feature : bitmap32 {
    kCacheAndSync = 0x1;
  }

  fabric_scoped struct GroupInfoMapStruct {
    group_id groupId = 1;
    endpoint_no endpoints[] = 2;
    optional char_string<16> groupName = 3;
    fabric_idx fabricIndex = 254;
  }

  fabric_scoped struct GroupKeyMapStruct {
    group_id groupId = 1;
    int16u groupKeySetID = 2;
    fabric_idx fabricIndex = 254;
  }

  struct GroupKeySetStruct {
    int16u groupKeySetID = 0;
    GroupKeySecurityPolicyEnum groupKeySecurityPolicy = 1;
    nullable octet_string<16> epochKey0 = 2;
    nullable epoch_us epochStartTime0 = 3;
    nullable octet_string<16> epochKey1 = 4;
    nullable epoch_us epochStartTime1 = 5;
    nullable octet_string<16> epochKey2 = 6;
    nullable epoch_us epochStartTime2 = 7;
  }

  attribute access(write: manage) GroupKeyMapStruct groupKeyMap[] = 0;
  readonly attribute GroupInfoMapStruct groupTable[] = 1;
  readonly attribute int16u maxGroupsPerFabric = 2;
  readonly attribute int16u maxGroupKeysPerFabric = 3;
  readonly attribute command_id generatedCommandList[] = 65528;
  readonly attribute command_id acceptedCommandList[] = 65529;
  readonly attribute event_id eventList[] = 65530;
  readonly attribute attrib_id attributeList[] = 65531;
  readonly attribute bitmap32 featureMap = 65532;
  readonly attribute int16u clusterRevision = 65533;

  request struct KeySetWriteRequest {
    GroupKeySetStruct groupKeySet = 0;
  }

  request struct KeySetReadRequest {
    int16u groupKeySetID = 0;
  }

  response struct KeySetReadResponse = 2 {
    GroupKeySetStruct groupKeySet = 0;
  }

  request struct KeySetRemoveRequest {
    int16u groupKeySetID = 0;
  }

  response struct KeySetReadAllIndicesResponse = 5 {
    int16u groupKeySetIDs[] = 0;
  }

  /** Write a new set of keys for the given key set id. */
  fabric command access(invoke: administer) KeySetWrite(KeySetWriteRequest): DefaultSuccess = 0;
  /** Read the keys for a given key set id. */
  fabric command access(invoke: administer) KeySetRead(KeySetReadRequest): KeySetReadResponse = 1;
  /** Revoke a Root Key from a Group */
  fabric command access(invoke: administer) KeySetRemove(KeySetRemoveRequest): DefaultSuccess = 3;
  /** Return the list of Group Key Sets associated with the accessing fabric */
  fabric command access(invoke: administer) KeySetReadAllIndices(): KeySetReadAllIndicesResponse = 4;
}

/** The Fixed Label Cluster provides a feature for the device to tag an endpoint with zero or more read only
labels. */
cluster FixedLabel = 64 {
  revision 1; // NOTE: Default/not specifically set

  struct LabelStruct {
    char_string<16> label = 0;
    char_string<16> value = 1;
  }

  readonly attribute LabelStruct labelList[] = 0;
  readonly attribute command_id generatedCommandList[] = 65528;
  readonly attribute command_id acceptedCommandList[] = 65529;
  readonly attribute event_id eventList[] = 65530;
  readonly attribute attrib_id attributeList[] = 65531;
  readonly attribute bitmap32 featureMap = 65532;
  readonly attribute int16u clusterRevision = 65533;
}

<<<<<<< HEAD
/** This cluster provides an interface to the functionality of a thermostat. */
client cluster Thermostat = 513 {
=======
/** An interface for configuring and controlling the functionality of a thermostat. */
cluster Thermostat = 513 {
>>>>>>> 28c679c2
  revision 6;

  enum ACCapacityFormatEnum : enum8 {
    kBTUh = 0;
  }

  enum ACCompressorTypeEnum : enum8 {
    kUnknown = 0;
    kT1 = 1;
    kT2 = 2;
    kT3 = 3;
  }

  enum ACLouverPositionEnum : enum8 {
    kClosed = 1;
    kOpen = 2;
    kQuarter = 3;
    kHalf = 4;
    kThreeQuarters = 5;
  }

  enum ACRefrigerantTypeEnum : enum8 {
    kUnknown = 0;
    kR22 = 1;
    kR410a = 2;
    kR407c = 3;
  }

  enum ACTypeEnum : enum8 {
    kUnknown = 0;
    kCoolingFixed = 1;
    kHeatPumpFixed = 2;
    kCoolingInverter = 3;
    kHeatPumpInverter = 4;
  }

  enum ControlSequenceOfOperationEnum : enum8 {
    kCoolingOnly = 0;
    kCoolingWithReheat = 1;
    kHeatingOnly = 2;
    kHeatingWithReheat = 3;
    kCoolingAndHeating = 4;
    kCoolingAndHeatingWithReheat = 5;
  }

  enum PresetScenarioEnum : enum8 {
    kUnspecified = 0;
    kOccupied = 1;
    kUnoccupied = 2;
    kSleep = 3;
    kWake = 4;
    kVacation = 5;
    kUserDefined = 6;
  }

  enum SetpointAdjustModeEnum : enum8 {
    kHeat = 0;
    kCool = 1;
    kBoth = 2;
  }

  enum SetpointChangeSourceEnum : enum8 {
    kManual = 0;
    kSchedule = 1;
    kExternal = 2;
  }

  enum StartOfWeekEnum : enum8 {
    kSunday = 0;
    kMonday = 1;
    kTuesday = 2;
    kWednesday = 3;
    kThursday = 4;
    kFriday = 5;
    kSaturday = 6;
  }

  enum SystemModeEnum : enum8 {
    kOff = 0;
    kAuto = 1;
    kCool = 3;
    kHeat = 4;
    kEmergencyHeat = 5;
    kPrecooling = 6;
    kFanOnly = 7;
    kDry = 8;
    kSleep = 9;
  }

  enum TemperatureSetpointHoldEnum : enum8 {
    kSetpointHoldOff = 0;
    kSetpointHoldOn = 1;
  }

  enum ThermostatRunningModeEnum : enum8 {
    kOff = 0;
    kCool = 3;
    kHeat = 4;
  }

  bitmap ACErrorCodeBitmap : bitmap32 {
    kCompressorFail = 0x1;
    kRoomSensorFail = 0x2;
    kOutdoorSensorFail = 0x4;
    kCoilSensorFail = 0x8;
    kFanFail = 0x10;
  }

  bitmap AlarmCodeBitmap : bitmap8 {
    kInitialization = 0x1;
    kHardware = 0x2;
    kSelfCalibration = 0x4;
  }

  bitmap Feature : bitmap32 {
    kHeating = 0x1;
    kCooling = 0x2;
    kOccupancy = 0x4;
    kZigbeeScheduleConfiguration = 0x8;
    kSetback = 0x10;
    kAutoMode = 0x20;
    kLocalTemperatureNotExposed = 0x40;
    kMatterScheduleConfiguration = 0x80;
    kPresets = 0x100;
    kSetpoints = 0x200;
    kQueuedPresetsSupported = 0x400;
  }

  bitmap HVACSystemTypeBitmap : bitmap8 {
    kHeatingIsHeatPump = 0x10;
    kHeatingUsesFuel = 0x20;
  }

  bitmap PresetTypeFeaturesBitmap : bitmap16 {
    kAutomatic = 0x1;
    kSupportsNames = 0x2;
  }

  bitmap ProgrammingOperationModeBitmap : bitmap8 {
    kScheduleActive = 0x1;
    kAutoRecovery = 0x2;
    kEconomy = 0x4;
  }

  bitmap RelayStateBitmap : bitmap16 {
    kHeat = 0x1;
    kCool = 0x2;
    kFan = 0x4;
    kHeatStage2 = 0x8;
    kCoolStage2 = 0x10;
    kFanStage2 = 0x20;
    kFanStage3 = 0x40;
  }

  bitmap RemoteSensingBitmap : bitmap8 {
    kLocalTemperature = 0x1;
    kOutdoorTemperature = 0x2;
    kOccupancy = 0x4;
  }

  bitmap ScheduleDayOfWeekBitmap : bitmap8 {
    kSunday = 0x1;
    kMonday = 0x2;
    kTuesday = 0x4;
    kWednesday = 0x8;
    kThursday = 0x10;
    kFriday = 0x20;
    kSaturday = 0x40;
    kAway = 0x80;
  }

  bitmap ScheduleModeBitmap : bitmap8 {
    kHeatSetpointPresent = 0x1;
    kCoolSetpointPresent = 0x2;
  }

  bitmap ScheduleTypeFeaturesBitmap : bitmap16 {
    kSupportsPresets = 0x1;
    kSupportsSetpoints = 0x2;
    kSupportsNames = 0x4;
    kSupportsOff = 0x8;
  }

  bitmap TemperatureSetpointHoldPolicyBitmap : bitmap8 {
    kHoldDurationElapsed = 0x1;
    kHoldDurationElapsedOrPresetChanged = 0x2;
  }

  struct ScheduleTransitionStruct {
    ScheduleDayOfWeekBitmap dayOfWeek = 0;
    int16u transitionTime = 1;
    optional octet_string<16> presetHandle = 2;
    optional SystemModeEnum systemMode = 3;
    optional temperature coolingSetpoint = 4;
    optional temperature heatingSetpoint = 5;
  }

  struct ScheduleStruct {
    nullable octet_string<16> scheduleHandle = 0;
    SystemModeEnum systemMode = 1;
    optional char_string<64> name = 2;
    optional octet_string<16> presetHandle = 3;
    ScheduleTransitionStruct transitions[] = 4;
    optional nullable boolean builtIn = 5;
  }

  struct PresetStruct {
    nullable octet_string<16> presetHandle = 0;
    PresetScenarioEnum presetScenario = 1;
    optional nullable char_string<64> name = 2;
    optional temperature coolingSetpoint = 3;
    optional temperature heatingSetpoint = 4;
    nullable boolean builtIn = 5;
  }

  struct PresetTypeStruct {
    PresetScenarioEnum presetScenario = 0;
    int8u numberOfPresets = 1;
    PresetTypeFeaturesBitmap presetTypeFeatures = 2;
  }

  struct QueuedPresetStruct {
    nullable octet_string<16> presetHandle = 0;
    nullable epoch_s transitionTimestamp = 1;
  }

  struct ScheduleTypeStruct {
    SystemModeEnum systemMode = 0;
    int8u numberOfSchedules = 1;
    ScheduleTypeFeaturesBitmap scheduleTypeFeatures = 2;
  }

  struct WeeklyScheduleTransitionStruct {
    int16u transitionTime = 0;
    temperature heatSetpoint = 1;
    temperature coolSetpoint = 2;
  }

  readonly attribute nullable temperature localTemperature = 0;
  readonly attribute optional nullable temperature outdoorTemperature = 1;
  readonly attribute optional bitmap8 occupancy = 2;
  readonly attribute optional temperature absMinHeatSetpointLimit = 3;
  readonly attribute optional temperature absMaxHeatSetpointLimit = 4;
  readonly attribute optional temperature absMinCoolSetpointLimit = 5;
  readonly attribute optional temperature absMaxCoolSetpointLimit = 6;
  readonly attribute optional int8u PICoolingDemand = 7;
  readonly attribute optional int8u PIHeatingDemand = 8;
  attribute access(write: manage) optional int8s localTemperatureCalibration = 16;
  attribute optional temperature occupiedCoolingSetpoint = 17;
  attribute optional temperature occupiedHeatingSetpoint = 18;
  attribute optional temperature unoccupiedCoolingSetpoint = 19;
  attribute optional temperature unoccupiedHeatingSetpoint = 20;
  attribute access(write: manage) optional temperature minHeatSetpointLimit = 21;
  attribute access(write: manage) optional temperature maxHeatSetpointLimit = 22;
  attribute access(write: manage) optional temperature minCoolSetpointLimit = 23;
  attribute access(write: manage) optional temperature maxCoolSetpointLimit = 24;
  attribute access(write: manage) optional int8s minSetpointDeadBand = 25;
  attribute access(write: manage) optional RemoteSensingBitmap remoteSensing = 26;
  attribute access(write: manage) ControlSequenceOfOperationEnum controlSequenceOfOperation = 27;
  attribute access(write: manage) SystemModeEnum systemMode = 28;
  readonly attribute optional AlarmCodeBitmap alarmMask = 29;
  readonly attribute optional ThermostatRunningModeEnum thermostatRunningMode = 30;
  readonly attribute optional StartOfWeekEnum startOfWeek = 32;
  readonly attribute optional int8u numberOfWeeklyTransitions = 33;
  readonly attribute optional int8u numberOfDailyTransitions = 34;
  attribute access(write: manage) optional TemperatureSetpointHoldEnum temperatureSetpointHold = 35;
  attribute access(write: manage) optional nullable int16u temperatureSetpointHoldDuration = 36;
  attribute access(write: manage) optional ProgrammingOperationModeBitmap thermostatProgrammingOperationMode = 37;
  readonly attribute optional RelayStateBitmap thermostatRunningState = 41;
  readonly attribute optional SetpointChangeSourceEnum setpointChangeSource = 48;
  readonly attribute optional nullable int16s setpointChangeAmount = 49;
  readonly attribute optional epoch_s setpointChangeSourceTimestamp = 50;
  attribute access(write: manage) optional nullable int8u occupiedSetback = 52;
  readonly attribute optional nullable int8u occupiedSetbackMin = 53;
  readonly attribute optional nullable int8u occupiedSetbackMax = 54;
  attribute access(write: manage) optional nullable int8u unoccupiedSetback = 55;
  readonly attribute optional nullable int8u unoccupiedSetbackMin = 56;
  readonly attribute optional nullable int8u unoccupiedSetbackMax = 57;
  attribute access(write: manage) optional int8u emergencyHeatDelta = 58;
  attribute access(write: manage) optional ACTypeEnum ACType = 64;
  attribute access(write: manage) optional int16u ACCapacity = 65;
  attribute access(write: manage) optional ACRefrigerantTypeEnum ACRefrigerantType = 66;
  attribute access(write: manage) optional ACCompressorTypeEnum ACCompressorType = 67;
  attribute access(write: manage) optional ACErrorCodeBitmap ACErrorCode = 68;
  attribute access(write: manage) optional ACLouverPositionEnum ACLouverPosition = 69;
  readonly attribute optional nullable temperature ACCoilTemperature = 70;
  attribute access(write: manage) optional ACCapacityFormatEnum ACCapacityFormat = 71;
  readonly attribute optional PresetTypeStruct presetTypes[] = 72;
  readonly attribute optional ScheduleTypeStruct scheduleTypes[] = 73;
  readonly attribute optional int8u numberOfPresets = 74;
  readonly attribute optional int8u numberOfSchedules = 75;
  readonly attribute optional int8u numberOfScheduleTransitions = 76;
  readonly attribute optional nullable int8u numberOfScheduleTransitionPerDay = 77;
  readonly attribute optional nullable octet_string<16> activePresetHandle = 78;
  readonly attribute optional nullable octet_string<16> activeScheduleHandle = 79;
  attribute access(write: manage) optional PresetStruct presets[] = 80;
  attribute access(write: manage) optional ScheduleStruct schedules[] = 81;
  readonly attribute optional boolean presetsSchedulesEditable = 82;
  readonly attribute optional TemperatureSetpointHoldPolicyBitmap temperatureSetpointHoldPolicy = 83;
  readonly attribute optional nullable epoch_s setpointHoldExpiryTimestamp = 84;
  readonly attribute optional nullable QueuedPresetStruct queuedPreset = 85;
  readonly attribute command_id generatedCommandList[] = 65528;
  readonly attribute command_id acceptedCommandList[] = 65529;
  readonly attribute event_id eventList[] = 65530;
  readonly attribute attrib_id attributeList[] = 65531;
  readonly attribute bitmap32 featureMap = 65532;
  readonly attribute int16u clusterRevision = 65533;

  request struct SetpointRaiseLowerRequest {
    SetpointAdjustModeEnum mode = 0;
    int8s amount = 1;
  }

  response struct GetWeeklyScheduleResponse = 0 {
    int8u numberOfTransitionsForSequence = 0;
    ScheduleDayOfWeekBitmap dayOfWeekforSequence = 1;
    ScheduleModeBitmap modeForSequence = 2;
    WeeklyScheduleTransitionStruct transitions[] = 3;
  }

  request struct SetWeeklyScheduleRequest {
    int8u numberOfTransitionsForSequence = 0;
    ScheduleDayOfWeekBitmap dayOfWeekforSequence = 1;
    ScheduleModeBitmap modeForSequence = 2;
    WeeklyScheduleTransitionStruct transitions[] = 3;
  }

  response struct GetRelayStatusLogResponse = 1 {
    int16u timeOfDay = 0;
    RelayStateBitmap relayStatus = 1;
    nullable temperature localTemperature = 2;
    nullable int8u humidityInPercentage = 3;
    temperature setPoint = 4;
    int16u unreadEntries = 5;
  }

  request struct GetWeeklyScheduleRequest {
    ScheduleDayOfWeekBitmap daysToReturn = 0;
    ScheduleModeBitmap modeToReturn = 1;
  }

  request struct SetActiveScheduleRequestRequest {
    octet_string<16> scheduleHandle = 0;
  }

  request struct SetActivePresetRequestRequest {
    octet_string<16> presetHandle = 0;
    optional int16u delayMinutes = 1;
  }

  request struct StartPresetsSchedulesEditRequestRequest {
    int16u timeoutSeconds = 0;
  }

  request struct SetTemperatureSetpointHoldPolicyRequest {
    TemperatureSetpointHoldPolicyBitmap temperatureSetpointHoldPolicy = 0;
  }

  /** Upon receipt, the attributes for the indicated setpoint(s) SHALL have the amount specified in the Amount field added to them. If the resulting value is outside the limits imposed by */
  command SetpointRaiseLower(SetpointRaiseLowerRequest): DefaultSuccess = 0;
  /** Upon receipt, the weekly schedule for updating setpoints SHALL be stored in the thermostat and SHOULD begin at the time of receipt. A status code SHALL be sent in response. */
  command access(invoke: manage) SetWeeklySchedule(SetWeeklyScheduleRequest): DefaultSuccess = 1;
  /** Upon receipt, the unit SHOULD send in return the Get Weekly Schedule Response command. The Days to Return and Mode to Return fields are defined as bitmask for the flexibility to support multiple days and multiple modes within one command. If thermostat cannot handle incoming command with multiple days and/or multiple modes within one command, it SHALL send default response of INVALID_COMMAND in return. */
  command GetWeeklySchedule(GetWeeklyScheduleRequest): GetWeeklyScheduleResponse = 2;
  /** This command is used to clear the weekly schedule. The Clear weekly schedule has no payload. */
  command access(invoke: manage) ClearWeeklySchedule(): DefaultSuccess = 3;
  /** This command is used to query the thermostat internal relay status log. This command has no payload. */
  command GetRelayStatusLog(): GetRelayStatusLogResponse = 4;
  /** Upon receipt, if the */
  command SetActiveScheduleRequest(SetActiveScheduleRequestRequest): DefaultSuccess = 5;
  /** Upon receipt, this SHALL set the thermostat */
  command SetActivePresetRequest(SetActivePresetRequestRequest): DefaultSuccess = 6;
  /** Upon receipt, this SHALL attempt to enable editing of the */
  command access(invoke: manage) StartPresetsSchedulesEditRequest(StartPresetsSchedulesEditRequestRequest): DefaultSuccess = 7;
  /** Upon receipt, this SHALL attempt to cancel any active editing of the */
  command access(invoke: manage) CancelPresetsSchedulesEditRequest(): DefaultSuccess = 8;
  /** Upon receipt, this SHALL attempt to commit any pending changes to the */
  command access(invoke: manage) CommitPresetsSchedulesRequest(): DefaultSuccess = 9;
  /** This command is sent to cancel a queued preset specified by */
  command access(invoke: manage) CancelSetActivePresetRequest(): DefaultSuccess = 10;
  /** This command is sent to set the */
  command SetTemperatureSetpointHoldPolicy(SetTemperatureSetpointHoldPolicyRequest): DefaultSuccess = 11;
}

/** An interface for controlling a fan in a heating/cooling system. */
provisional cluster FanControl = 514 {
  revision 4;

  enum AirflowDirectionEnum : enum8 {
    kForward = 0;
    kReverse = 1;
  }

  enum FanModeEnum : enum8 {
    kOff = 0;
    kLow = 1;
    kMedium = 2;
    kHigh = 3;
    kOn = 4;
    kAuto = 5;
    kSmart = 6;
  }

  enum FanModeSequenceEnum : enum8 {
    kOffLowMedHigh = 0;
    kOffLowHigh = 1;
    kOffLowMedHighAuto = 2;
    kOffLowHighAuto = 3;
    kOffHighAuto = 4;
    kOffHigh = 5;
  }

  enum StepDirectionEnum : enum8 {
    kIncrease = 0;
    kDecrease = 1;
  }

  bitmap Feature : bitmap32 {
    kMultiSpeed = 0x1;
    kAuto = 0x2;
    kRocking = 0x4;
    kWind = 0x8;
    kStep = 0x10;
    kAirflowDirection = 0x20;
  }

  bitmap RockBitmap : bitmap8 {
    kRockLeftRight = 0x1;
    kRockUpDown = 0x2;
    kRockRound = 0x4;
  }

  bitmap WindBitmap : bitmap8 {
    kSleepWind = 0x1;
    kNaturalWind = 0x2;
  }

  attribute FanModeEnum fanMode = 0;
  readonly attribute FanModeSequenceEnum fanModeSequence = 1;
  attribute nullable percent percentSetting = 2;
  readonly attribute percent percentCurrent = 3;
  readonly attribute optional int8u speedMax = 4;
  attribute optional nullable int8u speedSetting = 5;
  readonly attribute optional int8u speedCurrent = 6;
  readonly attribute optional RockBitmap rockSupport = 7;
  attribute optional RockBitmap rockSetting = 8;
  readonly attribute optional WindBitmap windSupport = 9;
  attribute optional WindBitmap windSetting = 10;
  attribute optional AirflowDirectionEnum airflowDirection = 11;
  readonly attribute command_id generatedCommandList[] = 65528;
  readonly attribute command_id acceptedCommandList[] = 65529;
  readonly attribute event_id eventList[] = 65530;
  readonly attribute attrib_id attributeList[] = 65531;
  readonly attribute bitmap32 featureMap = 65532;
  readonly attribute int16u clusterRevision = 65533;

  request struct StepRequest {
    StepDirectionEnum direction = 0;
    optional boolean wrap = 1;
    optional boolean lowestOff = 2;
  }

  /** The Step command speeds up or slows down the fan, in steps. */
  command Step(StepRequest): DefaultSuccess = 0;
}

endpoint 0 {
  device type ma_rootdevice = 22, version 1;

  binding cluster OtaSoftwareUpdateProvider;

  server cluster Descriptor {
    callback attribute deviceTypeList;
    callback attribute serverList;
    callback attribute clientList;
    callback attribute partsList;
    ram      attribute featureMap default = 0;
    callback attribute clusterRevision default = 1;
  }

  server cluster AccessControl {
    emits event AccessControlEntryChanged;
    emits event AccessControlExtensionChanged;
    callback attribute acl;
    callback attribute extension;
    callback attribute subjectsPerAccessControlEntry;
    callback attribute targetsPerAccessControlEntry;
    callback attribute accessControlEntriesPerFabric;
    callback attribute attributeList;
    ram      attribute featureMap default = 0;
    callback attribute clusterRevision default = 1;
  }

  server cluster BasicInformation {
    emits event StartUp;
    emits event ShutDown;
    emits event Leave;
    callback attribute dataModelRevision default = 10;
    callback attribute vendorName;
    callback attribute vendorID;
    callback attribute productName;
    callback attribute productID;
    persist  attribute nodeLabel;
    callback attribute location default = "XX";
    callback attribute hardwareVersion default = 0;
    callback attribute hardwareVersionString;
    callback attribute softwareVersion default = 0;
    callback attribute softwareVersionString;
    callback attribute manufacturingDate default = "20210614123456ZZ";
    callback attribute partNumber;
    callback attribute productURL;
    callback attribute productLabel;
    callback attribute serialNumber;
    persist  attribute localConfigDisabled default = 0;
    callback attribute uniqueID;
    callback attribute capabilityMinima;
    callback attribute specificationVersion;
    callback attribute maxPathsPerInvoke;
    ram      attribute featureMap default = 0;
    ram      attribute clusterRevision default = 3;
  }

  server cluster OtaSoftwareUpdateRequestor {
    emits event StateTransition;
    emits event VersionApplied;
    emits event DownloadError;
    callback attribute defaultOTAProviders;
    ram      attribute updatePossible default = 1;
    ram      attribute updateState default = 0;
    ram      attribute updateStateProgress default = 0;
    ram      attribute featureMap default = 0;
    ram      attribute clusterRevision default = 1;

    handle command AnnounceOTAProvider;
  }

  server cluster LocalizationConfiguration {
    ram      attribute activeLocale;
    callback attribute supportedLocales;
    ram      attribute featureMap default = 0;
    ram      attribute clusterRevision default = 1;
  }

  server cluster TimeFormatLocalization {
    persist  attribute hourFormat default = 0;
    persist  attribute activeCalendarType default = 0;
    callback attribute supportedCalendarTypes;
    ram      attribute featureMap default = 0;
    ram      attribute clusterRevision default = 1;
  }

  server cluster GeneralCommissioning {
    ram      attribute breadcrumb default = 0x0000000000000000;
    callback attribute basicCommissioningInfo;
    callback attribute regulatoryConfig default = 0;
    callback attribute locationCapability default = 0;
    callback attribute supportsConcurrentConnection default = 1;
    ram      attribute featureMap default = 0;
    ram      attribute clusterRevision default = 0x0001;

    handle command ArmFailSafe;
    handle command ArmFailSafeResponse;
    handle command SetRegulatoryConfig;
    handle command SetRegulatoryConfigResponse;
    handle command CommissioningComplete;
    handle command CommissioningCompleteResponse;
  }

  server cluster NetworkCommissioning {
    ram      attribute maxNetworks;
    callback attribute networks;
    ram      attribute scanMaxTimeSeconds;
    ram      attribute connectMaxTimeSeconds;
    ram      attribute interfaceEnabled;
    ram      attribute lastNetworkingStatus;
    ram      attribute lastNetworkID;
    ram      attribute lastConnectErrorValue;
    ram      attribute featureMap default = 1;
    ram      attribute clusterRevision default = 0x0001;

    handle command ScanNetworks;
    handle command ScanNetworksResponse;
    handle command AddOrUpdateWiFiNetwork;
    handle command AddOrUpdateThreadNetwork;
    handle command RemoveNetwork;
    handle command NetworkConfigResponse;
    handle command ConnectNetwork;
    handle command ConnectNetworkResponse;
    handle command ReorderNetwork;
  }

  server cluster DiagnosticLogs {
    ram      attribute featureMap default = 0;
    ram      attribute clusterRevision default = 1;

    handle command RetrieveLogsRequest;
  }

  server cluster GeneralDiagnostics {
    emits event BootReason;
    callback attribute networkInterfaces;
    callback attribute rebootCount default = 0x0000;
    callback attribute upTime default = 0x0000000000000000;
    callback attribute totalOperationalHours default = 0x00000000;
    callback attribute bootReason;
    callback attribute activeHardwareFaults;
    callback attribute activeRadioFaults;
    callback attribute activeNetworkFaults;
    callback attribute testEventTriggersEnabled default = false;
    ram      attribute featureMap default = 0;
    ram      attribute clusterRevision default = 0x0002;

    handle command TestEventTrigger;
    handle command TimeSnapshot;
    handle command TimeSnapshotResponse;
  }

  server cluster SoftwareDiagnostics {
    callback attribute threadMetrics;
    callback attribute currentHeapFree default = 0x0000000000000000;
    callback attribute currentHeapUsed default = 0x0000000000000000;
    callback attribute currentHeapHighWatermark default = 0x0000000000000000;
    callback attribute featureMap default = 1;
    ram      attribute clusterRevision default = 0x0001;

    handle command ResetWatermarks;
  }

  server cluster AdministratorCommissioning {
    callback attribute windowStatus default = 0;
    callback attribute adminFabricIndex default = 1;
    callback attribute adminVendorId default = 0;
    ram      attribute featureMap default = 0;
    ram      attribute clusterRevision default = 0x0001;

    handle command OpenCommissioningWindow;
    handle command OpenBasicCommissioningWindow;
    handle command RevokeCommissioning;
  }

  server cluster OperationalCredentials {
    callback attribute NOCs;
    callback attribute fabrics;
    callback attribute supportedFabrics;
    callback attribute commissionedFabrics;
    callback attribute trustedRootCertificates;
    callback attribute currentFabricIndex;
    ram      attribute featureMap default = 0;
    ram      attribute clusterRevision default = 0x0001;

    handle command AttestationRequest;
    handle command AttestationResponse;
    handle command CertificateChainRequest;
    handle command CertificateChainResponse;
    handle command CSRRequest;
    handle command CSRResponse;
    handle command AddNOC;
    handle command UpdateNOC;
    handle command NOCResponse;
    handle command UpdateFabricLabel;
    handle command RemoveFabric;
    handle command AddTrustedRootCertificate;
  }

  server cluster GroupKeyManagement {
    callback attribute groupKeyMap;
    callback attribute groupTable;
    callback attribute maxGroupsPerFabric;
    callback attribute maxGroupKeysPerFabric;
    callback attribute featureMap default = 0;
    callback attribute clusterRevision default = 1;

    handle command KeySetWrite;
    handle command KeySetRead;
    handle command KeySetReadResponse;
    handle command KeySetRemove;
    handle command KeySetReadAllIndices;
    handle command KeySetReadAllIndicesResponse;
  }

  server cluster FixedLabel {
    callback attribute labelList;
    ram      attribute featureMap default = 0;
    ram      attribute clusterRevision default = 1;
  }
}
endpoint 1 {
  device type ma_heatcool = 768, version 1;

  binding cluster Binding;
  binding cluster Thermostat;

  server cluster Identify {
    ram      attribute identifyTime default = 0x0;
    ram      attribute identifyType default = 0x0;
    callback attribute generatedCommandList default = 0;
    callback attribute acceptedCommandList default = 0;
    callback attribute attributeList default = 0;
    ram      attribute featureMap default = 0;
    ram      attribute clusterRevision default = 2;

    handle command Identify;
  }

  server cluster Groups {
    ram      attribute nameSupport default = 0;
    callback attribute generatedCommandList default = 0;
    callback attribute acceptedCommandList default = 0;
    callback attribute attributeList default = 0;
    ram      attribute featureMap default = 0;
    ram      attribute clusterRevision default = 3;

    handle command AddGroup;
    handle command AddGroupResponse;
    handle command ViewGroup;
    handle command ViewGroupResponse;
    handle command GetGroupMembership;
    handle command GetGroupMembershipResponse;
    handle command RemoveGroup;
    handle command RemoveGroupResponse;
    handle command RemoveAllGroups;
    handle command AddGroupIfIdentifying;
  }

  server cluster OnOff {
    ram      attribute onOff default = 0;
    callback attribute generatedCommandList default = 0;
    callback attribute acceptedCommandList default = 0;
    callback attribute attributeList default = 0;
    ram      attribute featureMap default = 0;
    ram      attribute clusterRevision default = 5;

    handle command Off;
    handle command On;
    handle command Toggle;
  }

  server cluster LevelControl {
    ram      attribute currentLevel default = 0;
    ram      attribute minLevel default = 0;
    ram      attribute maxLevel default = 0xFE;
    ram      attribute options default = 1;
    ram      attribute onLevel default = 0xFE;
    callback attribute generatedCommandList default = 0;
    callback attribute acceptedCommandList default = 0;
    callback attribute attributeList default = 0;
    ram      attribute featureMap default = 1;
    ram      attribute clusterRevision default = 5;

    handle command MoveToLevel;
    handle command Move;
    handle command Step;
    handle command Stop;
    handle command MoveToLevelWithOnOff;
    handle command MoveWithOnOff;
    handle command StepWithOnOff;
    handle command StopWithOnOff;
  }

  server cluster Descriptor {
    callback attribute deviceTypeList default = 0;
    callback attribute serverList default = 0;
    callback attribute clientList default = 0;
    callback attribute partsList default = 0;
    callback attribute generatedCommandList default = 0;
    callback attribute acceptedCommandList default = 0;
    callback attribute attributeList default = 0;
    ram      attribute featureMap default = 0;
    callback attribute clusterRevision default = 1;
  }

  server cluster FanControl {
    ram      attribute fanMode default = 0x00;
    ram      attribute fanModeSequence default = 0x02;
    ram      attribute percentSetting default = 0x00;
    ram      attribute percentCurrent default = 0x00;
    ram      attribute speedMax default = 10;
    ram      attribute speedSetting default = 0x00;
    ram      attribute speedCurrent default = 0x00;
    callback attribute generatedCommandList default = 0;
    callback attribute acceptedCommandList default = 0;
    callback attribute attributeList default = 0;
    ram      attribute featureMap default = 3;
    ram      attribute clusterRevision default = 1;
  }
}

<|MERGE_RESOLUTION|>--- conflicted
+++ resolved
@@ -1485,13 +1485,8 @@
   readonly attribute int16u clusterRevision = 65533;
 }
 
-<<<<<<< HEAD
 /** This cluster provides an interface to the functionality of a thermostat. */
-client cluster Thermostat = 513 {
-=======
-/** An interface for configuring and controlling the functionality of a thermostat. */
 cluster Thermostat = 513 {
->>>>>>> 28c679c2
   revision 6;
 
   enum ACCapacityFormatEnum : enum8 {
@@ -1969,7 +1964,7 @@
     callback attribute clientList;
     callback attribute partsList;
     ram      attribute featureMap default = 0;
-    callback attribute clusterRevision default = 1;
+    callback attribute clusterRevision;
   }
 
   server cluster AccessControl {
@@ -1982,25 +1977,25 @@
     callback attribute accessControlEntriesPerFabric;
     callback attribute attributeList;
     ram      attribute featureMap default = 0;
-    callback attribute clusterRevision default = 1;
+    callback attribute clusterRevision;
   }
 
   server cluster BasicInformation {
     emits event StartUp;
     emits event ShutDown;
     emits event Leave;
-    callback attribute dataModelRevision default = 10;
+    callback attribute dataModelRevision;
     callback attribute vendorName;
     callback attribute vendorID;
     callback attribute productName;
     callback attribute productID;
     persist  attribute nodeLabel;
-    callback attribute location default = "XX";
-    callback attribute hardwareVersion default = 0;
+    callback attribute location;
+    callback attribute hardwareVersion;
     callback attribute hardwareVersionString;
-    callback attribute softwareVersion default = 0;
+    callback attribute softwareVersion;
     callback attribute softwareVersionString;
-    callback attribute manufacturingDate default = "20210614123456ZZ";
+    callback attribute manufacturingDate;
     callback attribute partNumber;
     callback attribute productURL;
     callback attribute productLabel;
@@ -2046,9 +2041,9 @@
   server cluster GeneralCommissioning {
     ram      attribute breadcrumb default = 0x0000000000000000;
     callback attribute basicCommissioningInfo;
-    callback attribute regulatoryConfig default = 0;
-    callback attribute locationCapability default = 0;
-    callback attribute supportsConcurrentConnection default = 1;
+    callback attribute regulatoryConfig;
+    callback attribute locationCapability;
+    callback attribute supportsConcurrentConnection;
     ram      attribute featureMap default = 0;
     ram      attribute clusterRevision default = 0x0001;
 
@@ -2093,9 +2088,9 @@
   server cluster GeneralDiagnostics {
     emits event BootReason;
     callback attribute networkInterfaces;
-    callback attribute rebootCount default = 0x0000;
-    callback attribute upTime default = 0x0000000000000000;
-    callback attribute totalOperationalHours default = 0x00000000;
+    callback attribute rebootCount;
+    callback attribute upTime;
+    callback attribute totalOperationalHours;
     callback attribute bootReason;
     callback attribute activeHardwareFaults;
     callback attribute activeRadioFaults;
@@ -2111,19 +2106,19 @@
 
   server cluster SoftwareDiagnostics {
     callback attribute threadMetrics;
-    callback attribute currentHeapFree default = 0x0000000000000000;
-    callback attribute currentHeapUsed default = 0x0000000000000000;
-    callback attribute currentHeapHighWatermark default = 0x0000000000000000;
-    callback attribute featureMap default = 1;
+    callback attribute currentHeapFree;
+    callback attribute currentHeapUsed;
+    callback attribute currentHeapHighWatermark;
+    callback attribute featureMap;
     ram      attribute clusterRevision default = 0x0001;
 
     handle command ResetWatermarks;
   }
 
   server cluster AdministratorCommissioning {
-    callback attribute windowStatus default = 0;
-    callback attribute adminFabricIndex default = 1;
-    callback attribute adminVendorId default = 0;
+    callback attribute windowStatus;
+    callback attribute adminFabricIndex;
+    callback attribute adminVendorId;
     ram      attribute featureMap default = 0;
     ram      attribute clusterRevision default = 0x0001;
 
@@ -2161,8 +2156,8 @@
     callback attribute groupTable;
     callback attribute maxGroupsPerFabric;
     callback attribute maxGroupKeysPerFabric;
-    callback attribute featureMap default = 0;
-    callback attribute clusterRevision default = 1;
+    callback attribute featureMap;
+    callback attribute clusterRevision;
 
     handle command KeySetWrite;
     handle command KeySetRead;
@@ -2187,9 +2182,9 @@
   server cluster Identify {
     ram      attribute identifyTime default = 0x0;
     ram      attribute identifyType default = 0x0;
-    callback attribute generatedCommandList default = 0;
-    callback attribute acceptedCommandList default = 0;
-    callback attribute attributeList default = 0;
+    callback attribute generatedCommandList;
+    callback attribute acceptedCommandList;
+    callback attribute attributeList;
     ram      attribute featureMap default = 0;
     ram      attribute clusterRevision default = 2;
 
@@ -2198,9 +2193,9 @@
 
   server cluster Groups {
     ram      attribute nameSupport default = 0;
-    callback attribute generatedCommandList default = 0;
-    callback attribute acceptedCommandList default = 0;
-    callback attribute attributeList default = 0;
+    callback attribute generatedCommandList;
+    callback attribute acceptedCommandList;
+    callback attribute attributeList;
     ram      attribute featureMap default = 0;
     ram      attribute clusterRevision default = 3;
 
@@ -2218,9 +2213,9 @@
 
   server cluster OnOff {
     ram      attribute onOff default = 0;
-    callback attribute generatedCommandList default = 0;
-    callback attribute acceptedCommandList default = 0;
-    callback attribute attributeList default = 0;
+    callback attribute generatedCommandList;
+    callback attribute acceptedCommandList;
+    callback attribute attributeList;
     ram      attribute featureMap default = 0;
     ram      attribute clusterRevision default = 5;
 
@@ -2235,9 +2230,9 @@
     ram      attribute maxLevel default = 0xFE;
     ram      attribute options default = 1;
     ram      attribute onLevel default = 0xFE;
-    callback attribute generatedCommandList default = 0;
-    callback attribute acceptedCommandList default = 0;
-    callback attribute attributeList default = 0;
+    callback attribute generatedCommandList;
+    callback attribute acceptedCommandList;
+    callback attribute attributeList;
     ram      attribute featureMap default = 1;
     ram      attribute clusterRevision default = 5;
 
@@ -2252,15 +2247,15 @@
   }
 
   server cluster Descriptor {
-    callback attribute deviceTypeList default = 0;
-    callback attribute serverList default = 0;
-    callback attribute clientList default = 0;
-    callback attribute partsList default = 0;
-    callback attribute generatedCommandList default = 0;
-    callback attribute acceptedCommandList default = 0;
-    callback attribute attributeList default = 0;
+    callback attribute deviceTypeList;
+    callback attribute serverList;
+    callback attribute clientList;
+    callback attribute partsList;
+    callback attribute generatedCommandList;
+    callback attribute acceptedCommandList;
+    callback attribute attributeList;
     ram      attribute featureMap default = 0;
-    callback attribute clusterRevision default = 1;
+    callback attribute clusterRevision;
   }
 
   server cluster FanControl {
@@ -2271,9 +2266,9 @@
     ram      attribute speedMax default = 10;
     ram      attribute speedSetting default = 0x00;
     ram      attribute speedCurrent default = 0x00;
-    callback attribute generatedCommandList default = 0;
-    callback attribute acceptedCommandList default = 0;
-    callback attribute attributeList default = 0;
+    callback attribute generatedCommandList;
+    callback attribute acceptedCommandList;
+    callback attribute attributeList;
     ram      attribute featureMap default = 3;
     ram      attribute clusterRevision default = 1;
   }
