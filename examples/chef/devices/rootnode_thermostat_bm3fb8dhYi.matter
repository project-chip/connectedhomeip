--- conflicted
+++ resolved
@@ -1261,13 +1261,8 @@
 }
 
 /** An interface for controlling a fan in a heating/cooling system. */
-<<<<<<< HEAD
-client cluster FanControl = 514 {
+provisional client cluster FanControl = 514 {
   enum AirflowDirectionEnum : enum8 {
-=======
-provisional client cluster FanControl = 514 {
-  enum AirflowDirectionEnum : ENUM8 {
->>>>>>> 836ceec9
     kForward = 0;
     kReverse = 1;
   }
