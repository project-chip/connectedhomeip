--- conflicted
+++ resolved
@@ -1288,13 +1288,8 @@
   readonly attribute int16u clusterRevision = 65533;
 }
 
-<<<<<<< HEAD
 /** This cluster provides an interface to the functionality of a thermostat. */
-server cluster Thermostat = 513 {
-=======
-/** An interface for configuring and controlling the functionality of a thermostat. */
 cluster Thermostat = 513 {
->>>>>>> 28c679c2
   revision 6;
 
   enum ACCapacityFormatEnum : enum8 {
@@ -1533,66 +1528,38 @@
     temperature coolSetpoint = 2;
   }
 
-<<<<<<< HEAD
   readonly attribute nullable temperature localTemperature = 0;
-  readonly attribute nullable temperature outdoorTemperature = 1;
-  readonly attribute bitmap8 occupancy = 2;
-  readonly attribute temperature absMinHeatSetpointLimit = 3;
-  readonly attribute temperature absMaxHeatSetpointLimit = 4;
-  readonly attribute temperature absMinCoolSetpointLimit = 5;
-  readonly attribute temperature absMaxCoolSetpointLimit = 6;
-  readonly attribute int8u PICoolingDemand = 7;
-  readonly attribute int8u PIHeatingDemand = 8;
-  attribute access(write: manage) int8s localTemperatureCalibration = 16;
-  attribute temperature occupiedCoolingSetpoint = 17;
-  attribute temperature occupiedHeatingSetpoint = 18;
-  attribute temperature unoccupiedCoolingSetpoint = 19;
-  attribute temperature unoccupiedHeatingSetpoint = 20;
-  attribute access(write: manage) temperature minHeatSetpointLimit = 21;
-  attribute access(write: manage) temperature maxHeatSetpointLimit = 22;
-  attribute access(write: manage) temperature minCoolSetpointLimit = 23;
-  attribute access(write: manage) temperature maxCoolSetpointLimit = 24;
-  attribute access(write: manage) int8s minSetpointDeadBand = 25;
-  attribute access(write: manage) RemoteSensingBitmap remoteSensing = 26;
+  readonly attribute optional nullable temperature outdoorTemperature = 1;
+  readonly attribute optional bitmap8 occupancy = 2;
+  readonly attribute optional temperature absMinHeatSetpointLimit = 3;
+  readonly attribute optional temperature absMaxHeatSetpointLimit = 4;
+  readonly attribute optional temperature absMinCoolSetpointLimit = 5;
+  readonly attribute optional temperature absMaxCoolSetpointLimit = 6;
+  readonly attribute optional int8u PICoolingDemand = 7;
+  readonly attribute optional int8u PIHeatingDemand = 8;
+  attribute access(write: manage) optional int8s localTemperatureCalibration = 16;
+  attribute optional temperature occupiedCoolingSetpoint = 17;
+  attribute optional temperature occupiedHeatingSetpoint = 18;
+  attribute optional temperature unoccupiedCoolingSetpoint = 19;
+  attribute optional temperature unoccupiedHeatingSetpoint = 20;
+  attribute access(write: manage) optional temperature minHeatSetpointLimit = 21;
+  attribute access(write: manage) optional temperature maxHeatSetpointLimit = 22;
+  attribute access(write: manage) optional temperature minCoolSetpointLimit = 23;
+  attribute access(write: manage) optional temperature maxCoolSetpointLimit = 24;
+  attribute access(write: manage) optional int8s minSetpointDeadBand = 25;
+  attribute access(write: manage) optional RemoteSensingBitmap remoteSensing = 26;
   attribute access(write: manage) ControlSequenceOfOperationEnum controlSequenceOfOperation = 27;
   attribute access(write: manage) SystemModeEnum systemMode = 28;
-  readonly attribute ThermostatRunningModeEnum thermostatRunningMode = 30;
-  readonly attribute StartOfWeekEnum startOfWeek = 32;
-  readonly attribute int8u numberOfWeeklyTransitions = 33;
-  readonly attribute int8u numberOfDailyTransitions = 34;
-=======
-  readonly attribute nullable int16s localTemperature = 0;
-  readonly attribute optional nullable int16s outdoorTemperature = 1;
-  readonly attribute optional bitmap8 occupancy = 2;
-  readonly attribute optional int16s absMinHeatSetpointLimit = 3;
-  readonly attribute optional int16s absMaxHeatSetpointLimit = 4;
-  readonly attribute optional int16s absMinCoolSetpointLimit = 5;
-  readonly attribute optional int16s absMaxCoolSetpointLimit = 6;
-  readonly attribute optional int8u PICoolingDemand = 7;
-  readonly attribute optional int8u PIHeatingDemand = 8;
-  attribute access(write: manage) optional bitmap8 HVACSystemTypeConfiguration = 9;
-  attribute access(write: manage) optional int8s localTemperatureCalibration = 16;
-  attribute optional int16s occupiedCoolingSetpoint = 17;
-  attribute optional int16s occupiedHeatingSetpoint = 18;
-  attribute optional int16s unoccupiedCoolingSetpoint = 19;
-  attribute optional int16s unoccupiedHeatingSetpoint = 20;
-  attribute access(write: manage) optional int16s minHeatSetpointLimit = 21;
-  attribute access(write: manage) optional int16s maxHeatSetpointLimit = 22;
-  attribute access(write: manage) optional int16s minCoolSetpointLimit = 23;
-  attribute access(write: manage) optional int16s maxCoolSetpointLimit = 24;
-  attribute access(write: manage) optional int8s minSetpointDeadBand = 25;
-  attribute access(write: manage) optional bitmap8 remoteSensing = 26;
-  attribute access(write: manage) ThermostatControlSequence controlSequenceOfOperation = 27;
-  attribute access(write: manage) enum8 systemMode = 28;
-  readonly attribute optional enum8 thermostatRunningMode = 30;
-  readonly attribute optional enum8 startOfWeek = 32;
+  readonly attribute optional AlarmCodeBitmap alarmMask = 29;
+  readonly attribute optional ThermostatRunningModeEnum thermostatRunningMode = 30;
+  readonly attribute optional StartOfWeekEnum startOfWeek = 32;
   readonly attribute optional int8u numberOfWeeklyTransitions = 33;
   readonly attribute optional int8u numberOfDailyTransitions = 34;
-  attribute access(write: manage) optional enum8 temperatureSetpointHold = 35;
+  attribute access(write: manage) optional TemperatureSetpointHoldEnum temperatureSetpointHold = 35;
   attribute access(write: manage) optional nullable int16u temperatureSetpointHoldDuration = 36;
-  attribute access(write: manage) optional bitmap8 thermostatProgrammingOperationMode = 37;
-  readonly attribute optional bitmap16 thermostatRunningState = 41;
-  readonly attribute optional enum8 setpointChangeSource = 48;
+  attribute access(write: manage) optional ProgrammingOperationModeBitmap thermostatProgrammingOperationMode = 37;
+  readonly attribute optional RelayStateBitmap thermostatRunningState = 41;
+  readonly attribute optional SetpointChangeSourceEnum setpointChangeSource = 48;
   readonly attribute optional nullable int16s setpointChangeAmount = 49;
   readonly attribute optional epoch_s setpointChangeSourceTimestamp = 50;
   attribute access(write: manage) optional nullable int8u occupiedSetback = 52;
@@ -1602,15 +1569,28 @@
   readonly attribute optional nullable int8u unoccupiedSetbackMin = 56;
   readonly attribute optional nullable int8u unoccupiedSetbackMax = 57;
   attribute access(write: manage) optional int8u emergencyHeatDelta = 58;
-  attribute access(write: manage) optional enum8 ACType = 64;
+  attribute access(write: manage) optional ACTypeEnum ACType = 64;
   attribute access(write: manage) optional int16u ACCapacity = 65;
-  attribute access(write: manage) optional enum8 ACRefrigerantType = 66;
-  attribute access(write: manage) optional enum8 ACCompressorType = 67;
-  attribute access(write: manage) optional bitmap32 ACErrorCode = 68;
-  attribute access(write: manage) optional enum8 ACLouverPosition = 69;
-  readonly attribute optional nullable int16s ACCoilTemperature = 70;
-  attribute access(write: manage) optional enum8 ACCapacityformat = 71;
->>>>>>> 28c679c2
+  attribute access(write: manage) optional ACRefrigerantTypeEnum ACRefrigerantType = 66;
+  attribute access(write: manage) optional ACCompressorTypeEnum ACCompressorType = 67;
+  attribute access(write: manage) optional ACErrorCodeBitmap ACErrorCode = 68;
+  attribute access(write: manage) optional ACLouverPositionEnum ACLouverPosition = 69;
+  readonly attribute optional nullable temperature ACCoilTemperature = 70;
+  attribute access(write: manage) optional ACCapacityFormatEnum ACCapacityFormat = 71;
+  readonly attribute optional PresetTypeStruct presetTypes[] = 72;
+  readonly attribute optional ScheduleTypeStruct scheduleTypes[] = 73;
+  readonly attribute optional int8u numberOfPresets = 74;
+  readonly attribute optional int8u numberOfSchedules = 75;
+  readonly attribute optional int8u numberOfScheduleTransitions = 76;
+  readonly attribute optional nullable int8u numberOfScheduleTransitionPerDay = 77;
+  readonly attribute optional nullable octet_string<16> activePresetHandle = 78;
+  readonly attribute optional nullable octet_string<16> activeScheduleHandle = 79;
+  attribute access(write: manage) optional PresetStruct presets[] = 80;
+  attribute access(write: manage) optional ScheduleStruct schedules[] = 81;
+  readonly attribute optional boolean presetsSchedulesEditable = 82;
+  readonly attribute optional TemperatureSetpointHoldPolicyBitmap temperatureSetpointHoldPolicy = 83;
+  readonly attribute optional nullable epoch_s setpointHoldExpiryTimestamp = 84;
+  readonly attribute optional nullable QueuedPresetStruct queuedPreset = 85;
   readonly attribute command_id generatedCommandList[] = 65528;
   readonly attribute command_id acceptedCommandList[] = 65529;
   readonly attribute event_id eventList[] = 65530;
@@ -1625,31 +1605,73 @@
 
   response struct GetWeeklyScheduleResponse = 0 {
     int8u numberOfTransitionsForSequence = 0;
-    DayOfWeek dayOfWeekForSequence = 1;
-    ModeForSequence modeForSequence = 2;
-    ThermostatScheduleTransition transitions[] = 3;
+    ScheduleDayOfWeekBitmap dayOfWeekforSequence = 1;
+    ScheduleModeBitmap modeForSequence = 2;
+    WeeklyScheduleTransitionStruct transitions[] = 3;
   }
 
   request struct SetWeeklyScheduleRequest {
     int8u numberOfTransitionsForSequence = 0;
-    DayOfWeek dayOfWeekForSequence = 1;
-    ModeForSequence modeForSequence = 2;
-    ThermostatScheduleTransition transitions[] = 3;
+    ScheduleDayOfWeekBitmap dayOfWeekforSequence = 1;
+    ScheduleModeBitmap modeForSequence = 2;
+    WeeklyScheduleTransitionStruct transitions[] = 3;
+  }
+
+  response struct GetRelayStatusLogResponse = 1 {
+    int16u timeOfDay = 0;
+    RelayStateBitmap relayStatus = 1;
+    nullable temperature localTemperature = 2;
+    nullable int8u humidityInPercentage = 3;
+    temperature setPoint = 4;
+    int16u unreadEntries = 5;
   }
 
   request struct GetWeeklyScheduleRequest {
-    DayOfWeek daysToReturn = 0;
-    ModeForSequence modeToReturn = 1;
-  }
-
-  /** Command description for SetpointRaiseLower */
+    ScheduleDayOfWeekBitmap daysToReturn = 0;
+    ScheduleModeBitmap modeToReturn = 1;
+  }
+
+  request struct SetActiveScheduleRequestRequest {
+    octet_string<16> scheduleHandle = 0;
+  }
+
+  request struct SetActivePresetRequestRequest {
+    octet_string<16> presetHandle = 0;
+    optional int16u delayMinutes = 1;
+  }
+
+  request struct StartPresetsSchedulesEditRequestRequest {
+    int16u timeoutSeconds = 0;
+  }
+
+  request struct SetTemperatureSetpointHoldPolicyRequest {
+    TemperatureSetpointHoldPolicyBitmap temperatureSetpointHoldPolicy = 0;
+  }
+
+  /** Upon receipt, the attributes for the indicated setpoint(s) SHALL have the amount specified in the Amount field added to them. If the resulting value is outside the limits imposed by */
   command SetpointRaiseLower(SetpointRaiseLowerRequest): DefaultSuccess = 0;
-  /** Command description for SetWeeklySchedule */
+  /** Upon receipt, the weekly schedule for updating setpoints SHALL be stored in the thermostat and SHOULD begin at the time of receipt. A status code SHALL be sent in response. */
   command access(invoke: manage) SetWeeklySchedule(SetWeeklyScheduleRequest): DefaultSuccess = 1;
-  /** Command description for GetWeeklySchedule */
+  /** Upon receipt, the unit SHOULD send in return the Get Weekly Schedule Response command. The Days to Return and Mode to Return fields are defined as bitmask for the flexibility to support multiple days and multiple modes within one command. If thermostat cannot handle incoming command with multiple days and/or multiple modes within one command, it SHALL send default response of INVALID_COMMAND in return. */
   command GetWeeklySchedule(GetWeeklyScheduleRequest): GetWeeklyScheduleResponse = 2;
-  /** The Clear Weekly Schedule command is used to clear the weekly schedule. */
+  /** This command is used to clear the weekly schedule. The Clear weekly schedule has no payload. */
   command access(invoke: manage) ClearWeeklySchedule(): DefaultSuccess = 3;
+  /** This command is used to query the thermostat internal relay status log. This command has no payload. */
+  command GetRelayStatusLog(): GetRelayStatusLogResponse = 4;
+  /** Upon receipt, if the */
+  command SetActiveScheduleRequest(SetActiveScheduleRequestRequest): DefaultSuccess = 5;
+  /** Upon receipt, this SHALL set the thermostat */
+  command SetActivePresetRequest(SetActivePresetRequestRequest): DefaultSuccess = 6;
+  /** Upon receipt, this SHALL attempt to enable editing of the */
+  command access(invoke: manage) StartPresetsSchedulesEditRequest(StartPresetsSchedulesEditRequestRequest): DefaultSuccess = 7;
+  /** Upon receipt, this SHALL attempt to cancel any active editing of the */
+  command access(invoke: manage) CancelPresetsSchedulesEditRequest(): DefaultSuccess = 8;
+  /** Upon receipt, this SHALL attempt to commit any pending changes to the */
+  command access(invoke: manage) CommitPresetsSchedulesRequest(): DefaultSuccess = 9;
+  /** This command is sent to cancel a queued preset specified by */
+  command access(invoke: manage) CancelSetActivePresetRequest(): DefaultSuccess = 10;
+  /** This command is sent to set the */
+  command SetTemperatureSetpointHoldPolicy(SetTemperatureSetpointHoldPolicyRequest): DefaultSuccess = 11;
 }
 
 /** An interface for controlling a fan in a heating/cooling system. */
@@ -1852,7 +1874,7 @@
     callback attribute clientList;
     callback attribute partsList;
     ram      attribute featureMap default = 0;
-    callback attribute clusterRevision default = 1;
+    callback attribute clusterRevision;
   }
 
   server cluster AccessControl {
@@ -1865,25 +1887,25 @@
     callback attribute accessControlEntriesPerFabric;
     callback attribute attributeList;
     ram      attribute featureMap default = 0;
-    callback attribute clusterRevision default = 1;
+    callback attribute clusterRevision;
   }
 
   server cluster BasicInformation {
     emits event StartUp;
     emits event ShutDown;
     emits event Leave;
-    callback attribute dataModelRevision default = 10;
+    callback attribute dataModelRevision;
     callback attribute vendorName;
     callback attribute vendorID;
     callback attribute productName;
     callback attribute productID;
     persist  attribute nodeLabel;
-    callback attribute location default = "XX";
-    callback attribute hardwareVersion default = 0;
+    callback attribute location;
+    callback attribute hardwareVersion;
     callback attribute hardwareVersionString;
-    callback attribute softwareVersion default = 0;
+    callback attribute softwareVersion;
     callback attribute softwareVersionString;
-    callback attribute manufacturingDate default = "20210614123456ZZ";
+    callback attribute manufacturingDate;
     callback attribute partNumber;
     callback attribute productURL;
     callback attribute productLabel;
@@ -1929,9 +1951,9 @@
   server cluster GeneralCommissioning {
     ram      attribute breadcrumb default = 0x0000000000000000;
     callback attribute basicCommissioningInfo;
-    callback attribute regulatoryConfig default = 0;
-    callback attribute locationCapability default = 0;
-    callback attribute supportsConcurrentConnection default = 1;
+    callback attribute regulatoryConfig;
+    callback attribute locationCapability;
+    callback attribute supportsConcurrentConnection;
     ram      attribute featureMap default = 0;
     ram      attribute clusterRevision default = 0x0001;
 
@@ -1976,9 +1998,9 @@
   server cluster GeneralDiagnostics {
     emits event BootReason;
     callback attribute networkInterfaces;
-    callback attribute rebootCount default = 0x0000;
-    callback attribute upTime default = 0x0000000000000000;
-    callback attribute totalOperationalHours default = 0x00000000;
+    callback attribute rebootCount;
+    callback attribute upTime;
+    callback attribute totalOperationalHours;
     callback attribute bootReason;
     callback attribute activeHardwareFaults;
     callback attribute activeRadioFaults;
@@ -1994,19 +2016,19 @@
 
   server cluster SoftwareDiagnostics {
     callback attribute threadMetrics;
-    callback attribute currentHeapFree default = 0x0000000000000000;
-    callback attribute currentHeapUsed default = 0x0000000000000000;
-    callback attribute currentHeapHighWatermark default = 0x0000000000000000;
-    callback attribute featureMap default = 1;
+    callback attribute currentHeapFree;
+    callback attribute currentHeapUsed;
+    callback attribute currentHeapHighWatermark;
+    callback attribute featureMap;
     ram      attribute clusterRevision default = 0x0001;
 
     handle command ResetWatermarks;
   }
 
   server cluster AdministratorCommissioning {
-    callback attribute windowStatus default = 0;
-    callback attribute adminFabricIndex default = 1;
-    callback attribute adminVendorId default = 0;
+    callback attribute windowStatus;
+    callback attribute adminFabricIndex;
+    callback attribute adminVendorId;
     ram      attribute featureMap default = 0;
     ram      attribute clusterRevision default = 0x0001;
 
@@ -2044,8 +2066,8 @@
     callback attribute groupTable;
     callback attribute maxGroupsPerFabric;
     callback attribute maxGroupKeysPerFabric;
-    callback attribute featureMap default = 0;
-    callback attribute clusterRevision default = 1;
+    callback attribute featureMap;
+    callback attribute clusterRevision;
 
     handle command KeySetWrite;
     handle command KeySetRead;
@@ -2073,9 +2095,9 @@
   server cluster Identify {
     ram      attribute identifyTime default = 0x0;
     ram      attribute identifyType default = 0x0;
-    callback attribute generatedCommandList default = 0;
-    callback attribute acceptedCommandList default = 0;
-    callback attribute attributeList default = 0;
+    callback attribute generatedCommandList;
+    callback attribute acceptedCommandList;
+    callback attribute attributeList;
     ram      attribute featureMap default = 0;
     ram      attribute clusterRevision default = 2;
 
@@ -2084,9 +2106,9 @@
 
   server cluster Groups {
     ram      attribute nameSupport default = 0;
-    callback attribute generatedCommandList default = 0;
-    callback attribute acceptedCommandList default = 0;
-    callback attribute attributeList default = 0;
+    callback attribute generatedCommandList;
+    callback attribute acceptedCommandList;
+    callback attribute attributeList;
     ram      attribute featureMap default = 0;
     ram      attribute clusterRevision default = 3;
 
@@ -2103,15 +2125,15 @@
   }
 
   server cluster Descriptor {
-    callback attribute deviceTypeList default = 0;
-    callback attribute serverList default = 0;
-    callback attribute clientList default = 0;
-    callback attribute partsList default = 0;
-    callback attribute generatedCommandList default = 0;
-    callback attribute acceptedCommandList default = 0;
-    callback attribute attributeList default = 0;
+    callback attribute deviceTypeList;
+    callback attribute serverList;
+    callback attribute clientList;
+    callback attribute partsList;
+    callback attribute generatedCommandList;
+    callback attribute acceptedCommandList;
+    callback attribute attributeList;
     ram      attribute featureMap default = 0;
-    callback attribute clusterRevision default = 1;
+    callback attribute clusterRevision;
   }
 
   server cluster Thermostat {
@@ -2141,9 +2163,9 @@
     ram      attribute startOfWeek default = 0;
     ram      attribute numberOfWeeklyTransitions default = 0;
     ram      attribute numberOfDailyTransitions default = 0;
-    callback attribute generatedCommandList default = 0;
-    callback attribute acceptedCommandList default = 0;
-    callback attribute attributeList default = 0;
+    callback attribute generatedCommandList;
+    callback attribute acceptedCommandList;
+    callback attribute attributeList;
     ram      attribute featureMap default = 0x3f;
     ram      attribute clusterRevision default = 6;
 
@@ -2153,9 +2175,9 @@
   server cluster ThermostatUserInterfaceConfiguration {
     ram      attribute temperatureDisplayMode default = 0x00;
     ram      attribute keypadLockout default = 0x00;
-    callback attribute generatedCommandList default = 0;
-    callback attribute acceptedCommandList default = 0;
-    callback attribute attributeList default = 0;
+    callback attribute generatedCommandList;
+    callback attribute acceptedCommandList;
+    callback attribute attributeList;
     ram      attribute featureMap default = 0;
     ram      attribute clusterRevision default = 1;
   }
