// This IDL was generated automatically by ZAP.
// It is for view/code review purposes only.

/** Attributes and commands for putting a device into Identification mode (e.g. flashing a light). */
server cluster Identify = 3 {
  enum EffectIdentifierEnum : ENUM8 {
    kBlink = 0;
    kBreathe = 1;
    kOkay = 2;
    kChannelChange = 11;
    kFinishEffect = 254;
    kStopEffect = 255;
  }

  enum EffectVariantEnum : ENUM8 {
    kDefault = 0;
  }

  enum IdentifyTypeEnum : ENUM8 {
    kNone = 0;
    kLightOutput = 1;
    kVisibleIndicator = 2;
    kAudibleBeep = 3;
    kDisplay = 4;
    kActuator = 5;
  }

  attribute int16u identifyTime = 0;
  readonly attribute IdentifyTypeEnum identifyType = 1;
  readonly attribute command_id generatedCommandList[] = 65528;
  readonly attribute command_id acceptedCommandList[] = 65529;
  readonly attribute event_id eventList[] = 65530;
  readonly attribute attrib_id attributeList[] = 65531;
  readonly attribute bitmap32 featureMap = 65532;
  readonly attribute int16u clusterRevision = 65533;

  request struct IdentifyRequest {
    INT16U identifyTime = 0;
  }

  command access(invoke: manage) Identify(IdentifyRequest): DefaultSuccess = 0;
}

/** Attributes and commands for group configuration and manipulation. */
client cluster Groups = 4 {
  bitmap Feature : BITMAP32 {
    kGroupNames = 0x1;
  }

  bitmap NameSupportBitmap : BITMAP8 {
    kGroupNames = 0x80;
  }

  readonly attribute NameSupportBitmap nameSupport = 0;
  readonly attribute command_id generatedCommandList[] = 65528;
  readonly attribute command_id acceptedCommandList[] = 65529;
  readonly attribute event_id eventList[] = 65530;
  readonly attribute attrib_id attributeList[] = 65531;
  readonly attribute bitmap32 featureMap = 65532;
  readonly attribute int16u clusterRevision = 65533;

  request struct AddGroupRequest {
    group_id groupID = 0;
    CHAR_STRING groupName = 1;
  }

  response struct AddGroupResponse = 0 {
    ENUM8 status = 0;
    group_id groupID = 1;
  }

  request struct ViewGroupRequest {
    group_id groupID = 0;
  }

  response struct ViewGroupResponse = 1 {
    ENUM8 status = 0;
    group_id groupID = 1;
    CHAR_STRING groupName = 2;
  }

  request struct GetGroupMembershipRequest {
    group_id groupList[] = 0;
  }

  response struct GetGroupMembershipResponse = 2 {
    nullable INT8U capacity = 0;
    group_id groupList[] = 1;
  }

  request struct RemoveGroupRequest {
    group_id groupID = 0;
  }

  response struct RemoveGroupResponse = 3 {
    ENUM8 status = 0;
    group_id groupID = 1;
  }

  request struct AddGroupIfIdentifyingRequest {
    group_id groupID = 0;
    CHAR_STRING groupName = 1;
  }

  /** Command description for AddGroup */
  fabric command access(invoke: manage) AddGroup(AddGroupRequest): AddGroupResponse = 0;
  /** Command description for ViewGroup */
  fabric command ViewGroup(ViewGroupRequest): ViewGroupResponse = 1;
  /** Command description for GetGroupMembership */
  fabric command GetGroupMembership(GetGroupMembershipRequest): GetGroupMembershipResponse = 2;
  /** Command description for RemoveGroup */
  fabric command access(invoke: manage) RemoveGroup(RemoveGroupRequest): RemoveGroupResponse = 3;
  /** Command description for RemoveAllGroups */
  fabric command access(invoke: manage) RemoveAllGroups(): DefaultSuccess = 4;
  /** Command description for AddGroupIfIdentifying */
  fabric command access(invoke: manage) AddGroupIfIdentifying(AddGroupIfIdentifyingRequest): DefaultSuccess = 5;
}

/** The Descriptor Cluster is meant to replace the support from the Zigbee Device Object (ZDO) for describing a node, its endpoints and clusters. */
server cluster Descriptor = 29 {
  bitmap Feature : BITMAP32 {
    kTagList = 0x1;
  }

  struct DeviceTypeStruct {
    devtype_id deviceType = 0;
    int16u revision = 1;
  }

  struct SemanticTagStruct {
    nullable vendor_id mfgCode = 0;
    enum8 namespaceID = 1;
    enum8 tag = 2;
    optional nullable char_string label = 3;
  }

  readonly attribute DeviceTypeStruct deviceTypeList[] = 0;
  readonly attribute CLUSTER_ID serverList[] = 1;
  readonly attribute CLUSTER_ID clientList[] = 2;
  readonly attribute ENDPOINT_NO partsList[] = 3;
  readonly attribute command_id generatedCommandList[] = 65528;
  readonly attribute command_id acceptedCommandList[] = 65529;
  readonly attribute event_id eventList[] = 65530;
  readonly attribute attrib_id attributeList[] = 65531;
  readonly attribute bitmap32 featureMap = 65532;
  readonly attribute int16u clusterRevision = 65533;
}

/** The Binding Cluster is meant to replace the support from the Zigbee Device Object (ZDO) for supporting the binding table. */
client cluster Binding = 30 {
  fabric_scoped struct TargetStruct {
    optional node_id node = 1;
    optional group_id group = 2;
    optional endpoint_no endpoint = 3;
    optional cluster_id cluster = 4;
    fabric_idx fabricIndex = 254;
  }

  attribute TargetStruct binding[] = 0;
  readonly attribute command_id generatedCommandList[] = 65528;
  readonly attribute command_id acceptedCommandList[] = 65529;
  readonly attribute event_id eventList[] = 65530;
  readonly attribute attrib_id attributeList[] = 65531;
  readonly attribute bitmap32 featureMap = 65532;
  readonly attribute int16u clusterRevision = 65533;
}

/** The Access Control Cluster exposes a data model view of a
      Node's Access Control List (ACL), which codifies the rules used to manage
      and enforce Access Control for the Node's endpoints and their associated
      cluster instances. */
server cluster AccessControl = 31 {
  enum AccessControlEntryAuthModeEnum : ENUM8 {
    kPASE = 1;
    kCASE = 2;
    kGroup = 3;
  }

  enum AccessControlEntryPrivilegeEnum : ENUM8 {
    kView = 1;
    kProxyView = 2;
    kOperate = 3;
    kManage = 4;
    kAdminister = 5;
  }

  enum ChangeTypeEnum : ENUM8 {
    kChanged = 0;
    kAdded = 1;
    kRemoved = 2;
  }

  struct AccessControlTargetStruct {
    nullable cluster_id cluster = 0;
    nullable endpoint_no endpoint = 1;
    nullable devtype_id deviceType = 2;
  }

  fabric_scoped struct AccessControlEntryStruct {
    fabric_sensitive AccessControlEntryPrivilegeEnum privilege = 1;
    fabric_sensitive AccessControlEntryAuthModeEnum authMode = 2;
    nullable fabric_sensitive int64u subjects[] = 3;
    nullable fabric_sensitive AccessControlTargetStruct targets[] = 4;
    fabric_idx fabricIndex = 254;
  }

  fabric_scoped struct AccessControlExtensionStruct {
    fabric_sensitive octet_string<128> data = 1;
    fabric_idx fabricIndex = 254;
  }

  fabric_sensitive info event access(read: administer) AccessControlEntryChanged = 0 {
    nullable node_id adminNodeID = 1;
    nullable INT16U adminPasscodeID = 2;
    ChangeTypeEnum changeType = 3;
    nullable AccessControlEntryStruct latestValue = 4;
    fabric_idx fabricIndex = 254;
  }

  fabric_sensitive info event access(read: administer) AccessControlExtensionChanged = 1 {
    nullable node_id adminNodeID = 1;
    nullable INT16U adminPasscodeID = 2;
    ChangeTypeEnum changeType = 3;
    nullable AccessControlExtensionStruct latestValue = 4;
    fabric_idx fabricIndex = 254;
  }

  attribute access(read: administer, write: administer) AccessControlEntryStruct acl[] = 0;
  attribute access(read: administer, write: administer) AccessControlExtensionStruct extension[] = 1;
  readonly attribute int16u subjectsPerAccessControlEntry = 2;
  readonly attribute int16u targetsPerAccessControlEntry = 3;
  readonly attribute int16u accessControlEntriesPerFabric = 4;
  readonly attribute command_id generatedCommandList[] = 65528;
  readonly attribute command_id acceptedCommandList[] = 65529;
  readonly attribute event_id eventList[] = 65530;
  readonly attribute attrib_id attributeList[] = 65531;
  readonly attribute bitmap32 featureMap = 65532;
  readonly attribute int16u clusterRevision = 65533;
}

/** This cluster provides attributes and events for determining basic information about Nodes, which supports both
      Commissioning and operational determination of Node characteristics, such as Vendor ID, Product ID and serial number,
      which apply to the whole Node. Also allows setting user device information such as location. */
server cluster BasicInformation = 40 {
  enum ColorEnum : ENUM8 {
    kBlack = 0;
    kNavy = 1;
    kGreen = 2;
    kTeal = 3;
    kMaroon = 4;
    kPurple = 5;
    kOlive = 6;
    kGray = 7;
    kBlue = 8;
    kLime = 9;
    kAqua = 10;
    kRed = 11;
    kFuchsia = 12;
    kYellow = 13;
    kWhite = 14;
    kNickel = 15;
    kChrome = 16;
    kBrass = 17;
    kCopper = 18;
    kSilver = 19;
    kGold = 20;
  }

  enum ProductFinishEnum : ENUM8 {
    kOther = 0;
    kMatte = 1;
    kSatin = 2;
    kPolished = 3;
    kRugged = 4;
    kFabric = 5;
  }

  struct CapabilityMinimaStruct {
    int16u caseSessionsPerFabric = 0;
    int16u subscriptionsPerFabric = 1;
  }

  struct ProductAppearanceStruct {
    ProductFinishEnum finish = 0;
    nullable ColorEnum primaryColor = 1;
  }

  critical event StartUp = 0 {
    INT32U softwareVersion = 0;
  }

  critical event ShutDown = 1 {
  }

  info event Leave = 2 {
    fabric_idx fabricIndex = 0;
  }

  info event ReachableChanged = 3 {
    boolean reachableNewValue = 0;
  }

  readonly attribute int16u dataModelRevision = 0;
  readonly attribute char_string<32> vendorName = 1;
  readonly attribute vendor_id vendorID = 2;
  readonly attribute char_string<32> productName = 3;
  readonly attribute int16u productID = 4;
  attribute access(write: manage) char_string<32> nodeLabel = 5;
  attribute access(write: administer) char_string<2> location = 6;
  readonly attribute int16u hardwareVersion = 7;
  readonly attribute char_string<64> hardwareVersionString = 8;
  readonly attribute int32u softwareVersion = 9;
  readonly attribute char_string<64> softwareVersionString = 10;
  readonly attribute char_string<16> manufacturingDate = 11;
  readonly attribute char_string<32> partNumber = 12;
  readonly attribute long_char_string<256> productURL = 13;
  readonly attribute char_string<64> productLabel = 14;
  readonly attribute char_string<32> serialNumber = 15;
  attribute access(write: manage) boolean localConfigDisabled = 16;
  readonly attribute char_string<32> uniqueID = 18;
  readonly attribute CapabilityMinimaStruct capabilityMinima = 19;
  readonly attribute command_id generatedCommandList[] = 65528;
  readonly attribute command_id acceptedCommandList[] = 65529;
  readonly attribute event_id eventList[] = 65530;
  readonly attribute attrib_id attributeList[] = 65531;
  readonly attribute bitmap32 featureMap = 65532;
  readonly attribute int16u clusterRevision = 65533;
}

/** Provides an interface for providing OTA software updates */
client cluster OtaSoftwareUpdateProvider = 41 {
  enum OTAApplyUpdateAction : ENUM8 {
    kProceed = 0;
    kAwaitNextAction = 1;
    kDiscontinue = 2;
  }

  enum OTADownloadProtocol : ENUM8 {
    kBDXSynchronous = 0;
    kBDXAsynchronous = 1;
    kHTTPS = 2;
    kVendorSpecific = 3;
  }

  enum OTAQueryStatus : ENUM8 {
    kUpdateAvailable = 0;
    kBusy = 1;
    kNotAvailable = 2;
    kDownloadProtocolNotSupported = 3;
  }

  readonly attribute command_id generatedCommandList[] = 65528;
  readonly attribute command_id acceptedCommandList[] = 65529;
  readonly attribute event_id eventList[] = 65530;
  readonly attribute attrib_id attributeList[] = 65531;
  readonly attribute bitmap32 featureMap = 65532;
  readonly attribute int16u clusterRevision = 65533;

  request struct QueryImageRequest {
    vendor_id vendorID = 0;
    INT16U productID = 1;
    INT32U softwareVersion = 2;
    OTADownloadProtocol protocolsSupported[] = 3;
    optional INT16U hardwareVersion = 4;
    optional CHAR_STRING<2> location = 5;
    optional BOOLEAN requestorCanConsent = 6;
    optional OCTET_STRING<512> metadataForProvider = 7;
  }

  response struct QueryImageResponse = 1 {
    OTAQueryStatus status = 0;
    optional INT32U delayedActionTime = 1;
    optional CHAR_STRING<256> imageURI = 2;
    optional INT32U softwareVersion = 3;
    optional CHAR_STRING<64> softwareVersionString = 4;
    optional OCTET_STRING<32> updateToken = 5;
    optional BOOLEAN userConsentNeeded = 6;
    optional OCTET_STRING<512> metadataForRequestor = 7;
  }

  request struct ApplyUpdateRequestRequest {
    OCTET_STRING<32> updateToken = 0;
    INT32U newVersion = 1;
  }

  response struct ApplyUpdateResponse = 3 {
    OTAApplyUpdateAction action = 0;
    INT32U delayedActionTime = 1;
  }

  request struct NotifyUpdateAppliedRequest {
    OCTET_STRING<32> updateToken = 0;
    INT32U softwareVersion = 1;
  }

  /** Determine availability of a new Software Image */
  command QueryImage(QueryImageRequest): QueryImageResponse = 0;
  /** Determine next action to take for a downloaded Software Image */
  command ApplyUpdateRequest(ApplyUpdateRequestRequest): ApplyUpdateResponse = 2;
  /** Notify OTA Provider that an update was applied */
  command NotifyUpdateApplied(NotifyUpdateAppliedRequest): DefaultSuccess = 4;
}

/** Provides an interface for downloading and applying OTA software updates */
server cluster OtaSoftwareUpdateRequestor = 42 {
  enum OTAAnnouncementReason : ENUM8 {
    kSimpleAnnouncement = 0;
    kUpdateAvailable = 1;
    kUrgentUpdateAvailable = 2;
  }

  enum OTAChangeReasonEnum : ENUM8 {
    kUnknown = 0;
    kSuccess = 1;
    kFailure = 2;
    kTimeOut = 3;
    kDelayByProvider = 4;
  }

  enum OTAUpdateStateEnum : ENUM8 {
    kUnknown = 0;
    kIdle = 1;
    kQuerying = 2;
    kDelayedOnQuery = 3;
    kDownloading = 4;
    kApplying = 5;
    kDelayedOnApply = 6;
    kRollingBack = 7;
    kDelayedOnUserConsent = 8;
  }

  fabric_scoped struct ProviderLocation {
    node_id providerNodeID = 1;
    endpoint_no endpoint = 2;
    fabric_idx fabricIndex = 254;
  }

  info event StateTransition = 0 {
    OTAUpdateStateEnum previousState = 0;
    OTAUpdateStateEnum newState = 1;
    OTAChangeReasonEnum reason = 2;
    nullable INT32U targetSoftwareVersion = 3;
  }

  critical event VersionApplied = 1 {
    INT32U softwareVersion = 0;
    INT16U productID = 1;
  }

  info event DownloadError = 2 {
    INT32U softwareVersion = 0;
    INT64U bytesDownloaded = 1;
    nullable INT8U progressPercent = 2;
    nullable INT64S platformCode = 3;
  }

  attribute ProviderLocation defaultOTAProviders[] = 0;
  readonly attribute boolean updatePossible = 1;
  readonly attribute OTAUpdateStateEnum updateState = 2;
  readonly attribute nullable int8u updateStateProgress = 3;
  readonly attribute command_id generatedCommandList[] = 65528;
  readonly attribute command_id acceptedCommandList[] = 65529;
  readonly attribute event_id eventList[] = 65530;
  readonly attribute attrib_id attributeList[] = 65531;
  readonly attribute bitmap32 featureMap = 65532;
  readonly attribute int16u clusterRevision = 65533;

  request struct AnnounceOTAProviderRequest {
    node_id providerNodeID = 0;
    vendor_id vendorID = 1;
    OTAAnnouncementReason announcementReason = 2;
    optional OCTET_STRING<512> metadataForNode = 3;
    endpoint_no endpoint = 4;
  }

  command AnnounceOTAProvider(AnnounceOTAProviderRequest): DefaultSuccess = 0;
}

/** Nodes should be expected to be deployed to any and all regions of the world. These global regions
      may have differing common languages, units of measurements, and numerical formatting
      standards. As such, Nodes that visually or audibly convey information need a mechanism by which
      they can be configured to use a user’s preferred language, units, etc */
server cluster LocalizationConfiguration = 43 {
  attribute char_string<35> activeLocale = 0;
  readonly attribute CHAR_STRING supportedLocales[] = 1;
  readonly attribute command_id generatedCommandList[] = 65528;
  readonly attribute command_id acceptedCommandList[] = 65529;
  readonly attribute event_id eventList[] = 65530;
  readonly attribute attrib_id attributeList[] = 65531;
  readonly attribute bitmap32 featureMap = 65532;
  readonly attribute int16u clusterRevision = 65533;
}

/** Nodes should be expected to be deployed to any and all regions of the world. These global regions
      may have differing preferences for how dates and times are conveyed. As such, Nodes that visually
      or audibly convey time information need a mechanism by which they can be configured to use a
      user’s preferred format. */
server cluster TimeFormatLocalization = 44 {
  enum CalendarTypeEnum : ENUM8 {
    kBuddhist = 0;
    kChinese = 1;
    kCoptic = 2;
    kEthiopian = 3;
    kGregorian = 4;
    kHebrew = 5;
    kIndian = 6;
    kIslamic = 7;
    kJapanese = 8;
    kKorean = 9;
    kPersian = 10;
    kTaiwanese = 11;
  }

  enum HourFormatEnum : ENUM8 {
    k12hr = 0;
    k24hr = 1;
  }

  bitmap Feature : BITMAP32 {
    kCalendarFormat = 0x1;
  }

  attribute HourFormatEnum hourFormat = 0;
  attribute CalendarTypeEnum activeCalendarType = 1;
  readonly attribute CalendarTypeEnum supportedCalendarTypes[] = 2;
  readonly attribute command_id generatedCommandList[] = 65528;
  readonly attribute command_id acceptedCommandList[] = 65529;
  readonly attribute event_id eventList[] = 65530;
  readonly attribute attrib_id attributeList[] = 65531;
  readonly attribute bitmap32 featureMap = 65532;
  readonly attribute int16u clusterRevision = 65533;
}

/** This cluster is used to manage global aspects of the Commissioning flow. */
server cluster GeneralCommissioning = 48 {
  enum CommissioningErrorEnum : ENUM8 {
    kOK = 0;
    kValueOutsideRange = 1;
    kInvalidAuthentication = 2;
    kNoFailSafe = 3;
    kBusyWithOtherAdmin = 4;
  }

  enum RegulatoryLocationTypeEnum : ENUM8 {
    kIndoor = 0;
    kOutdoor = 1;
    kIndoorOutdoor = 2;
  }

  struct BasicCommissioningInfo {
    int16u failSafeExpiryLengthSeconds = 0;
    int16u maxCumulativeFailsafeSeconds = 1;
  }

  attribute access(write: administer) int64u breadcrumb = 0;
  readonly attribute BasicCommissioningInfo basicCommissioningInfo = 1;
  readonly attribute RegulatoryLocationTypeEnum regulatoryConfig = 2;
  readonly attribute RegulatoryLocationTypeEnum locationCapability = 3;
  readonly attribute boolean supportsConcurrentConnection = 4;
  readonly attribute command_id generatedCommandList[] = 65528;
  readonly attribute command_id acceptedCommandList[] = 65529;
  readonly attribute event_id eventList[] = 65530;
  readonly attribute attrib_id attributeList[] = 65531;
  readonly attribute bitmap32 featureMap = 65532;
  readonly attribute int16u clusterRevision = 65533;

  request struct ArmFailSafeRequest {
    INT16U expiryLengthSeconds = 0;
    INT64U breadcrumb = 1;
  }

  request struct SetRegulatoryConfigRequest {
    RegulatoryLocationTypeEnum newRegulatoryConfig = 0;
    CHAR_STRING countryCode = 1;
    INT64U breadcrumb = 2;
  }

  response struct ArmFailSafeResponse = 1 {
    CommissioningErrorEnum errorCode = 0;
    CHAR_STRING debugText = 1;
  }

  response struct SetRegulatoryConfigResponse = 3 {
    CommissioningErrorEnum errorCode = 0;
    CHAR_STRING debugText = 1;
  }

  response struct CommissioningCompleteResponse = 5 {
    CommissioningErrorEnum errorCode = 0;
    CHAR_STRING debugText = 1;
  }

  command access(invoke: administer) ArmFailSafe(ArmFailSafeRequest): ArmFailSafeResponse = 0;
  command access(invoke: administer) SetRegulatoryConfig(SetRegulatoryConfigRequest): SetRegulatoryConfigResponse = 2;
  fabric command access(invoke: administer) CommissioningComplete(): CommissioningCompleteResponse = 4;
}

/** Functionality to configure, enable, disable network credentials and access on a Matter device. */
server cluster NetworkCommissioning = 49 {
  enum NetworkCommissioningStatusEnum : ENUM8 {
    kSuccess = 0;
    kOutOfRange = 1;
    kBoundsExceeded = 2;
    kNetworkIDNotFound = 3;
    kDuplicateNetworkID = 4;
    kNetworkNotFound = 5;
    kRegulatoryError = 6;
    kAuthFailure = 7;
    kUnsupportedSecurity = 8;
    kOtherConnectionFailure = 9;
    kIPV6Failed = 10;
    kIPBindFailed = 11;
    kUnknownError = 12;
  }

  enum WiFiBandEnum : ENUM8 {
    k2G4 = 0;
    k3G65 = 1;
    k5G = 2;
    k6G = 3;
    k60G = 4;
    k1G = 5;
  }

  bitmap Feature : BITMAP32 {
    kWiFiNetworkInterface = 0x1;
    kThreadNetworkInterface = 0x2;
    kEthernetNetworkInterface = 0x4;
  }

  bitmap WiFiSecurityBitmap : BITMAP8 {
    kUnencrypted = 0x1;
    kWEP = 0x2;
    kWPAPersonal = 0x4;
    kWPA2Personal = 0x8;
    kWPA3Personal = 0x10;
  }

  struct NetworkInfoStruct {
    octet_string<32> networkID = 0;
    boolean connected = 1;
  }

  struct ThreadInterfaceScanResultStruct {
    int16u panId = 0;
    int64u extendedPanId = 1;
    char_string<16> networkName = 2;
    int16u channel = 3;
    int8u version = 4;
    octet_string<8> extendedAddress = 5;
    int8s rssi = 6;
    int8u lqi = 7;
  }

  struct WiFiInterfaceScanResultStruct {
    WiFiSecurityBitmap security = 0;
    octet_string<32> ssid = 1;
    octet_string<6> bssid = 2;
    int16u channel = 3;
    WiFiBandEnum wiFiBand = 4;
    int8s rssi = 5;
  }

  readonly attribute access(read: administer) int8u maxNetworks = 0;
  readonly attribute access(read: administer) NetworkInfoStruct networks[] = 1;
  readonly attribute int8u scanMaxTimeSeconds = 2;
  readonly attribute int8u connectMaxTimeSeconds = 3;
  attribute access(write: administer) boolean interfaceEnabled = 4;
  readonly attribute access(read: administer) nullable NetworkCommissioningStatusEnum lastNetworkingStatus = 5;
  readonly attribute access(read: administer) nullable octet_string<32> lastNetworkID = 6;
  readonly attribute access(read: administer) nullable int32s lastConnectErrorValue = 7;
  readonly attribute command_id generatedCommandList[] = 65528;
  readonly attribute command_id acceptedCommandList[] = 65529;
  readonly attribute event_id eventList[] = 65530;
  readonly attribute attrib_id attributeList[] = 65531;
  readonly attribute bitmap32 featureMap = 65532;
  readonly attribute int16u clusterRevision = 65533;

  request struct ScanNetworksRequest {
    optional nullable OCTET_STRING<32> ssid = 0;
    optional INT64U breadcrumb = 1;
  }

  request struct AddOrUpdateWiFiNetworkRequest {
    OCTET_STRING<32> ssid = 0;
    OCTET_STRING<64> credentials = 1;
    optional INT64U breadcrumb = 2;
  }

  request struct AddOrUpdateThreadNetworkRequest {
    OCTET_STRING<254> operationalDataset = 0;
    optional INT64U breadcrumb = 1;
  }

  request struct RemoveNetworkRequest {
    OCTET_STRING<32> networkID = 0;
    optional INT64U breadcrumb = 1;
  }

  request struct ConnectNetworkRequest {
    OCTET_STRING<32> networkID = 0;
    optional INT64U breadcrumb = 1;
  }

  request struct ReorderNetworkRequest {
    OCTET_STRING<32> networkID = 0;
    INT8U networkIndex = 1;
    optional INT64U breadcrumb = 2;
  }

  response struct ScanNetworksResponse = 1 {
    NetworkCommissioningStatusEnum networkingStatus = 0;
    optional CHAR_STRING debugText = 1;
    optional WiFiInterfaceScanResultStruct wiFiScanResults[] = 2;
    optional ThreadInterfaceScanResultStruct threadScanResults[] = 3;
  }

  response struct NetworkConfigResponse = 5 {
    NetworkCommissioningStatusEnum networkingStatus = 0;
    optional CHAR_STRING<512> debugText = 1;
    optional INT8U networkIndex = 2;
  }

  response struct ConnectNetworkResponse = 7 {
    NetworkCommissioningStatusEnum networkingStatus = 0;
    optional CHAR_STRING debugText = 1;
    nullable INT32S errorValue = 2;
  }

  command access(invoke: administer) ScanNetworks(ScanNetworksRequest): ScanNetworksResponse = 0;
  command access(invoke: administer) AddOrUpdateWiFiNetwork(AddOrUpdateWiFiNetworkRequest): NetworkConfigResponse = 2;
  command access(invoke: administer) AddOrUpdateThreadNetwork(AddOrUpdateThreadNetworkRequest): NetworkConfigResponse = 3;
  command access(invoke: administer) RemoveNetwork(RemoveNetworkRequest): NetworkConfigResponse = 4;
  command access(invoke: administer) ConnectNetwork(ConnectNetworkRequest): ConnectNetworkResponse = 6;
  command access(invoke: administer) ReorderNetwork(ReorderNetworkRequest): NetworkConfigResponse = 8;
}

/** The cluster provides commands for retrieving unstructured diagnostic logs from a Node that may be used to aid in diagnostics. */
server cluster DiagnosticLogs = 50 {
  enum IntentEnum : ENUM8 {
    kEndUserSupport = 0;
    kNetworkDiag = 1;
    kCrashLogs = 2;
  }

  enum StatusEnum : ENUM8 {
    kSuccess = 0;
    kExhausted = 1;
    kNoLogs = 2;
    kBusy = 3;
    kDenied = 4;
  }

  enum TransferProtocolEnum : ENUM8 {
    kResponsePayload = 0;
    kBDX = 1;
  }

  readonly attribute command_id generatedCommandList[] = 65528;
  readonly attribute command_id acceptedCommandList[] = 65529;
  readonly attribute event_id eventList[] = 65530;
  readonly attribute attrib_id attributeList[] = 65531;
  readonly attribute bitmap32 featureMap = 65532;
  readonly attribute int16u clusterRevision = 65533;

  request struct RetrieveLogsRequestRequest {
    IntentEnum intent = 0;
    TransferProtocolEnum requestedProtocol = 1;
    optional CHAR_STRING<32> transferFileDesignator = 2;
  }

  command RetrieveLogsRequest(RetrieveLogsRequestRequest): RetrieveLogsResponse = 0;
}

/** The General Diagnostics Cluster, along with other diagnostics clusters, provide a means to acquire standardized diagnostics metrics that MAY be used by a Node to assist a user or Administrative Node in diagnosing potential problems. */
server cluster GeneralDiagnostics = 51 {
  enum BootReasonEnum : ENUM8 {
    kUnspecified = 0;
    kPowerOnReboot = 1;
    kBrownOutReset = 2;
    kSoftwareWatchdogReset = 3;
    kHardwareWatchdogReset = 4;
    kSoftwareUpdateCompleted = 5;
    kSoftwareReset = 6;
  }

  enum HardwareFaultEnum : ENUM8 {
    kUnspecified = 0;
    kRadio = 1;
    kSensor = 2;
    kResettableOverTemp = 3;
    kNonResettableOverTemp = 4;
    kPowerSource = 5;
    kVisualDisplayFault = 6;
    kAudioOutputFault = 7;
    kUserInterfaceFault = 8;
    kNonVolatileMemoryError = 9;
    kTamperDetected = 10;
  }

  enum InterfaceTypeEnum : ENUM8 {
    kUnspecified = 0;
    kWiFi = 1;
    kEthernet = 2;
    kCellular = 3;
    kThread = 4;
  }

  enum NetworkFaultEnum : ENUM8 {
    kUnspecified = 0;
    kHardwareFailure = 1;
    kNetworkJammed = 2;
    kConnectionFailed = 3;
  }

  enum RadioFaultEnum : ENUM8 {
    kUnspecified = 0;
    kWiFiFault = 1;
    kCellularFault = 2;
    kThreadFault = 3;
    kNFCFault = 4;
    kBLEFault = 5;
    kEthernetFault = 6;
  }

  struct NetworkInterface {
    char_string<32> name = 0;
    boolean isOperational = 1;
    nullable boolean offPremiseServicesReachableIPv4 = 2;
    nullable boolean offPremiseServicesReachableIPv6 = 3;
    octet_string<8> hardwareAddress = 4;
    octet_string IPv4Addresses[] = 5;
    octet_string IPv6Addresses[] = 6;
    InterfaceTypeEnum type = 7;
  }

  critical event HardwareFaultChange = 0 {
    HardwareFaultEnum current[] = 0;
    HardwareFaultEnum previous[] = 1;
  }

  critical event RadioFaultChange = 1 {
    RadioFaultEnum current[] = 0;
    RadioFaultEnum previous[] = 1;
  }

  critical event NetworkFaultChange = 2 {
    NetworkFaultEnum current[] = 0;
    NetworkFaultEnum previous[] = 1;
  }

  critical event BootReason = 3 {
    BootReasonEnum bootReason = 0;
  }

  readonly attribute NetworkInterface networkInterfaces[] = 0;
  readonly attribute int16u rebootCount = 1;
  readonly attribute int64u upTime = 2;
  readonly attribute int32u totalOperationalHours = 3;
  readonly attribute BootReasonEnum bootReason = 4;
  readonly attribute HardwareFaultEnum activeHardwareFaults[] = 5;
  readonly attribute RadioFaultEnum activeRadioFaults[] = 6;
  readonly attribute NetworkFaultEnum activeNetworkFaults[] = 7;
  readonly attribute boolean testEventTriggersEnabled = 8;
  readonly attribute command_id generatedCommandList[] = 65528;
  readonly attribute command_id acceptedCommandList[] = 65529;
  readonly attribute event_id eventList[] = 65530;
  readonly attribute attrib_id attributeList[] = 65531;
  readonly attribute bitmap32 featureMap = 65532;
  readonly attribute int16u clusterRevision = 65533;

  request struct TestEventTriggerRequest {
    OCTET_STRING<16> enableKey = 0;
    INT64U eventTrigger = 1;
  }

  command access(invoke: manage) TestEventTrigger(TestEventTriggerRequest): DefaultSuccess = 0;
}

/** The Software Diagnostics Cluster provides a means to acquire standardized diagnostics metrics that MAY be used by a Node to assist a user or Administrative Node in diagnosing potential problems. */
server cluster SoftwareDiagnostics = 52 {
  bitmap Feature : BITMAP32 {
    kWaterMarks = 0x1;
  }

  struct ThreadMetricsStruct {
    int64u id = 0;
    optional char_string<8> name = 1;
    optional int32u stackFreeCurrent = 2;
    optional int32u stackFreeMinimum = 3;
    optional int32u stackSize = 4;
  }

  info event SoftwareFault = 0 {
    INT64U id = 0;
    optional CHAR_STRING name = 1;
    optional OCTET_STRING faultRecording = 2;
  }

  readonly attribute ThreadMetricsStruct threadMetrics[] = 0;
  readonly attribute int64u currentHeapFree = 1;
  readonly attribute int64u currentHeapUsed = 2;
  readonly attribute int64u currentHeapHighWatermark = 3;
  readonly attribute command_id generatedCommandList[] = 65528;
  readonly attribute command_id acceptedCommandList[] = 65529;
  readonly attribute event_id eventList[] = 65530;
  readonly attribute attrib_id attributeList[] = 65531;
  readonly attribute bitmap32 featureMap = 65532;
  readonly attribute int16u clusterRevision = 65533;

  command ResetWatermarks(): DefaultSuccess = 0;
}

/** Commands to trigger a Node to allow a new Administrator to commission it. */
server cluster AdministratorCommissioning = 60 {
  enum CommissioningWindowStatusEnum : ENUM8 {
    kWindowNotOpen = 0;
    kEnhancedWindowOpen = 1;
    kBasicWindowOpen = 2;
  }

  enum StatusCode : ENUM8 {
    kBusy = 2;
    kPAKEParameterError = 3;
    kWindowNotOpen = 4;
  }

  readonly attribute CommissioningWindowStatusEnum windowStatus = 0;
  readonly attribute nullable fabric_idx adminFabricIndex = 1;
  readonly attribute nullable int16u adminVendorId = 2;
  readonly attribute command_id generatedCommandList[] = 65528;
  readonly attribute command_id acceptedCommandList[] = 65529;
  readonly attribute event_id eventList[] = 65530;
  readonly attribute attrib_id attributeList[] = 65531;
  readonly attribute bitmap32 featureMap = 65532;
  readonly attribute int16u clusterRevision = 65533;

  request struct OpenCommissioningWindowRequest {
    INT16U commissioningTimeout = 0;
    OCTET_STRING PAKEPasscodeVerifier = 1;
    INT16U discriminator = 2;
    INT32U iterations = 3;
    OCTET_STRING salt = 4;
  }

  request struct OpenBasicCommissioningWindowRequest {
    INT16U commissioningTimeout = 0;
  }

  timed command access(invoke: administer) OpenCommissioningWindow(OpenCommissioningWindowRequest): DefaultSuccess = 0;
  timed command access(invoke: administer) OpenBasicCommissioningWindow(OpenBasicCommissioningWindowRequest): DefaultSuccess = 1;
  timed command access(invoke: administer) RevokeCommissioning(): DefaultSuccess = 2;
}

/** This cluster is used to add or remove Operational Credentials on a Commissionee or Node, as well as manage the associated Fabrics. */
server cluster OperationalCredentials = 62 {
  enum CertificateChainTypeEnum : ENUM8 {
    kDACCertificate = 1;
    kPAICertificate = 2;
  }

  enum NodeOperationalCertStatusEnum : ENUM8 {
    kOK = 0;
    kInvalidPublicKey = 1;
    kInvalidNodeOpId = 2;
    kInvalidNOC = 3;
    kMissingCsr = 4;
    kTableFull = 5;
    kInvalidAdminSubject = 6;
    kFabricConflict = 9;
    kLabelConflict = 10;
    kInvalidFabricIndex = 11;
  }

  fabric_scoped struct FabricDescriptorStruct {
    octet_string<65> rootPublicKey = 1;
    vendor_id vendorID = 2;
    fabric_id fabricID = 3;
    node_id nodeID = 4;
    char_string<32> label = 5;
    fabric_idx fabricIndex = 254;
  }

  fabric_scoped struct NOCStruct {
    fabric_sensitive octet_string noc = 1;
    nullable fabric_sensitive octet_string icac = 2;
    fabric_idx fabricIndex = 254;
  }

  readonly attribute access(read: administer) NOCStruct NOCs[] = 0;
  readonly attribute FabricDescriptorStruct fabrics[] = 1;
  readonly attribute int8u supportedFabrics = 2;
  readonly attribute int8u commissionedFabrics = 3;
  readonly attribute OCTET_STRING trustedRootCertificates[] = 4;
  readonly attribute int8u currentFabricIndex = 5;
  readonly attribute command_id generatedCommandList[] = 65528;
  readonly attribute command_id acceptedCommandList[] = 65529;
  readonly attribute event_id eventList[] = 65530;
  readonly attribute attrib_id attributeList[] = 65531;
  readonly attribute bitmap32 featureMap = 65532;
  readonly attribute int16u clusterRevision = 65533;

  request struct AttestationRequestRequest {
    OCTET_STRING attestationNonce = 0;
  }

  request struct CertificateChainRequestRequest {
    CertificateChainTypeEnum certificateType = 0;
  }

  request struct CSRRequestRequest {
    OCTET_STRING CSRNonce = 0;
    optional boolean isForUpdateNOC = 1;
  }

  request struct AddNOCRequest {
    OCTET_STRING NOCValue = 0;
    optional OCTET_STRING ICACValue = 1;
    OCTET_STRING IPKValue = 2;
    Int64u caseAdminSubject = 3;
    VENDOR_ID adminVendorId = 4;
  }

  request struct UpdateNOCRequest {
    OCTET_STRING NOCValue = 0;
    optional OCTET_STRING ICACValue = 1;
  }

  request struct UpdateFabricLabelRequest {
    CHAR_STRING<32> label = 0;
  }

  request struct RemoveFabricRequest {
    fabric_idx fabricIndex = 0;
  }

  request struct AddTrustedRootCertificateRequest {
    OCTET_STRING rootCACertificate = 0;
  }

  response struct AttestationResponse = 1 {
    OCTET_STRING attestationElements = 0;
    OCTET_STRING attestationSignature = 1;
  }

  response struct CertificateChainResponse = 3 {
    OCTET_STRING certificate = 0;
  }

  response struct CSRResponse = 5 {
    OCTET_STRING NOCSRElements = 0;
    OCTET_STRING attestationSignature = 1;
  }

  response struct NOCResponse = 8 {
    NodeOperationalCertStatusEnum statusCode = 0;
    optional fabric_idx fabricIndex = 1;
    optional CHAR_STRING debugText = 2;
  }

  command access(invoke: administer) AttestationRequest(AttestationRequestRequest): AttestationResponse = 0;
  command access(invoke: administer) CertificateChainRequest(CertificateChainRequestRequest): CertificateChainResponse = 2;
  command access(invoke: administer) CSRRequest(CSRRequestRequest): CSRResponse = 4;
  command access(invoke: administer) AddNOC(AddNOCRequest): NOCResponse = 6;
  fabric command access(invoke: administer) UpdateNOC(UpdateNOCRequest): NOCResponse = 7;
  fabric command access(invoke: administer) UpdateFabricLabel(UpdateFabricLabelRequest): NOCResponse = 9;
  command access(invoke: administer) RemoveFabric(RemoveFabricRequest): NOCResponse = 10;
  command access(invoke: administer) AddTrustedRootCertificate(AddTrustedRootCertificateRequest): DefaultSuccess = 11;
}

/** The Group Key Management Cluster is the mechanism by which group keys are managed. */
server cluster GroupKeyManagement = 63 {
  enum GroupKeySecurityPolicyEnum : ENUM8 {
    kTrustFirst = 0;
    kCacheAndSync = 1;
  }

  bitmap Feature : BITMAP32 {
    kCacheAndSync = 0x1;
  }

  fabric_scoped struct GroupInfoMapStruct {
    group_id groupId = 1;
    endpoint_no endpoints[] = 2;
    optional char_string<16> groupName = 3;
    fabric_idx fabricIndex = 254;
  }

  fabric_scoped struct GroupKeyMapStruct {
    group_id groupId = 1;
    int16u groupKeySetID = 2;
    fabric_idx fabricIndex = 254;
  }

  struct GroupKeySetStruct {
    int16u groupKeySetID = 0;
    GroupKeySecurityPolicyEnum groupKeySecurityPolicy = 1;
    nullable octet_string<16> epochKey0 = 2;
    nullable epoch_us epochStartTime0 = 3;
    nullable octet_string<16> epochKey1 = 4;
    nullable epoch_us epochStartTime1 = 5;
    nullable octet_string<16> epochKey2 = 6;
    nullable epoch_us epochStartTime2 = 7;
  }

  attribute access(write: manage) GroupKeyMapStruct groupKeyMap[] = 0;
  readonly attribute GroupInfoMapStruct groupTable[] = 1;
  readonly attribute int16u maxGroupsPerFabric = 2;
  readonly attribute int16u maxGroupKeysPerFabric = 3;
  readonly attribute command_id generatedCommandList[] = 65528;
  readonly attribute command_id acceptedCommandList[] = 65529;
  readonly attribute event_id eventList[] = 65530;
  readonly attribute attrib_id attributeList[] = 65531;
  readonly attribute bitmap32 featureMap = 65532;
  readonly attribute int16u clusterRevision = 65533;

  request struct KeySetWriteRequest {
    GroupKeySetStruct groupKeySet = 0;
  }

  request struct KeySetReadRequest {
    INT16U groupKeySetID = 0;
  }

  request struct KeySetRemoveRequest {
    INT16U groupKeySetID = 0;
  }

  response struct KeySetReadResponse = 2 {
    GroupKeySetStruct groupKeySet = 0;
  }

  response struct KeySetReadAllIndicesResponse = 5 {
    INT16U groupKeySetIDs[] = 0;
  }

  fabric command access(invoke: administer) KeySetWrite(KeySetWriteRequest): DefaultSuccess = 0;
  fabric command access(invoke: administer) KeySetRead(KeySetReadRequest): KeySetReadResponse = 1;
  fabric command access(invoke: administer) KeySetRemove(KeySetRemoveRequest): DefaultSuccess = 3;
  fabric command access(invoke: administer) KeySetReadAllIndices(): KeySetReadAllIndicesResponse = 4;
}

/** The Fixed Label Cluster provides a feature for the device to tag an endpoint with zero or more read only
labels. */
server cluster FixedLabel = 64 {
  struct LabelStruct {
    char_string<16> label = 0;
    char_string<16> value = 1;
  }

  readonly attribute LabelStruct labelList[] = 0;
  readonly attribute command_id generatedCommandList[] = 65528;
  readonly attribute command_id acceptedCommandList[] = 65529;
  readonly attribute event_id eventList[] = 65530;
  readonly attribute attrib_id attributeList[] = 65531;
  readonly attribute bitmap32 featureMap = 65532;
  readonly attribute int16u clusterRevision = 65533;
}

/** Attributes and commands for configuring the measurement of illuminance, and reporting illuminance measurements. */
server cluster IlluminanceMeasurement = 1024 {
  enum LightSensorTypeEnum : ENUM8 {
    kPhotodiode = 0;
    kCMOS = 1;
  }

  readonly attribute nullable int16u measuredValue = 0;
  readonly attribute nullable int16u minMeasuredValue = 1;
  readonly attribute nullable int16u maxMeasuredValue = 2;
  readonly attribute nullable LightSensorTypeEnum lightSensorType = 4;
  readonly attribute command_id generatedCommandList[] = 65528;
  readonly attribute command_id acceptedCommandList[] = 65529;
  readonly attribute event_id eventList[] = 65530;
  readonly attribute attrib_id attributeList[] = 65531;
  readonly attribute bitmap32 featureMap = 65532;
  readonly attribute int16u clusterRevision = 65533;
}

endpoint 0 {
  device type ma_rootdevice = 22, version 1;

  binding cluster OtaSoftwareUpdateProvider;

  server cluster Descriptor {
    callback attribute deviceTypeList;
    callback attribute serverList;
    callback attribute clientList;
    callback attribute partsList;
    ram      attribute featureMap default = 0;
    callback attribute clusterRevision default = 1;
  }

  server cluster AccessControl {
    emits event AccessControlEntryChanged;
    emits event AccessControlExtensionChanged;
    callback attribute acl;
    callback attribute extension;
    callback attribute subjectsPerAccessControlEntry;
    callback attribute targetsPerAccessControlEntry;
    callback attribute accessControlEntriesPerFabric;
    callback attribute attributeList;
    ram      attribute featureMap default = 0;
    callback attribute clusterRevision default = 1;
  }

  server cluster BasicInformation {
    emits event StartUp;
    emits event ShutDown;
    emits event Leave;
    callback attribute dataModelRevision default = 10;
    callback attribute vendorName;
    callback attribute vendorID;
    callback attribute productName;
    callback attribute productID;
    persist  attribute nodeLabel;
    callback attribute location default = "XX";
    callback attribute hardwareVersion default = 0;
    callback attribute hardwareVersionString;
    callback attribute softwareVersion default = 0;
    callback attribute softwareVersionString;
    callback attribute manufacturingDate default = "20210614123456ZZ";
    callback attribute partNumber;
    callback attribute productURL;
    callback attribute productLabel;
    callback attribute serialNumber;
    persist  attribute localConfigDisabled default = 0;
    callback attribute uniqueID;
    callback attribute capabilityMinima;
    ram      attribute featureMap default = 0;
    ram      attribute clusterRevision default = 1;
  }

  server cluster OtaSoftwareUpdateRequestor {
    emits event StateTransition;
    emits event VersionApplied;
    emits event DownloadError;
    callback attribute defaultOTAProviders;
    ram      attribute updatePossible default = 1;
    ram      attribute updateState default = 0;
    ram      attribute updateStateProgress default = 0;
    ram      attribute featureMap default = 0;
    ram      attribute clusterRevision default = 1;

    handle command AnnounceOTAProvider;
  }

  server cluster LocalizationConfiguration {
    ram      attribute activeLocale;
    callback attribute supportedLocales;
    ram      attribute featureMap default = 0;
    ram      attribute clusterRevision default = 1;
  }

  server cluster TimeFormatLocalization {
    persist  attribute hourFormat default = 0;
    persist  attribute activeCalendarType default = 0;
    callback attribute supportedCalendarTypes;
    ram      attribute featureMap default = 0;
    ram      attribute clusterRevision default = 1;
  }

  server cluster GeneralCommissioning {
    ram      attribute breadcrumb default = 0x0000000000000000;
    callback attribute basicCommissioningInfo;
    callback attribute regulatoryConfig default = 0;
    callback attribute locationCapability default = 0;
    callback attribute supportsConcurrentConnection default = 1;
    ram      attribute featureMap default = 6;
    ram      attribute clusterRevision default = 0x0001;

    handle command ArmFailSafe;
    handle command ArmFailSafeResponse;
    handle command SetRegulatoryConfig;
    handle command SetRegulatoryConfigResponse;
    handle command CommissioningComplete;
    handle command CommissioningCompleteResponse;
  }

  server cluster NetworkCommissioning {
    ram      attribute maxNetworks;
    callback attribute networks;
    ram      attribute scanMaxTimeSeconds;
    ram      attribute connectMaxTimeSeconds;
    ram      attribute interfaceEnabled;
    ram      attribute lastNetworkingStatus;
    ram      attribute lastNetworkID;
    ram      attribute lastConnectErrorValue;
    ram      attribute featureMap default = 1;
    ram      attribute clusterRevision default = 0x0001;

    handle command ScanNetworks;
    handle command ScanNetworksResponse;
    handle command AddOrUpdateWiFiNetwork;
    handle command AddOrUpdateThreadNetwork;
    handle command RemoveNetwork;
    handle command NetworkConfigResponse;
    handle command ConnectNetwork;
    handle command ConnectNetworkResponse;
    handle command ReorderNetwork;
  }

  server cluster DiagnosticLogs {
    ram      attribute featureMap default = 0;
    ram      attribute clusterRevision default = 1;

    handle command RetrieveLogsRequest;
  }

  server cluster GeneralDiagnostics {
    emits event BootReason;
    callback attribute networkInterfaces;
    callback attribute rebootCount default = 0x0000;
    callback attribute upTime default = 0x0000000000000000;
    callback attribute totalOperationalHours default = 0x00000000;
    callback attribute bootReason;
    callback attribute activeHardwareFaults;
    callback attribute activeRadioFaults;
    callback attribute activeNetworkFaults;
    callback attribute testEventTriggersEnabled default = false;
    ram      attribute featureMap default = 0;
    ram      attribute clusterRevision default = 0x0001;

    handle command TestEventTrigger;
  }

  server cluster SoftwareDiagnostics {
    callback attribute threadMetrics;
    callback attribute currentHeapFree default = 0x0000000000000000;
    callback attribute currentHeapUsed default = 0x0000000000000000;
    callback attribute currentHeapHighWatermark default = 0x0000000000000000;
    callback attribute featureMap default = 1;
    ram      attribute clusterRevision default = 0x0001;

    handle command ResetWatermarks;
  }

  server cluster AdministratorCommissioning {
    callback attribute windowStatus default = 0;
    callback attribute adminFabricIndex default = 1;
    callback attribute adminVendorId default = 0;
    ram      attribute featureMap default = 0;
    ram      attribute clusterRevision default = 0x0001;

    handle command OpenCommissioningWindow;
    handle command OpenBasicCommissioningWindow;
    handle command RevokeCommissioning;
  }

  server cluster OperationalCredentials {
    callback attribute NOCs;
    callback attribute fabrics;
    callback attribute supportedFabrics;
    callback attribute commissionedFabrics;
    callback attribute trustedRootCertificates;
    callback attribute currentFabricIndex;
    ram      attribute featureMap default = 0;
    ram      attribute clusterRevision default = 0x0001;

    handle command AttestationRequest;
    handle command AttestationResponse;
    handle command CertificateChainRequest;
    handle command CertificateChainResponse;
    handle command CSRRequest;
    handle command CSRResponse;
    handle command AddNOC;
    handle command UpdateNOC;
    handle command NOCResponse;
    handle command UpdateFabricLabel;
    handle command RemoveFabric;
    handle command AddTrustedRootCertificate;
  }

  server cluster GroupKeyManagement {
    callback attribute groupKeyMap;
    callback attribute groupTable;
    callback attribute maxGroupsPerFabric;
    callback attribute maxGroupKeysPerFabric;
<<<<<<< HEAD
    ram      attribute featureMap default = 0;
    ram      attribute clusterRevision default = 1;

    handle command KeySetWrite;
    handle command KeySetRead;
    handle command KeySetReadResponse;
    handle command KeySetRemove;
    handle command KeySetReadAllIndices;
    handle command KeySetReadAllIndicesResponse;
=======
    callback attribute featureMap default = 0;
    callback attribute clusterRevision default = 1;
>>>>>>> 74f75d1d
  }

  server cluster FixedLabel {
    callback attribute labelList;
    ram      attribute featureMap default = 0;
    ram      attribute clusterRevision default = 1;
  }
}
endpoint 1 {
  device type ma_lightsensor = 262, version 1;

  binding cluster Groups;
  binding cluster Binding;

  server cluster Identify {
    ram      attribute identifyTime default = 0x0;
    ram      attribute identifyType default = 0x0;
    callback attribute generatedCommandList default = 0;
    callback attribute acceptedCommandList default = 0;
    callback attribute attributeList default = 0;
    ram      attribute featureMap default = 0;
    ram      attribute clusterRevision default = 2;

    handle command Identify;
  }

  server cluster Descriptor {
    callback attribute deviceTypeList default = 0;
    callback attribute serverList default = 0;
    callback attribute clientList default = 0;
    callback attribute partsList default = 0;
    callback attribute generatedCommandList default = 0;
    callback attribute acceptedCommandList default = 0;
    callback attribute attributeList default = 0;
    ram      attribute featureMap default = 0;
    callback attribute clusterRevision default = 1;
  }

  server cluster IlluminanceMeasurement {
    ram      attribute measuredValue default = 0xC351;
    ram      attribute minMeasuredValue default = 1;
    ram      attribute maxMeasuredValue default = 0xfffe;
    ram      attribute lightSensorType default = 1;
    callback attribute generatedCommandList default = 0;
    callback attribute acceptedCommandList default = 0;
    callback attribute attributeList default = 0;
    ram      attribute featureMap default = 0;
    ram      attribute clusterRevision default = 2;
  }
}

<|MERGE_RESOLUTION|>--- conflicted
+++ resolved
@@ -1375,9 +1375,8 @@
     callback attribute groupTable;
     callback attribute maxGroupsPerFabric;
     callback attribute maxGroupKeysPerFabric;
-<<<<<<< HEAD
-    ram      attribute featureMap default = 0;
-    ram      attribute clusterRevision default = 1;
+    callback attribute featureMap default = 0;
+    callback attribute clusterRevision default = 1;
 
     handle command KeySetWrite;
     handle command KeySetRead;
@@ -1385,10 +1384,6 @@
     handle command KeySetRemove;
     handle command KeySetReadAllIndices;
     handle command KeySetReadAllIndicesResponse;
-=======
-    callback attribute featureMap default = 0;
-    callback attribute clusterRevision default = 1;
->>>>>>> 74f75d1d
   }
 
   server cluster FixedLabel {
