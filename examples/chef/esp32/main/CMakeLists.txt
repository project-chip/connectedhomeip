#
#    Copyright (c) 2021 Project CHIP Authors
#    All rights reserved.
#
#    Licensed under the Apache License, Version 2.0 (the "License");
#    you may not use this file except in compliance with the License.
#    You may obtain a copy of the License at
#
#        http://www.apache.org/licenses/LICENSE-2.0
#
#    Unless required by applicable law or agreed to in writing, software
#    distributed under the License is distributed on an "AS IS" BASIS,
#    WITHOUT WARRANTIES OR CONDITIONS OF ANY KIND, either express or implied.
#    See the License for the specific language governing permissions and
#    limitations under the License.
#
# (Uses default behaviour of compiling all source files in directory, adding 'include' to include path.)

get_filename_component(CHIP_ROOT ${CMAKE_SOURCE_DIR}/third_party/connectedhomeip REALPATH)
get_filename_component(CHEF ${CHIP_ROOT}/examples/chef REALPATH)

# include(${CMAKE_CURRENT_LIST_DIR}/../../project_include.cmake)

# message(STATUS "Product ID " ${CONFIG_DEVICE_PRODUCT_ID})
# message(STATUS "Vendor ID " ${CONFIG_DEVICE_VENDOR_ID})

set(CHIP_SHELL_DIR "${CHIP_ROOT}/examples/shell")

set(PRIV_INCLUDE_DIRS_LIST
                      "${CHIP_ROOT}/zzz_generated/app-common"
                      "${CHIP_ROOT}/examples/platform/esp32/"
                      "${CHIP_ROOT}/third_party/nlio/repo/include"
                      "${CHEF}"
                      "${CHEF}/common"
                      "${CHEF}/common/clusters"
                      "${CMAKE_SOURCE_DIR}/main/include/"
)

set(SRC_DIRS_LIST
                      ${SRC_DIRS_LIST}
                      "${CMAKE_CURRENT_LIST_DIR}"
                      "${CHEF}/common"
                      "${CHEF}/common/clusters/audio-output/"
                      "${CHEF}/common/clusters/channel/"
                      "${CHEF}/common/clusters/door-lock/"
                      "${CHEF}/common/clusters/keypad-input/"
                      "${CHEF}/common/clusters/low-power/"
                      "${CHEF}/common/clusters/media-input/"
                      "${CHEF}/common/clusters/media-playback/"
                      "${CHEF}/common/clusters/oven-cavity-operational-state/"
                      "${CHEF}/common/clusters/oven-mode/"
                      "${CHEF}/common/clusters/microwave-oven-mode/"
<<<<<<< HEAD
=======
                      "${CHEF}/common/clusters/microwave-oven-control/"
>>>>>>> aafb94d2
                      "${CHEF}/common/clusters/refrigerator-and-temperature-controlled-cabinet-mode/"
                      "${CHEF}/common/clusters/resource-monitoring/"
                      "${CHEF}/common/clusters/switch/"
                      "${CHEF}/common/clusters/target-navigator/"
                      "${CHEF}/common/clusters/temperature-control/"
                      "${CHEF}/common/clusters/wake-on-lan/"
                      "${CHEF}/common/clusters/window-covering/"
                      "${CHIP_ROOT}/zzz_generated/app-common/app-common/zap-generated/attributes"
)

if (CONFIG_ENABLE_CHIP_SHELL)
set(SRC_DIRS_LIST
                      ${SRC_DIRS_LIST}
                      "${CHIP_SHELL_DIR}/shell_common/"
)
endif()


if (CONFIG_ENABLE_PW_RPC)
# Append additional directories for RPC build
set(PRIV_INCLUDE_DIRS_LIST  "${PRIV_INCLUDE_DIRS_LIST}"
                     "${CHIP_ROOT}/examples/platform/esp32/pw_sys_io/public"
                     "${CHIP_ROOT}/examples/common"
                     "${CHIP_ROOT}/examples/common/pigweed"
                     "${CHIP_ROOT}/examples/common/pigweed/esp32"
                     "${CHIP_ROOT}/examples/common/screen-framework/include/"
                     "${CHIP_ROOT}/src/lib/support"
)

if (${IDF_VERSION_MAJOR} LESS 5)
    list(APPEND PRIV_INCLUDE_DIRS_LIST "${IDF_PATH}/components/freertos/include/freertos")
else()
    list(APPEND PRIV_INCLUDE_DIRS_LIST "${IDF_PATH}/components/freertos/FreeRTOS-Kernel/include/freertos")
endif()

set(SRC_DIRS_LIST  "${SRC_DIRS_LIST}"
                     "${CHIP_ROOT}/examples/platform/esp32"
                     "${CHIP_ROOT}/examples/common/pigweed"
                     "${CHIP_ROOT}/examples/common/pigweed/esp32"
)
else()
set(SRC_DIRS_LIST
                      ${SRC_DIRS_LIST}
                      "${CHIP_SHELL_DIR}/shell_common/"
)
# Exclude chef-rpc-actions-worker.cpp from compilation when RPC is disabled
# Path to the chef-rpc-actions-worker.cpp file, which is part of ${CHEF}/common directory included in SRC_DIRS_LIST
set(STUBS_CPP_ABSOLUTE_PATH "${CHEF}/common/chef-rpc-actions-worker.cpp")
# Calculate the path relative to the current component directory (main/)
file(RELATIVE_PATH STUBS_CPP_RELATIVE_TO_MAIN "${CMAKE_CURRENT_LIST_DIR}" "${STUBS_CPP_ABSOLUTE_PATH}")
# Add it to the list of excluded sources for this component
set(COMPONENT_EXCLUDE_SRCS "${STUBS_CPP_RELATIVE_TO_MAIN}")

endif (CONFIG_ENABLE_PW_RPC)

# Check if we have to exclude any sources from compilation
if(COMPONENT_EXCLUDE_SRCS)
idf_component_register(
                      EXCLUDE_SRCS ${COMPONENT_EXCLUDE_SRCS}
                      PRIV_INCLUDE_DIRS
                      "${CHIP_SHELL_DIR}/shell_common/include"
                      "${PRIV_INCLUDE_DIRS_LIST}"
                      SRC_DIRS ${SRC_DIRS_LIST})
else()
idf_component_register(PRIV_INCLUDE_DIRS
                      "${CHIP_SHELL_DIR}/shell_common/include"
                      "${PRIV_INCLUDE_DIRS_LIST}"
                      SRC_DIRS ${SRC_DIRS_LIST})
endif()

# Forces the linker to include common/stubs.cpp
target_link_libraries(${COMPONENT_LIB} INTERFACE "-u chef_include_stubs_impl")

include(${CHIP_ROOT}/src/app/chip_data_model.cmake)
chip_configure_data_model(${COMPONENT_LIB}
    ZAP_FILE ${CHEF}/devices/${SAMPLE_NAME}.zap
)

set_property(TARGET ${COMPONENT_LIB} PROPERTY CXX_STANDARD 17)
target_compile_options(${COMPONENT_LIB} PRIVATE "-DCHIP_HAVE_CONFIG_H")
target_compile_options(${COMPONENT_LIB} PUBLIC
           "-DCHIP_ADDRESS_RESOLVE_IMPL_INCLUDE_HEADER=<lib/address_resolve/AddressResolve_DefaultImpl.h>"
)

if (CONFIG_ENABLE_PW_RPC)

set(PIGWEED_ROOT "${CHIP_ROOT}/third_party/pigweed/repo")
include(${PIGWEED_ROOT}/pw_build/pigweed.cmake)
include(${PIGWEED_ROOT}/pw_protobuf_compiler/proto.cmake)
set(dir_pw_third_party_nanopb "${CHIP_ROOT}/third_party/nanopb/repo" CACHE STRING "" FORCE)

pw_proto_library(actions_service
  SOURCES
    ${CHIP_ROOT}/examples/common/pigweed/protos/actions_service.proto
  INPUTS
    ${CHIP_ROOT}/examples/common/pigweed/protos/actions_service.options
  PREFIX
  actions_service
  STRIP_PREFIX
    ${CHIP_ROOT}/examples/common/pigweed/protos
  DEPS
    pw_protobuf.common_proto
)

pw_proto_library(attributes_service
  SOURCES
    ${CHIP_ROOT}/examples/common/pigweed/protos/attributes_service.proto
  INPUTS
    ${CHIP_ROOT}/examples/common/pigweed/protos/attributes_service.options
  PREFIX
    attributes_service
  STRIP_PREFIX
    ${CHIP_ROOT}/examples/common/pigweed/protos
  DEPS
    pw_protobuf.common_proto
)

pw_proto_library(boolean_state_service
  SOURCES
    ${CHIP_ROOT}/examples/common/pigweed/protos/boolean_state_service.proto
  PREFIX
    boolean_state_service
  STRIP_PREFIX
    ${CHIP_ROOT}/examples/common/pigweed/protos
  DEPS
    pw_protobuf.common_proto
)

pw_proto_library(button_service
  SOURCES
    ${CHIP_ROOT}/examples/common/pigweed/protos/button_service.proto
  PREFIX
    button_service
  STRIP_PREFIX
    ${CHIP_ROOT}/examples/common/pigweed/protos
  DEPS
    pw_protobuf.common_proto
)

pw_proto_library(descriptor_service
  SOURCES
    ${CHIP_ROOT}/examples/common/pigweed/protos/descriptor_service.proto
  PREFIX
    descriptor_service
  STRIP_PREFIX
    ${CHIP_ROOT}/examples/common/pigweed/protos
  DEPS
    pw_protobuf.common_proto
)

pw_proto_library(device_service
  SOURCES
    ${CHIP_ROOT}/examples/common/pigweed/protos/device_service.proto
  INPUTS
    ${CHIP_ROOT}/examples/common/pigweed/protos/device_service.options
  PREFIX
    device_service
  STRIP_PREFIX
    ${CHIP_ROOT}/examples/common/pigweed/protos
  DEPS
    pw_protobuf.common_proto
)

pw_proto_library(wifi_service
  SOURCES
    ${CHIP_ROOT}/examples/common/pigweed/protos/wifi_service.proto
  INPUTS
    ${CHIP_ROOT}/examples/common/pigweed/protos/wifi_service.options
  PREFIX
    wifi_service
  DEPS
    pw_protobuf.common_proto
  STRIP_PREFIX
    ${CHIP_ROOT}/examples/common/pigweed/protos
)

target_link_libraries(${COMPONENT_LIB} PUBLIC
  actions_service.nanopb_rpc
  attributes_service.nanopb_rpc
  boolean_state_service.nanopb_rpc
  button_service.nanopb_rpc
  descriptor_service.nanopb_rpc
  device_service.nanopb_rpc
  pw_checksum
  pw_hdlc
  pw_log
  pw_rpc.server
  pw_sys_io
  pw_trace
  pw_trace_tokenized
  pw_trace_tokenized.trace_buffer
  pw_trace_tokenized.rpc_service
  pw_trace_tokenized.protos.nanopb_rpc
  wifi_service.nanopb_rpc
)

target_link_options(${COMPONENT_LIB}
  PUBLIC
    "-T${PIGWEED_ROOT}/pw_tokenizer/pw_tokenizer_linker_sections.ld"
    "-L${PIGWEED_ROOT}/pw_tokenizer"
)

target_compile_options(${COMPONENT_LIB} PRIVATE
                       "-DPW_RPC_ACTIONS_SERVICE=1"
                       "-DPW_RPC_ATTRIBUTE_SERVICE=1"
                       "-DPW_RPC_BOOLEAN_STATE_SERVICE=1"
                       "-DPW_RPC_BUTTON_SERVICE=1"
                       "-DPW_RPC_DEVICE_SERVICE=1"
                       "-DPW_RPC_DESCRIPTOR_SERVICE=1"
                       "-DPW_RPC_WIFI_SERVICE=1"
                       "-DPW_RPC_TRACING_SERVICE=1")

endif (CONFIG_ENABLE_PW_RPC)<|MERGE_RESOLUTION|>--- conflicted
+++ resolved
@@ -50,10 +50,7 @@
                       "${CHEF}/common/clusters/oven-cavity-operational-state/"
                       "${CHEF}/common/clusters/oven-mode/"
                       "${CHEF}/common/clusters/microwave-oven-mode/"
-<<<<<<< HEAD
-=======
                       "${CHEF}/common/clusters/microwave-oven-control/"
->>>>>>> aafb94d2
                       "${CHEF}/common/clusters/refrigerator-and-temperature-controlled-cabinet-mode/"
                       "${CHEF}/common/clusters/resource-monitoring/"
                       "${CHEF}/common/clusters/switch/"
