--- conflicted
+++ resolved
@@ -70,11 +70,8 @@
                       "${CMAKE_SOURCE_DIR}/../common/clusters/low-power/"
                       "${CMAKE_SOURCE_DIR}/../common/clusters/media-input/"
                       "${CMAKE_SOURCE_DIR}/../common/clusters/media-playback/"
-<<<<<<< HEAD
                       "${CMAKE_SOURCE_DIR}/../common/clusters/resource-monitoring/"
-=======
                       "${CMAKE_SOURCE_DIR}/../common/clusters/switch/"
->>>>>>> bd0422b2
                       "${CMAKE_SOURCE_DIR}/../common/clusters/target-navigator/"
                       "${CMAKE_SOURCE_DIR}/../common/clusters/wake-on-lan/"
                       "${CMAKE_SOURCE_DIR}/third_party/connectedhomeip/zzz_generated/app-common/app-common/zap-generated/attributes"
