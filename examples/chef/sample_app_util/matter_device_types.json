{
    "Root Node": 22,
    "Power Source": 17,
    "OTA Requestor": 18,
    "OTA Provider": 20,
    "Aggregator": 14,
    "Bridged Node": 19,
    "On/Off Light": 256,
    "Dimmable Light": 257,
    "Color Temperature Light": 268,
    "Extended Color Light": 269,
    "On/Off Plug-in Unit": 266,
    "Dimmable Plug-In Unit": 267,
    "Pump": 771,
    "On/Off Light Switch": 259,
    "Dimmer Switch": 260,
    "Color Dimmer Switch": 261,
    "Control Bridge": 2112,
    "Pump Controller": 772,
    "Generic Switch": 15,
    "Contact Sensor": 21,
    "Light Sensor": 262,
    "Occupancy Sensor": 263,
    "Temperature Sensor": 770,
    "Pressure Sensor": 773,
    "Flow Sensor": 774,
    "Humidity Sensor": 775,
    "On/Off Sensor": 2128,
    "Door Lock": 10,
    "Door Lock Controller": 11,
    "Window Covering": 514,
    "Window Covering Controller": 515,
    "Heating/Cooling Unit": 768,
    "Thermostat": 769,
    "Fan": 43,
    "Casting Video Player": 35,
    "Speaker": 34,
    "Content App": 36,
    "Basic Video Player": 40,
    "Casting Video Client": 41,
    "Video Remote Control": 42,
    "Mode Select": 39,
    "Air Purifier": 45,
    "Air Quality Sensor": 44,
    "Refrigerator": 112,
    "Temperature Controlled Cabinet": 113,
    "Room Air Conditioner": 114,
    "Laundry Washer": 115,
    "Laundry Dryer": 124,
    "Robotic Vacuum Cleaner": 116,
    "Dishwasher": 117,
    "Smoke CO Alarm": 118,
    "Water Valve": 66,
    "Water Leak Detector": 67,
    "HeatPump": 777,
    "Water Freeze Detector": 65,
    "Rain Sensor": 68,
<<<<<<< HEAD
    "Oven": 123,
    "Cooktop": 120,
    "Cook Surface": 119
=======
    "Mounted On/Off Control": 271,
    "Mounted Dimmable Load Control": 272
>>>>>>> 779bd5c3
}<|MERGE_RESOLUTION|>--- conflicted
+++ resolved
@@ -55,12 +55,9 @@
     "HeatPump": 777,
     "Water Freeze Detector": 65,
     "Rain Sensor": 68,
-<<<<<<< HEAD
     "Oven": 123,
     "Cooktop": 120,
-    "Cook Surface": 119
-=======
+    "Cook Surface": 119,
     "Mounted On/Off Control": 271,
     "Mounted Dimmable Load Control": 272
->>>>>>> 779bd5c3
 }