--- conflicted
+++ resolved
@@ -130,11 +130,7 @@
   ]
 
   defines = [
-<<<<<<< HEAD
-    "BOARD_ID=${efr32_board}",
-=======
     "BOARD_ID=${silabs_board}",
->>>>>>> 4088a77f
     "OTA_PERIODIC_TIMEOUT=${OTA_periodic_query_timeout}",
   ]
 
