--- conflicted
+++ resolved
@@ -106,15 +106,6 @@
     // Set server instance used for session establishment
     gRequestorCore.Init(chip::Server::GetInstance(), gRequestorStorage, gRequestorUser, gDownloader);
 
-<<<<<<< HEAD
-    // WARNING: this is probably not realistic to know such details of the image or to even have an OTADownloader instantiated at
-    // the beginning of program execution. We're using hardcoded values here for now since this is a reference application.
-    // TODO: instatiate and initialize these values when QueryImageResponse tells us an image is available
-    // TODO: add API for OTARequestor to pass QueryImageResponse info to the application to use for OTADownloader init
-    OTAImageProcessorParams ipParams;
-    gImageProcessor.SetOTAImageProcessorParams(ipParams);
-=======
->>>>>>> 86a84443
     gImageProcessor.SetOTADownloader(&gDownloader);
 
     // Connect the Downloader and Image Processor objects
