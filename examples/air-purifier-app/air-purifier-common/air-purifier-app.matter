// This IDL was generated automatically by ZAP.
// It is for view/code review purposes only.

/** Attributes and commands for putting a device into Identification mode (e.g. flashing a light). */
cluster Identify = 3 {
  enum EffectIdentifierEnum : enum8 {
    kBlink = 0;
    kBreathe = 1;
    kOkay = 2;
    kChannelChange = 11;
    kFinishEffect = 254;
    kStopEffect = 255;
  }

  enum EffectVariantEnum : enum8 {
    kDefault = 0;
  }

  enum IdentifyTypeEnum : enum8 {
    kNone = 0;
    kLightOutput = 1;
    kVisibleIndicator = 2;
    kAudibleBeep = 3;
    kDisplay = 4;
    kActuator = 5;
  }

  attribute int16u identifyTime = 0;
  readonly attribute IdentifyTypeEnum identifyType = 1;
  readonly attribute command_id generatedCommandList[] = 65528;
  readonly attribute command_id acceptedCommandList[] = 65529;
  readonly attribute event_id eventList[] = 65530;
  readonly attribute attrib_id attributeList[] = 65531;
  readonly attribute bitmap32 featureMap = 65532;
  readonly attribute int16u clusterRevision = 65533;

  request struct IdentifyRequest {
    int16u identifyTime = 0;
  }

  request struct TriggerEffectRequest {
    EffectIdentifierEnum effectIdentifier = 0;
    EffectVariantEnum effectVariant = 1;
  }

  /** Command description for Identify */
  command access(invoke: manage) Identify(IdentifyRequest): DefaultSuccess = 0;
  /** Command description for TriggerEffect */
  command access(invoke: manage) TriggerEffect(TriggerEffectRequest): DefaultSuccess = 64;
}

/** The Descriptor Cluster is meant to replace the support from the Zigbee Device Object (ZDO) for describing a node, its endpoints and clusters. */
cluster Descriptor = 29 {
  bitmap Feature : bitmap32 {
    kTagList = 0x1;
  }

  struct DeviceTypeStruct {
    devtype_id deviceType = 0;
    int16u revision = 1;
  }

  struct SemanticTagStruct {
    nullable vendor_id mfgCode = 0;
    enum8 namespaceID = 1;
    enum8 tag = 2;
    optional nullable char_string label = 3;
  }

  readonly attribute DeviceTypeStruct deviceTypeList[] = 0;
  readonly attribute cluster_id serverList[] = 1;
  readonly attribute cluster_id clientList[] = 2;
  readonly attribute endpoint_no partsList[] = 3;
  readonly attribute optional SemanticTagStruct tagList[] = 4;
  readonly attribute command_id generatedCommandList[] = 65528;
  readonly attribute command_id acceptedCommandList[] = 65529;
  readonly attribute event_id eventList[] = 65530;
  readonly attribute attrib_id attributeList[] = 65531;
  readonly attribute bitmap32 featureMap = 65532;
  readonly attribute int16u clusterRevision = 65533;
}

/** The Access Control Cluster exposes a data model view of a
      Node's Access Control List (ACL), which codifies the rules used to manage
      and enforce Access Control for the Node's endpoints and their associated
      cluster instances. */
cluster AccessControl = 31 {
  enum AccessControlEntryAuthModeEnum : enum8 {
    kPASE = 1;
    kCASE = 2;
    kGroup = 3;
  }

  enum AccessControlEntryPrivilegeEnum : enum8 {
    kView = 1;
    kProxyView = 2;
    kOperate = 3;
    kManage = 4;
    kAdminister = 5;
  }

  enum ChangeTypeEnum : enum8 {
    kChanged = 0;
    kAdded = 1;
    kRemoved = 2;
  }

  struct AccessControlTargetStruct {
    nullable cluster_id cluster = 0;
    nullable endpoint_no endpoint = 1;
    nullable devtype_id deviceType = 2;
  }

  fabric_scoped struct AccessControlEntryStruct {
    fabric_sensitive AccessControlEntryPrivilegeEnum privilege = 1;
    fabric_sensitive AccessControlEntryAuthModeEnum authMode = 2;
    nullable fabric_sensitive int64u subjects[] = 3;
    nullable fabric_sensitive AccessControlTargetStruct targets[] = 4;
    fabric_idx fabricIndex = 254;
  }

  fabric_scoped struct AccessControlExtensionStruct {
    fabric_sensitive octet_string<128> data = 1;
    fabric_idx fabricIndex = 254;
  }

  fabric_sensitive info event access(read: administer) AccessControlEntryChanged = 0 {
    nullable node_id adminNodeID = 1;
    nullable int16u adminPasscodeID = 2;
    ChangeTypeEnum changeType = 3;
    nullable AccessControlEntryStruct latestValue = 4;
    fabric_idx fabricIndex = 254;
  }

  fabric_sensitive info event access(read: administer) AccessControlExtensionChanged = 1 {
    nullable node_id adminNodeID = 1;
    nullable int16u adminPasscodeID = 2;
    ChangeTypeEnum changeType = 3;
    nullable AccessControlExtensionStruct latestValue = 4;
    fabric_idx fabricIndex = 254;
  }

  attribute access(read: administer, write: administer) AccessControlEntryStruct acl[] = 0;
  attribute access(read: administer, write: administer) optional AccessControlExtensionStruct extension[] = 1;
  readonly attribute int16u subjectsPerAccessControlEntry = 2;
  readonly attribute int16u targetsPerAccessControlEntry = 3;
  readonly attribute int16u accessControlEntriesPerFabric = 4;
  readonly attribute command_id generatedCommandList[] = 65528;
  readonly attribute command_id acceptedCommandList[] = 65529;
  readonly attribute event_id eventList[] = 65530;
  readonly attribute attrib_id attributeList[] = 65531;
  readonly attribute bitmap32 featureMap = 65532;
  readonly attribute int16u clusterRevision = 65533;
}

/** This cluster provides attributes and events for determining basic information about Nodes, which supports both
      Commissioning and operational determination of Node characteristics, such as Vendor ID, Product ID and serial number,
      which apply to the whole Node. Also allows setting user device information such as location. */
cluster BasicInformation = 40 {
  enum ColorEnum : enum8 {
    kBlack = 0;
    kNavy = 1;
    kGreen = 2;
    kTeal = 3;
    kMaroon = 4;
    kPurple = 5;
    kOlive = 6;
    kGray = 7;
    kBlue = 8;
    kLime = 9;
    kAqua = 10;
    kRed = 11;
    kFuchsia = 12;
    kYellow = 13;
    kWhite = 14;
    kNickel = 15;
    kChrome = 16;
    kBrass = 17;
    kCopper = 18;
    kSilver = 19;
    kGold = 20;
  }

  enum ProductFinishEnum : enum8 {
    kOther = 0;
    kMatte = 1;
    kSatin = 2;
    kPolished = 3;
    kRugged = 4;
    kFabric = 5;
  }

  struct CapabilityMinimaStruct {
    int16u caseSessionsPerFabric = 0;
    int16u subscriptionsPerFabric = 1;
  }

  struct ProductAppearanceStruct {
    ProductFinishEnum finish = 0;
    nullable ColorEnum primaryColor = 1;
  }

  critical event StartUp = 0 {
    int32u softwareVersion = 0;
  }

  critical event ShutDown = 1 {
  }

  info event Leave = 2 {
    fabric_idx fabricIndex = 0;
  }

  info event ReachableChanged = 3 {
    boolean reachableNewValue = 0;
  }

  readonly attribute int16u dataModelRevision = 0;
  readonly attribute char_string<32> vendorName = 1;
  readonly attribute vendor_id vendorID = 2;
  readonly attribute char_string<32> productName = 3;
  readonly attribute int16u productID = 4;
  attribute access(write: manage) char_string<32> nodeLabel = 5;
  attribute access(write: administer) char_string<2> location = 6;
  readonly attribute int16u hardwareVersion = 7;
  readonly attribute char_string<64> hardwareVersionString = 8;
  readonly attribute int32u softwareVersion = 9;
  readonly attribute char_string<64> softwareVersionString = 10;
  readonly attribute optional char_string<16> manufacturingDate = 11;
  readonly attribute optional char_string<32> partNumber = 12;
  readonly attribute optional long_char_string<256> productURL = 13;
  readonly attribute optional char_string<64> productLabel = 14;
  readonly attribute optional char_string<32> serialNumber = 15;
  attribute access(write: manage) optional boolean localConfigDisabled = 16;
  readonly attribute optional boolean reachable = 17;
  readonly attribute optional char_string<32> uniqueID = 18;
  readonly attribute CapabilityMinimaStruct capabilityMinima = 19;
  readonly attribute optional ProductAppearanceStruct productAppearance = 20;
  readonly attribute int32u specificationVersion = 21;
  readonly attribute int16u maxPathsPerInvoke = 22;
  readonly attribute command_id generatedCommandList[] = 65528;
  readonly attribute command_id acceptedCommandList[] = 65529;
  readonly attribute event_id eventList[] = 65530;
  readonly attribute attrib_id attributeList[] = 65531;
  readonly attribute bitmap32 featureMap = 65532;
  readonly attribute int16u clusterRevision = 65533;

  command MfgSpecificPing(): DefaultSuccess = 0;
}

/** Provides an interface for providing OTA software updates */
cluster OtaSoftwareUpdateProvider = 41 {
  enum ApplyUpdateActionEnum : enum8 {
    kProceed = 0;
    kAwaitNextAction = 1;
    kDiscontinue = 2;
  }

  enum DownloadProtocolEnum : enum8 {
    kBDXSynchronous = 0;
    kBDXAsynchronous = 1;
    kHTTPS = 2;
    kVendorSpecific = 3;
  }

  enum StatusEnum : enum8 {
    kUpdateAvailable = 0;
    kBusy = 1;
    kNotAvailable = 2;
    kDownloadProtocolNotSupported = 3;
  }

  readonly attribute command_id generatedCommandList[] = 65528;
  readonly attribute command_id acceptedCommandList[] = 65529;
  readonly attribute event_id eventList[] = 65530;
  readonly attribute attrib_id attributeList[] = 65531;
  readonly attribute bitmap32 featureMap = 65532;
  readonly attribute int16u clusterRevision = 65533;

  request struct QueryImageRequest {
    vendor_id vendorID = 0;
    int16u productID = 1;
    int32u softwareVersion = 2;
    DownloadProtocolEnum protocolsSupported[] = 3;
    optional int16u hardwareVersion = 4;
    optional char_string<2> location = 5;
    optional boolean requestorCanConsent = 6;
    optional octet_string<512> metadataForProvider = 7;
  }

  response struct QueryImageResponse = 1 {
    StatusEnum status = 0;
    optional int32u delayedActionTime = 1;
    optional char_string<256> imageURI = 2;
    optional int32u softwareVersion = 3;
    optional char_string<64> softwareVersionString = 4;
    optional octet_string<32> updateToken = 5;
    optional boolean userConsentNeeded = 6;
    optional octet_string<512> metadataForRequestor = 7;
  }

  request struct ApplyUpdateRequestRequest {
    octet_string<32> updateToken = 0;
    int32u newVersion = 1;
  }

  response struct ApplyUpdateResponse = 3 {
    ApplyUpdateActionEnum action = 0;
    int32u delayedActionTime = 1;
  }

  request struct NotifyUpdateAppliedRequest {
    octet_string<32> updateToken = 0;
    int32u softwareVersion = 1;
  }

  /** Determine availability of a new Software Image */
  command QueryImage(QueryImageRequest): QueryImageResponse = 0;
  /** Determine next action to take for a downloaded Software Image */
  command ApplyUpdateRequest(ApplyUpdateRequestRequest): ApplyUpdateResponse = 2;
  /** Notify OTA Provider that an update was applied */
  command NotifyUpdateApplied(NotifyUpdateAppliedRequest): DefaultSuccess = 4;
}

/** Provides an interface for downloading and applying OTA software updates */
cluster OtaSoftwareUpdateRequestor = 42 {
  enum AnnouncementReasonEnum : enum8 {
    kSimpleAnnouncement = 0;
    kUpdateAvailable = 1;
    kUrgentUpdateAvailable = 2;
  }

  enum ChangeReasonEnum : enum8 {
    kUnknown = 0;
    kSuccess = 1;
    kFailure = 2;
    kTimeOut = 3;
    kDelayByProvider = 4;
  }

  enum UpdateStateEnum : enum8 {
    kUnknown = 0;
    kIdle = 1;
    kQuerying = 2;
    kDelayedOnQuery = 3;
    kDownloading = 4;
    kApplying = 5;
    kDelayedOnApply = 6;
    kRollingBack = 7;
    kDelayedOnUserConsent = 8;
  }

  fabric_scoped struct ProviderLocation {
    node_id providerNodeID = 1;
    endpoint_no endpoint = 2;
    fabric_idx fabricIndex = 254;
  }

  info event StateTransition = 0 {
    UpdateStateEnum previousState = 0;
    UpdateStateEnum newState = 1;
    ChangeReasonEnum reason = 2;
    nullable int32u targetSoftwareVersion = 3;
  }

  critical event VersionApplied = 1 {
    int32u softwareVersion = 0;
    int16u productID = 1;
  }

  info event DownloadError = 2 {
    int32u softwareVersion = 0;
    int64u bytesDownloaded = 1;
    nullable int8u progressPercent = 2;
    nullable int64s platformCode = 3;
  }

  attribute ProviderLocation defaultOTAProviders[] = 0;
  readonly attribute boolean updatePossible = 1;
  readonly attribute UpdateStateEnum updateState = 2;
  readonly attribute nullable int8u updateStateProgress = 3;
  readonly attribute command_id generatedCommandList[] = 65528;
  readonly attribute command_id acceptedCommandList[] = 65529;
  readonly attribute event_id eventList[] = 65530;
  readonly attribute attrib_id attributeList[] = 65531;
  readonly attribute bitmap32 featureMap = 65532;
  readonly attribute int16u clusterRevision = 65533;

  request struct AnnounceOTAProviderRequest {
    node_id providerNodeID = 0;
    vendor_id vendorID = 1;
    AnnouncementReasonEnum announcementReason = 2;
    optional octet_string<512> metadataForNode = 3;
    endpoint_no endpoint = 4;
  }

  /** Announce the presence of an OTA Provider */
  command AnnounceOTAProvider(AnnounceOTAProviderRequest): DefaultSuccess = 0;
}

/** This cluster is used to manage global aspects of the Commissioning flow. */
cluster GeneralCommissioning = 48 {
  enum CommissioningErrorEnum : enum8 {
    kOK = 0;
    kValueOutsideRange = 1;
    kInvalidAuthentication = 2;
    kNoFailSafe = 3;
    kBusyWithOtherAdmin = 4;
  }

  enum RegulatoryLocationTypeEnum : enum8 {
    kIndoor = 0;
    kOutdoor = 1;
    kIndoorOutdoor = 2;
  }

  struct BasicCommissioningInfo {
    int16u failSafeExpiryLengthSeconds = 0;
    int16u maxCumulativeFailsafeSeconds = 1;
  }

  attribute access(write: administer) int64u breadcrumb = 0;
  readonly attribute BasicCommissioningInfo basicCommissioningInfo = 1;
  readonly attribute RegulatoryLocationTypeEnum regulatoryConfig = 2;
  readonly attribute RegulatoryLocationTypeEnum locationCapability = 3;
  readonly attribute boolean supportsConcurrentConnection = 4;
  readonly attribute command_id generatedCommandList[] = 65528;
  readonly attribute command_id acceptedCommandList[] = 65529;
  readonly attribute event_id eventList[] = 65530;
  readonly attribute attrib_id attributeList[] = 65531;
  readonly attribute bitmap32 featureMap = 65532;
  readonly attribute int16u clusterRevision = 65533;

  request struct ArmFailSafeRequest {
    int16u expiryLengthSeconds = 0;
    int64u breadcrumb = 1;
  }

  response struct ArmFailSafeResponse = 1 {
    CommissioningErrorEnum errorCode = 0;
    char_string<128> debugText = 1;
  }

  request struct SetRegulatoryConfigRequest {
    RegulatoryLocationTypeEnum newRegulatoryConfig = 0;
    char_string<2> countryCode = 1;
    int64u breadcrumb = 2;
  }

  response struct SetRegulatoryConfigResponse = 3 {
    CommissioningErrorEnum errorCode = 0;
    char_string debugText = 1;
  }

  response struct CommissioningCompleteResponse = 5 {
    CommissioningErrorEnum errorCode = 0;
    char_string debugText = 1;
  }

  /** Arm the persistent fail-safe timer with an expiry time of now + ExpiryLengthSeconds using device clock */
  command access(invoke: administer) ArmFailSafe(ArmFailSafeRequest): ArmFailSafeResponse = 0;
  /** Set the regulatory configuration to be used during commissioning */
  command access(invoke: administer) SetRegulatoryConfig(SetRegulatoryConfigRequest): SetRegulatoryConfigResponse = 2;
  /** Signals the Server that the Client has successfully completed all steps of Commissioning/Recofiguration needed during fail-safe period. */
  fabric command access(invoke: administer) CommissioningComplete(): CommissioningCompleteResponse = 4;
}

/** Functionality to configure, enable, disable network credentials and access on a Matter device. */
cluster NetworkCommissioning = 49 {
  enum NetworkCommissioningStatusEnum : enum8 {
    kSuccess = 0;
    kOutOfRange = 1;
    kBoundsExceeded = 2;
    kNetworkIDNotFound = 3;
    kDuplicateNetworkID = 4;
    kNetworkNotFound = 5;
    kRegulatoryError = 6;
    kAuthFailure = 7;
    kUnsupportedSecurity = 8;
    kOtherConnectionFailure = 9;
    kIPV6Failed = 10;
    kIPBindFailed = 11;
    kUnknownError = 12;
  }

  enum WiFiBandEnum : enum8 {
    k2G4 = 0;
    k3G65 = 1;
    k5G = 2;
    k6G = 3;
    k60G = 4;
    k1G = 5;
  }

  bitmap Feature : bitmap32 {
    kWiFiNetworkInterface = 0x1;
    kThreadNetworkInterface = 0x2;
    kEthernetNetworkInterface = 0x4;
    kPerDeviceCredentials = 0x8;
  }

  bitmap ThreadCapabilitiesBitmap : bitmap16 {
    kIsBorderRouterCapable = 0x1;
    kIsRouterCapable = 0x2;
    kIsSleepyEndDeviceCapable = 0x4;
    kIsFullThreadDevice = 0x8;
    kIsSynchronizedSleepyEndDeviceCapable = 0x10;
  }

  bitmap WiFiSecurityBitmap : bitmap8 {
    kUnencrypted = 0x1;
    kWEP = 0x2;
    kWPAPersonal = 0x4;
    kWPA2Personal = 0x8;
    kWPA3Personal = 0x10;
    kWPA3MatterPDC = 0x20;
  }

  struct NetworkInfoStruct {
    octet_string<32> networkID = 0;
    boolean connected = 1;
    optional nullable octet_string<20> networkIdentifier = 2;
    optional nullable octet_string<20> clientIdentifier = 3;
  }

  struct ThreadInterfaceScanResultStruct {
    int16u panId = 0;
    int64u extendedPanId = 1;
    char_string<16> networkName = 2;
    int16u channel = 3;
    int8u version = 4;
    octet_string<8> extendedAddress = 5;
    int8s rssi = 6;
    int8u lqi = 7;
  }

  struct WiFiInterfaceScanResultStruct {
    WiFiSecurityBitmap security = 0;
    octet_string<32> ssid = 1;
    octet_string<6> bssid = 2;
    int16u channel = 3;
    WiFiBandEnum wiFiBand = 4;
    int8s rssi = 5;
  }

  readonly attribute access(read: administer) int8u maxNetworks = 0;
  readonly attribute access(read: administer) NetworkInfoStruct networks[] = 1;
  readonly attribute optional int8u scanMaxTimeSeconds = 2;
  readonly attribute optional int8u connectMaxTimeSeconds = 3;
  attribute access(write: administer) boolean interfaceEnabled = 4;
  readonly attribute access(read: administer) nullable NetworkCommissioningStatusEnum lastNetworkingStatus = 5;
  readonly attribute access(read: administer) nullable octet_string<32> lastNetworkID = 6;
  readonly attribute access(read: administer) nullable int32s lastConnectErrorValue = 7;
  readonly attribute optional WiFiBandEnum supportedWiFiBands[] = 8;
  readonly attribute optional ThreadCapabilitiesBitmap supportedThreadFeatures = 9;
  readonly attribute optional int16u threadVersion = 10;
  readonly attribute command_id generatedCommandList[] = 65528;
  readonly attribute command_id acceptedCommandList[] = 65529;
  readonly attribute event_id eventList[] = 65530;
  readonly attribute attrib_id attributeList[] = 65531;
  readonly attribute bitmap32 featureMap = 65532;
  readonly attribute int16u clusterRevision = 65533;

  request struct ScanNetworksRequest {
    optional nullable octet_string<32> ssid = 0;
    optional int64u breadcrumb = 1;
  }

  response struct ScanNetworksResponse = 1 {
    NetworkCommissioningStatusEnum networkingStatus = 0;
    optional char_string debugText = 1;
    optional WiFiInterfaceScanResultStruct wiFiScanResults[] = 2;
    optional ThreadInterfaceScanResultStruct threadScanResults[] = 3;
  }

  request struct AddOrUpdateWiFiNetworkRequest {
    octet_string<32> ssid = 0;
    octet_string<64> credentials = 1;
    optional int64u breadcrumb = 2;
    optional octet_string<140> networkIdentity = 3;
    optional octet_string<20> clientIdentifier = 4;
    optional octet_string<32> possessionNonce = 5;
  }

  request struct AddOrUpdateThreadNetworkRequest {
    octet_string<254> operationalDataset = 0;
    optional int64u breadcrumb = 1;
  }

  request struct RemoveNetworkRequest {
    octet_string<32> networkID = 0;
    optional int64u breadcrumb = 1;
  }

  response struct NetworkConfigResponse = 5 {
    NetworkCommissioningStatusEnum networkingStatus = 0;
    optional char_string<512> debugText = 1;
    optional int8u networkIndex = 2;
    optional octet_string<140> clientIdentity = 3;
    optional octet_string<64> possessionSignature = 4;
  }

  request struct ConnectNetworkRequest {
    octet_string<32> networkID = 0;
    optional int64u breadcrumb = 1;
  }

  response struct ConnectNetworkResponse = 7 {
    NetworkCommissioningStatusEnum networkingStatus = 0;
    optional char_string debugText = 1;
    nullable int32s errorValue = 2;
  }

  request struct ReorderNetworkRequest {
    octet_string<32> networkID = 0;
    int8u networkIndex = 1;
    optional int64u breadcrumb = 2;
  }

  request struct QueryIdentityRequest {
    OCTET_STRING<20> keyIdentifier = 0;
    optional OCTET_STRING<32> possessionNonce = 1;
  }

  response struct QueryIdentityResponse = 10 {
    OCTET_STRING<140> identity = 0;
    optional OCTET_STRING<64> possessionSignature = 1;
  }

  /** Detemine the set of networks the device sees as available. */
  command access(invoke: administer) ScanNetworks(ScanNetworksRequest): ScanNetworksResponse = 0;
  /** Add or update the credentials for a given Wi-Fi network. */
  command access(invoke: administer) AddOrUpdateWiFiNetwork(AddOrUpdateWiFiNetworkRequest): NetworkConfigResponse = 2;
  /** Add or update the credentials for a given Thread network. */
  command access(invoke: administer) AddOrUpdateThreadNetwork(AddOrUpdateThreadNetworkRequest): NetworkConfigResponse = 3;
  /** Remove the definition of a given network (including its credentials). */
  command access(invoke: administer) RemoveNetwork(RemoveNetworkRequest): NetworkConfigResponse = 4;
  /** Connect to the specified network, using previously-defined credentials. */
  command access(invoke: administer) ConnectNetwork(ConnectNetworkRequest): ConnectNetworkResponse = 6;
  /** Modify the order in which networks will be presented in the Networks attribute. */
  command access(invoke: administer) ReorderNetwork(ReorderNetworkRequest): NetworkConfigResponse = 8;
  /** Retrieve details about and optionally proof of possession of a network client identity. */
  command access(invoke: administer) QueryIdentity(QueryIdentityRequest): QueryIdentityResponse = 9;
}

/** The cluster provides commands for retrieving unstructured diagnostic logs from a Node that may be used to aid in diagnostics. */
cluster DiagnosticLogs = 50 {
  enum IntentEnum : enum8 {
    kEndUserSupport = 0;
    kNetworkDiag = 1;
    kCrashLogs = 2;
  }

  enum StatusEnum : enum8 {
    kSuccess = 0;
    kExhausted = 1;
    kNoLogs = 2;
    kBusy = 3;
    kDenied = 4;
  }

  enum TransferProtocolEnum : enum8 {
    kResponsePayload = 0;
    kBDX = 1;
  }

  readonly attribute command_id generatedCommandList[] = 65528;
  readonly attribute command_id acceptedCommandList[] = 65529;
  readonly attribute event_id eventList[] = 65530;
  readonly attribute attrib_id attributeList[] = 65531;
  readonly attribute bitmap32 featureMap = 65532;
  readonly attribute int16u clusterRevision = 65533;

  request struct RetrieveLogsRequestRequest {
    IntentEnum intent = 0;
    TransferProtocolEnum requestedProtocol = 1;
    optional char_string<32> transferFileDesignator = 2;
  }

  response struct RetrieveLogsResponse = 1 {
    StatusEnum status = 0;
    LONG_OCTET_STRING logContent = 1;
    optional epoch_us UTCTimeStamp = 2;
    optional systime_us timeSinceBoot = 3;
  }

  /** Retrieving diagnostic logs from a Node */
  command RetrieveLogsRequest(RetrieveLogsRequestRequest): RetrieveLogsResponse = 0;
}

/** The General Diagnostics Cluster, along with other diagnostics clusters, provide a means to acquire standardized diagnostics metrics that MAY be used by a Node to assist a user or Administrative Node in diagnosing potential problems. */
cluster GeneralDiagnostics = 51 {
  enum BootReasonEnum : enum8 {
    kUnspecified = 0;
    kPowerOnReboot = 1;
    kBrownOutReset = 2;
    kSoftwareWatchdogReset = 3;
    kHardwareWatchdogReset = 4;
    kSoftwareUpdateCompleted = 5;
    kSoftwareReset = 6;
  }

  enum HardwareFaultEnum : enum8 {
    kUnspecified = 0;
    kRadio = 1;
    kSensor = 2;
    kResettableOverTemp = 3;
    kNonResettableOverTemp = 4;
    kPowerSource = 5;
    kVisualDisplayFault = 6;
    kAudioOutputFault = 7;
    kUserInterfaceFault = 8;
    kNonVolatileMemoryError = 9;
    kTamperDetected = 10;
  }

  enum InterfaceTypeEnum : enum8 {
    kUnspecified = 0;
    kWiFi = 1;
    kEthernet = 2;
    kCellular = 3;
    kThread = 4;
  }

  enum NetworkFaultEnum : enum8 {
    kUnspecified = 0;
    kHardwareFailure = 1;
    kNetworkJammed = 2;
    kConnectionFailed = 3;
  }

  enum RadioFaultEnum : enum8 {
    kUnspecified = 0;
    kWiFiFault = 1;
    kCellularFault = 2;
    kThreadFault = 3;
    kNFCFault = 4;
    kBLEFault = 5;
    kEthernetFault = 6;
  }

  struct NetworkInterface {
    char_string<32> name = 0;
    boolean isOperational = 1;
    nullable boolean offPremiseServicesReachableIPv4 = 2;
    nullable boolean offPremiseServicesReachableIPv6 = 3;
    octet_string<8> hardwareAddress = 4;
    octet_string IPv4Addresses[] = 5;
    octet_string IPv6Addresses[] = 6;
    InterfaceTypeEnum type = 7;
  }

  critical event HardwareFaultChange = 0 {
    HardwareFaultEnum current[] = 0;
    HardwareFaultEnum previous[] = 1;
  }

  critical event RadioFaultChange = 1 {
    RadioFaultEnum current[] = 0;
    RadioFaultEnum previous[] = 1;
  }

  critical event NetworkFaultChange = 2 {
    NetworkFaultEnum current[] = 0;
    NetworkFaultEnum previous[] = 1;
  }

  critical event BootReason = 3 {
    BootReasonEnum bootReason = 0;
  }

  readonly attribute NetworkInterface networkInterfaces[] = 0;
  readonly attribute int16u rebootCount = 1;
  readonly attribute optional int64u upTime = 2;
  readonly attribute optional int32u totalOperationalHours = 3;
  readonly attribute optional BootReasonEnum bootReason = 4;
  readonly attribute optional HardwareFaultEnum activeHardwareFaults[] = 5;
  readonly attribute optional RadioFaultEnum activeRadioFaults[] = 6;
  readonly attribute optional NetworkFaultEnum activeNetworkFaults[] = 7;
  readonly attribute boolean testEventTriggersEnabled = 8;
  readonly attribute command_id generatedCommandList[] = 65528;
  readonly attribute command_id acceptedCommandList[] = 65529;
  readonly attribute event_id eventList[] = 65530;
  readonly attribute attrib_id attributeList[] = 65531;
  readonly attribute bitmap32 featureMap = 65532;
  readonly attribute int16u clusterRevision = 65533;

  request struct TestEventTriggerRequest {
    octet_string<16> enableKey = 0;
    int64u eventTrigger = 1;
  }

  response struct TimeSnapshotResponse = 2 {
    systime_us systemTimeUs = 0;
    nullable epoch_us UTCTimeUs = 1;
  }

  /** Provide a means for certification tests to trigger some test-plan-specific events */
  command access(invoke: manage) TestEventTrigger(TestEventTriggerRequest): DefaultSuccess = 0;
  /** Take a snapshot of system time and epoch time. */
  command TimeSnapshot(): TimeSnapshotResponse = 1;
}

/** Commands to trigger a Node to allow a new Administrator to commission it. */
cluster AdministratorCommissioning = 60 {
  enum CommissioningWindowStatusEnum : enum8 {
    kWindowNotOpen = 0;
    kEnhancedWindowOpen = 1;
    kBasicWindowOpen = 2;
  }

  enum StatusCode : enum8 {
    kBusy = 2;
    kPAKEParameterError = 3;
    kWindowNotOpen = 4;
  }

  bitmap Feature : bitmap32 {
    kBasic = 0x1;
  }

  readonly attribute CommissioningWindowStatusEnum windowStatus = 0;
  readonly attribute nullable fabric_idx adminFabricIndex = 1;
  readonly attribute nullable vendor_id adminVendorId = 2;
  readonly attribute command_id generatedCommandList[] = 65528;
  readonly attribute command_id acceptedCommandList[] = 65529;
  readonly attribute event_id eventList[] = 65530;
  readonly attribute attrib_id attributeList[] = 65531;
  readonly attribute bitmap32 featureMap = 65532;
  readonly attribute int16u clusterRevision = 65533;

  request struct OpenCommissioningWindowRequest {
    int16u commissioningTimeout = 0;
    octet_string PAKEPasscodeVerifier = 1;
    int16u discriminator = 2;
    int32u iterations = 3;
    octet_string<32> salt = 4;
  }

<<<<<<< HEAD
  request struct OpenBasicCommissioningWindowRequest {
    int16u commissioningTimeout = 0;
  }

  /** This command is used by a current Administrator to instruct a Node to go into commissioning mode using enhanced commissioning method. */
  timed command access(invoke: administer) OpenCommissioningWindow(OpenCommissioningWindowRequest): DefaultSuccess = 0;
  /** This command is used by a current Administrator to instruct a Node to go into commissioning mode using basic commissioning method, if the node supports it. */
  timed command access(invoke: administer) OpenBasicCommissioningWindow(OpenBasicCommissioningWindowRequest): DefaultSuccess = 1;
  /** This command is used by a current Administrator to instruct a Node to revoke any active Open Commissioning Window or Open Basic Commissioning Window command. */
=======
  timed command access(invoke: administer) OpenCommissioningWindow(OpenCommissioningWindowRequest): DefaultSuccess = 0;
>>>>>>> 971e060e
  timed command access(invoke: administer) RevokeCommissioning(): DefaultSuccess = 2;
}

/** This cluster is used to add or remove Operational Credentials on a Commissionee or Node, as well as manage the associated Fabrics. */
cluster OperationalCredentials = 62 {
  enum CertificateChainTypeEnum : enum8 {
    kDACCertificate = 1;
    kPAICertificate = 2;
  }

  enum NodeOperationalCertStatusEnum : enum8 {
    kOK = 0;
    kInvalidPublicKey = 1;
    kInvalidNodeOpId = 2;
    kInvalidNOC = 3;
    kMissingCsr = 4;
    kTableFull = 5;
    kInvalidAdminSubject = 6;
    kFabricConflict = 9;
    kLabelConflict = 10;
    kInvalidFabricIndex = 11;
  }

  fabric_scoped struct FabricDescriptorStruct {
    octet_string<65> rootPublicKey = 1;
    vendor_id vendorID = 2;
    fabric_id fabricID = 3;
    node_id nodeID = 4;
    char_string<32> label = 5;
    fabric_idx fabricIndex = 254;
  }

  fabric_scoped struct NOCStruct {
    fabric_sensitive octet_string noc = 1;
    nullable fabric_sensitive octet_string icac = 2;
    fabric_idx fabricIndex = 254;
  }

  readonly attribute access(read: administer) NOCStruct NOCs[] = 0;
  readonly attribute FabricDescriptorStruct fabrics[] = 1;
  readonly attribute int8u supportedFabrics = 2;
  readonly attribute int8u commissionedFabrics = 3;
  readonly attribute octet_string trustedRootCertificates[] = 4;
  readonly attribute int8u currentFabricIndex = 5;
  readonly attribute command_id generatedCommandList[] = 65528;
  readonly attribute command_id acceptedCommandList[] = 65529;
  readonly attribute event_id eventList[] = 65530;
  readonly attribute attrib_id attributeList[] = 65531;
  readonly attribute bitmap32 featureMap = 65532;
  readonly attribute int16u clusterRevision = 65533;

  request struct AttestationRequestRequest {
    octet_string<32> attestationNonce = 0;
  }

  response struct AttestationResponse = 1 {
    octet_string<900> attestationElements = 0;
    octet_string<64> attestationSignature = 1;
  }

  request struct CertificateChainRequestRequest {
    CertificateChainTypeEnum certificateType = 0;
  }

  response struct CertificateChainResponse = 3 {
    octet_string<600> certificate = 0;
  }

  request struct CSRRequestRequest {
    octet_string<32> CSRNonce = 0;
    optional boolean isForUpdateNOC = 1;
  }

  response struct CSRResponse = 5 {
    octet_string NOCSRElements = 0;
    octet_string attestationSignature = 1;
  }

  request struct AddNOCRequest {
    octet_string<400> NOCValue = 0;
    optional octet_string<400> ICACValue = 1;
    octet_string<16> IPKValue = 2;
    int64u caseAdminSubject = 3;
    vendor_id adminVendorId = 4;
  }

  request struct UpdateNOCRequest {
    octet_string NOCValue = 0;
    optional octet_string ICACValue = 1;
  }

  response struct NOCResponse = 8 {
    NodeOperationalCertStatusEnum statusCode = 0;
    optional fabric_idx fabricIndex = 1;
    optional char_string<128> debugText = 2;
  }

  request struct UpdateFabricLabelRequest {
    char_string<32> label = 0;
  }

  request struct RemoveFabricRequest {
    fabric_idx fabricIndex = 0;
  }

  request struct AddTrustedRootCertificateRequest {
    octet_string rootCACertificate = 0;
  }

  /** Sender is requesting attestation information from the receiver. */
  command access(invoke: administer) AttestationRequest(AttestationRequestRequest): AttestationResponse = 0;
  /** Sender is requesting a device attestation certificate from the receiver. */
  command access(invoke: administer) CertificateChainRequest(CertificateChainRequestRequest): CertificateChainResponse = 2;
  /** Sender is requesting a certificate signing request (CSR) from the receiver. */
  command access(invoke: administer) CSRRequest(CSRRequestRequest): CSRResponse = 4;
  /** Sender is requesting to add the new node operational certificates. */
  command access(invoke: administer) AddNOC(AddNOCRequest): NOCResponse = 6;
  /** Sender is requesting to update the node operational certificates. */
  fabric command access(invoke: administer) UpdateNOC(UpdateNOCRequest): NOCResponse = 7;
  /** This command SHALL be used by an Administrative Node to set the user-visible Label field for a given Fabric, as reflected by entries in the Fabrics attribute. */
  fabric command access(invoke: administer) UpdateFabricLabel(UpdateFabricLabelRequest): NOCResponse = 9;
  /** This command is used by Administrative Nodes to remove a given fabric index and delete all associated fabric-scoped data. */
  command access(invoke: administer) RemoveFabric(RemoveFabricRequest): NOCResponse = 10;
  /** This command SHALL add a Trusted Root CA Certificate, provided as its CHIP Certificate representation. */
  command access(invoke: administer) AddTrustedRootCertificate(AddTrustedRootCertificateRequest): DefaultSuccess = 11;
}

/** The Group Key Management Cluster is the mechanism by which group keys are managed. */
cluster GroupKeyManagement = 63 {
  enum GroupKeySecurityPolicyEnum : enum8 {
    kTrustFirst = 0;
    kCacheAndSync = 1;
  }

  bitmap Feature : bitmap32 {
    kCacheAndSync = 0x1;
  }

  fabric_scoped struct GroupInfoMapStruct {
    group_id groupId = 1;
    endpoint_no endpoints[] = 2;
    optional char_string<16> groupName = 3;
    fabric_idx fabricIndex = 254;
  }

  fabric_scoped struct GroupKeyMapStruct {
    group_id groupId = 1;
    int16u groupKeySetID = 2;
    fabric_idx fabricIndex = 254;
  }

  struct GroupKeySetStruct {
    int16u groupKeySetID = 0;
    GroupKeySecurityPolicyEnum groupKeySecurityPolicy = 1;
    nullable octet_string<16> epochKey0 = 2;
    nullable epoch_us epochStartTime0 = 3;
    nullable octet_string<16> epochKey1 = 4;
    nullable epoch_us epochStartTime1 = 5;
    nullable octet_string<16> epochKey2 = 6;
    nullable epoch_us epochStartTime2 = 7;
  }

  attribute access(write: manage) GroupKeyMapStruct groupKeyMap[] = 0;
  readonly attribute GroupInfoMapStruct groupTable[] = 1;
  readonly attribute int16u maxGroupsPerFabric = 2;
  readonly attribute int16u maxGroupKeysPerFabric = 3;
  readonly attribute command_id generatedCommandList[] = 65528;
  readonly attribute command_id acceptedCommandList[] = 65529;
  readonly attribute event_id eventList[] = 65530;
  readonly attribute attrib_id attributeList[] = 65531;
  readonly attribute bitmap32 featureMap = 65532;
  readonly attribute int16u clusterRevision = 65533;

  request struct KeySetWriteRequest {
    GroupKeySetStruct groupKeySet = 0;
  }

  request struct KeySetReadRequest {
    int16u groupKeySetID = 0;
  }

  response struct KeySetReadResponse = 2 {
    GroupKeySetStruct groupKeySet = 0;
  }

  request struct KeySetRemoveRequest {
    int16u groupKeySetID = 0;
  }

  response struct KeySetReadAllIndicesResponse = 5 {
    int16u groupKeySetIDs[] = 0;
  }

  /** Write a new set of keys for the given key set id. */
  fabric command access(invoke: administer) KeySetWrite(KeySetWriteRequest): DefaultSuccess = 0;
  /** Read the keys for a given key set id. */
  fabric command access(invoke: administer) KeySetRead(KeySetReadRequest): KeySetReadResponse = 1;
  /** Revoke a Root Key from a Group */
  fabric command access(invoke: administer) KeySetRemove(KeySetRemoveRequest): DefaultSuccess = 3;
  /** Return the list of Group Key Sets associated with the accessing fabric */
  fabric command access(invoke: administer) KeySetReadAllIndices(): KeySetReadAllIndicesResponse = 4;
}

/** Attributes for reporting air quality classification */
cluster AirQuality = 91 {
  enum AirQualityEnum : enum8 {
    kUnknown = 0;
    kGood = 1;
    kFair = 2;
    kModerate = 3;
    kPoor = 4;
    kVeryPoor = 5;
    kExtremelyPoor = 6;
  }

  bitmap Feature : bitmap32 {
    kFair = 0x1;
    kModerate = 0x2;
    kVeryPoor = 0x4;
    kExtremelyPoor = 0x8;
  }

  readonly attribute AirQualityEnum airQuality = 0;
  readonly attribute command_id generatedCommandList[] = 65528;
  readonly attribute command_id acceptedCommandList[] = 65529;
  readonly attribute event_id eventList[] = 65530;
  readonly attribute attrib_id attributeList[] = 65531;
  readonly attribute bitmap32 featureMap = 65532;
  readonly attribute int16u clusterRevision = 65533;
}

/** Attributes and commands for monitoring HEPA filters in a device */
cluster HepaFilterMonitoring = 113 {
  enum ChangeIndicationEnum : enum8 {
    kOK = 0;
    kWarning = 1;
    kCritical = 2;
  }

  enum DegradationDirectionEnum : enum8 {
    kUp = 0;
    kDown = 1;
  }

  enum ProductIdentifierTypeEnum : enum8 {
    kUPC = 0;
    kGTIN8 = 1;
    kEAN = 2;
    kGTIN14 = 3;
    kOEM = 4;
  }

  bitmap Feature : bitmap32 {
    kCondition = 0x1;
    kWarning = 0x2;
    kReplacementProductList = 0x4;
  }

  struct ReplacementProductStruct {
    ProductIdentifierTypeEnum productIdentifierType = 0;
    char_string<20> productIdentifierValue = 1;
  }

  readonly attribute optional percent condition = 0;
  readonly attribute optional DegradationDirectionEnum degradationDirection = 1;
  readonly attribute ChangeIndicationEnum changeIndication = 2;
  readonly attribute optional boolean inPlaceIndicator = 3;
  attribute optional nullable epoch_s lastChangedTime = 4;
  readonly attribute optional ReplacementProductStruct replacementProductList[] = 5;
  readonly attribute command_id generatedCommandList[] = 65528;
  readonly attribute command_id acceptedCommandList[] = 65529;
  readonly attribute event_id eventList[] = 65530;
  readonly attribute attrib_id attributeList[] = 65531;
  readonly attribute bitmap32 featureMap = 65532;
  readonly attribute int16u clusterRevision = 65533;

  /** Reset the condition of the replaceable to the non degraded state */
  command ResetCondition(): DefaultSuccess = 0;
}

/** Attributes and commands for monitoring activated carbon filters in a device */
cluster ActivatedCarbonFilterMonitoring = 114 {
  enum ChangeIndicationEnum : enum8 {
    kOK = 0;
    kWarning = 1;
    kCritical = 2;
  }

  enum DegradationDirectionEnum : enum8 {
    kUp = 0;
    kDown = 1;
  }

  enum ProductIdentifierTypeEnum : enum8 {
    kUPC = 0;
    kGTIN8 = 1;
    kEAN = 2;
    kGTIN14 = 3;
    kOEM = 4;
  }

  bitmap Feature : bitmap32 {
    kCondition = 0x1;
    kWarning = 0x2;
    kReplacementProductList = 0x4;
  }

  struct ReplacementProductStruct {
    ProductIdentifierTypeEnum productIdentifierType = 0;
    char_string<20> productIdentifierValue = 1;
  }

  readonly attribute optional percent condition = 0;
  readonly attribute optional DegradationDirectionEnum degradationDirection = 1;
  readonly attribute ChangeIndicationEnum changeIndication = 2;
  readonly attribute optional boolean inPlaceIndicator = 3;
  attribute optional nullable epoch_s lastChangedTime = 4;
  readonly attribute optional ReplacementProductStruct replacementProductList[] = 5;
  readonly attribute command_id generatedCommandList[] = 65528;
  readonly attribute command_id acceptedCommandList[] = 65529;
  readonly attribute event_id eventList[] = 65530;
  readonly attribute attrib_id attributeList[] = 65531;
  readonly attribute bitmap32 featureMap = 65532;
  readonly attribute int16u clusterRevision = 65533;

  /** Reset the condition of the replaceable to the non degraded state */
  command ResetCondition(): DefaultSuccess = 0;
}

/** An interface for controlling a fan in a heating/cooling system. */
provisional cluster FanControl = 514 {
  enum AirflowDirectionEnum : enum8 {
    kForward = 0;
    kReverse = 1;
  }

  enum FanModeEnum : enum8 {
    kOff = 0;
    kLow = 1;
    kMedium = 2;
    kHigh = 3;
    kOn = 4;
    kAuto = 5;
    kSmart = 6;
  }

  enum FanModeSequenceEnum : enum8 {
    kOffLowMedHigh = 0;
    kOffLowHigh = 1;
    kOffLowMedHighAuto = 2;
    kOffLowHighAuto = 3;
    kOffHighAuto = 4;
    kOffHigh = 5;
  }

  enum StepDirectionEnum : enum8 {
    kIncrease = 0;
    kDecrease = 1;
  }

  bitmap Feature : bitmap32 {
    kMultiSpeed = 0x1;
    kAuto = 0x2;
    kRocking = 0x4;
    kWind = 0x8;
    kStep = 0x10;
    kAirflowDirection = 0x20;
  }

  bitmap RockBitmap : bitmap8 {
    kRockLeftRight = 0x1;
    kRockUpDown = 0x2;
    kRockRound = 0x4;
  }

  bitmap WindBitmap : bitmap8 {
    kSleepWind = 0x1;
    kNaturalWind = 0x2;
  }

  attribute FanModeEnum fanMode = 0;
  readonly attribute FanModeSequenceEnum fanModeSequence = 1;
  attribute nullable percent percentSetting = 2;
  readonly attribute percent percentCurrent = 3;
  readonly attribute optional int8u speedMax = 4;
  attribute optional nullable int8u speedSetting = 5;
  readonly attribute optional int8u speedCurrent = 6;
  readonly attribute optional RockBitmap rockSupport = 7;
  attribute optional RockBitmap rockSetting = 8;
  readonly attribute optional WindBitmap windSupport = 9;
  attribute optional WindBitmap windSetting = 10;
  attribute optional AirflowDirectionEnum airflowDirection = 11;
  readonly attribute command_id generatedCommandList[] = 65528;
  readonly attribute command_id acceptedCommandList[] = 65529;
  readonly attribute event_id eventList[] = 65530;
  readonly attribute attrib_id attributeList[] = 65531;
  readonly attribute bitmap32 featureMap = 65532;
  readonly attribute int16u clusterRevision = 65533;

  request struct StepRequest {
    StepDirectionEnum direction = 0;
    optional boolean wrap = 1;
    optional boolean lowestOff = 2;
  }

  /** The Step command speeds up or slows down the fan, in steps. */
  command Step(StepRequest): DefaultSuccess = 0;
}

/** Attributes and commands for configuring the measurement of temperature, and reporting temperature measurements. */
cluster TemperatureMeasurement = 1026 {
  readonly attribute nullable temperature measuredValue = 0;
  readonly attribute nullable temperature minMeasuredValue = 1;
  readonly attribute nullable temperature maxMeasuredValue = 2;
  readonly attribute optional int16u tolerance = 3;
  readonly attribute command_id generatedCommandList[] = 65528;
  readonly attribute command_id acceptedCommandList[] = 65529;
  readonly attribute event_id eventList[] = 65530;
  readonly attribute attrib_id attributeList[] = 65531;
  readonly attribute bitmap32 featureMap = 65532;
  readonly attribute int16u clusterRevision = 65533;
}

/** Attributes and commands for configuring the measurement of relative humidity, and reporting relative humidity measurements. */
cluster RelativeHumidityMeasurement = 1029 {
  readonly attribute nullable int16u measuredValue = 0;
  readonly attribute nullable int16u minMeasuredValue = 1;
  readonly attribute nullable int16u maxMeasuredValue = 2;
  readonly attribute optional int16u tolerance = 3;
  readonly attribute command_id generatedCommandList[] = 65528;
  readonly attribute command_id acceptedCommandList[] = 65529;
  readonly attribute event_id eventList[] = 65530;
  readonly attribute attrib_id attributeList[] = 65531;
  readonly attribute bitmap32 featureMap = 65532;
  readonly attribute int16u clusterRevision = 65533;
}

/** Attributes for reporting carbon monoxide concentration measurements */
cluster CarbonMonoxideConcentrationMeasurement = 1036 {
  enum LevelValueEnum : enum8 {
    kUnknown = 0;
    kLow = 1;
    kMedium = 2;
    kHigh = 3;
    kCritical = 4;
  }

  enum MeasurementMediumEnum : enum8 {
    kAir = 0;
    kWater = 1;
    kSoil = 2;
  }

  enum MeasurementUnitEnum : enum8 {
    kPPM = 0;
    kPPB = 1;
    kPPT = 2;
    kMGM3 = 3;
    kUGM3 = 4;
    kNGM3 = 5;
    kPM3 = 6;
    kBQM3 = 7;
  }

  bitmap Feature : bitmap32 {
    kNumericMeasurement = 0x1;
    kLevelIndication = 0x2;
    kMediumLevel = 0x4;
    kCriticalLevel = 0x8;
    kPeakMeasurement = 0x10;
    kAverageMeasurement = 0x20;
  }

  readonly attribute optional nullable single measuredValue = 0;
  readonly attribute optional nullable single minMeasuredValue = 1;
  readonly attribute optional nullable single maxMeasuredValue = 2;
  readonly attribute optional nullable single peakMeasuredValue = 3;
  readonly attribute optional elapsed_s peakMeasuredValueWindow = 4;
  readonly attribute optional nullable single averageMeasuredValue = 5;
  readonly attribute optional elapsed_s averageMeasuredValueWindow = 6;
  readonly attribute optional single uncertainty = 7;
  readonly attribute optional MeasurementUnitEnum measurementUnit = 8;
  readonly attribute optional MeasurementMediumEnum measurementMedium = 9;
  readonly attribute optional LevelValueEnum levelValue = 10;
  readonly attribute command_id generatedCommandList[] = 65528;
  readonly attribute command_id acceptedCommandList[] = 65529;
  readonly attribute event_id eventList[] = 65530;
  readonly attribute attrib_id attributeList[] = 65531;
  readonly attribute bitmap32 featureMap = 65532;
  readonly attribute int16u clusterRevision = 65533;
}

/** Attributes for reporting carbon dioxide concentration measurements */
cluster CarbonDioxideConcentrationMeasurement = 1037 {
  enum LevelValueEnum : enum8 {
    kUnknown = 0;
    kLow = 1;
    kMedium = 2;
    kHigh = 3;
    kCritical = 4;
  }

  enum MeasurementMediumEnum : enum8 {
    kAir = 0;
    kWater = 1;
    kSoil = 2;
  }

  enum MeasurementUnitEnum : enum8 {
    kPPM = 0;
    kPPB = 1;
    kPPT = 2;
    kMGM3 = 3;
    kUGM3 = 4;
    kNGM3 = 5;
    kPM3 = 6;
    kBQM3 = 7;
  }

  bitmap Feature : bitmap32 {
    kNumericMeasurement = 0x1;
    kLevelIndication = 0x2;
    kMediumLevel = 0x4;
    kCriticalLevel = 0x8;
    kPeakMeasurement = 0x10;
    kAverageMeasurement = 0x20;
  }

  readonly attribute optional nullable single measuredValue = 0;
  readonly attribute optional nullable single minMeasuredValue = 1;
  readonly attribute optional nullable single maxMeasuredValue = 2;
  readonly attribute optional nullable single peakMeasuredValue = 3;
  readonly attribute optional elapsed_s peakMeasuredValueWindow = 4;
  readonly attribute optional nullable single averageMeasuredValue = 5;
  readonly attribute optional elapsed_s averageMeasuredValueWindow = 6;
  readonly attribute optional single uncertainty = 7;
  readonly attribute optional MeasurementUnitEnum measurementUnit = 8;
  readonly attribute optional MeasurementMediumEnum measurementMedium = 9;
  readonly attribute optional LevelValueEnum levelValue = 10;
  readonly attribute command_id generatedCommandList[] = 65528;
  readonly attribute command_id acceptedCommandList[] = 65529;
  readonly attribute event_id eventList[] = 65530;
  readonly attribute attrib_id attributeList[] = 65531;
  readonly attribute bitmap32 featureMap = 65532;
  readonly attribute int16u clusterRevision = 65533;
}

/** Attributes for reporting nitrogen dioxide concentration measurements */
cluster NitrogenDioxideConcentrationMeasurement = 1043 {
  enum LevelValueEnum : enum8 {
    kUnknown = 0;
    kLow = 1;
    kMedium = 2;
    kHigh = 3;
    kCritical = 4;
  }

  enum MeasurementMediumEnum : enum8 {
    kAir = 0;
    kWater = 1;
    kSoil = 2;
  }

  enum MeasurementUnitEnum : enum8 {
    kPPM = 0;
    kPPB = 1;
    kPPT = 2;
    kMGM3 = 3;
    kUGM3 = 4;
    kNGM3 = 5;
    kPM3 = 6;
    kBQM3 = 7;
  }

  bitmap Feature : bitmap32 {
    kNumericMeasurement = 0x1;
    kLevelIndication = 0x2;
    kMediumLevel = 0x4;
    kCriticalLevel = 0x8;
    kPeakMeasurement = 0x10;
    kAverageMeasurement = 0x20;
  }

  readonly attribute optional nullable single measuredValue = 0;
  readonly attribute optional nullable single minMeasuredValue = 1;
  readonly attribute optional nullable single maxMeasuredValue = 2;
  readonly attribute optional nullable single peakMeasuredValue = 3;
  readonly attribute optional elapsed_s peakMeasuredValueWindow = 4;
  readonly attribute optional nullable single averageMeasuredValue = 5;
  readonly attribute optional elapsed_s averageMeasuredValueWindow = 6;
  readonly attribute optional single uncertainty = 7;
  readonly attribute optional MeasurementUnitEnum measurementUnit = 8;
  readonly attribute optional MeasurementMediumEnum measurementMedium = 9;
  readonly attribute optional LevelValueEnum levelValue = 10;
  readonly attribute command_id generatedCommandList[] = 65528;
  readonly attribute command_id acceptedCommandList[] = 65529;
  readonly attribute event_id eventList[] = 65530;
  readonly attribute attrib_id attributeList[] = 65531;
  readonly attribute bitmap32 featureMap = 65532;
  readonly attribute int16u clusterRevision = 65533;
}

/** Attributes for reporting ozone concentration measurements */
cluster OzoneConcentrationMeasurement = 1045 {
  enum LevelValueEnum : enum8 {
    kUnknown = 0;
    kLow = 1;
    kMedium = 2;
    kHigh = 3;
    kCritical = 4;
  }

  enum MeasurementMediumEnum : enum8 {
    kAir = 0;
    kWater = 1;
    kSoil = 2;
  }

  enum MeasurementUnitEnum : enum8 {
    kPPM = 0;
    kPPB = 1;
    kPPT = 2;
    kMGM3 = 3;
    kUGM3 = 4;
    kNGM3 = 5;
    kPM3 = 6;
    kBQM3 = 7;
  }

  bitmap Feature : bitmap32 {
    kNumericMeasurement = 0x1;
    kLevelIndication = 0x2;
    kMediumLevel = 0x4;
    kCriticalLevel = 0x8;
    kPeakMeasurement = 0x10;
    kAverageMeasurement = 0x20;
  }

  readonly attribute optional nullable single measuredValue = 0;
  readonly attribute optional nullable single minMeasuredValue = 1;
  readonly attribute optional nullable single maxMeasuredValue = 2;
  readonly attribute optional nullable single peakMeasuredValue = 3;
  readonly attribute optional elapsed_s peakMeasuredValueWindow = 4;
  readonly attribute optional nullable single averageMeasuredValue = 5;
  readonly attribute optional elapsed_s averageMeasuredValueWindow = 6;
  readonly attribute optional single uncertainty = 7;
  readonly attribute optional MeasurementUnitEnum measurementUnit = 8;
  readonly attribute optional MeasurementMediumEnum measurementMedium = 9;
  readonly attribute optional LevelValueEnum levelValue = 10;
  readonly attribute command_id generatedCommandList[] = 65528;
  readonly attribute command_id acceptedCommandList[] = 65529;
  readonly attribute event_id eventList[] = 65530;
  readonly attribute attrib_id attributeList[] = 65531;
  readonly attribute bitmap32 featureMap = 65532;
  readonly attribute int16u clusterRevision = 65533;
}

/** Attributes for reporting PM2.5 concentration measurements */
cluster Pm25ConcentrationMeasurement = 1066 {
  enum LevelValueEnum : enum8 {
    kUnknown = 0;
    kLow = 1;
    kMedium = 2;
    kHigh = 3;
    kCritical = 4;
  }

  enum MeasurementMediumEnum : enum8 {
    kAir = 0;
    kWater = 1;
    kSoil = 2;
  }

  enum MeasurementUnitEnum : enum8 {
    kPPM = 0;
    kPPB = 1;
    kPPT = 2;
    kMGM3 = 3;
    kUGM3 = 4;
    kNGM3 = 5;
    kPM3 = 6;
    kBQM3 = 7;
  }

  bitmap Feature : bitmap32 {
    kNumericMeasurement = 0x1;
    kLevelIndication = 0x2;
    kMediumLevel = 0x4;
    kCriticalLevel = 0x8;
    kPeakMeasurement = 0x10;
    kAverageMeasurement = 0x20;
  }

  readonly attribute optional nullable single measuredValue = 0;
  readonly attribute optional nullable single minMeasuredValue = 1;
  readonly attribute optional nullable single maxMeasuredValue = 2;
  readonly attribute optional nullable single peakMeasuredValue = 3;
  readonly attribute optional elapsed_s peakMeasuredValueWindow = 4;
  readonly attribute optional nullable single averageMeasuredValue = 5;
  readonly attribute optional elapsed_s averageMeasuredValueWindow = 6;
  readonly attribute optional single uncertainty = 7;
  readonly attribute optional MeasurementUnitEnum measurementUnit = 8;
  readonly attribute optional MeasurementMediumEnum measurementMedium = 9;
  readonly attribute optional LevelValueEnum levelValue = 10;
  readonly attribute command_id generatedCommandList[] = 65528;
  readonly attribute command_id acceptedCommandList[] = 65529;
  readonly attribute event_id eventList[] = 65530;
  readonly attribute attrib_id attributeList[] = 65531;
  readonly attribute bitmap32 featureMap = 65532;
  readonly attribute int16u clusterRevision = 65533;
}

/** Attributes for reporting formaldehyde concentration measurements */
cluster FormaldehydeConcentrationMeasurement = 1067 {
  enum LevelValueEnum : enum8 {
    kUnknown = 0;
    kLow = 1;
    kMedium = 2;
    kHigh = 3;
    kCritical = 4;
  }

  enum MeasurementMediumEnum : enum8 {
    kAir = 0;
    kWater = 1;
    kSoil = 2;
  }

  enum MeasurementUnitEnum : enum8 {
    kPPM = 0;
    kPPB = 1;
    kPPT = 2;
    kMGM3 = 3;
    kUGM3 = 4;
    kNGM3 = 5;
    kPM3 = 6;
    kBQM3 = 7;
  }

  bitmap Feature : bitmap32 {
    kNumericMeasurement = 0x1;
    kLevelIndication = 0x2;
    kMediumLevel = 0x4;
    kCriticalLevel = 0x8;
    kPeakMeasurement = 0x10;
    kAverageMeasurement = 0x20;
  }

  readonly attribute optional nullable single measuredValue = 0;
  readonly attribute optional nullable single minMeasuredValue = 1;
  readonly attribute optional nullable single maxMeasuredValue = 2;
  readonly attribute optional nullable single peakMeasuredValue = 3;
  readonly attribute optional elapsed_s peakMeasuredValueWindow = 4;
  readonly attribute optional nullable single averageMeasuredValue = 5;
  readonly attribute optional elapsed_s averageMeasuredValueWindow = 6;
  readonly attribute optional single uncertainty = 7;
  readonly attribute optional MeasurementUnitEnum measurementUnit = 8;
  readonly attribute optional MeasurementMediumEnum measurementMedium = 9;
  readonly attribute optional LevelValueEnum levelValue = 10;
  readonly attribute command_id generatedCommandList[] = 65528;
  readonly attribute command_id acceptedCommandList[] = 65529;
  readonly attribute event_id eventList[] = 65530;
  readonly attribute attrib_id attributeList[] = 65531;
  readonly attribute bitmap32 featureMap = 65532;
  readonly attribute int16u clusterRevision = 65533;
}

/** Attributes for reporting PM1 concentration measurements */
cluster Pm1ConcentrationMeasurement = 1068 {
  enum LevelValueEnum : enum8 {
    kUnknown = 0;
    kLow = 1;
    kMedium = 2;
    kHigh = 3;
    kCritical = 4;
  }

  enum MeasurementMediumEnum : enum8 {
    kAir = 0;
    kWater = 1;
    kSoil = 2;
  }

  enum MeasurementUnitEnum : enum8 {
    kPPM = 0;
    kPPB = 1;
    kPPT = 2;
    kMGM3 = 3;
    kUGM3 = 4;
    kNGM3 = 5;
    kPM3 = 6;
    kBQM3 = 7;
  }

  bitmap Feature : bitmap32 {
    kNumericMeasurement = 0x1;
    kLevelIndication = 0x2;
    kMediumLevel = 0x4;
    kCriticalLevel = 0x8;
    kPeakMeasurement = 0x10;
    kAverageMeasurement = 0x20;
  }

  readonly attribute optional nullable single measuredValue = 0;
  readonly attribute optional nullable single minMeasuredValue = 1;
  readonly attribute optional nullable single maxMeasuredValue = 2;
  readonly attribute optional nullable single peakMeasuredValue = 3;
  readonly attribute optional elapsed_s peakMeasuredValueWindow = 4;
  readonly attribute optional nullable single averageMeasuredValue = 5;
  readonly attribute optional elapsed_s averageMeasuredValueWindow = 6;
  readonly attribute optional single uncertainty = 7;
  readonly attribute optional MeasurementUnitEnum measurementUnit = 8;
  readonly attribute optional MeasurementMediumEnum measurementMedium = 9;
  readonly attribute optional LevelValueEnum levelValue = 10;
  readonly attribute command_id generatedCommandList[] = 65528;
  readonly attribute command_id acceptedCommandList[] = 65529;
  readonly attribute event_id eventList[] = 65530;
  readonly attribute attrib_id attributeList[] = 65531;
  readonly attribute bitmap32 featureMap = 65532;
  readonly attribute int16u clusterRevision = 65533;
}

/** Attributes for reporting PM10 concentration measurements */
cluster Pm10ConcentrationMeasurement = 1069 {
  enum LevelValueEnum : enum8 {
    kUnknown = 0;
    kLow = 1;
    kMedium = 2;
    kHigh = 3;
    kCritical = 4;
  }

  enum MeasurementMediumEnum : enum8 {
    kAir = 0;
    kWater = 1;
    kSoil = 2;
  }

  enum MeasurementUnitEnum : enum8 {
    kPPM = 0;
    kPPB = 1;
    kPPT = 2;
    kMGM3 = 3;
    kUGM3 = 4;
    kNGM3 = 5;
    kPM3 = 6;
    kBQM3 = 7;
  }

  bitmap Feature : bitmap32 {
    kNumericMeasurement = 0x1;
    kLevelIndication = 0x2;
    kMediumLevel = 0x4;
    kCriticalLevel = 0x8;
    kPeakMeasurement = 0x10;
    kAverageMeasurement = 0x20;
  }

  readonly attribute optional nullable single measuredValue = 0;
  readonly attribute optional nullable single minMeasuredValue = 1;
  readonly attribute optional nullable single maxMeasuredValue = 2;
  readonly attribute optional nullable single peakMeasuredValue = 3;
  readonly attribute optional elapsed_s peakMeasuredValueWindow = 4;
  readonly attribute optional nullable single averageMeasuredValue = 5;
  readonly attribute optional elapsed_s averageMeasuredValueWindow = 6;
  readonly attribute optional single uncertainty = 7;
  readonly attribute optional MeasurementUnitEnum measurementUnit = 8;
  readonly attribute optional MeasurementMediumEnum measurementMedium = 9;
  readonly attribute optional LevelValueEnum levelValue = 10;
  readonly attribute command_id generatedCommandList[] = 65528;
  readonly attribute command_id acceptedCommandList[] = 65529;
  readonly attribute event_id eventList[] = 65530;
  readonly attribute attrib_id attributeList[] = 65531;
  readonly attribute bitmap32 featureMap = 65532;
  readonly attribute int16u clusterRevision = 65533;
}

/** Attributes for reporting total volatile organic compounds concentration measurements */
cluster TotalVolatileOrganicCompoundsConcentrationMeasurement = 1070 {
  enum LevelValueEnum : enum8 {
    kUnknown = 0;
    kLow = 1;
    kMedium = 2;
    kHigh = 3;
    kCritical = 4;
  }

  enum MeasurementMediumEnum : enum8 {
    kAir = 0;
    kWater = 1;
    kSoil = 2;
  }

  enum MeasurementUnitEnum : enum8 {
    kPPM = 0;
    kPPB = 1;
    kPPT = 2;
    kMGM3 = 3;
    kUGM3 = 4;
    kNGM3 = 5;
    kPM3 = 6;
    kBQM3 = 7;
  }

  bitmap Feature : bitmap32 {
    kNumericMeasurement = 0x1;
    kLevelIndication = 0x2;
    kMediumLevel = 0x4;
    kCriticalLevel = 0x8;
    kPeakMeasurement = 0x10;
    kAverageMeasurement = 0x20;
  }

  readonly attribute optional nullable single measuredValue = 0;
  readonly attribute optional nullable single minMeasuredValue = 1;
  readonly attribute optional nullable single maxMeasuredValue = 2;
  readonly attribute optional nullable single peakMeasuredValue = 3;
  readonly attribute optional elapsed_s peakMeasuredValueWindow = 4;
  readonly attribute optional nullable single averageMeasuredValue = 5;
  readonly attribute optional elapsed_s averageMeasuredValueWindow = 6;
  readonly attribute optional single uncertainty = 7;
  readonly attribute optional MeasurementUnitEnum measurementUnit = 8;
  readonly attribute optional MeasurementMediumEnum measurementMedium = 9;
  readonly attribute optional LevelValueEnum levelValue = 10;
  readonly attribute command_id generatedCommandList[] = 65528;
  readonly attribute command_id acceptedCommandList[] = 65529;
  readonly attribute event_id eventList[] = 65530;
  readonly attribute attrib_id attributeList[] = 65531;
  readonly attribute bitmap32 featureMap = 65532;
  readonly attribute int16u clusterRevision = 65533;
}

/** Attributes for reporting radon concentration measurements */
cluster RadonConcentrationMeasurement = 1071 {
  enum LevelValueEnum : enum8 {
    kUnknown = 0;
    kLow = 1;
    kMedium = 2;
    kHigh = 3;
    kCritical = 4;
  }

  enum MeasurementMediumEnum : enum8 {
    kAir = 0;
    kWater = 1;
    kSoil = 2;
  }

  enum MeasurementUnitEnum : enum8 {
    kPPM = 0;
    kPPB = 1;
    kPPT = 2;
    kMGM3 = 3;
    kUGM3 = 4;
    kNGM3 = 5;
    kPM3 = 6;
    kBQM3 = 7;
  }

  bitmap Feature : bitmap32 {
    kNumericMeasurement = 0x1;
    kLevelIndication = 0x2;
    kMediumLevel = 0x4;
    kCriticalLevel = 0x8;
    kPeakMeasurement = 0x10;
    kAverageMeasurement = 0x20;
  }

  readonly attribute optional nullable single measuredValue = 0;
  readonly attribute optional nullable single minMeasuredValue = 1;
  readonly attribute optional nullable single maxMeasuredValue = 2;
  readonly attribute optional nullable single peakMeasuredValue = 3;
  readonly attribute optional elapsed_s peakMeasuredValueWindow = 4;
  readonly attribute optional nullable single averageMeasuredValue = 5;
  readonly attribute optional elapsed_s averageMeasuredValueWindow = 6;
  readonly attribute optional single uncertainty = 7;
  readonly attribute optional MeasurementUnitEnum measurementUnit = 8;
  readonly attribute optional MeasurementMediumEnum measurementMedium = 9;
  readonly attribute optional LevelValueEnum levelValue = 10;
  readonly attribute command_id generatedCommandList[] = 65528;
  readonly attribute command_id acceptedCommandList[] = 65529;
  readonly attribute event_id eventList[] = 65530;
  readonly attribute attrib_id attributeList[] = 65531;
  readonly attribute bitmap32 featureMap = 65532;
  readonly attribute int16u clusterRevision = 65533;
}

endpoint 0 {
  device type ma_rootdevice = 22, version 1;

  binding cluster OtaSoftwareUpdateProvider;

  server cluster Descriptor {
    callback attribute deviceTypeList;
    callback attribute serverList;
    callback attribute clientList;
    callback attribute partsList;
    ram      attribute featureMap default = 0;
    callback attribute clusterRevision default = 1;
  }

  server cluster AccessControl {
    emits event AccessControlEntryChanged;
    emits event AccessControlExtensionChanged;
    callback attribute acl;
    callback attribute extension;
    callback attribute subjectsPerAccessControlEntry;
    callback attribute targetsPerAccessControlEntry;
    callback attribute accessControlEntriesPerFabric;
    callback attribute attributeList;
    ram      attribute featureMap default = 0;
    callback attribute clusterRevision default = 1;
  }

  server cluster BasicInformation {
    emits event StartUp;
    emits event ShutDown;
    emits event Leave;
    callback attribute dataModelRevision default = 10;
    callback attribute vendorName;
    callback attribute vendorID;
    callback attribute productName;
    callback attribute productID;
    persist  attribute nodeLabel;
    callback attribute location default = "XX";
    callback attribute hardwareVersion default = 0;
    callback attribute hardwareVersionString;
    callback attribute softwareVersion default = 0;
    callback attribute softwareVersionString;
    callback attribute manufacturingDate default = "20210614123456ZZ";
    callback attribute partNumber;
    callback attribute productURL;
    callback attribute productLabel;
    callback attribute serialNumber;
    persist  attribute localConfigDisabled default = 0;
    callback attribute uniqueID;
    callback attribute capabilityMinima;
    callback attribute specificationVersion;
    callback attribute maxPathsPerInvoke;
    ram      attribute featureMap default = 0;
    ram      attribute clusterRevision default = 3;
  }

  server cluster OtaSoftwareUpdateRequestor {
    emits event StateTransition;
    emits event VersionApplied;
    emits event DownloadError;
    callback attribute defaultOTAProviders;
    ram      attribute updatePossible default = 1;
    ram      attribute updateState default = 0;
    ram      attribute updateStateProgress default = 0;
    ram      attribute featureMap default = 0;
    ram      attribute clusterRevision default = 1;

    handle command AnnounceOTAProvider;
  }

  server cluster GeneralCommissioning {
    ram      attribute breadcrumb default = 0x0000000000000000;
    callback attribute basicCommissioningInfo;
    callback attribute regulatoryConfig default = 0;
    callback attribute locationCapability default = 0;
    callback attribute supportsConcurrentConnection default = 1;
    ram      attribute featureMap default = 0;
    ram      attribute clusterRevision default = 0x0001;

    handle command ArmFailSafe;
    handle command ArmFailSafeResponse;
    handle command SetRegulatoryConfig;
    handle command SetRegulatoryConfigResponse;
    handle command CommissioningComplete;
    handle command CommissioningCompleteResponse;
  }

  server cluster NetworkCommissioning {
    ram      attribute maxNetworks;
    callback attribute networks;
    ram      attribute scanMaxTimeSeconds;
    ram      attribute connectMaxTimeSeconds;
    ram      attribute interfaceEnabled;
    ram      attribute lastNetworkingStatus;
    ram      attribute lastNetworkID;
    ram      attribute lastConnectErrorValue;
    ram      attribute featureMap default = 1;
    ram      attribute clusterRevision default = 0x0001;

    handle command ScanNetworks;
    handle command ScanNetworksResponse;
    handle command AddOrUpdateWiFiNetwork;
    handle command AddOrUpdateThreadNetwork;
    handle command RemoveNetwork;
    handle command NetworkConfigResponse;
    handle command ConnectNetwork;
    handle command ConnectNetworkResponse;
    handle command ReorderNetwork;
  }

  server cluster DiagnosticLogs {
    ram      attribute featureMap default = 0;
    ram      attribute clusterRevision default = 1;

    handle command RetrieveLogsRequest;
  }

  server cluster GeneralDiagnostics {
    emits event BootReason;
    callback attribute networkInterfaces;
    callback attribute rebootCount default = 0x0000;
    callback attribute upTime default = 0x0000000000000000;
    callback attribute totalOperationalHours default = 0x00000000;
    callback attribute bootReason;
    callback attribute activeHardwareFaults;
    callback attribute activeRadioFaults;
    callback attribute activeNetworkFaults;
    callback attribute testEventTriggersEnabled default = false;
    ram      attribute featureMap default = 0;
    ram      attribute clusterRevision default = 0x0002;

    handle command TestEventTrigger;
    handle command TimeSnapshot;
    handle command TimeSnapshotResponse;
  }

  server cluster AdministratorCommissioning {
    callback attribute windowStatus default = 0;
    callback attribute adminFabricIndex default = 1;
    callback attribute adminVendorId default = 0;
    ram      attribute featureMap default = 0;
    ram      attribute clusterRevision default = 0x0001;

    handle command OpenCommissioningWindow;
    handle command RevokeCommissioning;
  }

  server cluster OperationalCredentials {
    callback attribute NOCs;
    callback attribute fabrics;
    callback attribute supportedFabrics;
    callback attribute commissionedFabrics;
    callback attribute trustedRootCertificates;
    callback attribute currentFabricIndex;
    ram      attribute featureMap default = 0;
    ram      attribute clusterRevision default = 0x0001;

    handle command AttestationRequest;
    handle command AttestationResponse;
    handle command CertificateChainRequest;
    handle command CertificateChainResponse;
    handle command CSRRequest;
    handle command CSRResponse;
    handle command AddNOC;
    handle command UpdateNOC;
    handle command NOCResponse;
    handle command UpdateFabricLabel;
    handle command RemoveFabric;
    handle command AddTrustedRootCertificate;
  }

  server cluster GroupKeyManagement {
    callback attribute groupKeyMap;
    callback attribute groupTable;
    callback attribute maxGroupsPerFabric;
    callback attribute maxGroupKeysPerFabric;
    callback attribute featureMap default = 0;
    callback attribute clusterRevision default = 1;

    handle command KeySetWrite;
    handle command KeySetRead;
    handle command KeySetReadResponse;
    handle command KeySetRemove;
    handle command KeySetReadAllIndices;
    handle command KeySetReadAllIndicesResponse;
  }
}
endpoint 1 {
  device type ma_air_purifier = 45, version 1;


  server cluster Identify {
    ram      attribute identifyTime default = 0x0;
    ram      attribute identifyType default = 0x0;
    callback attribute generatedCommandList default = 0;
    callback attribute acceptedCommandList default = 0;
    callback attribute eventList;
    callback attribute attributeList default = 0;
    ram      attribute featureMap default = 0;
    ram      attribute clusterRevision default = 4;

    handle command Identify;
    handle command TriggerEffect;
  }

  server cluster Descriptor {
    callback attribute deviceTypeList default = 0;
    callback attribute serverList default = 0;
    callback attribute clientList default = 0;
    callback attribute partsList default = 0;
    callback attribute generatedCommandList default = 0;
    callback attribute acceptedCommandList default = 0;
    callback attribute eventList;
    callback attribute attributeList default = 0;
    ram      attribute featureMap default = 0;
    callback attribute clusterRevision default = 1;
  }

  server cluster HepaFilterMonitoring {
    callback attribute condition default = 100;
    callback attribute degradationDirection default = 1;
    callback attribute changeIndication default = 0;
    callback attribute inPlaceIndicator default = 1;
    callback attribute lastChangedTime;
    callback attribute replacementProductList;
    callback attribute generatedCommandList;
    callback attribute acceptedCommandList;
    callback attribute eventList;
    callback attribute attributeList;
    callback attribute featureMap default = 0;
    ram      attribute clusterRevision default = 1;

    handle command ResetCondition;
  }

  server cluster ActivatedCarbonFilterMonitoring {
    callback attribute condition default = 100;
    callback attribute degradationDirection default = 1;
    callback attribute changeIndication default = 0;
    callback attribute inPlaceIndicator default = 1;
    callback attribute lastChangedTime;
    callback attribute replacementProductList;
    callback attribute generatedCommandList;
    callback attribute acceptedCommandList;
    callback attribute eventList;
    callback attribute attributeList;
    callback attribute featureMap default = 0;
    ram      attribute clusterRevision default = 1;

    handle command ResetCondition;
  }

  server cluster FanControl {
    ram      attribute fanMode default = 0;
    ram      attribute fanModeSequence default = 2;
    ram      attribute percentSetting default = 0;
    ram      attribute percentCurrent default = 0;
    ram      attribute speedMax default = 10;
    ram      attribute speedSetting default = 0;
    ram      attribute speedCurrent default = 0;
    ram      attribute rockSupport default = 0x01;
    ram      attribute rockSetting default = 0x00;
    ram      attribute windSupport default = 0x03;
    ram      attribute windSetting default = 0x00;
    ram      attribute airflowDirection default = 0;
    callback attribute generatedCommandList;
    callback attribute acceptedCommandList;
    callback attribute eventList;
    callback attribute attributeList;
    ram      attribute featureMap default = 63;
    ram      attribute clusterRevision default = 4;

    handle command Step;
  }
}
endpoint 2 {
  device type ma_air_quality_sensor = 44, version 1;


  server cluster Identify {
    ram      attribute identifyTime default = 0x0;
    ram      attribute identifyType default = 0x00;
    callback attribute generatedCommandList;
    callback attribute acceptedCommandList;
    callback attribute eventList;
    callback attribute attributeList;
    ram      attribute featureMap default = 0;
    ram      attribute clusterRevision default = 4;

    handle command Identify;
  }

  server cluster Descriptor {
    callback attribute deviceTypeList;
    callback attribute serverList;
    callback attribute clientList;
    callback attribute partsList;
    callback attribute generatedCommandList;
    callback attribute acceptedCommandList;
    callback attribute eventList;
    callback attribute attributeList;
    ram      attribute featureMap default = 0;
    callback attribute clusterRevision default = 1;
  }

  server cluster AirQuality {
    callback attribute airQuality default = 0;
    callback attribute generatedCommandList;
    callback attribute acceptedCommandList;
    callback attribute eventList;
    callback attribute attributeList;
    callback attribute featureMap default = 0;
    ram      attribute clusterRevision default = 1;
  }

  server cluster CarbonMonoxideConcentrationMeasurement {
    callback attribute measuredValue;
    callback attribute minMeasuredValue;
    callback attribute maxMeasuredValue;
    callback attribute peakMeasuredValue;
    callback attribute peakMeasuredValueWindow default = 1;
    callback attribute averageMeasuredValue;
    callback attribute averageMeasuredValueWindow default = 1;
    callback attribute uncertainty default = 0;
    callback attribute measurementUnit default = 0;
    callback attribute measurementMedium default = 0;
    callback attribute levelValue default = 0;
    callback attribute generatedCommandList;
    callback attribute acceptedCommandList;
    callback attribute eventList;
    callback attribute attributeList;
    callback attribute featureMap default = 0;
    ram      attribute clusterRevision default = 3;
  }

  server cluster CarbonDioxideConcentrationMeasurement {
    callback attribute measuredValue;
    callback attribute minMeasuredValue;
    callback attribute maxMeasuredValue;
    callback attribute peakMeasuredValue;
    callback attribute peakMeasuredValueWindow default = 1;
    callback attribute averageMeasuredValue;
    callback attribute averageMeasuredValueWindow default = 1;
    callback attribute uncertainty default = 0;
    callback attribute measurementUnit default = 0;
    callback attribute measurementMedium default = 0;
    callback attribute levelValue default = 0;
    callback attribute generatedCommandList;
    callback attribute acceptedCommandList;
    callback attribute eventList;
    callback attribute attributeList;
    callback attribute featureMap default = 0;
    ram      attribute clusterRevision default = 3;
  }

  server cluster NitrogenDioxideConcentrationMeasurement {
    callback attribute measuredValue;
    callback attribute minMeasuredValue;
    callback attribute maxMeasuredValue;
    callback attribute peakMeasuredValue;
    callback attribute peakMeasuredValueWindow default = 1;
    callback attribute averageMeasuredValue;
    callback attribute averageMeasuredValueWindow default = 1;
    callback attribute uncertainty default = 0;
    callback attribute measurementUnit default = 0;
    callback attribute measurementMedium default = 0;
    callback attribute levelValue default = 0;
    callback attribute generatedCommandList;
    callback attribute acceptedCommandList;
    callback attribute eventList;
    callback attribute attributeList;
    callback attribute featureMap default = 0;
    ram      attribute clusterRevision default = 3;
  }

  server cluster OzoneConcentrationMeasurement {
    callback attribute measuredValue;
    callback attribute minMeasuredValue;
    callback attribute maxMeasuredValue;
    callback attribute peakMeasuredValue;
    callback attribute peakMeasuredValueWindow default = 1;
    callback attribute averageMeasuredValue;
    callback attribute averageMeasuredValueWindow default = 1;
    callback attribute uncertainty default = 0;
    callback attribute measurementUnit default = 0;
    callback attribute measurementMedium default = 0;
    callback attribute levelValue default = 0;
    callback attribute generatedCommandList;
    callback attribute acceptedCommandList;
    callback attribute eventList;
    callback attribute attributeList;
    callback attribute featureMap default = 0;
    ram      attribute clusterRevision default = 3;
  }

  server cluster Pm25ConcentrationMeasurement {
    callback attribute measuredValue;
    callback attribute minMeasuredValue;
    callback attribute maxMeasuredValue;
    callback attribute peakMeasuredValue;
    callback attribute peakMeasuredValueWindow default = 1;
    callback attribute averageMeasuredValue;
    callback attribute averageMeasuredValueWindow default = 1;
    callback attribute uncertainty default = 0;
    callback attribute measurementUnit default = 0;
    callback attribute measurementMedium default = 0;
    callback attribute levelValue default = 0;
    callback attribute generatedCommandList;
    callback attribute acceptedCommandList;
    callback attribute eventList;
    callback attribute attributeList;
    callback attribute featureMap default = 0;
    ram      attribute clusterRevision default = 3;
  }

  server cluster FormaldehydeConcentrationMeasurement {
    callback attribute measuredValue;
    callback attribute minMeasuredValue;
    callback attribute maxMeasuredValue;
    callback attribute peakMeasuredValue;
    callback attribute peakMeasuredValueWindow default = 1;
    callback attribute averageMeasuredValue;
    callback attribute averageMeasuredValueWindow default = 1;
    callback attribute uncertainty default = 0;
    callback attribute measurementUnit default = 0;
    callback attribute measurementMedium default = 0;
    callback attribute levelValue default = 0;
    callback attribute generatedCommandList;
    callback attribute acceptedCommandList;
    callback attribute eventList;
    callback attribute attributeList;
    callback attribute featureMap default = 0;
    ram      attribute clusterRevision default = 3;
  }

  server cluster Pm1ConcentrationMeasurement {
    callback attribute measuredValue;
    callback attribute minMeasuredValue;
    callback attribute maxMeasuredValue;
    callback attribute peakMeasuredValue;
    callback attribute peakMeasuredValueWindow default = 1;
    callback attribute averageMeasuredValue;
    callback attribute averageMeasuredValueWindow default = 1;
    callback attribute uncertainty default = 0;
    callback attribute measurementUnit default = 0;
    callback attribute measurementMedium default = 0;
    callback attribute levelValue default = 0;
    callback attribute generatedCommandList;
    callback attribute acceptedCommandList;
    callback attribute eventList;
    callback attribute attributeList;
    callback attribute featureMap default = 0;
    ram      attribute clusterRevision default = 3;
  }

  server cluster Pm10ConcentrationMeasurement {
    callback attribute measuredValue;
    callback attribute minMeasuredValue;
    callback attribute maxMeasuredValue;
    callback attribute peakMeasuredValue;
    callback attribute peakMeasuredValueWindow default = 1;
    callback attribute averageMeasuredValue;
    callback attribute averageMeasuredValueWindow default = 1;
    callback attribute uncertainty default = 0;
    callback attribute measurementUnit default = 0;
    callback attribute measurementMedium default = 0;
    callback attribute levelValue default = 0;
    callback attribute generatedCommandList;
    callback attribute acceptedCommandList;
    callback attribute eventList;
    callback attribute attributeList;
    callback attribute featureMap default = 0;
    ram      attribute clusterRevision default = 3;
  }

  server cluster TotalVolatileOrganicCompoundsConcentrationMeasurement {
    callback attribute measuredValue;
    callback attribute minMeasuredValue;
    callback attribute maxMeasuredValue;
    callback attribute peakMeasuredValue;
    callback attribute peakMeasuredValueWindow default = 1;
    callback attribute averageMeasuredValue;
    callback attribute averageMeasuredValueWindow default = 1;
    callback attribute uncertainty default = 0;
    callback attribute measurementUnit default = 0;
    callback attribute measurementMedium default = 0;
    callback attribute levelValue default = 0;
    callback attribute generatedCommandList;
    callback attribute acceptedCommandList;
    callback attribute eventList;
    callback attribute attributeList;
    callback attribute featureMap default = 0;
    ram      attribute clusterRevision default = 3;
  }

  server cluster RadonConcentrationMeasurement {
    callback attribute measuredValue;
    callback attribute minMeasuredValue;
    callback attribute maxMeasuredValue;
    callback attribute peakMeasuredValue;
    callback attribute peakMeasuredValueWindow default = 1;
    callback attribute averageMeasuredValue;
    callback attribute averageMeasuredValueWindow default = 1;
    callback attribute uncertainty default = 0;
    callback attribute measurementUnit default = 0;
    callback attribute measurementMedium default = 0;
    callback attribute levelValue default = 0;
    callback attribute generatedCommandList;
    callback attribute acceptedCommandList;
    callback attribute eventList;
    callback attribute attributeList;
    callback attribute featureMap default = 0;
    ram      attribute clusterRevision default = 3;
  }
}
endpoint 3 {
  device type ma_tempsensor = 770, version 1;


  server cluster Identify {
    ram      attribute identifyTime default = 0x0;
    ram      attribute identifyType default = 0x00;
    callback attribute generatedCommandList;
    callback attribute acceptedCommandList;
    callback attribute eventList;
    callback attribute attributeList;
    ram      attribute featureMap default = 0;
    ram      attribute clusterRevision default = 4;

    handle command Identify;
    handle command TriggerEffect;
  }

  server cluster Descriptor {
    callback attribute deviceTypeList;
    callback attribute serverList;
    callback attribute clientList;
    callback attribute partsList;
    callback attribute generatedCommandList;
    callback attribute acceptedCommandList;
    callback attribute eventList;
    callback attribute attributeList;
    ram      attribute featureMap default = 0;
    callback attribute clusterRevision default = 1;
  }

  server cluster TemperatureMeasurement {
    ram      attribute measuredValue default = 0x8000;
    ram      attribute minMeasuredValue default = 0x8000;
    ram      attribute maxMeasuredValue default = 0x8000;
    ram      attribute tolerance default = 0;
    callback attribute generatedCommandList;
    callback attribute acceptedCommandList;
    callback attribute eventList;
    callback attribute attributeList;
    ram      attribute featureMap default = 0;
    ram      attribute clusterRevision default = 4;
  }
}
endpoint 4 {
  device type ma_humiditysensor = 775, version 1;


  server cluster Identify {
    ram      attribute identifyTime default = 0x0;
    ram      attribute identifyType default = 0x00;
    callback attribute generatedCommandList;
    callback attribute acceptedCommandList;
    callback attribute eventList;
    callback attribute attributeList;
    ram      attribute featureMap default = 0;
    ram      attribute clusterRevision default = 4;

    handle command Identify;
    handle command TriggerEffect;
  }

  server cluster Descriptor {
    callback attribute deviceTypeList;
    callback attribute serverList;
    callback attribute clientList;
    callback attribute partsList;
    callback attribute generatedCommandList;
    callback attribute acceptedCommandList;
    callback attribute eventList;
    callback attribute attributeList;
    ram      attribute featureMap default = 0;
    callback attribute clusterRevision default = 1;
  }

  server cluster RelativeHumidityMeasurement {
    ram      attribute measuredValue default = 0;
    ram      attribute minMeasuredValue default = 0;
    ram      attribute maxMeasuredValue default = 0x2710;
    ram      attribute tolerance;
    callback attribute generatedCommandList;
    callback attribute acceptedCommandList;
    callback attribute eventList;
    callback attribute attributeList;
    ram      attribute featureMap default = 0;
    ram      attribute clusterRevision default = 3;
  }
}

<|MERGE_RESOLUTION|>--- conflicted
+++ resolved
@@ -837,7 +837,6 @@
     octet_string<32> salt = 4;
   }
 
-<<<<<<< HEAD
   request struct OpenBasicCommissioningWindowRequest {
     int16u commissioningTimeout = 0;
   }
@@ -847,9 +846,6 @@
   /** This command is used by a current Administrator to instruct a Node to go into commissioning mode using basic commissioning method, if the node supports it. */
   timed command access(invoke: administer) OpenBasicCommissioningWindow(OpenBasicCommissioningWindowRequest): DefaultSuccess = 1;
   /** This command is used by a current Administrator to instruct a Node to revoke any active Open Commissioning Window or Open Basic Commissioning Window command. */
-=======
-  timed command access(invoke: administer) OpenCommissioningWindow(OpenCommissioningWindowRequest): DefaultSuccess = 0;
->>>>>>> 971e060e
   timed command access(invoke: administer) RevokeCommissioning(): DefaultSuccess = 2;
 }
 
