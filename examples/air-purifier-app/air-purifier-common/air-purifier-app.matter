--- conflicted
+++ resolved
@@ -1343,11 +1343,7 @@
     kLocalTemperatureNotExposed = 0x40;
     kMatterScheduleConfiguration = 0x80;
     kPresets = 0x100;
-<<<<<<< HEAD
-    kQueuedPresetsSupported = 0x200;
-=======
     kSetpoints = 0x200;
->>>>>>> 8ad0bdfe
   }
 
   bitmap HVACSystemTypeBitmap : bitmap8 {
