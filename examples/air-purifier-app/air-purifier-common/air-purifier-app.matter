// This IDL was generated automatically by ZAP.
// It is for view/code review purposes only.

enum AreaTypeTag : enum8 {
  kAisle = 0;
  kAttic = 1;
  kBackDoor = 2;
  kBackYard = 3;
  kBalcony = 4;
  kBallroom = 5;
  kBathroom = 6;
  kBedroom = 7;
  kBorder = 8;
  kBoxroom = 9;
  kBreakfastRoom = 10;
  kCarport = 11;
  kCellar = 12;
  kCloakroom = 13;
  kCloset = 14;
  kConservatory = 15;
  kCorridor = 16;
  kCraftRoom = 17;
  kCupboard = 18;
  kDeck = 19;
  kDen = 20;
  kDining = 21;
  kDrawingRoom = 22;
  kDressingRoom = 23;
  kDriveway = 24;
  kElevator = 25;
  kEnsuite = 26;
  kEntrance = 27;
  kEntryway = 28;
  kFamilyRoom = 29;
  kFoyer = 30;
  kFrontDoor = 31;
  kFrontYard = 32;
  kGameRoom = 33;
  kGarage = 34;
  kGarageDoor = 35;
  kGarden = 36;
  kGardenDoor = 37;
  kGuestBathroom = 38;
  kGuestBedroom = 39;
  kGuestRoom = 41;
  kGym = 42;
  kHallway = 43;
  kHearthRoom = 44;
  kKidsRoom = 45;
  kKidsBedroom = 46;
  kKitchen = 47;
  kLaundryRoom = 49;
  kLawn = 50;
  kLibrary = 51;
  kLivingRoom = 52;
  kLounge = 53;
  kMediaTVRoom = 54 [spec_name = "Media/TV Room"];
  kMudRoom = 55;
  kMusicRoom = 56;
  kNursery = 57;
  kOffice = 58;
  kOutdoorKitchen = 59;
  kOutside = 60;
  kPantry = 61;
  kParkingLot = 62;
  kParlor = 63;
  kPatio = 64;
  kPlayRoom = 65;
  kPoolRoom = 66;
  kPorch = 67;
  kPrimaryBathroom = 68;
  kPrimaryBedroom = 69;
  kRamp = 70;
  kReceptionRoom = 71;
  kRecreationRoom = 72;
  kRoof = 74;
  kSauna = 75;
  kScullery = 76;
  kSewingRoom = 77;
  kShed = 78;
  kSideDoor = 79;
  kSideYard = 80;
  kSittingRoom = 81;
  kSnug = 82;
  kSpa = 83;
  kStaircase = 84;
  kSteamRoom = 85;
  kStorageRoom = 86;
  kStudio = 87;
  kStudy = 88;
  kSunRoom = 89;
  kSwimmingPool = 90;
  kTerrace = 91;
  kUtilityRoom = 92;
  kWard = 93;
  kWorkshop = 94;
  kToilet = 95;
}

enum AtomicRequestTypeEnum : enum8 {
  kBeginWrite = 0;
  kCommitWrite = 1;
  kRollbackWrite = 2;
}

enum LandmarkTag : enum8 {
  kAirConditioner = 0;
  kAirPurifier = 1;
  kBackDoor = 2;
  kBarStool = 3;
  kBathMat = 4;
  kBathtub = 5;
  kBed = 6;
  kBookshelf = 7;
  kChair = 8;
  kChristmasTree = 9;
  kCoatRack = 10;
  kCoffeeTable = 11;
  kCookingRange = 12;
  kCouch = 13;
  kCountertop = 14;
  kCradle = 15;
  kCrib = 16;
  kDesk = 17;
  kDiningTable = 18;
  kDishwasher = 19;
  kDoor = 20;
  kDresser = 21;
  kLaundryDryer = 22;
  kFan = 23;
  kFireplace = 24;
  kFreezer = 25;
  kFrontDoor = 26;
  kHighChair = 27;
  kKitchenIsland = 28;
  kLamp = 29;
  kLitterBox = 30;
  kMirror = 31;
  kNightstand = 32;
  kOven = 33;
  kPetBed = 34;
  kPetBowl = 35;
  kPetCrate = 36;
  kRefrigerator = 37;
  kScratchingPost = 38;
  kShoeRack = 39;
  kShower = 40;
  kSideDoor = 41;
  kSink = 42;
  kSofa = 43;
  kStove = 44;
  kTable = 45;
  kToilet = 46;
  kTrashCan = 47;
  kLaundryWasher = 48;
  kWindow = 49;
  kWineCooler = 50;
}

enum LocationTag : enum8 {
  kIndoor = 0;
  kOutdoor = 1;
  kInside = 2;
  kOutside = 3;
}

enum MeasurementTypeEnum : enum16 {
  kUnspecified = 0;
  kVoltage = 1;
  kActiveCurrent = 2;
  kReactiveCurrent = 3;
  kApparentCurrent = 4;
  kActivePower = 5;
  kReactivePower = 6;
  kApparentPower = 7;
  kRMSVoltage = 8;
  kRMSCurrent = 9;
  kRMSPower = 10;
  kFrequency = 11;
  kPowerFactor = 12;
  kNeutralCurrent = 13;
  kElectricalEnergy = 14;
  kReactiveEnergy = 15;
  kApparentEnergy = 16;
  kSoilMoisture = 17;
}

enum PositionTag : enum8 {
  kLeft = 0;
  kRight = 1;
  kTop = 2;
  kBottom = 3;
  kMiddle = 4;
  kRow = 5;
  kColumn = 6;
}

enum PowerThresholdSourceEnum : enum8 {
  kContract = 0;
  kRegulator = 1;
  kEquipment = 2;
}

enum RelativePositionTag : enum8 {
  kUnder = 0;
  kNextTo = 1;
  kAround = 2;
  kOn = 3;
  kAbove = 4;
  kFrontOf = 5;
  kBehind = 6;
}

enum StreamUsageEnum : enum8 {
  kInternal = 0;
  kRecording = 1;
  kAnalysis = 2;
  kLiveView = 3;
}

enum TariffPriceTypeEnum : enum8 {
  kStandard = 0;
  kCritical = 1;
  kVirtual = 2;
  kIncentive = 3;
  kIncentiveSignal = 4;
}

enum TariffUnitEnum : enum8 {
  kKWh = 0;
  kKVAh = 1;
}

enum TestGlobalEnum : enum8 {
  kSomeValue = 0;
  kSomeOtherValue = 1;
  kFinalValue = 2;
}

enum ThreeLevelAutoEnum : enum8 {
  kAuto = 0;
  kLow = 1;
  kMedium = 2;
  kHigh = 3;
}

enum WebRTCEndReasonEnum : enum8 {
  kICEFailed = 0;
  kICETimeout = 1;
  kUserHangup = 2;
  kUserBusy = 3;
  kReplaced = 4;
  kNoUserMedia = 5;
  kInviteTimeout = 6;
  kAnsweredElsewhere = 7;
  kOutOfResources = 8;
  kMediaTimeout = 9;
  kLowPower = 10;
  kPrivacyMode = 11;
  kUnknownReason = 12;
}

bitmap TestGlobalBitmap : bitmap32 {
  kFirstBit = 0x1;
  kSecondBit = 0x2;
}

struct CurrencyStruct {
  int16u currency = 0;
  int8u decimalPoints = 1;
}

struct PriceStruct {
  money amount = 0;
  CurrencyStruct currency = 1;
}

struct MeasurementAccuracyRangeStruct {
  int64s rangeMin = 0;
  int64s rangeMax = 1;
  optional percent100ths percentMax = 2;
  optional percent100ths percentMin = 3;
  optional percent100ths percentTypical = 4;
  optional int64u fixedMax = 5;
  optional int64u fixedMin = 6;
  optional int64u fixedTypical = 7;
}

struct MeasurementAccuracyStruct {
  MeasurementTypeEnum measurementType = 0;
  boolean measured = 1;
  int64s minMeasuredValue = 2;
  int64s maxMeasuredValue = 3;
  MeasurementAccuracyRangeStruct accuracyRanges[] = 4;
}

struct AtomicAttributeStatusStruct {
  attrib_id attributeID = 0;
  status statusCode = 1;
}

struct ICECandidateStruct {
  char_string candidate = 0;
  nullable char_string SDPMid = 1;
  nullable int16u SDPMLineIndex = 2;
}

struct ICEServerStruct {
  char_string URLs[] = 0;
  optional long_char_string<508> username = 1;
  optional long_char_string<512> credential = 2;
  optional int16u caid = 3;
}

struct LocationDescriptorStruct {
  char_string<128> locationName = 0;
  nullable int16s floorNumber = 1;
  nullable AreaTypeTag areaType = 2;
}

struct PowerThresholdStruct {
  optional power_mw powerThreshold = 0;
  optional power_mva apparentPowerThreshold = 1;
  nullable PowerThresholdSourceEnum powerThresholdSource = 2;
}

struct SemanticTagStruct {
  nullable vendor_id mfgCode = 0;
  enum8 namespaceID = 1;
  enum8 tag = 2;
  optional nullable char_string<64> label = 3;
}

struct TestGlobalStruct {
  char_string<128> name = 0;
  nullable TestGlobalBitmap myBitmap = 1;
  optional nullable TestGlobalEnum myEnum = 2;
}

struct ViewportStruct {
  int16u x1 = 0;
  int16u y1 = 1;
  int16u x2 = 2;
  int16u y2 = 3;
}

fabric_scoped struct WebRTCSessionStruct {
  int16u id = 0;
  node_id peerNodeID = 1;
  endpoint_no peerEndpointID = 2;
  StreamUsageEnum streamUsage = 3;
  nullable int16u videoStreamID = 4;
  nullable int16u audioStreamID = 5;
  boolean metadataEnabled = 6;
  fabric_idx fabricIndex = 254;
}

/** Attributes and commands for putting a device into Identification mode (e.g. flashing a light). */
cluster Identify = 3 {
  revision 6;

  enum EffectIdentifierEnum : enum8 {
    kBlink = 0;
    kBreathe = 1;
    kOkay = 2;
    kChannelChange = 11;
    kFinishEffect = 254;
    kStopEffect = 255;
  }

  enum EffectVariantEnum : enum8 {
    kDefault = 0;
  }

  enum IdentifyTypeEnum : enum8 {
    kNone = 0;
    kLightOutput = 1;
    kVisibleIndicator = 2;
    kAudibleBeep = 3;
    kDisplay = 4;
    kActuator = 5;
  }

  attribute int16u identifyTime = 0;
  readonly attribute IdentifyTypeEnum identifyType = 1;
  readonly attribute command_id generatedCommandList[] = 65528;
  readonly attribute command_id acceptedCommandList[] = 65529;
  readonly attribute attrib_id attributeList[] = 65531;
  readonly attribute bitmap32 featureMap = 65532;
  readonly attribute int16u clusterRevision = 65533;

  request struct IdentifyRequest {
    int16u identifyTime = 0;
  }

  request struct TriggerEffectRequest {
    EffectIdentifierEnum effectIdentifier = 0;
    EffectVariantEnum effectVariant = 1;
  }

  /** This command starts or stops the receiving device identifying itself. */
  command access(invoke: manage) Identify(IdentifyRequest): DefaultSuccess = 0;
  /** This command allows the support of feedback to the user, such as a certain light effect. */
  command access(invoke: manage) TriggerEffect(TriggerEffectRequest): DefaultSuccess = 64;
}

/** Attributes and commands for switching devices between 'On' and 'Off' states. */
cluster OnOff = 6 {
  revision 6;

  enum DelayedAllOffEffectVariantEnum : enum8 {
    kDelayedOffFastFade = 0;
    kNoFade = 1;
    kDelayedOffSlowFade = 2;
  }

  enum DyingLightEffectVariantEnum : enum8 {
    kDyingLightFadeOff = 0;
  }

  enum EffectIdentifierEnum : enum8 {
    kDelayedAllOff = 0;
    kDyingLight = 1;
  }

  enum StartUpOnOffEnum : enum8 {
    kOff = 0;
    kOn = 1;
    kToggle = 2;
  }

  bitmap Feature : bitmap32 {
    kLighting = 0x1;
    kDeadFrontBehavior = 0x2;
    kOffOnly = 0x4;
  }

  bitmap OnOffControlBitmap : bitmap8 {
    kAcceptOnlyWhenOn = 0x1;
  }

  readonly attribute boolean onOff = 0;
  readonly attribute optional boolean globalSceneControl = 16384;
  attribute optional int16u onTime = 16385;
  attribute optional int16u offWaitTime = 16386;
  attribute access(write: manage) optional nullable StartUpOnOffEnum startUpOnOff = 16387;
  readonly attribute command_id generatedCommandList[] = 65528;
  readonly attribute command_id acceptedCommandList[] = 65529;
  readonly attribute attrib_id attributeList[] = 65531;
  readonly attribute bitmap32 featureMap = 65532;
  readonly attribute int16u clusterRevision = 65533;

  request struct OffWithEffectRequest {
    EffectIdentifierEnum effectIdentifier = 0;
    enum8 effectVariant = 1;
  }

  request struct OnWithTimedOffRequest {
    OnOffControlBitmap onOffControl = 0;
    int16u onTime = 1;
    int16u offWaitTime = 2;
  }

  /** On receipt of this command, a device SHALL enter its ‘Off’ state. This state is device dependent, but it is recommended that it is used for power off or similar functions. On receipt of the Off command, the OnTime attribute SHALL be set to 0. */
  command Off(): DefaultSuccess = 0;
  /** On receipt of this command, a device SHALL enter its ‘On’ state. This state is device dependent, but it is recommended that it is used for power on or similar functions. On receipt of the On command, if the value of the OnTime attribute is equal to 0, the device SHALL set the OffWaitTime attribute to 0. */
  command On(): DefaultSuccess = 1;
  /** On receipt of this command, if a device is in its ‘Off’ state it SHALL enter its ‘On’ state. Otherwise, if it is in its ‘On’ state it SHALL enter its ‘Off’ state. On receipt of the Toggle command, if the value of the OnOff attribute is equal to FALSE and if the value of the OnTime attribute is equal to 0, the device SHALL set the OffWaitTime attribute to 0. If the value of the OnOff attribute is equal to TRUE, the OnTime attribute SHALL be set to 0. */
  command Toggle(): DefaultSuccess = 2;
  /** The OffWithEffect command allows devices to be turned off using enhanced ways of fading. */
  command OffWithEffect(OffWithEffectRequest): DefaultSuccess = 64;
  /** This command allows the recall of the settings when the device was turned off. */
  command OnWithRecallGlobalScene(): DefaultSuccess = 65;
  /** This command allows devices to be turned on for a specific duration with a guarded off duration so that SHOULD the device be subsequently turned off, further OnWithTimedOff commands, received during this time, are prevented from turning the devices back on. */
  command OnWithTimedOff(OnWithTimedOffRequest): DefaultSuccess = 66;
}

/** The Descriptor Cluster is meant to replace the support from the Zigbee Device Object (ZDO) for describing a node, its endpoints and clusters. */
cluster Descriptor = 29 {
  revision 3;

  bitmap Feature : bitmap32 {
    kTagList = 0x1;
  }

  struct DeviceTypeStruct {
    devtype_id deviceType = 0;
    int16u revision = 1;
  }

  readonly attribute DeviceTypeStruct deviceTypeList[] = 0;
  readonly attribute cluster_id serverList[] = 1;
  readonly attribute cluster_id clientList[] = 2;
  readonly attribute endpoint_no partsList[] = 3;
  readonly attribute optional SemanticTagStruct tagList[] = 4;
  readonly attribute optional char_string<32> endpointUniqueID = 5;
  readonly attribute command_id generatedCommandList[] = 65528;
  readonly attribute command_id acceptedCommandList[] = 65529;
  readonly attribute attrib_id attributeList[] = 65531;
  readonly attribute bitmap32 featureMap = 65532;
  readonly attribute int16u clusterRevision = 65533;
}

/** The Access Control Cluster exposes a data model view of a
      Node's Access Control List (ACL), which codifies the rules used to manage
      and enforce Access Control for the Node's endpoints and their associated
      cluster instances. */
cluster AccessControl = 31 {
  revision 2;

  enum AccessControlEntryAuthModeEnum : enum8 {
    kPASE = 1 [spec_name = "PASE"];
    kCASE = 2 [spec_name = "CASE"];
    kGroup = 3;
  }

  enum AccessControlEntryPrivilegeEnum : enum8 {
    kView = 1;
    kProxyView = 2;
    kOperate = 3;
    kManage = 4;
    kAdminister = 5;
  }

  enum AccessRestrictionTypeEnum : enum8 {
    kAttributeAccessForbidden = 0;
    kAttributeWriteForbidden = 1;
    kCommandForbidden = 2;
    kEventForbidden = 3;
  }

  enum ChangeTypeEnum : enum8 {
    kChanged = 0;
    kAdded = 1;
    kRemoved = 2;
  }

  bitmap Feature : bitmap32 {
    kExtension = 0x1;
    kManagedDevice = 0x2;
  }

  struct AccessRestrictionStruct {
    AccessRestrictionTypeEnum type = 0;
    nullable int32u id = 1;
  }

  struct CommissioningAccessRestrictionEntryStruct {
    endpoint_no endpoint = 0;
    cluster_id cluster = 1;
    AccessRestrictionStruct restrictions[] = 2;
  }

  fabric_scoped struct AccessRestrictionEntryStruct {
    fabric_sensitive endpoint_no endpoint = 0;
    fabric_sensitive cluster_id cluster = 1;
    fabric_sensitive AccessRestrictionStruct restrictions[] = 2;
    fabric_idx fabricIndex = 254;
  }

  struct AccessControlTargetStruct {
    nullable cluster_id cluster = 0;
    nullable endpoint_no endpoint = 1;
    nullable devtype_id deviceType = 2;
  }

  fabric_scoped struct AccessControlEntryStruct {
    fabric_sensitive AccessControlEntryPrivilegeEnum privilege = 1;
    fabric_sensitive AccessControlEntryAuthModeEnum authMode = 2;
    nullable fabric_sensitive int64u subjects[] = 3;
    nullable fabric_sensitive AccessControlTargetStruct targets[] = 4;
    fabric_idx fabricIndex = 254;
  }

  fabric_scoped struct AccessControlExtensionStruct {
    fabric_sensitive octet_string<128> data = 1;
    fabric_idx fabricIndex = 254;
  }

  fabric_sensitive info event access(read: administer) AccessControlEntryChanged = 0 {
    nullable node_id adminNodeID = 1;
    nullable int16u adminPasscodeID = 2;
    ChangeTypeEnum changeType = 3;
    nullable AccessControlEntryStruct latestValue = 4;
    fabric_idx fabricIndex = 254;
  }

  fabric_sensitive info event access(read: administer) AccessControlExtensionChanged = 1 {
    nullable node_id adminNodeID = 1;
    nullable int16u adminPasscodeID = 2;
    ChangeTypeEnum changeType = 3;
    nullable AccessControlExtensionStruct latestValue = 4;
    fabric_idx fabricIndex = 254;
  }

  fabric_sensitive info event access(read: administer) FabricRestrictionReviewUpdate = 2 {
    int64u token = 0;
    optional long_char_string instruction = 1;
    optional long_char_string ARLRequestFlowUrl = 2;
    fabric_idx fabricIndex = 254;
  }

  attribute access(read: administer, write: administer) AccessControlEntryStruct acl[] = 0;
  attribute access(read: administer, write: administer) optional AccessControlExtensionStruct extension[] = 1;
  readonly attribute int16u subjectsPerAccessControlEntry = 2;
  readonly attribute int16u targetsPerAccessControlEntry = 3;
  readonly attribute int16u accessControlEntriesPerFabric = 4;
  readonly attribute optional CommissioningAccessRestrictionEntryStruct commissioningARL[] = 5;
  readonly attribute optional AccessRestrictionEntryStruct arl[] = 6;
  readonly attribute command_id generatedCommandList[] = 65528;
  readonly attribute command_id acceptedCommandList[] = 65529;
  readonly attribute attrib_id attributeList[] = 65531;
  readonly attribute bitmap32 featureMap = 65532;
  readonly attribute int16u clusterRevision = 65533;

  request struct ReviewFabricRestrictionsRequest {
    CommissioningAccessRestrictionEntryStruct arl[] = 0;
  }

  response struct ReviewFabricRestrictionsResponse = 1 {
    int64u token = 0;
  }

  /** This command signals to the service associated with the device vendor that the fabric administrator would like a review of the current restrictions on the accessing fabric. */
  fabric command access(invoke: administer) ReviewFabricRestrictions(ReviewFabricRestrictionsRequest): ReviewFabricRestrictionsResponse = 0;
}

/** This cluster provides attributes and events for determining basic information about Nodes, which supports both
      Commissioning and operational determination of Node characteristics, such as Vendor ID, Product ID and serial number,
      which apply to the whole Node. Also allows setting user device information such as location. */
cluster BasicInformation = 40 {
  revision 5;

  enum ColorEnum : enum8 {
    kBlack = 0;
    kNavy = 1;
    kGreen = 2;
    kTeal = 3;
    kMaroon = 4;
    kPurple = 5;
    kOlive = 6;
    kGray = 7;
    kBlue = 8;
    kLime = 9;
    kAqua = 10;
    kRed = 11;
    kFuchsia = 12;
    kYellow = 13;
    kWhite = 14;
    kNickel = 15;
    kChrome = 16;
    kBrass = 17;
    kCopper = 18;
    kSilver = 19;
    kGold = 20;
  }

  enum ProductFinishEnum : enum8 {
    kOther = 0;
    kMatte = 1;
    kSatin = 2;
    kPolished = 3;
    kRugged = 4;
    kFabric = 5;
  }

  struct CapabilityMinimaStruct {
    int16u caseSessionsPerFabric = 0;
    int16u subscriptionsPerFabric = 1;
  }

  struct ProductAppearanceStruct {
    ProductFinishEnum finish = 0;
    nullable ColorEnum primaryColor = 1;
  }

  critical event StartUp = 0 {
    int32u softwareVersion = 0;
  }

  critical event ShutDown = 1 {
  }

  info event Leave = 2 {
    fabric_idx fabricIndex = 0;
  }

  info event ReachableChanged = 3 {
    boolean reachableNewValue = 0;
  }

  readonly attribute int16u dataModelRevision = 0;
  readonly attribute char_string<32> vendorName = 1;
  readonly attribute vendor_id vendorID = 2;
  readonly attribute char_string<32> productName = 3;
  readonly attribute int16u productID = 4;
  attribute access(write: manage) char_string<32> nodeLabel = 5;
  attribute access(write: administer) char_string<2> location = 6;
  readonly attribute int16u hardwareVersion = 7;
  readonly attribute char_string<64> hardwareVersionString = 8;
  readonly attribute int32u softwareVersion = 9;
  readonly attribute char_string<64> softwareVersionString = 10;
  readonly attribute optional char_string<16> manufacturingDate = 11;
  readonly attribute optional char_string<32> partNumber = 12;
  readonly attribute optional long_char_string<256> productURL = 13;
  readonly attribute optional char_string<64> productLabel = 14;
  readonly attribute optional char_string<32> serialNumber = 15;
  attribute access(write: manage) optional boolean localConfigDisabled = 16;
  readonly attribute optional boolean reachable = 17;
  readonly attribute char_string<32> uniqueID = 18;
  readonly attribute CapabilityMinimaStruct capabilityMinima = 19;
  readonly attribute optional ProductAppearanceStruct productAppearance = 20;
  readonly attribute int32u specificationVersion = 21;
  readonly attribute int16u maxPathsPerInvoke = 22;
  readonly attribute int32u configurationVersion = 24;
  readonly attribute command_id generatedCommandList[] = 65528;
  readonly attribute command_id acceptedCommandList[] = 65529;
  readonly attribute attrib_id attributeList[] = 65531;
  readonly attribute bitmap32 featureMap = 65532;
  readonly attribute int16u clusterRevision = 65533;

  command MfgSpecificPing(): DefaultSuccess = 0;
}

/** Provides an interface for providing OTA software updates */
cluster OtaSoftwareUpdateProvider = 41 {
  revision 1; // NOTE: Default/not specifically set

  enum ApplyUpdateActionEnum : enum8 {
    kProceed = 0;
    kAwaitNextAction = 1;
    kDiscontinue = 2;
  }

  enum DownloadProtocolEnum : enum8 {
    kBDXSynchronous = 0;
    kBDXAsynchronous = 1;
    kHTTPS = 2 [spec_name = "HTTPS"];
    kVendorSpecific = 3;
  }

  enum StatusEnum : enum8 {
    kUpdateAvailable = 0;
    kBusy = 1;
    kNotAvailable = 2;
    kDownloadProtocolNotSupported = 3;
  }

  readonly attribute command_id generatedCommandList[] = 65528;
  readonly attribute command_id acceptedCommandList[] = 65529;
  readonly attribute attrib_id attributeList[] = 65531;
  readonly attribute bitmap32 featureMap = 65532;
  readonly attribute int16u clusterRevision = 65533;

  request struct QueryImageRequest {
    vendor_id vendorID = 0;
    int16u productID = 1;
    int32u softwareVersion = 2;
    DownloadProtocolEnum protocolsSupported[] = 3;
    optional int16u hardwareVersion = 4;
    optional char_string<2> location = 5;
    optional boolean requestorCanConsent = 6;
    optional octet_string<512> metadataForProvider = 7;
  }

  response struct QueryImageResponse = 1 {
    StatusEnum status = 0;
    optional int32u delayedActionTime = 1;
    optional char_string<256> imageURI = 2;
    optional int32u softwareVersion = 3;
    optional char_string<64> softwareVersionString = 4;
    optional octet_string<32> updateToken = 5;
    optional boolean userConsentNeeded = 6;
    optional octet_string<512> metadataForRequestor = 7;
  }

  request struct ApplyUpdateRequestRequest {
    octet_string<32> updateToken = 0;
    int32u newVersion = 1;
  }

  response struct ApplyUpdateResponse = 3 {
    ApplyUpdateActionEnum action = 0;
    int32u delayedActionTime = 1;
  }

  request struct NotifyUpdateAppliedRequest {
    octet_string<32> updateToken = 0;
    int32u softwareVersion = 1;
  }

  /** Determine availability of a new Software Image */
  command QueryImage(QueryImageRequest): QueryImageResponse = 0;
  /** Determine next action to take for a downloaded Software Image */
  command ApplyUpdateRequest(ApplyUpdateRequestRequest): ApplyUpdateResponse = 2;
  /** Notify OTA Provider that an update was applied */
  command NotifyUpdateApplied(NotifyUpdateAppliedRequest): DefaultSuccess = 4;
}

/** Provides an interface for downloading and applying OTA software updates */
cluster OtaSoftwareUpdateRequestor = 42 {
  revision 1; // NOTE: Default/not specifically set

  enum AnnouncementReasonEnum : enum8 {
    kSimpleAnnouncement = 0;
    kUpdateAvailable = 1;
    kUrgentUpdateAvailable = 2;
  }

  enum ChangeReasonEnum : enum8 {
    kUnknown = 0;
    kSuccess = 1;
    kFailure = 2;
    kTimeOut = 3;
    kDelayByProvider = 4;
  }

  enum UpdateStateEnum : enum8 {
    kUnknown = 0;
    kIdle = 1;
    kQuerying = 2;
    kDelayedOnQuery = 3;
    kDownloading = 4;
    kApplying = 5;
    kDelayedOnApply = 6;
    kRollingBack = 7;
    kDelayedOnUserConsent = 8;
  }

  fabric_scoped struct ProviderLocation {
    node_id providerNodeID = 1;
    endpoint_no endpoint = 2;
    fabric_idx fabricIndex = 254;
  }

  info event StateTransition = 0 {
    UpdateStateEnum previousState = 0;
    UpdateStateEnum newState = 1;
    ChangeReasonEnum reason = 2;
    nullable int32u targetSoftwareVersion = 3;
  }

  critical event VersionApplied = 1 {
    int32u softwareVersion = 0;
    int16u productID = 1;
  }

  info event DownloadError = 2 {
    int32u softwareVersion = 0;
    int64u bytesDownloaded = 1;
    nullable int8u progressPercent = 2;
    nullable int64s platformCode = 3;
  }

  attribute access(write: administer) ProviderLocation defaultOTAProviders[] = 0;
  readonly attribute boolean updatePossible = 1;
  readonly attribute UpdateStateEnum updateState = 2;
  readonly attribute nullable int8u updateStateProgress = 3;
  readonly attribute command_id generatedCommandList[] = 65528;
  readonly attribute command_id acceptedCommandList[] = 65529;
  readonly attribute attrib_id attributeList[] = 65531;
  readonly attribute bitmap32 featureMap = 65532;
  readonly attribute int16u clusterRevision = 65533;

  request struct AnnounceOTAProviderRequest {
    node_id providerNodeID = 0;
    vendor_id vendorID = 1;
    AnnouncementReasonEnum announcementReason = 2;
    optional octet_string<512> metadataForNode = 3;
    endpoint_no endpoint = 4;
  }

  /** Announce the presence of an OTA Provider */
  command access(invoke: administer) AnnounceOTAProvider(AnnounceOTAProviderRequest): DefaultSuccess = 0;
}

/** This cluster is used to manage global aspects of the Commissioning flow. */
cluster GeneralCommissioning = 48 {
  revision 2;

  enum CommissioningErrorEnum : enum8 {
    kOK = 0 [spec_name = "OK"];
    kValueOutsideRange = 1;
    kInvalidAuthentication = 2;
    kNoFailSafe = 3;
    kBusyWithOtherAdmin = 4;
    kRequiredTCNotAccepted = 5;
    kTCAcknowledgementsNotReceived = 6;
    kTCMinVersionNotMet = 7;
  }

  enum NetworkRecoveryReasonEnum : enum8 {
    kUnspecified = 0;
    kAuth = 1;
    kVisibility = 2;
  }

  enum RegulatoryLocationTypeEnum : enum8 {
    kIndoor = 0;
    kOutdoor = 1;
    kIndoorOutdoor = 2;
  }

  bitmap Feature : bitmap32 {
    kTermsAndConditions = 0x1;
    kNetworkRecovery = 0x2;
  }

  struct BasicCommissioningInfo {
    int16u failSafeExpiryLengthSeconds = 0;
    int16u maxCumulativeFailsafeSeconds = 1;
  }

  attribute access(write: administer) int64u breadcrumb = 0;
  readonly attribute BasicCommissioningInfo basicCommissioningInfo = 1;
  readonly attribute RegulatoryLocationTypeEnum regulatoryConfig = 2;
  readonly attribute RegulatoryLocationTypeEnum locationCapability = 3;
  readonly attribute boolean supportsConcurrentConnection = 4;
  provisional readonly attribute access(read: administer) optional int16u TCAcceptedVersion = 5;
  provisional readonly attribute access(read: administer) optional int16u TCMinRequiredVersion = 6;
  provisional readonly attribute access(read: administer) optional bitmap16 TCAcknowledgements = 7;
  provisional readonly attribute access(read: administer) optional boolean TCAcknowledgementsRequired = 8;
  provisional readonly attribute access(read: administer) optional nullable int32u TCUpdateDeadline = 9;
  provisional readonly attribute access(read: manage) optional octet_string<8> recoveryIdentifier = 10;
  provisional readonly attribute access(read: manage) optional nullable NetworkRecoveryReasonEnum networkRecoveryReason = 11;
  provisional readonly attribute optional boolean isCommissioningWithoutPower = 12;
  readonly attribute command_id generatedCommandList[] = 65528;
  readonly attribute command_id acceptedCommandList[] = 65529;
  readonly attribute attrib_id attributeList[] = 65531;
  readonly attribute bitmap32 featureMap = 65532;
  readonly attribute int16u clusterRevision = 65533;

  request struct ArmFailSafeRequest {
    int16u expiryLengthSeconds = 0;
    int64u breadcrumb = 1;
  }

  response struct ArmFailSafeResponse = 1 {
    CommissioningErrorEnum errorCode = 0;
    char_string<128> debugText = 1;
  }

  request struct SetRegulatoryConfigRequest {
    RegulatoryLocationTypeEnum newRegulatoryConfig = 0;
    char_string<2> countryCode = 1;
    int64u breadcrumb = 2;
  }

  response struct SetRegulatoryConfigResponse = 3 {
    CommissioningErrorEnum errorCode = 0;
    char_string debugText = 1;
  }

  response struct CommissioningCompleteResponse = 5 {
    CommissioningErrorEnum errorCode = 0;
    char_string debugText = 1;
  }

  request struct SetTCAcknowledgementsRequest {
    int16u TCVersion = 0;
    bitmap16 TCUserResponse = 1;
  }

  response struct SetTCAcknowledgementsResponse = 7 {
    CommissioningErrorEnum errorCode = 0;
  }

  /** This command is used to arm or disarm the fail-safe timer. */
  command access(invoke: administer) ArmFailSafe(ArmFailSafeRequest): ArmFailSafeResponse = 0;
  /** This command is used to set the regulatory configuration for the device. */
  command access(invoke: administer) SetRegulatoryConfig(SetRegulatoryConfigRequest): SetRegulatoryConfigResponse = 2;
  /** This command is used to indicate that the commissioning process is complete. */
  fabric command access(invoke: administer) CommissioningComplete(): CommissioningCompleteResponse = 4;
  /** This command is used to set the user acknowledgements received in the Enhanced Setup Flow Terms & Conditions into the node. */
  command access(invoke: administer) SetTCAcknowledgements(SetTCAcknowledgementsRequest): SetTCAcknowledgementsResponse = 6;
}

/** Functionality to configure, enable, disable network credentials and access on a Matter device. */
cluster NetworkCommissioning = 49 {
  revision 2;

  enum NetworkCommissioningStatusEnum : enum8 {
    kSuccess = 0;
    kOutOfRange = 1;
    kBoundsExceeded = 2;
    kNetworkIDNotFound = 3;
    kDuplicateNetworkID = 4;
    kNetworkNotFound = 5;
    kRegulatoryError = 6;
    kAuthFailure = 7;
    kUnsupportedSecurity = 8;
    kOtherConnectionFailure = 9;
    kIPV6Failed = 10;
    kIPBindFailed = 11;
    kUnknownError = 12;
  }

  enum WiFiBandEnum : enum8 {
    k2G4 = 0 [spec_name = "2G4"];
    k3G65 = 1 [spec_name = "3G65"];
    k5G = 2 [spec_name = "5G"];
    k6G = 3 [spec_name = "6G"];
    k60G = 4 [spec_name = "60G"];
    k1G = 5 [spec_name = "1G"];
  }

  bitmap Feature : bitmap32 {
    kWiFiNetworkInterface = 0x1;
    kThreadNetworkInterface = 0x2;
    kEthernetNetworkInterface = 0x4;
    kPerDeviceCredentials = 0x8;
  }

  bitmap ThreadCapabilitiesBitmap : bitmap16 {
    kIsBorderRouterCapable = 0x1;
    kIsRouterCapable = 0x2;
    kIsSleepyEndDeviceCapable = 0x4;
    kIsFullThreadDevice = 0x8;
    kIsSynchronizedSleepyEndDeviceCapable = 0x10;
  }

  bitmap WiFiSecurityBitmap : bitmap8 {
    kUnencrypted = 0x1;
    kWEP = 0x2 [spec_name = "WEP"];
    kWPAPersonal = 0x4 [spec_name = "WPA-PERSONAL"];
    kWPA2Personal = 0x8 [spec_name = "WPA2-PERSONAL"];
    kWPA3Personal = 0x10 [spec_name = "WPA3-PERSONAL"];
    kWPA3MatterPDC = 0x20 [spec_name = "WPA3-Matter-PDC"];
  }

  struct NetworkInfoStruct {
    octet_string<32> networkID = 0;
    boolean connected = 1;
    optional nullable octet_string<20> networkIdentifier = 2;
    optional nullable octet_string<20> clientIdentifier = 3;
  }

  struct ThreadInterfaceScanResultStruct {
    int16u panId = 0;
    int64u extendedPanId = 1;
    char_string<16> networkName = 2;
    int16u channel = 3;
    int8u version = 4;
    octet_string<8> extendedAddress = 5;
    int8s rssi = 6;
    int8u lqi = 7;
  }

  struct WiFiInterfaceScanResultStruct {
    WiFiSecurityBitmap security = 0;
    octet_string<32> ssid = 1;
    octet_string<6> bssid = 2;
    int16u channel = 3;
    WiFiBandEnum wiFiBand = 4;
    int8s rssi = 5;
  }

  readonly attribute access(read: administer) int8u maxNetworks = 0;
  readonly attribute access(read: administer) NetworkInfoStruct networks[] = 1;
  readonly attribute optional int8u scanMaxTimeSeconds = 2;
  readonly attribute optional int8u connectMaxTimeSeconds = 3;
  attribute access(write: administer) boolean interfaceEnabled = 4;
  readonly attribute access(read: administer) nullable NetworkCommissioningStatusEnum lastNetworkingStatus = 5;
  readonly attribute access(read: administer) nullable octet_string<32> lastNetworkID = 6;
  readonly attribute access(read: administer) nullable int32s lastConnectErrorValue = 7;
  provisional readonly attribute optional WiFiBandEnum supportedWiFiBands[] = 8;
  provisional readonly attribute optional ThreadCapabilitiesBitmap supportedThreadFeatures = 9;
  provisional readonly attribute optional int16u threadVersion = 10;
  readonly attribute command_id generatedCommandList[] = 65528;
  readonly attribute command_id acceptedCommandList[] = 65529;
  readonly attribute attrib_id attributeList[] = 65531;
  readonly attribute bitmap32 featureMap = 65532;
  readonly attribute int16u clusterRevision = 65533;

  request struct ScanNetworksRequest {
    optional nullable octet_string<32> ssid = 0;
    optional int64u breadcrumb = 1;
  }

  response struct ScanNetworksResponse = 1 {
    NetworkCommissioningStatusEnum networkingStatus = 0;
    optional char_string debugText = 1;
    optional WiFiInterfaceScanResultStruct wiFiScanResults[] = 2;
    optional ThreadInterfaceScanResultStruct threadScanResults[] = 3;
  }

  request struct AddOrUpdateWiFiNetworkRequest {
    octet_string<32> ssid = 0;
    octet_string<64> credentials = 1;
    optional int64u breadcrumb = 2;
    optional octet_string<140> networkIdentity = 3;
    optional octet_string<20> clientIdentifier = 4;
    optional octet_string<32> possessionNonce = 5;
  }

  request struct AddOrUpdateThreadNetworkRequest {
    octet_string<254> operationalDataset = 0;
    optional int64u breadcrumb = 1;
  }

  request struct RemoveNetworkRequest {
    octet_string<32> networkID = 0;
    optional int64u breadcrumb = 1;
  }

  response struct NetworkConfigResponse = 5 {
    NetworkCommissioningStatusEnum networkingStatus = 0;
    optional char_string<512> debugText = 1;
    optional int8u networkIndex = 2;
    optional octet_string<140> clientIdentity = 3;
    optional octet_string<64> possessionSignature = 4;
  }

  request struct ConnectNetworkRequest {
    octet_string<32> networkID = 0;
    optional int64u breadcrumb = 1;
  }

  response struct ConnectNetworkResponse = 7 {
    NetworkCommissioningStatusEnum networkingStatus = 0;
    optional char_string debugText = 1;
    nullable int32s errorValue = 2;
  }

  request struct ReorderNetworkRequest {
    octet_string<32> networkID = 0;
    int8u networkIndex = 1;
    optional int64u breadcrumb = 2;
  }

  request struct QueryIdentityRequest {
    octet_string<20> keyIdentifier = 0;
    optional octet_string<32> possessionNonce = 1;
  }

  response struct QueryIdentityResponse = 10 {
    octet_string<140> identity = 0;
    optional octet_string<64> possessionSignature = 1;
  }

  /** Detemine the set of networks the device sees as available. */
  command access(invoke: administer) ScanNetworks(ScanNetworksRequest): ScanNetworksResponse = 0;
  /** Add or update the credentials for a given Wi-Fi network. */
  command access(invoke: administer) AddOrUpdateWiFiNetwork(AddOrUpdateWiFiNetworkRequest): NetworkConfigResponse = 2;
  /** Add or update the credentials for a given Thread network. */
  command access(invoke: administer) AddOrUpdateThreadNetwork(AddOrUpdateThreadNetworkRequest): NetworkConfigResponse = 3;
  /** Remove the definition of a given network (including its credentials). */
  command access(invoke: administer) RemoveNetwork(RemoveNetworkRequest): NetworkConfigResponse = 4;
  /** Connect to the specified network, using previously-defined credentials. */
  command access(invoke: administer) ConnectNetwork(ConnectNetworkRequest): ConnectNetworkResponse = 6;
  /** Modify the order in which networks will be presented in the Networks attribute. */
  command access(invoke: administer) ReorderNetwork(ReorderNetworkRequest): NetworkConfigResponse = 8;
  /** Retrieve details about and optionally proof of possession of a network client identity. */
  command access(invoke: administer) QueryIdentity(QueryIdentityRequest): QueryIdentityResponse = 9;
}

/** The cluster provides commands for retrieving unstructured diagnostic logs from a Node that may be used to aid in diagnostics. */
cluster DiagnosticLogs = 50 {
  revision 1;

  enum IntentEnum : enum8 {
    kEndUserSupport = 0;
    kNetworkDiag = 1;
    kCrashLogs = 2;
  }

  enum StatusEnum : enum8 {
    kSuccess = 0;
    kExhausted = 1;
    kNoLogs = 2;
    kBusy = 3;
    kDenied = 4;
  }

  enum TransferProtocolEnum : enum8 {
    kResponsePayload = 0;
    kBDX = 1 [spec_name = "BDX"];
  }

  readonly attribute command_id generatedCommandList[] = 65528;
  readonly attribute command_id acceptedCommandList[] = 65529;
  readonly attribute attrib_id attributeList[] = 65531;
  readonly attribute bitmap32 featureMap = 65532;
  readonly attribute int16u clusterRevision = 65533;

  request struct RetrieveLogsRequestRequest {
    IntentEnum intent = 0;
    TransferProtocolEnum requestedProtocol = 1;
    optional char_string<32> transferFileDesignator = 2;
  }

  response struct RetrieveLogsResponse = 1 {
    StatusEnum status = 0;
    long_octet_string<1024> logContent = 1;
    optional epoch_us UTCTimeStamp = 2;
    optional systime_us timeSinceBoot = 3;
  }

  /** Reception of this command starts the process of retrieving diagnostic logs from a Node. */
  command RetrieveLogsRequest(RetrieveLogsRequestRequest): RetrieveLogsResponse = 0;
}

/** The General Diagnostics Cluster, along with other diagnostics clusters, provide a means to acquire standardized diagnostics metrics that MAY be used by a Node to assist a user or Administrative Node in diagnosing potential problems. */
cluster GeneralDiagnostics = 51 {
  revision 2;

  enum BootReasonEnum : enum8 {
    kUnspecified = 0;
    kPowerOnReboot = 1;
    kBrownOutReset = 2;
    kSoftwareWatchdogReset = 3;
    kHardwareWatchdogReset = 4;
    kSoftwareUpdateCompleted = 5;
    kSoftwareReset = 6;
  }

  enum HardwareFaultEnum : enum8 {
    kUnspecified = 0;
    kRadio = 1;
    kSensor = 2;
    kResettableOverTemp = 3;
    kNonResettableOverTemp = 4;
    kPowerSource = 5;
    kVisualDisplayFault = 6;
    kAudioOutputFault = 7;
    kUserInterfaceFault = 8;
    kNonVolatileMemoryError = 9;
    kTamperDetected = 10;
  }

  enum InterfaceTypeEnum : enum8 {
    kUnspecified = 0;
    kWiFi = 1;
    kEthernet = 2;
    kCellular = 3;
    kThread = 4;
  }

  enum NetworkFaultEnum : enum8 {
    kUnspecified = 0;
    kHardwareFailure = 1;
    kNetworkJammed = 2;
    kConnectionFailed = 3;
  }

  enum RadioFaultEnum : enum8 {
    kUnspecified = 0;
    kWiFiFault = 1;
    kCellularFault = 2;
    kThreadFault = 3;
    kNFCFault = 4;
    kBLEFault = 5;
    kEthernetFault = 6;
  }

  bitmap Feature : bitmap32 {
    kDataModelTest = 0x1;
  }

  struct NetworkInterface {
    char_string<32> name = 0;
    boolean isOperational = 1;
    nullable boolean offPremiseServicesReachableIPv4 = 2;
    nullable boolean offPremiseServicesReachableIPv6 = 3;
    octet_string<8> hardwareAddress = 4;
    octet_string IPv4Addresses[] = 5;
    octet_string IPv6Addresses[] = 6;
    InterfaceTypeEnum type = 7;
  }

  critical event HardwareFaultChange = 0 {
    HardwareFaultEnum current[] = 0;
    HardwareFaultEnum previous[] = 1;
  }

  critical event RadioFaultChange = 1 {
    RadioFaultEnum current[] = 0;
    RadioFaultEnum previous[] = 1;
  }

  critical event NetworkFaultChange = 2 {
    NetworkFaultEnum current[] = 0;
    NetworkFaultEnum previous[] = 1;
  }

  critical event BootReason = 3 {
    BootReasonEnum bootReason = 0;
  }

  readonly attribute NetworkInterface networkInterfaces[] = 0;
  readonly attribute int16u rebootCount = 1;
  readonly attribute optional int64u upTime = 2;
  readonly attribute optional int32u totalOperationalHours = 3;
  readonly attribute optional BootReasonEnum bootReason = 4;
  readonly attribute optional HardwareFaultEnum activeHardwareFaults[] = 5;
  readonly attribute optional RadioFaultEnum activeRadioFaults[] = 6;
  readonly attribute optional NetworkFaultEnum activeNetworkFaults[] = 7;
  readonly attribute boolean testEventTriggersEnabled = 8;
  readonly attribute command_id generatedCommandList[] = 65528;
  readonly attribute command_id acceptedCommandList[] = 65529;
  readonly attribute attrib_id attributeList[] = 65531;
  readonly attribute bitmap32 featureMap = 65532;
  readonly attribute int16u clusterRevision = 65533;

  request struct TestEventTriggerRequest {
    octet_string<16> enableKey = 0;
    int64u eventTrigger = 1;
  }

  response struct TimeSnapshotResponse = 2 {
    systime_ms systemTimeMs = 0;
    nullable posix_ms posixTimeMs = 1;
  }

  request struct PayloadTestRequestRequest {
    octet_string<16> enableKey = 0;
    int8u value = 1;
    int16u count = 2;
  }

  response struct PayloadTestResponse = 4 {
    octet_string payload = 0;
  }

  /** Provide a means for certification tests to trigger some test-plan-specific events */
  command access(invoke: manage) TestEventTrigger(TestEventTriggerRequest): DefaultSuccess = 0;
  /** Take a snapshot of system time and epoch time. */
  command TimeSnapshot(): TimeSnapshotResponse = 1;
  /** Request a variable length payload response. */
  command access(invoke: manage) PayloadTestRequest(PayloadTestRequestRequest): PayloadTestResponse = 3;
}

/** Commands to trigger a Node to allow a new Administrator to commission it. */
cluster AdministratorCommissioning = 60 {
  revision 1;

  enum CommissioningWindowStatusEnum : enum8 {
    kWindowNotOpen = 0;
    kEnhancedWindowOpen = 1;
    kBasicWindowOpen = 2;
  }

  enum StatusCode : enum8 {
    kBusy = 2;
    kPAKEParameterError = 3;
    kWindowNotOpen = 4;
  }

  bitmap Feature : bitmap32 {
    kBasic = 0x1;
  }

  readonly attribute CommissioningWindowStatusEnum windowStatus = 0;
  readonly attribute nullable fabric_idx adminFabricIndex = 1;
  readonly attribute nullable vendor_id adminVendorId = 2;
  readonly attribute command_id generatedCommandList[] = 65528;
  readonly attribute command_id acceptedCommandList[] = 65529;
  readonly attribute attrib_id attributeList[] = 65531;
  readonly attribute bitmap32 featureMap = 65532;
  readonly attribute int16u clusterRevision = 65533;

  request struct OpenCommissioningWindowRequest {
    int16u commissioningTimeout = 0;
    octet_string<97> PAKEPasscodeVerifier = 1;
    int16u discriminator = 2;
    int32u iterations = 3;
    octet_string<32> salt = 4;
  }

  request struct OpenBasicCommissioningWindowRequest {
    int16u commissioningTimeout = 0;
  }

  /** This command is used by a current Administrator to instruct a Node to go into commissioning mode. */
  timed command access(invoke: administer) OpenCommissioningWindow(OpenCommissioningWindowRequest): DefaultSuccess = 0;
  /** This command MAY be used by a current Administrator to instruct a Node to go into commissioning mode, if the node supports the Basic Commissioning Method. */
  timed command access(invoke: administer) OpenBasicCommissioningWindow(OpenBasicCommissioningWindowRequest): DefaultSuccess = 1;
  /** This command is used by a current Administrator to instruct a Node to revoke any active OpenCommissioningWindow or OpenBasicCommissioningWindow command. */
  timed command access(invoke: administer) RevokeCommissioning(): DefaultSuccess = 2;
}

/** This cluster is used to add or remove Operational Credentials on a Commissionee or Node, as well as manage the associated Fabrics. */
cluster OperationalCredentials = 62 {
  revision 2;

  enum CertificateChainTypeEnum : enum8 {
    kDACCertificate = 1;
    kPAICertificate = 2;
  }

  enum NodeOperationalCertStatusEnum : enum8 {
    kOK = 0 [spec_name = "OK"];
    kInvalidPublicKey = 1;
    kInvalidNodeOpId = 2;
    kInvalidNOC = 3;
    kMissingCsr = 4;
    kTableFull = 5;
    kInvalidAdminSubject = 6;
    kFabricConflict = 9;
    kLabelConflict = 10;
    kInvalidFabricIndex = 11;
  }

  fabric_scoped struct FabricDescriptorStruct {
    octet_string<65> rootPublicKey = 1;
    vendor_id vendorID = 2;
    fabric_id fabricID = 3;
    node_id nodeID = 4;
    char_string<32> label = 5;
    optional octet_string<85> VIDVerificationStatement = 6;
    fabric_idx fabricIndex = 254;
  }

  fabric_scoped struct NOCStruct {
    octet_string<400> noc = 1;
    nullable octet_string<400> icac = 2;
    optional octet_string<400> vvsc = 3;
    fabric_idx fabricIndex = 254;
  }

  readonly attribute access(read: administer) NOCStruct NOCs[] = 0;
  readonly attribute FabricDescriptorStruct fabrics[] = 1;
  readonly attribute int8u supportedFabrics = 2;
  readonly attribute int8u commissionedFabrics = 3;
  readonly attribute octet_string trustedRootCertificates[] = 4;
  readonly attribute int8u currentFabricIndex = 5;
  readonly attribute command_id generatedCommandList[] = 65528;
  readonly attribute command_id acceptedCommandList[] = 65529;
  readonly attribute attrib_id attributeList[] = 65531;
  readonly attribute bitmap32 featureMap = 65532;
  readonly attribute int16u clusterRevision = 65533;

  request struct AttestationRequestRequest {
    octet_string<32> attestationNonce = 0;
  }

  response struct AttestationResponse = 1 {
    octet_string attestationElements = 0;
    octet_string<64> attestationSignature = 1;
  }

  request struct CertificateChainRequestRequest {
    CertificateChainTypeEnum certificateType = 0;
  }

  response struct CertificateChainResponse = 3 {
    octet_string<600> certificate = 0;
  }

  request struct CSRRequestRequest {
    octet_string<32> CSRNonce = 0;
    optional boolean isForUpdateNOC = 1;
  }

  response struct CSRResponse = 5 {
    octet_string NOCSRElements = 0;
    octet_string<64> attestationSignature = 1;
  }

  request struct AddNOCRequest {
    octet_string<400> NOCValue = 0;
    optional octet_string<400> ICACValue = 1;
    octet_string<16> IPKValue = 2;
    int64u caseAdminSubject = 3;
    vendor_id adminVendorId = 4;
  }

  request struct UpdateNOCRequest {
    octet_string<400> NOCValue = 0;
    optional octet_string<400> ICACValue = 1;
  }

  response struct NOCResponse = 8 {
    NodeOperationalCertStatusEnum statusCode = 0;
    optional fabric_idx fabricIndex = 1;
    optional char_string<128> debugText = 2;
  }

  request struct UpdateFabricLabelRequest {
    char_string<32> label = 0;
  }

  request struct RemoveFabricRequest {
    fabric_idx fabricIndex = 0;
  }

  request struct AddTrustedRootCertificateRequest {
    octet_string<400> rootCACertificate = 0;
  }

  request struct SetVIDVerificationStatementRequest {
    optional vendor_id vendorID = 0;
    optional octet_string<85> VIDVerificationStatement = 1;
    optional octet_string<400> vvsc = 2;
  }

  request struct SignVIDVerificationRequestRequest {
    fabric_idx fabricIndex = 0;
    octet_string<32> clientChallenge = 1;
  }

  response struct SignVIDVerificationResponse = 14 {
    fabric_idx fabricIndex = 0;
    int8u fabricBindingVersion = 1;
    octet_string signature = 2;
  }

  /** Sender is requesting attestation information from the receiver. */
  command access(invoke: administer) AttestationRequest(AttestationRequestRequest): AttestationResponse = 0;
  /** Sender is requesting a device attestation certificate from the receiver. */
  command access(invoke: administer) CertificateChainRequest(CertificateChainRequestRequest): CertificateChainResponse = 2;
  /** Sender is requesting a certificate signing request (CSR) from the receiver. */
  command access(invoke: administer) CSRRequest(CSRRequestRequest): CSRResponse = 4;
  /** Sender is requesting to add the new node operational certificates. */
  command access(invoke: administer) AddNOC(AddNOCRequest): NOCResponse = 6;
  /** This command SHALL replace the NOC and optional associated ICAC (if present) scoped under the accessing fabric upon successful validation of all arguments and preconditions. */
  fabric command access(invoke: administer) UpdateNOC(UpdateNOCRequest): NOCResponse = 7;
  /** This command SHALL be used by an Administrative Node to set the user-visible Label field for a given Fabric, as reflected by entries in the Fabrics attribute. */
  fabric command access(invoke: administer) UpdateFabricLabel(UpdateFabricLabelRequest): NOCResponse = 9;
  /** This command is used by Administrative Nodes to remove a given fabric index and delete all associated fabric-scoped data. */
  command access(invoke: administer) RemoveFabric(RemoveFabricRequest): NOCResponse = 10;
  /** This command SHALL add a Trusted Root CA Certificate, provided as its CHIP Certificate representation. */
  command access(invoke: administer) AddTrustedRootCertificate(AddTrustedRootCertificateRequest): DefaultSuccess = 11;
  /** This command SHALL be used to update any of the accessing fabric's associated VendorID, VidVerificatioNStatement or VVSC (Vendor Verification Signing Certificate). */
  fabric command access(invoke: administer) SetVIDVerificationStatement(SetVIDVerificationStatementRequest): DefaultSuccess = 12;
  /** This command SHALL be used to request that the server authenticate the fabric associated with the FabricIndex given. */
  command access(invoke: administer) SignVIDVerificationRequest(SignVIDVerificationRequestRequest): SignVIDVerificationResponse = 13;
}

/** The Group Key Management Cluster is the mechanism by which group keys are managed. */
cluster GroupKeyManagement = 63 {
  revision 2;

  enum GroupKeySecurityPolicyEnum : enum8 {
    kTrustFirst = 0;
    kCacheAndSync = 1;
  }

  bitmap Feature : bitmap32 {
    kCacheAndSync = 0x1;
  }

  fabric_scoped struct GroupInfoMapStruct {
    group_id groupId = 1;
    endpoint_no endpoints[] = 2;
    optional char_string<16> groupName = 3;
    fabric_idx fabricIndex = 254;
  }

  fabric_scoped struct GroupKeyMapStruct {
    group_id groupId = 1;
    int16u groupKeySetID = 2;
    fabric_idx fabricIndex = 254;
  }

  struct GroupKeySetStruct {
    int16u groupKeySetID = 0;
    GroupKeySecurityPolicyEnum groupKeySecurityPolicy = 1;
    nullable octet_string<16> epochKey0 = 2;
    nullable epoch_us epochStartTime0 = 3;
    nullable octet_string<16> epochKey1 = 4;
    nullable epoch_us epochStartTime1 = 5;
    nullable octet_string<16> epochKey2 = 6;
    nullable epoch_us epochStartTime2 = 7;
  }

  attribute access(write: manage) GroupKeyMapStruct groupKeyMap[] = 0;
  readonly attribute GroupInfoMapStruct groupTable[] = 1;
  readonly attribute int16u maxGroupsPerFabric = 2;
  readonly attribute int16u maxGroupKeysPerFabric = 3;
  readonly attribute command_id generatedCommandList[] = 65528;
  readonly attribute command_id acceptedCommandList[] = 65529;
  readonly attribute attrib_id attributeList[] = 65531;
  readonly attribute bitmap32 featureMap = 65532;
  readonly attribute int16u clusterRevision = 65533;

  request struct KeySetWriteRequest {
    GroupKeySetStruct groupKeySet = 0;
  }

  request struct KeySetReadRequest {
    int16u groupKeySetID = 0;
  }

  response struct KeySetReadResponse = 2 {
    GroupKeySetStruct groupKeySet = 0;
  }

  request struct KeySetRemoveRequest {
    int16u groupKeySetID = 0;
  }

  response struct KeySetReadAllIndicesResponse = 5 {
    int16u groupKeySetIDs[] = 0;
  }

  /** Write a new set of keys for the given key set id. */
  fabric command access(invoke: administer) KeySetWrite(KeySetWriteRequest): DefaultSuccess = 0;
  /** Read the keys for a given key set id. */
  fabric command access(invoke: administer) KeySetRead(KeySetReadRequest): KeySetReadResponse = 1;
  /** Revoke a Root Key from a Group */
  fabric command access(invoke: administer) KeySetRemove(KeySetRemoveRequest): DefaultSuccess = 3;
  /** Return the list of Group Key Sets associated with the accessing fabric */
  fabric command access(invoke: administer) KeySetReadAllIndices(): KeySetReadAllIndicesResponse = 4;
}

/** Attributes for reporting air quality classification */
cluster AirQuality = 91 {
  revision 1;

  enum AirQualityEnum : enum8 {
    kUnknown = 0;
    kGood = 1;
    kFair = 2;
    kModerate = 3;
    kPoor = 4;
    kVeryPoor = 5;
    kExtremelyPoor = 6;
  }

  bitmap Feature : bitmap32 {
    kFair = 0x1;
    kModerate = 0x2;
    kVeryPoor = 0x4;
    kExtremelyPoor = 0x8;
  }

  readonly attribute AirQualityEnum airQuality = 0;
  readonly attribute command_id generatedCommandList[] = 65528;
  readonly attribute command_id acceptedCommandList[] = 65529;
  readonly attribute attrib_id attributeList[] = 65531;
  readonly attribute bitmap32 featureMap = 65532;
  readonly attribute int16u clusterRevision = 65533;
}

/** Attributes and commands for monitoring HEPA filters in a device */
cluster HepaFilterMonitoring = 113 {
  revision 1; // NOTE: Default/not specifically set

  shared enum ChangeIndicationEnum : enum8 {
    kOK = 0 [spec_name = "OK"];
    kWarning = 1;
    kCritical = 2;
  }

  shared enum DegradationDirectionEnum : enum8 {
    kUp = 0;
    kDown = 1;
  }

  shared enum ProductIdentifierTypeEnum : enum8 {
    kUPC = 0 [spec_name = "UPC"];
    kGTIN8 = 1 [spec_name = "GTIN-8"];
    kEAN = 2 [spec_name = "EAN"];
    kGTIN14 = 3 [spec_name = "GTIN-14"];
    kOEM = 4 [spec_name = "OEM"];
  }

  bitmap Feature : bitmap32 {
    kCondition = 0x1;
    kWarning = 0x2;
    kReplacementProductList = 0x4;
  }

  struct ReplacementProductStruct {
    ProductIdentifierTypeEnum productIdentifierType = 0;
    char_string<20> productIdentifierValue = 1;
  }

  readonly attribute optional percent condition = 0;
  readonly attribute optional DegradationDirectionEnum degradationDirection = 1;
  readonly attribute ChangeIndicationEnum changeIndication = 2;
  readonly attribute optional boolean inPlaceIndicator = 3;
  attribute optional nullable epoch_s lastChangedTime = 4;
  readonly attribute optional ReplacementProductStruct replacementProductList[] = 5;
  readonly attribute command_id generatedCommandList[] = 65528;
  readonly attribute command_id acceptedCommandList[] = 65529;
  readonly attribute attrib_id attributeList[] = 65531;
  readonly attribute bitmap32 featureMap = 65532;
  readonly attribute int16u clusterRevision = 65533;

  /** Reset the condition of the replaceable to the non degraded state */
  command ResetCondition(): DefaultSuccess = 0;
}

/** Attributes and commands for monitoring activated carbon filters in a device */
cluster ActivatedCarbonFilterMonitoring = 114 {
  revision 1; // NOTE: Default/not specifically set

  shared enum ChangeIndicationEnum : enum8 {
    kOK = 0 [spec_name = "OK"];
    kWarning = 1;
    kCritical = 2;
  }

  shared enum DegradationDirectionEnum : enum8 {
    kUp = 0;
    kDown = 1;
  }

  shared enum ProductIdentifierTypeEnum : enum8 {
    kUPC = 0 [spec_name = "UPC"];
    kGTIN8 = 1 [spec_name = "GTIN-8"];
    kEAN = 2 [spec_name = "EAN"];
    kGTIN14 = 3 [spec_name = "GTIN-14"];
    kOEM = 4 [spec_name = "OEM"];
  }

  bitmap Feature : bitmap32 {
    kCondition = 0x1;
    kWarning = 0x2;
    kReplacementProductList = 0x4;
  }

  struct ReplacementProductStruct {
    ProductIdentifierTypeEnum productIdentifierType = 0;
    char_string<20> productIdentifierValue = 1;
  }

  readonly attribute optional percent condition = 0;
  readonly attribute optional DegradationDirectionEnum degradationDirection = 1;
  readonly attribute ChangeIndicationEnum changeIndication = 2;
  readonly attribute optional boolean inPlaceIndicator = 3;
  attribute optional nullable epoch_s lastChangedTime = 4;
  readonly attribute optional ReplacementProductStruct replacementProductList[] = 5;
  readonly attribute command_id generatedCommandList[] = 65528;
  readonly attribute command_id acceptedCommandList[] = 65529;
  readonly attribute attrib_id attributeList[] = 65531;
  readonly attribute bitmap32 featureMap = 65532;
  readonly attribute int16u clusterRevision = 65533;

  /** Reset the condition of the replaceable to the non degraded state */
  command ResetCondition(): DefaultSuccess = 0;
}

/** An interface for configuring and controlling the functionality of a thermostat. */
cluster Thermostat = 513 {
  revision 9;

  enum ACCapacityFormatEnum : enum8 {
    kBTUh = 0;
  }

  enum ACCompressorTypeEnum : enum8 {
    kUnknown = 0;
    kT1 = 1;
    kT2 = 2;
    kT3 = 3;
  }

  enum ACLouverPositionEnum : enum8 {
    kClosed = 1;
    kOpen = 2;
    kQuarter = 3;
    kHalf = 4;
    kThreeQuarters = 5;
  }

  enum ACRefrigerantTypeEnum : enum8 {
    kUnknown = 0;
    kR22 = 1;
    kR410a = 2;
    kR407c = 3;
  }

  enum ACTypeEnum : enum8 {
    kUnknown = 0;
    kCoolingFixed = 1;
    kHeatPumpFixed = 2;
    kCoolingInverter = 3;
    kHeatPumpInverter = 4;
  }

  enum ControlSequenceOfOperationEnum : enum8 {
    kCoolingOnly = 0;
    kCoolingWithReheat = 1;
    kHeatingOnly = 2;
    kHeatingWithReheat = 3;
    kCoolingAndHeating = 4;
    kCoolingAndHeatingWithReheat = 5;
  }

  enum PresetScenarioEnum : enum8 {
    kOccupied = 1;
    kUnoccupied = 2;
    kSleep = 3;
    kWake = 4;
    kVacation = 5;
    kGoingToSleep = 6;
    kUserDefined = 254;
  }

  enum SetpointChangeSourceEnum : enum8 {
    kManual = 0;
    kSchedule = 1;
    kExternal = 2;
  }

  enum SetpointRaiseLowerModeEnum : enum8 {
    kHeat = 0;
    kCool = 1;
    kBoth = 2;
  }

  enum StartOfWeekEnum : enum8 {
    kSunday = 0;
    kMonday = 1;
    kTuesday = 2;
    kWednesday = 3;
    kThursday = 4;
    kFriday = 5;
    kSaturday = 6;
  }

  enum SystemModeEnum : enum8 {
    kOff = 0;
    kAuto = 1;
    kCool = 3;
    kHeat = 4;
    kEmergencyHeat = 5;
    kPrecooling = 6;
    kFanOnly = 7;
    kDry = 8;
    kSleep = 9;
  }

  enum TemperatureSetpointHoldEnum : enum8 {
    kSetpointHoldOff = 0;
    kSetpointHoldOn = 1;
  }

  enum ThermostatRunningModeEnum : enum8 {
    kOff = 0;
    kCool = 3;
    kHeat = 4;
  }

  bitmap ACErrorCodeBitmap : bitmap32 {
    kCompressorFail = 0x1;
    kRoomSensorFail = 0x2;
    kOutdoorSensorFail = 0x4;
    kCoilSensorFail = 0x8;
    kFanFail = 0x10;
  }

  bitmap Feature : bitmap32 {
    kHeating = 0x1;
    kCooling = 0x2;
    kOccupancy = 0x4;
    kScheduleConfiguration = 0x8;
    kSetback = 0x10;
    kAutoMode = 0x20;
    kLocalTemperatureNotExposed = 0x40;
    kMatterScheduleConfiguration = 0x80;
    kPresets = 0x100;
    kEvents = 0x200;
    kThermostatSuggestions = 0x400;
  }

  bitmap HVACSystemTypeBitmap : bitmap8 {
    kCoolingStage = 0x3;
    kHeatingStage = 0xC;
    kHeatingIsHeatPump = 0x10;
    kHeatingUsesFuel = 0x20;
  }

  bitmap OccupancyBitmap : bitmap8 {
    kOccupied = 0x1;
  }

  bitmap PresetTypeFeaturesBitmap : bitmap16 {
    kAutomatic = 0x1;
    kSupportsNames = 0x2;
  }

  bitmap ProgrammingOperationModeBitmap : bitmap8 {
    kScheduleActive = 0x1;
    kAutoRecovery = 0x2;
    kEconomy = 0x4;
  }

  bitmap RelayStateBitmap : bitmap16 {
    kHeat = 0x1;
    kCool = 0x2;
    kFan = 0x4;
    kHeatStage2 = 0x8;
    kCoolStage2 = 0x10;
    kFanStage2 = 0x20;
    kFanStage3 = 0x40;
  }

  bitmap RemoteSensingBitmap : bitmap8 {
    kLocalTemperature = 0x1;
    kOutdoorTemperature = 0x2;
    kOccupancy = 0x4;
  }

  bitmap ScheduleDayOfWeekBitmap : bitmap8 {
    kSunday = 0x1;
    kMonday = 0x2;
    kTuesday = 0x4;
    kWednesday = 0x8;
    kThursday = 0x10;
    kFriday = 0x20;
    kSaturday = 0x40;
    kAway = 0x80;
  }

  bitmap ScheduleModeBitmap : bitmap8 {
    kHeatSetpointPresent = 0x1;
    kCoolSetpointPresent = 0x2;
  }

  bitmap ScheduleTypeFeaturesBitmap : bitmap16 {
    kSupportsPresets = 0x1;
    kSupportsSetpoints = 0x2;
    kSupportsNames = 0x4;
    kSupportsOff = 0x8;
  }

  bitmap ThermostatSuggestionNotFollowingReasonBitmap : bitmap16 {
    kDemandResponseEvent = 0x1;
    kOngoingHold = 0x2;
    kSchedule = 0x4;
    kOccupancy = 0x8;
    kVacationMode = 0x10;
    kTimeOfUseCostSavings = 0x20;
    kPreCoolingOrPreHeating = 0x40;
    kConflictingSuggestions = 0x80;
  }

  struct ScheduleTransitionStruct {
    ScheduleDayOfWeekBitmap dayOfWeek = 0;
    int16u transitionTime = 1;
    optional octet_string<16> presetHandle = 2;
    optional SystemModeEnum systemMode = 3;
    optional temperature coolingSetpoint = 4;
    optional temperature heatingSetpoint = 5;
  }

  struct ScheduleStruct {
    nullable octet_string<16> scheduleHandle = 0;
    SystemModeEnum systemMode = 1;
    optional char_string<64> name = 2;
    optional octet_string<16> presetHandle = 3;
    ScheduleTransitionStruct transitions[] = 4;
    nullable boolean builtIn = 5;
  }

  struct PresetStruct {
    nullable octet_string<16> presetHandle = 0;
    PresetScenarioEnum presetScenario = 1;
    optional nullable char_string<64> name = 2;
    optional temperature coolingSetpoint = 3;
    optional temperature heatingSetpoint = 4;
    nullable boolean builtIn = 5;
  }

  struct PresetTypeStruct {
    PresetScenarioEnum presetScenario = 0;
    int8u numberOfPresets = 1;
    PresetTypeFeaturesBitmap presetTypeFeatures = 2;
  }

  struct ScheduleTypeStruct {
    SystemModeEnum systemMode = 0;
    int8u numberOfSchedules = 1;
    ScheduleTypeFeaturesBitmap scheduleTypeFeatures = 2;
  }

  struct ThermostatSuggestionStruct {
    int8u uniqueID = 0;
    octet_string<16> presetHandle = 1;
    epoch_s effectiveTime = 2;
    epoch_s expirationTime = 3;
  }

  struct WeeklyScheduleTransitionStruct {
    int16u transitionTime = 0;
    nullable temperature heatSetpoint = 1;
    nullable temperature coolSetpoint = 2;
  }

  info event SystemModeChange = 0 {
    optional SystemModeEnum previousSystemMode = 0;
    SystemModeEnum currentSystemMode = 1;
  }

  info event LocalTemperatureChange = 1 {
    nullable temperature currentLocalTemperature = 0;
  }

  info event OccupancyChange = 2 {
    optional OccupancyBitmap previousOccupancy = 0;
    OccupancyBitmap currentOccupancy = 1;
  }

  info event SetpointChange = 3 {
    SystemModeEnum systemMode = 0;
    optional OccupancyBitmap occupancy = 1;
    optional temperature previousSetpoint = 2;
    temperature currentSetpoint = 3;
  }

  info event RunningStateChange = 4 {
    optional RelayStateBitmap previousRunningState = 0;
    RelayStateBitmap currentRunningState = 1;
  }

  info event RunningModeChange = 5 {
    optional ThermostatRunningModeEnum previousRunningMode = 0;
    ThermostatRunningModeEnum currentRunningMode = 1;
  }

  info event ActiveScheduleChange = 6 {
    optional nullable octet_string previousScheduleHandle = 0;
    nullable octet_string currentScheduleHandle = 1;
  }

  info event ActivePresetChange = 7 {
    optional nullable octet_string previousPresetHandle = 0;
    nullable octet_string currentPresetHandle = 1;
  }

  readonly attribute nullable temperature localTemperature = 0;
  readonly attribute optional nullable temperature outdoorTemperature = 1;
  readonly attribute optional OccupancyBitmap occupancy = 2;
  readonly attribute optional temperature absMinHeatSetpointLimit = 3;
  readonly attribute optional temperature absMaxHeatSetpointLimit = 4;
  readonly attribute optional temperature absMinCoolSetpointLimit = 5;
  readonly attribute optional temperature absMaxCoolSetpointLimit = 6;
  readonly attribute optional int8u PICoolingDemand = 7;
  readonly attribute optional int8u PIHeatingDemand = 8;
  attribute access(write: manage) optional HVACSystemTypeBitmap HVACSystemTypeConfiguration = 9;
  attribute access(write: manage) optional int8s localTemperatureCalibration = 16;
  attribute optional temperature occupiedCoolingSetpoint = 17;
  attribute optional temperature occupiedHeatingSetpoint = 18;
  attribute optional temperature unoccupiedCoolingSetpoint = 19;
  attribute optional temperature unoccupiedHeatingSetpoint = 20;
  attribute access(write: manage) optional temperature minHeatSetpointLimit = 21;
  attribute access(write: manage) optional temperature maxHeatSetpointLimit = 22;
  attribute access(write: manage) optional temperature minCoolSetpointLimit = 23;
  attribute access(write: manage) optional temperature maxCoolSetpointLimit = 24;
  attribute access(write: manage) optional int8s minSetpointDeadBand = 25;
  attribute access(write: manage) optional RemoteSensingBitmap remoteSensing = 26;
  attribute access(write: manage) ControlSequenceOfOperationEnum controlSequenceOfOperation = 27;
  attribute access(write: manage) SystemModeEnum systemMode = 28;
  readonly attribute optional ThermostatRunningModeEnum thermostatRunningMode = 30;
  readonly attribute optional StartOfWeekEnum startOfWeek = 32;
  readonly attribute optional int8u numberOfWeeklyTransitions = 33;
  readonly attribute optional int8u numberOfDailyTransitions = 34;
  attribute access(write: manage) optional TemperatureSetpointHoldEnum temperatureSetpointHold = 35;
  attribute access(write: manage) optional nullable int16u temperatureSetpointHoldDuration = 36;
  attribute access(write: manage) optional ProgrammingOperationModeBitmap thermostatProgrammingOperationMode = 37;
  readonly attribute optional RelayStateBitmap thermostatRunningState = 41;
  readonly attribute optional SetpointChangeSourceEnum setpointChangeSource = 48;
  readonly attribute optional nullable int16s setpointChangeAmount = 49;
  readonly attribute optional epoch_s setpointChangeSourceTimestamp = 50;
  attribute access(write: manage) optional nullable int8u occupiedSetback = 52;
  readonly attribute optional nullable int8u occupiedSetbackMin = 53;
  readonly attribute optional nullable int8u occupiedSetbackMax = 54;
  attribute access(write: manage) optional nullable int8u unoccupiedSetback = 55;
  readonly attribute optional nullable int8u unoccupiedSetbackMin = 56;
  readonly attribute optional nullable int8u unoccupiedSetbackMax = 57;
  attribute access(write: manage) optional int8u emergencyHeatDelta = 58;
  attribute access(write: manage) optional ACTypeEnum ACType = 64;
  attribute access(write: manage) optional int16u ACCapacity = 65;
  attribute access(write: manage) optional ACRefrigerantTypeEnum ACRefrigerantType = 66;
  attribute access(write: manage) optional ACCompressorTypeEnum ACCompressorType = 67;
  attribute access(write: manage) optional ACErrorCodeBitmap ACErrorCode = 68;
  attribute access(write: manage) optional ACLouverPositionEnum ACLouverPosition = 69;
  readonly attribute optional nullable temperature ACCoilTemperature = 70;
  attribute access(write: manage) optional ACCapacityFormatEnum ACCapacityformat = 71;
  readonly attribute optional PresetTypeStruct presetTypes[] = 72;
  readonly attribute optional ScheduleTypeStruct scheduleTypes[] = 73;
  readonly attribute optional int8u numberOfPresets = 74;
  readonly attribute optional int8u numberOfSchedules = 75;
  readonly attribute optional int8u numberOfScheduleTransitions = 76;
  readonly attribute optional nullable int8u numberOfScheduleTransitionPerDay = 77;
  readonly attribute optional nullable octet_string<16> activePresetHandle = 78;
  readonly attribute optional nullable octet_string<16> activeScheduleHandle = 79;
  attribute access(write: manage) optional PresetStruct presets[] = 80;
  attribute access(write: manage) optional ScheduleStruct schedules[] = 81;
  readonly attribute optional nullable epoch_s setpointHoldExpiryTimestamp = 82;
  provisional readonly attribute optional int8u maxThermostatSuggestions = 83;
  provisional readonly attribute optional ThermostatSuggestionStruct thermostatSuggestions[] = 84;
  provisional readonly attribute optional nullable ThermostatSuggestionStruct currentThermostatSuggestion = 85;
  provisional readonly attribute optional nullable ThermostatSuggestionNotFollowingReasonBitmap thermostatSuggestionNotFollowingReason = 86;
  readonly attribute command_id generatedCommandList[] = 65528;
  readonly attribute command_id acceptedCommandList[] = 65529;
  readonly attribute attrib_id attributeList[] = 65531;
  readonly attribute bitmap32 featureMap = 65532;
  readonly attribute int16u clusterRevision = 65533;

  request struct SetpointRaiseLowerRequest {
    SetpointRaiseLowerModeEnum mode = 0;
    int8s amount = 1;
  }

  response struct GetWeeklyScheduleResponse = 0 {
    int8u numberOfTransitionsForSequence = 0;
    ScheduleDayOfWeekBitmap dayOfWeekForSequence = 1;
    ScheduleModeBitmap modeForSequence = 2;
    WeeklyScheduleTransitionStruct transitions[] = 3;
  }

  request struct SetWeeklyScheduleRequest {
    int8u numberOfTransitionsForSequence = 0;
    ScheduleDayOfWeekBitmap dayOfWeekForSequence = 1;
    ScheduleModeBitmap modeForSequence = 2;
    WeeklyScheduleTransitionStruct transitions[] = 3;
  }

  request struct GetWeeklyScheduleRequest {
    ScheduleDayOfWeekBitmap daysToReturn = 0;
    ScheduleModeBitmap modeToReturn = 1;
  }

  response struct AddThermostatSuggestionResponse = 2 {
    int8u uniqueID = 0;
  }

  request struct SetActiveScheduleRequestRequest {
    octet_string<16> scheduleHandle = 0;
  }

  request struct SetActivePresetRequestRequest {
    nullable octet_string<16> presetHandle = 0;
  }

  request struct AddThermostatSuggestionRequest {
    octet_string<16> presetHandle = 0;
    nullable epoch_s effectiveTime = 1;
    int16u expirationInMinutes = 2;
  }

  request struct RemoveThermostatSuggestionRequest {
    int8u uniqueID = 0;
  }

  response struct AtomicResponse = 253 {
    status statusCode = 0;
    AtomicAttributeStatusStruct attributeStatus[] = 1;
    optional int16u timeout = 2;
  }

  request struct AtomicRequestRequest {
    AtomicRequestTypeEnum requestType = 0;
    attrib_id attributeRequests[] = 1;
    optional int16u timeout = 2;
  }

  /** Upon receipt, the attributes for the indicated setpoint(s) SHALL have the amount specified in the Amount field added to them. */
  command SetpointRaiseLower(SetpointRaiseLowerRequest): DefaultSuccess = 0;
  /** This command is used to update the thermostat weekly setpoint schedule from a management system. */
  command access(invoke: manage) SetWeeklySchedule(SetWeeklyScheduleRequest): DefaultSuccess = 1;
  /** The Current Weekly Schedule Command is sent from the server in response to the Get Weekly Schedule Command. */
  command GetWeeklySchedule(GetWeeklyScheduleRequest): GetWeeklyScheduleResponse = 2;
  /** This command is used to clear the weekly schedule. */
  command access(invoke: manage) ClearWeeklySchedule(): DefaultSuccess = 3;
  /** Upon receipt, if the Schedules attribute contains a ScheduleStruct whose ScheduleHandle field matches the value of the ScheduleHandle field, the server SHALL set the thermostat's ActiveScheduleHandle attribute to the value of the ScheduleHandle field. */
  command SetActiveScheduleRequest(SetActiveScheduleRequestRequest): DefaultSuccess = 5;
  /** ID */
  command SetActivePresetRequest(SetActivePresetRequestRequest): DefaultSuccess = 6;
  command access(invoke: manage) AddThermostatSuggestion(AddThermostatSuggestionRequest): AddThermostatSuggestionResponse = 7;
  command access(invoke: manage) RemoveThermostatSuggestion(RemoveThermostatSuggestionRequest): DefaultSuccess = 8;
  /** Begins, Commits or Cancels an atomic write */
  command access(invoke: manage) AtomicRequest(AtomicRequestRequest): AtomicResponse = 254;
}

/** An interface for controlling a fan in a heating/cooling system. */
cluster FanControl = 514 {
  revision 5;

  enum AirflowDirectionEnum : enum8 {
    kForward = 0;
    kReverse = 1;
  }

  enum FanModeEnum : enum8 {
    kOff = 0;
    kLow = 1;
    kMedium = 2;
    kHigh = 3;
    kOn = 4;
    kAuto = 5;
    kSmart = 6;
  }

  enum FanModeSequenceEnum : enum8 {
    kOffLowMedHigh = 0;
    kOffLowHigh = 1;
    kOffLowMedHighAuto = 2;
    kOffLowHighAuto = 3;
    kOffHighAuto = 4;
    kOffHigh = 5;
  }

  enum StepDirectionEnum : enum8 {
    kIncrease = 0;
    kDecrease = 1;
  }

  bitmap Feature : bitmap32 {
    kMultiSpeed = 0x1;
    kAuto = 0x2;
    kRocking = 0x4;
    kWind = 0x8;
    kStep = 0x10;
    kAirflowDirection = 0x20;
  }

  bitmap RockBitmap : bitmap8 {
    kRockLeftRight = 0x1;
    kRockUpDown = 0x2;
    kRockRound = 0x4;
  }

  bitmap WindBitmap : bitmap8 {
    kSleepWind = 0x1;
    kNaturalWind = 0x2;
  }

  attribute FanModeEnum fanMode = 0;
  readonly attribute FanModeSequenceEnum fanModeSequence = 1;
  attribute nullable percent percentSetting = 2;
  readonly attribute percent percentCurrent = 3;
  readonly attribute optional int8u speedMax = 4;
  attribute optional nullable int8u speedSetting = 5;
  readonly attribute optional int8u speedCurrent = 6;
  readonly attribute optional RockBitmap rockSupport = 7;
  attribute optional RockBitmap rockSetting = 8;
  readonly attribute optional WindBitmap windSupport = 9;
  attribute optional WindBitmap windSetting = 10;
  attribute optional AirflowDirectionEnum airflowDirection = 11;
  readonly attribute command_id generatedCommandList[] = 65528;
  readonly attribute command_id acceptedCommandList[] = 65529;
  readonly attribute attrib_id attributeList[] = 65531;
  readonly attribute bitmap32 featureMap = 65532;
  readonly attribute int16u clusterRevision = 65533;

  request struct StepRequest {
    StepDirectionEnum direction = 0;
    optional boolean wrap = 1;
    optional boolean lowestOff = 2;
  }

  /** This command speeds up or slows down the fan, in steps, without a client having to know the fan speed. */
  command Step(StepRequest): DefaultSuccess = 0;
}

/** Attributes and commands for configuring the measurement of temperature, and reporting temperature measurements. */
cluster TemperatureMeasurement = 1026 {
  revision 4;

  readonly attribute nullable temperature measuredValue = 0;
  readonly attribute nullable temperature minMeasuredValue = 1;
  readonly attribute nullable temperature maxMeasuredValue = 2;
  readonly attribute optional int16u tolerance = 3;
  readonly attribute command_id generatedCommandList[] = 65528;
  readonly attribute command_id acceptedCommandList[] = 65529;
  readonly attribute attrib_id attributeList[] = 65531;
  readonly attribute bitmap32 featureMap = 65532;
  readonly attribute int16u clusterRevision = 65533;
}

/** Attributes and commands for configuring the measurement of relative humidity, and reporting relative humidity measurements. */
cluster RelativeHumidityMeasurement = 1029 {
  revision 3;

  readonly attribute nullable int16u measuredValue = 0;
  readonly attribute nullable int16u minMeasuredValue = 1;
  readonly attribute nullable int16u maxMeasuredValue = 2;
  readonly attribute optional int16u tolerance = 3;
  readonly attribute command_id generatedCommandList[] = 65528;
  readonly attribute command_id acceptedCommandList[] = 65529;
  readonly attribute attrib_id attributeList[] = 65531;
  readonly attribute bitmap32 featureMap = 65532;
  readonly attribute int16u clusterRevision = 65533;
}

/** Attributes for reporting carbon monoxide concentration measurements */
cluster CarbonMonoxideConcentrationMeasurement = 1036 {
  revision 3;

  shared enum LevelValueEnum : enum8 {
    kUnknown = 0;
    kLow = 1;
    kMedium = 2;
    kHigh = 3;
    kCritical = 4;
  }

  shared enum MeasurementMediumEnum : enum8 {
    kAir = 0;
    kWater = 1;
    kSoil = 2;
  }

  shared enum MeasurementUnitEnum : enum8 {
    kPPM = 0 [spec_name = "PPM"];
    kPPB = 1 [spec_name = "PPB"];
    kPPT = 2 [spec_name = "PPT"];
    kMGM3 = 3 [spec_name = "MGM3"];
    kUGM3 = 4 [spec_name = "UGM3"];
    kNGM3 = 5 [spec_name = "NGM3"];
    kPM3 = 6 [spec_name = "PM3"];
    kBQM3 = 7 [spec_name = "BQM3"];
  }

  bitmap Feature : bitmap32 {
    kNumericMeasurement = 0x1;
    kLevelIndication = 0x2;
    kMediumLevel = 0x4;
    kCriticalLevel = 0x8;
    kPeakMeasurement = 0x10;
    kAverageMeasurement = 0x20;
  }

  readonly attribute optional nullable single measuredValue = 0;
  readonly attribute optional nullable single minMeasuredValue = 1;
  readonly attribute optional nullable single maxMeasuredValue = 2;
  readonly attribute optional nullable single peakMeasuredValue = 3;
  readonly attribute optional elapsed_s peakMeasuredValueWindow = 4;
  readonly attribute optional nullable single averageMeasuredValue = 5;
  readonly attribute optional elapsed_s averageMeasuredValueWindow = 6;
  readonly attribute optional single uncertainty = 7;
  readonly attribute optional MeasurementUnitEnum measurementUnit = 8;
  readonly attribute MeasurementMediumEnum measurementMedium = 9;
  readonly attribute optional LevelValueEnum levelValue = 10;
  readonly attribute command_id generatedCommandList[] = 65528;
  readonly attribute command_id acceptedCommandList[] = 65529;
  readonly attribute attrib_id attributeList[] = 65531;
  readonly attribute bitmap32 featureMap = 65532;
  readonly attribute int16u clusterRevision = 65533;
}

/** Attributes for reporting carbon dioxide concentration measurements */
cluster CarbonDioxideConcentrationMeasurement = 1037 {
  revision 3;

  shared enum LevelValueEnum : enum8 {
    kUnknown = 0;
    kLow = 1;
    kMedium = 2;
    kHigh = 3;
    kCritical = 4;
  }

  shared enum MeasurementMediumEnum : enum8 {
    kAir = 0;
    kWater = 1;
    kSoil = 2;
  }

  shared enum MeasurementUnitEnum : enum8 {
    kPPM = 0 [spec_name = "PPM"];
    kPPB = 1 [spec_name = "PPB"];
    kPPT = 2 [spec_name = "PPT"];
    kMGM3 = 3 [spec_name = "MGM3"];
    kUGM3 = 4 [spec_name = "UGM3"];
    kNGM3 = 5 [spec_name = "NGM3"];
    kPM3 = 6 [spec_name = "PM3"];
    kBQM3 = 7 [spec_name = "BQM3"];
  }

  bitmap Feature : bitmap32 {
    kNumericMeasurement = 0x1;
    kLevelIndication = 0x2;
    kMediumLevel = 0x4;
    kCriticalLevel = 0x8;
    kPeakMeasurement = 0x10;
    kAverageMeasurement = 0x20;
  }

  readonly attribute optional nullable single measuredValue = 0;
  readonly attribute optional nullable single minMeasuredValue = 1;
  readonly attribute optional nullable single maxMeasuredValue = 2;
  readonly attribute optional nullable single peakMeasuredValue = 3;
  readonly attribute optional elapsed_s peakMeasuredValueWindow = 4;
  readonly attribute optional nullable single averageMeasuredValue = 5;
  readonly attribute optional elapsed_s averageMeasuredValueWindow = 6;
  readonly attribute optional single uncertainty = 7;
  readonly attribute optional MeasurementUnitEnum measurementUnit = 8;
  readonly attribute MeasurementMediumEnum measurementMedium = 9;
  readonly attribute optional LevelValueEnum levelValue = 10;
  readonly attribute command_id generatedCommandList[] = 65528;
  readonly attribute command_id acceptedCommandList[] = 65529;
  readonly attribute attrib_id attributeList[] = 65531;
  readonly attribute bitmap32 featureMap = 65532;
  readonly attribute int16u clusterRevision = 65533;
}

/** Attributes for reporting nitrogen dioxide concentration measurements */
cluster NitrogenDioxideConcentrationMeasurement = 1043 {
  revision 3;

  shared enum LevelValueEnum : enum8 {
    kUnknown = 0;
    kLow = 1;
    kMedium = 2;
    kHigh = 3;
    kCritical = 4;
  }

  shared enum MeasurementMediumEnum : enum8 {
    kAir = 0;
    kWater = 1;
    kSoil = 2;
  }

  shared enum MeasurementUnitEnum : enum8 {
    kPPM = 0 [spec_name = "PPM"];
    kPPB = 1 [spec_name = "PPB"];
    kPPT = 2 [spec_name = "PPT"];
    kMGM3 = 3 [spec_name = "MGM3"];
    kUGM3 = 4 [spec_name = "UGM3"];
    kNGM3 = 5 [spec_name = "NGM3"];
    kPM3 = 6 [spec_name = "PM3"];
    kBQM3 = 7 [spec_name = "BQM3"];
  }

  bitmap Feature : bitmap32 {
    kNumericMeasurement = 0x1;
    kLevelIndication = 0x2;
    kMediumLevel = 0x4;
    kCriticalLevel = 0x8;
    kPeakMeasurement = 0x10;
    kAverageMeasurement = 0x20;
  }

  readonly attribute optional nullable single measuredValue = 0;
  readonly attribute optional nullable single minMeasuredValue = 1;
  readonly attribute optional nullable single maxMeasuredValue = 2;
  readonly attribute optional nullable single peakMeasuredValue = 3;
  readonly attribute optional elapsed_s peakMeasuredValueWindow = 4;
  readonly attribute optional nullable single averageMeasuredValue = 5;
  readonly attribute optional elapsed_s averageMeasuredValueWindow = 6;
  readonly attribute optional single uncertainty = 7;
  readonly attribute optional MeasurementUnitEnum measurementUnit = 8;
  readonly attribute MeasurementMediumEnum measurementMedium = 9;
  readonly attribute optional LevelValueEnum levelValue = 10;
  readonly attribute command_id generatedCommandList[] = 65528;
  readonly attribute command_id acceptedCommandList[] = 65529;
  readonly attribute attrib_id attributeList[] = 65531;
  readonly attribute bitmap32 featureMap = 65532;
  readonly attribute int16u clusterRevision = 65533;
}

/** Attributes for reporting ozone concentration measurements */
cluster OzoneConcentrationMeasurement = 1045 {
  revision 3;

  shared enum LevelValueEnum : enum8 {
    kUnknown = 0;
    kLow = 1;
    kMedium = 2;
    kHigh = 3;
    kCritical = 4;
  }

  shared enum MeasurementMediumEnum : enum8 {
    kAir = 0;
    kWater = 1;
    kSoil = 2;
  }

  shared enum MeasurementUnitEnum : enum8 {
    kPPM = 0 [spec_name = "PPM"];
    kPPB = 1 [spec_name = "PPB"];
    kPPT = 2 [spec_name = "PPT"];
    kMGM3 = 3 [spec_name = "MGM3"];
    kUGM3 = 4 [spec_name = "UGM3"];
    kNGM3 = 5 [spec_name = "NGM3"];
    kPM3 = 6 [spec_name = "PM3"];
    kBQM3 = 7 [spec_name = "BQM3"];
  }

  bitmap Feature : bitmap32 {
    kNumericMeasurement = 0x1;
    kLevelIndication = 0x2;
    kMediumLevel = 0x4;
    kCriticalLevel = 0x8;
    kPeakMeasurement = 0x10;
    kAverageMeasurement = 0x20;
  }

  readonly attribute optional nullable single measuredValue = 0;
  readonly attribute optional nullable single minMeasuredValue = 1;
  readonly attribute optional nullable single maxMeasuredValue = 2;
  readonly attribute optional nullable single peakMeasuredValue = 3;
  readonly attribute optional elapsed_s peakMeasuredValueWindow = 4;
  readonly attribute optional nullable single averageMeasuredValue = 5;
  readonly attribute optional elapsed_s averageMeasuredValueWindow = 6;
  readonly attribute optional single uncertainty = 7;
  readonly attribute optional MeasurementUnitEnum measurementUnit = 8;
  readonly attribute MeasurementMediumEnum measurementMedium = 9;
  readonly attribute optional LevelValueEnum levelValue = 10;
  readonly attribute command_id generatedCommandList[] = 65528;
  readonly attribute command_id acceptedCommandList[] = 65529;
  readonly attribute attrib_id attributeList[] = 65531;
  readonly attribute bitmap32 featureMap = 65532;
  readonly attribute int16u clusterRevision = 65533;
}

/** Attributes for reporting PM2.5 concentration measurements */
cluster Pm25ConcentrationMeasurement = 1066 {
  revision 3;

  shared enum LevelValueEnum : enum8 {
    kUnknown = 0;
    kLow = 1;
    kMedium = 2;
    kHigh = 3;
    kCritical = 4;
  }

  shared enum MeasurementMediumEnum : enum8 {
    kAir = 0;
    kWater = 1;
    kSoil = 2;
  }

  shared enum MeasurementUnitEnum : enum8 {
    kPPM = 0 [spec_name = "PPM"];
    kPPB = 1 [spec_name = "PPB"];
    kPPT = 2 [spec_name = "PPT"];
    kMGM3 = 3 [spec_name = "MGM3"];
    kUGM3 = 4 [spec_name = "UGM3"];
    kNGM3 = 5 [spec_name = "NGM3"];
    kPM3 = 6 [spec_name = "PM3"];
    kBQM3 = 7 [spec_name = "BQM3"];
  }

  bitmap Feature : bitmap32 {
    kNumericMeasurement = 0x1;
    kLevelIndication = 0x2;
    kMediumLevel = 0x4;
    kCriticalLevel = 0x8;
    kPeakMeasurement = 0x10;
    kAverageMeasurement = 0x20;
  }

  readonly attribute optional nullable single measuredValue = 0;
  readonly attribute optional nullable single minMeasuredValue = 1;
  readonly attribute optional nullable single maxMeasuredValue = 2;
  readonly attribute optional nullable single peakMeasuredValue = 3;
  readonly attribute optional elapsed_s peakMeasuredValueWindow = 4;
  readonly attribute optional nullable single averageMeasuredValue = 5;
  readonly attribute optional elapsed_s averageMeasuredValueWindow = 6;
  readonly attribute optional single uncertainty = 7;
  readonly attribute optional MeasurementUnitEnum measurementUnit = 8;
  readonly attribute MeasurementMediumEnum measurementMedium = 9;
  readonly attribute optional LevelValueEnum levelValue = 10;
  readonly attribute command_id generatedCommandList[] = 65528;
  readonly attribute command_id acceptedCommandList[] = 65529;
  readonly attribute attrib_id attributeList[] = 65531;
  readonly attribute bitmap32 featureMap = 65532;
  readonly attribute int16u clusterRevision = 65533;
}

/** Attributes for reporting formaldehyde concentration measurements */
cluster FormaldehydeConcentrationMeasurement = 1067 {
  revision 3;

  shared enum LevelValueEnum : enum8 {
    kUnknown = 0;
    kLow = 1;
    kMedium = 2;
    kHigh = 3;
    kCritical = 4;
  }

  shared enum MeasurementMediumEnum : enum8 {
    kAir = 0;
    kWater = 1;
    kSoil = 2;
  }

  shared enum MeasurementUnitEnum : enum8 {
    kPPM = 0 [spec_name = "PPM"];
    kPPB = 1 [spec_name = "PPB"];
    kPPT = 2 [spec_name = "PPT"];
    kMGM3 = 3 [spec_name = "MGM3"];
    kUGM3 = 4 [spec_name = "UGM3"];
    kNGM3 = 5 [spec_name = "NGM3"];
    kPM3 = 6 [spec_name = "PM3"];
    kBQM3 = 7 [spec_name = "BQM3"];
  }

  bitmap Feature : bitmap32 {
    kNumericMeasurement = 0x1;
    kLevelIndication = 0x2;
    kMediumLevel = 0x4;
    kCriticalLevel = 0x8;
    kPeakMeasurement = 0x10;
    kAverageMeasurement = 0x20;
  }

  readonly attribute optional nullable single measuredValue = 0;
  readonly attribute optional nullable single minMeasuredValue = 1;
  readonly attribute optional nullable single maxMeasuredValue = 2;
  readonly attribute optional nullable single peakMeasuredValue = 3;
  readonly attribute optional elapsed_s peakMeasuredValueWindow = 4;
  readonly attribute optional nullable single averageMeasuredValue = 5;
  readonly attribute optional elapsed_s averageMeasuredValueWindow = 6;
  readonly attribute optional single uncertainty = 7;
  readonly attribute optional MeasurementUnitEnum measurementUnit = 8;
  readonly attribute MeasurementMediumEnum measurementMedium = 9;
  readonly attribute optional LevelValueEnum levelValue = 10;
  readonly attribute command_id generatedCommandList[] = 65528;
  readonly attribute command_id acceptedCommandList[] = 65529;
  readonly attribute attrib_id attributeList[] = 65531;
  readonly attribute bitmap32 featureMap = 65532;
  readonly attribute int16u clusterRevision = 65533;
}

/** Attributes for reporting PM1 concentration measurements */
cluster Pm1ConcentrationMeasurement = 1068 {
  revision 3;

  shared enum LevelValueEnum : enum8 {
    kUnknown = 0;
    kLow = 1;
    kMedium = 2;
    kHigh = 3;
    kCritical = 4;
  }

  shared enum MeasurementMediumEnum : enum8 {
    kAir = 0;
    kWater = 1;
    kSoil = 2;
  }

  shared enum MeasurementUnitEnum : enum8 {
    kPPM = 0 [spec_name = "PPM"];
    kPPB = 1 [spec_name = "PPB"];
    kPPT = 2 [spec_name = "PPT"];
    kMGM3 = 3 [spec_name = "MGM3"];
    kUGM3 = 4 [spec_name = "UGM3"];
    kNGM3 = 5 [spec_name = "NGM3"];
    kPM3 = 6 [spec_name = "PM3"];
    kBQM3 = 7 [spec_name = "BQM3"];
  }

  bitmap Feature : bitmap32 {
    kNumericMeasurement = 0x1;
    kLevelIndication = 0x2;
    kMediumLevel = 0x4;
    kCriticalLevel = 0x8;
    kPeakMeasurement = 0x10;
    kAverageMeasurement = 0x20;
  }

  readonly attribute optional nullable single measuredValue = 0;
  readonly attribute optional nullable single minMeasuredValue = 1;
  readonly attribute optional nullable single maxMeasuredValue = 2;
  readonly attribute optional nullable single peakMeasuredValue = 3;
  readonly attribute optional elapsed_s peakMeasuredValueWindow = 4;
  readonly attribute optional nullable single averageMeasuredValue = 5;
  readonly attribute optional elapsed_s averageMeasuredValueWindow = 6;
  readonly attribute optional single uncertainty = 7;
  readonly attribute optional MeasurementUnitEnum measurementUnit = 8;
  readonly attribute MeasurementMediumEnum measurementMedium = 9;
  readonly attribute optional LevelValueEnum levelValue = 10;
  readonly attribute command_id generatedCommandList[] = 65528;
  readonly attribute command_id acceptedCommandList[] = 65529;
  readonly attribute attrib_id attributeList[] = 65531;
  readonly attribute bitmap32 featureMap = 65532;
  readonly attribute int16u clusterRevision = 65533;
}

/** Attributes for reporting PM10 concentration measurements */
cluster Pm10ConcentrationMeasurement = 1069 {
  revision 3;

  shared enum LevelValueEnum : enum8 {
    kUnknown = 0;
    kLow = 1;
    kMedium = 2;
    kHigh = 3;
    kCritical = 4;
  }

  shared enum MeasurementMediumEnum : enum8 {
    kAir = 0;
    kWater = 1;
    kSoil = 2;
  }

  shared enum MeasurementUnitEnum : enum8 {
    kPPM = 0 [spec_name = "PPM"];
    kPPB = 1 [spec_name = "PPB"];
    kPPT = 2 [spec_name = "PPT"];
    kMGM3 = 3 [spec_name = "MGM3"];
    kUGM3 = 4 [spec_name = "UGM3"];
    kNGM3 = 5 [spec_name = "NGM3"];
    kPM3 = 6 [spec_name = "PM3"];
    kBQM3 = 7 [spec_name = "BQM3"];
  }

  bitmap Feature : bitmap32 {
    kNumericMeasurement = 0x1;
    kLevelIndication = 0x2;
    kMediumLevel = 0x4;
    kCriticalLevel = 0x8;
    kPeakMeasurement = 0x10;
    kAverageMeasurement = 0x20;
  }

  readonly attribute optional nullable single measuredValue = 0;
  readonly attribute optional nullable single minMeasuredValue = 1;
  readonly attribute optional nullable single maxMeasuredValue = 2;
  readonly attribute optional nullable single peakMeasuredValue = 3;
  readonly attribute optional elapsed_s peakMeasuredValueWindow = 4;
  readonly attribute optional nullable single averageMeasuredValue = 5;
  readonly attribute optional elapsed_s averageMeasuredValueWindow = 6;
  readonly attribute optional single uncertainty = 7;
  readonly attribute optional MeasurementUnitEnum measurementUnit = 8;
  readonly attribute MeasurementMediumEnum measurementMedium = 9;
  readonly attribute optional LevelValueEnum levelValue = 10;
  readonly attribute command_id generatedCommandList[] = 65528;
  readonly attribute command_id acceptedCommandList[] = 65529;
  readonly attribute attrib_id attributeList[] = 65531;
  readonly attribute bitmap32 featureMap = 65532;
  readonly attribute int16u clusterRevision = 65533;
}

/** Attributes for reporting total volatile organic compounds concentration measurements */
cluster TotalVolatileOrganicCompoundsConcentrationMeasurement = 1070 {
  revision 3;

  shared enum LevelValueEnum : enum8 {
    kUnknown = 0;
    kLow = 1;
    kMedium = 2;
    kHigh = 3;
    kCritical = 4;
  }

  shared enum MeasurementMediumEnum : enum8 {
    kAir = 0;
    kWater = 1;
    kSoil = 2;
  }

  shared enum MeasurementUnitEnum : enum8 {
    kPPM = 0 [spec_name = "PPM"];
    kPPB = 1 [spec_name = "PPB"];
    kPPT = 2 [spec_name = "PPT"];
    kMGM3 = 3 [spec_name = "MGM3"];
    kUGM3 = 4 [spec_name = "UGM3"];
    kNGM3 = 5 [spec_name = "NGM3"];
    kPM3 = 6 [spec_name = "PM3"];
    kBQM3 = 7 [spec_name = "BQM3"];
  }

  bitmap Feature : bitmap32 {
    kNumericMeasurement = 0x1;
    kLevelIndication = 0x2;
    kMediumLevel = 0x4;
    kCriticalLevel = 0x8;
    kPeakMeasurement = 0x10;
    kAverageMeasurement = 0x20;
  }

  readonly attribute optional nullable single measuredValue = 0;
  readonly attribute optional nullable single minMeasuredValue = 1;
  readonly attribute optional nullable single maxMeasuredValue = 2;
  readonly attribute optional nullable single peakMeasuredValue = 3;
  readonly attribute optional elapsed_s peakMeasuredValueWindow = 4;
  readonly attribute optional nullable single averageMeasuredValue = 5;
  readonly attribute optional elapsed_s averageMeasuredValueWindow = 6;
  readonly attribute optional single uncertainty = 7;
  readonly attribute optional MeasurementUnitEnum measurementUnit = 8;
  readonly attribute MeasurementMediumEnum measurementMedium = 9;
  readonly attribute optional LevelValueEnum levelValue = 10;
  readonly attribute command_id generatedCommandList[] = 65528;
  readonly attribute command_id acceptedCommandList[] = 65529;
  readonly attribute attrib_id attributeList[] = 65531;
  readonly attribute bitmap32 featureMap = 65532;
  readonly attribute int16u clusterRevision = 65533;
}

/** Attributes for reporting radon concentration measurements */
cluster RadonConcentrationMeasurement = 1071 {
  revision 3;

  shared enum LevelValueEnum : enum8 {
    kUnknown = 0;
    kLow = 1;
    kMedium = 2;
    kHigh = 3;
    kCritical = 4;
  }

  shared enum MeasurementMediumEnum : enum8 {
    kAir = 0;
    kWater = 1;
    kSoil = 2;
  }

  shared enum MeasurementUnitEnum : enum8 {
    kPPM = 0 [spec_name = "PPM"];
    kPPB = 1 [spec_name = "PPB"];
    kPPT = 2 [spec_name = "PPT"];
    kMGM3 = 3 [spec_name = "MGM3"];
    kUGM3 = 4 [spec_name = "UGM3"];
    kNGM3 = 5 [spec_name = "NGM3"];
    kPM3 = 6 [spec_name = "PM3"];
    kBQM3 = 7 [spec_name = "BQM3"];
  }

  bitmap Feature : bitmap32 {
    kNumericMeasurement = 0x1;
    kLevelIndication = 0x2;
    kMediumLevel = 0x4;
    kCriticalLevel = 0x8;
    kPeakMeasurement = 0x10;
    kAverageMeasurement = 0x20;
  }

  readonly attribute optional nullable single measuredValue = 0;
  readonly attribute optional nullable single minMeasuredValue = 1;
  readonly attribute optional nullable single maxMeasuredValue = 2;
  readonly attribute optional nullable single peakMeasuredValue = 3;
  readonly attribute optional elapsed_s peakMeasuredValueWindow = 4;
  readonly attribute optional nullable single averageMeasuredValue = 5;
  readonly attribute optional elapsed_s averageMeasuredValueWindow = 6;
  readonly attribute optional single uncertainty = 7;
  readonly attribute optional MeasurementUnitEnum measurementUnit = 8;
  readonly attribute MeasurementMediumEnum measurementMedium = 9;
  readonly attribute optional LevelValueEnum levelValue = 10;
  readonly attribute command_id generatedCommandList[] = 65528;
  readonly attribute command_id acceptedCommandList[] = 65529;
  readonly attribute attrib_id attributeList[] = 65531;
  readonly attribute bitmap32 featureMap = 65532;
  readonly attribute int16u clusterRevision = 65533;
}

endpoint 0 {
  device type ma_rootdevice = 22, version 3;

  binding cluster OtaSoftwareUpdateProvider;

  server cluster Descriptor {
    callback attribute deviceTypeList;
    callback attribute serverList;
    callback attribute clientList;
    callback attribute partsList;
    callback attribute featureMap;
    callback attribute clusterRevision;
  }

  server cluster AccessControl {
    emits event AccessControlEntryChanged;
    emits event AccessControlExtensionChanged;
    callback attribute acl;
    callback attribute subjectsPerAccessControlEntry;
    callback attribute targetsPerAccessControlEntry;
    callback attribute accessControlEntriesPerFabric;
    callback attribute attributeList;
    callback attribute featureMap;
    callback attribute clusterRevision;
  }

  server cluster BasicInformation {
    emits event StartUp;
    emits event ShutDown;
    emits event Leave;
    callback attribute dataModelRevision;
    callback attribute vendorName;
    callback attribute vendorID;
    callback attribute productName;
    callback attribute productID;
    callback attribute nodeLabel;
    callback attribute location;
    callback attribute hardwareVersion;
    callback attribute hardwareVersionString;
    callback attribute softwareVersion;
    callback attribute softwareVersionString;
    callback attribute manufacturingDate;
    callback attribute partNumber;
    callback attribute productURL;
    callback attribute productLabel;
    callback attribute serialNumber;
    callback attribute localConfigDisabled;
    callback attribute uniqueID;
    callback attribute capabilityMinima;
    callback attribute specificationVersion;
    callback attribute maxPathsPerInvoke;
    callback attribute configurationVersion;
    callback attribute featureMap;
    callback attribute clusterRevision;
  }

  server cluster OtaSoftwareUpdateRequestor {
    emits event StateTransition;
    emits event VersionApplied;
    emits event DownloadError;
    callback attribute defaultOTAProviders;
    ram      attribute updatePossible default = 1;
    ram      attribute updateState default = 0;
    ram      attribute updateStateProgress default = 0;
    ram      attribute featureMap default = 0;
    ram      attribute clusterRevision default = 1;

    handle command AnnounceOTAProvider;
  }

  server cluster GeneralCommissioning {
    callback attribute breadcrumb;
    callback attribute basicCommissioningInfo;
    callback attribute regulatoryConfig;
    callback attribute locationCapability;
    callback attribute supportsConcurrentConnection;
    callback attribute featureMap;
    callback attribute clusterRevision;

    handle command ArmFailSafe;
    handle command ArmFailSafeResponse;
    handle command SetRegulatoryConfig;
    handle command SetRegulatoryConfigResponse;
    handle command CommissioningComplete;
    handle command CommissioningCompleteResponse;
  }

  server cluster NetworkCommissioning {
    callback attribute maxNetworks;
    callback attribute networks;
    callback attribute scanMaxTimeSeconds;
    callback attribute connectMaxTimeSeconds;
    callback attribute interfaceEnabled;
    callback attribute lastNetworkingStatus;
    callback attribute lastNetworkID;
    callback attribute lastConnectErrorValue;
    callback attribute featureMap;
    callback attribute clusterRevision;

    handle command ScanNetworks;
    handle command ScanNetworksResponse;
    handle command AddOrUpdateWiFiNetwork;
    handle command AddOrUpdateThreadNetwork;
    handle command RemoveNetwork;
    handle command NetworkConfigResponse;
    handle command ConnectNetwork;
    handle command ConnectNetworkResponse;
    handle command ReorderNetwork;
  }

  server cluster DiagnosticLogs {
    callback attribute featureMap;
    callback attribute clusterRevision;

    handle command RetrieveLogsRequest;
  }

  server cluster GeneralDiagnostics {
    emits event BootReason;
    callback attribute networkInterfaces;
    callback attribute rebootCount;
    callback attribute upTime;
    callback attribute totalOperationalHours;
    callback attribute bootReason;
    callback attribute testEventTriggersEnabled default = false;
    callback attribute featureMap;
    callback attribute clusterRevision;

    handle command TestEventTrigger;
    handle command TimeSnapshot;
    handle command TimeSnapshotResponse;
  }

  server cluster AdministratorCommissioning {
    callback attribute windowStatus;
    callback attribute adminFabricIndex;
    callback attribute adminVendorId;
    ram      attribute featureMap default = 0;
    callback attribute clusterRevision;

    handle command OpenCommissioningWindow;
    handle command RevokeCommissioning;
  }

  server cluster OperationalCredentials {
    callback attribute NOCs;
    callback attribute fabrics;
    callback attribute supportedFabrics;
    callback attribute commissionedFabrics;
    callback attribute trustedRootCertificates;
    callback attribute currentFabricIndex;
    callback attribute featureMap;
    callback attribute clusterRevision;

    handle command AttestationRequest;
    handle command AttestationResponse;
    handle command CertificateChainRequest;
    handle command CertificateChainResponse;
    handle command CSRRequest;
    handle command CSRResponse;
    handle command AddNOC;
    handle command UpdateNOC;
    handle command NOCResponse;
    handle command UpdateFabricLabel;
    handle command RemoveFabric;
    handle command AddTrustedRootCertificate;
    handle command SetVIDVerificationStatement;
    handle command SignVIDVerificationRequest;
    handle command SignVIDVerificationResponse;
  }

  server cluster GroupKeyManagement {
    callback attribute groupKeyMap;
    callback attribute groupTable;
    callback attribute maxGroupsPerFabric;
    callback attribute maxGroupKeysPerFabric;
    callback attribute featureMap;
    callback attribute clusterRevision;

    handle command KeySetWrite;
    handle command KeySetRead;
    handle command KeySetReadResponse;
    handle command KeySetRemove;
    handle command KeySetReadAllIndices;
    handle command KeySetReadAllIndicesResponse;
  }
}
endpoint 1 {
  device type ma_air_purifier = 45, version 1;


  server cluster Identify {
    callback attribute identifyTime;
    callback attribute identifyType;
    callback attribute generatedCommandList;
    callback attribute acceptedCommandList;
    callback attribute attributeList;
<<<<<<< HEAD
    callback attribute featureMap;
=======
    ram      attribute featureMap default = 0;
>>>>>>> 82e6d0e8
    callback attribute clusterRevision;

    handle command Identify;
    handle command TriggerEffect;
  }

  server cluster OnOff {
    ram      attribute onOff default = 0;
    callback attribute generatedCommandList;
    callback attribute acceptedCommandList;
    callback attribute attributeList;
    ram      attribute featureMap default = 0;
    ram      attribute clusterRevision default = 6;

    handle command Off;
    handle command On;
    handle command Toggle;
  }

  server cluster Descriptor {
    callback attribute deviceTypeList;
    callback attribute serverList;
    callback attribute clientList;
    callback attribute partsList;
    callback attribute generatedCommandList;
    callback attribute acceptedCommandList;
    callback attribute attributeList;
    callback attribute featureMap;
    callback attribute clusterRevision;
  }

  server cluster HepaFilterMonitoring {
    callback attribute condition;
    callback attribute degradationDirection;
    callback attribute changeIndication;
    callback attribute inPlaceIndicator;
    callback attribute lastChangedTime;
    callback attribute replacementProductList;
    callback attribute generatedCommandList;
    callback attribute acceptedCommandList;
    callback attribute attributeList;
    callback attribute featureMap;
    ram      attribute clusterRevision default = 1;

    handle command ResetCondition;
  }

  server cluster ActivatedCarbonFilterMonitoring {
    callback attribute condition;
    callback attribute degradationDirection;
    callback attribute changeIndication;
    callback attribute inPlaceIndicator;
    callback attribute lastChangedTime;
    callback attribute replacementProductList;
    callback attribute generatedCommandList;
    callback attribute acceptedCommandList;
    callback attribute attributeList;
    callback attribute featureMap;
    ram      attribute clusterRevision default = 1;

    handle command ResetCondition;
  }

  server cluster FanControl {
    ram      attribute fanMode default = 0;
    ram      attribute fanModeSequence default = 2;
    ram      attribute percentSetting default = 0;
    ram      attribute percentCurrent default = 0;
    ram      attribute speedMax default = 10;
    ram      attribute speedSetting default = 0;
    ram      attribute speedCurrent default = 0;
    ram      attribute rockSupport default = 0x01;
    ram      attribute rockSetting default = 0x00;
    ram      attribute windSupport default = 0x03;
    ram      attribute windSetting default = 0x00;
    ram      attribute airflowDirection default = 0;
    callback attribute generatedCommandList;
    callback attribute acceptedCommandList;
    callback attribute attributeList;
    ram      attribute featureMap default = 63;
    ram      attribute clusterRevision default = 4;

    handle command Step;
  }
}
endpoint 2 {
  device type ma_air_quality_sensor = 44, version 1;


  server cluster Identify {
    callback attribute identifyTime;
    callback attribute identifyType;
    callback attribute generatedCommandList;
    callback attribute acceptedCommandList;
    callback attribute attributeList;
<<<<<<< HEAD
    callback attribute featureMap;
=======
    ram      attribute featureMap default = 0;
>>>>>>> 82e6d0e8
    callback attribute clusterRevision;

    handle command Identify;
  }

  server cluster Descriptor {
    callback attribute deviceTypeList;
    callback attribute serverList;
    callback attribute clientList;
    callback attribute partsList;
    callback attribute generatedCommandList;
    callback attribute acceptedCommandList;
    callback attribute attributeList;
    callback attribute featureMap;
    callback attribute clusterRevision;
  }

  server cluster AirQuality {
    callback attribute airQuality;
    callback attribute generatedCommandList;
    callback attribute acceptedCommandList;
    callback attribute attributeList;
    callback attribute featureMap;
    ram      attribute clusterRevision default = 1;
  }

  server cluster CarbonMonoxideConcentrationMeasurement {
    callback attribute measuredValue;
    callback attribute minMeasuredValue;
    callback attribute maxMeasuredValue;
    callback attribute peakMeasuredValue;
    callback attribute peakMeasuredValueWindow;
    callback attribute averageMeasuredValue;
    callback attribute averageMeasuredValueWindow;
    callback attribute uncertainty;
    callback attribute measurementUnit;
    callback attribute measurementMedium;
    callback attribute levelValue;
    callback attribute generatedCommandList;
    callback attribute acceptedCommandList;
    callback attribute attributeList;
    callback attribute featureMap;
    ram      attribute clusterRevision default = 3;
  }

  server cluster CarbonDioxideConcentrationMeasurement {
    callback attribute measuredValue;
    callback attribute minMeasuredValue;
    callback attribute maxMeasuredValue;
    callback attribute peakMeasuredValue;
    callback attribute peakMeasuredValueWindow;
    callback attribute averageMeasuredValue;
    callback attribute averageMeasuredValueWindow;
    callback attribute uncertainty;
    callback attribute measurementUnit;
    callback attribute measurementMedium;
    callback attribute levelValue;
    callback attribute generatedCommandList;
    callback attribute acceptedCommandList;
    callback attribute attributeList;
    callback attribute featureMap;
    ram      attribute clusterRevision default = 3;
  }

  server cluster NitrogenDioxideConcentrationMeasurement {
    callback attribute measuredValue;
    callback attribute minMeasuredValue;
    callback attribute maxMeasuredValue;
    callback attribute peakMeasuredValue;
    callback attribute peakMeasuredValueWindow;
    callback attribute averageMeasuredValue;
    callback attribute averageMeasuredValueWindow;
    callback attribute uncertainty;
    callback attribute measurementUnit;
    callback attribute measurementMedium;
    callback attribute levelValue;
    callback attribute generatedCommandList;
    callback attribute acceptedCommandList;
    callback attribute attributeList;
    callback attribute featureMap;
    ram      attribute clusterRevision default = 3;
  }

  server cluster OzoneConcentrationMeasurement {
    callback attribute measuredValue;
    callback attribute minMeasuredValue;
    callback attribute maxMeasuredValue;
    callback attribute peakMeasuredValue;
    callback attribute peakMeasuredValueWindow;
    callback attribute averageMeasuredValue;
    callback attribute averageMeasuredValueWindow;
    callback attribute uncertainty;
    callback attribute measurementUnit;
    callback attribute measurementMedium;
    callback attribute levelValue;
    callback attribute generatedCommandList;
    callback attribute acceptedCommandList;
    callback attribute attributeList;
    callback attribute featureMap;
    ram      attribute clusterRevision default = 3;
  }

  server cluster Pm25ConcentrationMeasurement {
    callback attribute measuredValue;
    callback attribute minMeasuredValue;
    callback attribute maxMeasuredValue;
    callback attribute peakMeasuredValue;
    callback attribute peakMeasuredValueWindow;
    callback attribute averageMeasuredValue;
    callback attribute averageMeasuredValueWindow;
    callback attribute uncertainty;
    callback attribute measurementUnit;
    callback attribute measurementMedium;
    callback attribute levelValue;
    callback attribute generatedCommandList;
    callback attribute acceptedCommandList;
    callback attribute attributeList;
    callback attribute featureMap;
    ram      attribute clusterRevision default = 3;
  }

  server cluster FormaldehydeConcentrationMeasurement {
    callback attribute measuredValue;
    callback attribute minMeasuredValue;
    callback attribute maxMeasuredValue;
    callback attribute peakMeasuredValue;
    callback attribute peakMeasuredValueWindow;
    callback attribute averageMeasuredValue;
    callback attribute averageMeasuredValueWindow;
    callback attribute uncertainty;
    callback attribute measurementUnit;
    callback attribute measurementMedium;
    callback attribute levelValue;
    callback attribute generatedCommandList;
    callback attribute acceptedCommandList;
    callback attribute attributeList;
    callback attribute featureMap;
    ram      attribute clusterRevision default = 3;
  }

  server cluster Pm1ConcentrationMeasurement {
    callback attribute measuredValue;
    callback attribute minMeasuredValue;
    callback attribute maxMeasuredValue;
    callback attribute peakMeasuredValue;
    callback attribute peakMeasuredValueWindow;
    callback attribute averageMeasuredValue;
    callback attribute averageMeasuredValueWindow;
    callback attribute uncertainty;
    callback attribute measurementUnit;
    callback attribute measurementMedium;
    callback attribute levelValue;
    callback attribute generatedCommandList;
    callback attribute acceptedCommandList;
    callback attribute attributeList;
    callback attribute featureMap;
    ram      attribute clusterRevision default = 3;
  }

  server cluster Pm10ConcentrationMeasurement {
    callback attribute measuredValue;
    callback attribute minMeasuredValue;
    callback attribute maxMeasuredValue;
    callback attribute peakMeasuredValue;
    callback attribute peakMeasuredValueWindow;
    callback attribute averageMeasuredValue;
    callback attribute averageMeasuredValueWindow;
    callback attribute uncertainty;
    callback attribute measurementUnit;
    callback attribute measurementMedium;
    callback attribute levelValue;
    callback attribute generatedCommandList;
    callback attribute acceptedCommandList;
    callback attribute attributeList;
    callback attribute featureMap;
    ram      attribute clusterRevision default = 3;
  }

  server cluster TotalVolatileOrganicCompoundsConcentrationMeasurement {
    callback attribute measuredValue;
    callback attribute minMeasuredValue;
    callback attribute maxMeasuredValue;
    callback attribute peakMeasuredValue;
    callback attribute peakMeasuredValueWindow;
    callback attribute averageMeasuredValue;
    callback attribute averageMeasuredValueWindow;
    callback attribute uncertainty;
    callback attribute measurementUnit;
    callback attribute measurementMedium;
    callback attribute levelValue;
    callback attribute generatedCommandList;
    callback attribute acceptedCommandList;
    callback attribute attributeList;
    callback attribute featureMap;
    ram      attribute clusterRevision default = 3;
  }

  server cluster RadonConcentrationMeasurement {
    callback attribute measuredValue;
    callback attribute minMeasuredValue;
    callback attribute maxMeasuredValue;
    callback attribute peakMeasuredValue;
    callback attribute peakMeasuredValueWindow;
    callback attribute averageMeasuredValue;
    callback attribute averageMeasuredValueWindow;
    callback attribute uncertainty;
    callback attribute measurementUnit;
    callback attribute measurementMedium;
    callback attribute levelValue;
    callback attribute generatedCommandList;
    callback attribute acceptedCommandList;
    callback attribute attributeList;
    callback attribute featureMap;
    ram      attribute clusterRevision default = 3;
  }
}
endpoint 3 {
  device type ma_tempsensor = 770, version 2;


  server cluster Identify {
    callback attribute identifyTime;
    callback attribute identifyType;
    callback attribute generatedCommandList;
    callback attribute acceptedCommandList;
    callback attribute attributeList;
<<<<<<< HEAD
    callback attribute featureMap;
=======
    ram      attribute featureMap default = 0;
>>>>>>> 82e6d0e8
    callback attribute clusterRevision;

    handle command Identify;
    handle command TriggerEffect;
  }

  server cluster Descriptor {
    callback attribute deviceTypeList;
    callback attribute serverList;
    callback attribute clientList;
    callback attribute partsList;
    callback attribute generatedCommandList;
    callback attribute acceptedCommandList;
    callback attribute attributeList;
    callback attribute featureMap;
    callback attribute clusterRevision;
  }

  server cluster TemperatureMeasurement {
    ram      attribute measuredValue default = 0x8000;
    ram      attribute minMeasuredValue default = 0x8000;
    ram      attribute maxMeasuredValue default = 0x8000;
    ram      attribute tolerance default = 0;
    callback attribute generatedCommandList;
    callback attribute acceptedCommandList;
    callback attribute attributeList;
    ram      attribute featureMap default = 0;
    ram      attribute clusterRevision default = 4;
  }
}
endpoint 4 {
  device type ma_humiditysensor = 775, version 2;


  server cluster Identify {
    callback attribute identifyTime;
    callback attribute identifyType;
    callback attribute generatedCommandList;
    callback attribute acceptedCommandList;
    callback attribute attributeList;
<<<<<<< HEAD
    callback attribute featureMap;
=======
    ram      attribute featureMap default = 0;
>>>>>>> 82e6d0e8
    callback attribute clusterRevision;

    handle command Identify;
    handle command TriggerEffect;
  }

  server cluster Descriptor {
    callback attribute deviceTypeList;
    callback attribute serverList;
    callback attribute clientList;
    callback attribute partsList;
    callback attribute generatedCommandList;
    callback attribute acceptedCommandList;
    callback attribute attributeList;
    callback attribute featureMap;
    callback attribute clusterRevision;
  }

  server cluster RelativeHumidityMeasurement {
    ram      attribute measuredValue default = 0;
    ram      attribute minMeasuredValue default = 0;
    ram      attribute maxMeasuredValue default = 0x2710;
    ram      attribute tolerance;
    callback attribute generatedCommandList;
    callback attribute acceptedCommandList;
    callback attribute attributeList;
    ram      attribute featureMap default = 0;
    ram      attribute clusterRevision default = 3;
  }
}
endpoint 5 {
  device type ma_thermostat = 769, version 2;


  server cluster Identify {
    callback attribute identifyTime;
    callback attribute identifyType;
    callback attribute generatedCommandList;
    callback attribute acceptedCommandList;
    callback attribute attributeList;
<<<<<<< HEAD
    callback attribute featureMap;
=======
    ram      attribute featureMap default = 0;
>>>>>>> 82e6d0e8
    callback attribute clusterRevision;

    handle command Identify;
    handle command TriggerEffect;
  }

  server cluster Descriptor {
    callback attribute deviceTypeList;
    callback attribute serverList;
    callback attribute clientList;
    callback attribute partsList;
    callback attribute generatedCommandList;
    callback attribute acceptedCommandList;
    callback attribute attributeList;
    callback attribute featureMap;
    callback attribute clusterRevision;
  }

  server cluster Thermostat {
    ram      attribute localTemperature;
    ram      attribute absMinHeatSetpointLimit default = 1000;
    ram      attribute absMaxHeatSetpointLimit default = 3000;
    ram      attribute occupiedHeatingSetpoint default = 2000;
    ram      attribute controlSequenceOfOperation default = 2;
    ram      attribute systemMode default = 0;
    ram      attribute thermostatRunningState default = 0;
    callback attribute generatedCommandList;
    callback attribute acceptedCommandList;
    callback attribute attributeList;
    ram      attribute featureMap default = 1;
    callback attribute clusterRevision;

    handle command SetpointRaiseLower;
  }
}

<|MERGE_RESOLUTION|>--- conflicted
+++ resolved
@@ -3036,11 +3036,7 @@
     callback attribute generatedCommandList;
     callback attribute acceptedCommandList;
     callback attribute attributeList;
-<<<<<<< HEAD
     callback attribute featureMap;
-=======
-    ram      attribute featureMap default = 0;
->>>>>>> 82e6d0e8
     callback attribute clusterRevision;
 
     handle command Identify;
@@ -3136,11 +3132,7 @@
     callback attribute generatedCommandList;
     callback attribute acceptedCommandList;
     callback attribute attributeList;
-<<<<<<< HEAD
     callback attribute featureMap;
-=======
-    ram      attribute featureMap default = 0;
->>>>>>> 82e6d0e8
     callback attribute clusterRevision;
 
     handle command Identify;
@@ -3367,11 +3359,7 @@
     callback attribute generatedCommandList;
     callback attribute acceptedCommandList;
     callback attribute attributeList;
-<<<<<<< HEAD
     callback attribute featureMap;
-=======
-    ram      attribute featureMap default = 0;
->>>>>>> 82e6d0e8
     callback attribute clusterRevision;
 
     handle command Identify;
@@ -3412,11 +3400,7 @@
     callback attribute generatedCommandList;
     callback attribute acceptedCommandList;
     callback attribute attributeList;
-<<<<<<< HEAD
     callback attribute featureMap;
-=======
-    ram      attribute featureMap default = 0;
->>>>>>> 82e6d0e8
     callback attribute clusterRevision;
 
     handle command Identify;
@@ -3457,11 +3441,7 @@
     callback attribute generatedCommandList;
     callback attribute acceptedCommandList;
     callback attribute attributeList;
-<<<<<<< HEAD
     callback attribute featureMap;
-=======
-    ram      attribute featureMap default = 0;
->>>>>>> 82e6d0e8
     callback attribute clusterRevision;
 
     handle command Identify;
