--- conflicted
+++ resolved
@@ -46,11 +46,7 @@
     "include/BridgedDeviceBasicInformationImpl.h",
     "include/BridgedDeviceManager.h",
     "include/CHIPProjectAppConfig.h",
-<<<<<<< HEAD
-    "include/CommissionerControl.h",
     "src/BridgedAdministratorCommissioning.cpp",
-=======
->>>>>>> baba33d9
     "src/BridgedDevice.cpp",
     "src/BridgedDeviceBasicInformationImpl.cpp",
     "src/BridgedDeviceManager.cpp",
