--- conflicted
+++ resolved
@@ -64,12 +64,7 @@
 
 protected:
     bool mReachable;
-<<<<<<< HEAD
     bool mIsIcd = false;
-    char mName[kDeviceNameSize];
-    std::string mLocation;
-=======
->>>>>>> 514b9eb3
     chip::NodeId mNodeId;
     chip::EndpointId mEndpointId;
     chip::EndpointId mParentEndpointId;
