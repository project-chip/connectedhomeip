/*
 *
 *    Copyright (c) 2024 Project CHIP Authors
 *    All rights reserved.
 *
 *    Licensed under the Apache License, Version 2.0 (the "License");
 *    you may not use this file except in compliance with the License.
 *    You may obtain a copy of the License at
 *
 *        http://www.apache.org/licenses/LICENSE-2.0
 *
 *    Unless required by applicable law or agreed to in writing, software
 *    distributed under the License is distributed on an "AS IS" BASIS,
 *    WITHOUT WARRANTIES OR CONDITIONS OF ANY KIND, either express or implied.
 *    See the License for the specific language governing permissions and
 *    limitations under the License.
 */

#include "BridgedDevice.h"

#include <cstdio>
#include <string>

#include <app/EventLogging.h>
#include <platform/CHIPDeviceLayer.h>

<<<<<<< HEAD
=======
namespace {

struct ActiveChangeEventWorkData
{
    chip::EndpointId mEndpointId;
    uint32_t mPromisedActiveDuration;
};

static void ActiveChangeEventWork(intptr_t arg)
{
    ActiveChangeEventWorkData * data = reinterpret_cast<ActiveChangeEventWorkData *>(arg);

    chip::app::Clusters::BridgedDeviceBasicInformation::Events::ActiveChanged::Type event{};
    event.promisedActiveDuration  = data->mPromisedActiveDuration;
    chip::EventNumber eventNumber = 0;

    CHIP_ERROR err = chip::app::LogEvent(event, data->mEndpointId, eventNumber);
    if (err != CHIP_NO_ERROR)
    {
        ChipLogProgress(NotSpecified, "LogEvent for ActiveChanged failed %s", err.AsString());
    }
    chip::Platform::Delete(data);
}

} // namespace

>>>>>>> 50443170
using namespace chip::app::Clusters::Actions;

BridgedDevice::BridgedDevice(chip::NodeId nodeId)
{
    mReachable  = false;
    mNodeId     = nodeId;
    mEndpointId = chip::kInvalidEndpointId;
}

<<<<<<< HEAD
=======
void BridgedDevice::LogActiveChangeEvent(uint32_t promisedActiveDurationMs)
{
    ActiveChangeEventWorkData * workdata = chip::Platform::New<ActiveChangeEventWorkData>();
    workdata->mEndpointId                = mEndpointId;
    workdata->mPromisedActiveDuration    = promisedActiveDurationMs;

    chip::DeviceLayer::PlatformMgr().ScheduleWork(ActiveChangeEventWork, reinterpret_cast<intptr_t>(workdata));
}

bool BridgedDevice::IsReachable()
{
    return mReachable;
}

bool BridgedDevice::IsIcd()
{
    return mIsIcd;
}

>>>>>>> 50443170
void BridgedDevice::SetReachable(bool reachable)
{
    mReachable = reachable;

    if (reachable)
    {
        ChipLogProgress(NotSpecified, "BridgedDevice[%s]: ONLINE", mAttributes.uniqueId.c_str());
    }
    else
    {
        ChipLogProgress(NotSpecified, "BridgedDevice[%s]: OFFLINE", mAttributes.uniqueId.c_str());
    }
}<|MERGE_RESOLUTION|>--- conflicted
+++ resolved
@@ -19,13 +19,10 @@
 #include "BridgedDevice.h"
 
 #include <cstdio>
-#include <string>
 
 #include <app/EventLogging.h>
 #include <platform/CHIPDeviceLayer.h>
 
-<<<<<<< HEAD
-=======
 namespace {
 
 struct ActiveChangeEventWorkData
@@ -34,7 +31,7 @@
     uint32_t mPromisedActiveDuration;
 };
 
-static void ActiveChangeEventWork(intptr_t arg)
+void ActiveChangeEventWork(intptr_t arg)
 {
     ActiveChangeEventWorkData * data = reinterpret_cast<ActiveChangeEventWorkData *>(arg);
 
@@ -52,7 +49,6 @@
 
 } // namespace
 
->>>>>>> 50443170
 using namespace chip::app::Clusters::Actions;
 
 BridgedDevice::BridgedDevice(chip::NodeId nodeId)
@@ -62,8 +58,6 @@
     mEndpointId = chip::kInvalidEndpointId;
 }
 
-<<<<<<< HEAD
-=======
 void BridgedDevice::LogActiveChangeEvent(uint32_t promisedActiveDurationMs)
 {
     ActiveChangeEventWorkData * workdata = chip::Platform::New<ActiveChangeEventWorkData>();
@@ -73,17 +67,6 @@
     chip::DeviceLayer::PlatformMgr().ScheduleWork(ActiveChangeEventWork, reinterpret_cast<intptr_t>(workdata));
 }
 
-bool BridgedDevice::IsReachable()
-{
-    return mReachable;
-}
-
-bool BridgedDevice::IsIcd()
-{
-    return mIsIcd;
-}
-
->>>>>>> 50443170
 void BridgedDevice::SetReachable(bool reachable)
 {
     mReachable = reachable;
