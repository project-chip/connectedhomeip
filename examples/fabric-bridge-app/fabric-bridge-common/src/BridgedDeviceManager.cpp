--- conflicted
+++ resolved
@@ -142,13 +142,9 @@
 // Declare Cluster List for Bridged Node endpoint
 DECLARE_DYNAMIC_CLUSTER_LIST_BEGIN(bridgedNodeClusters)
 DECLARE_DYNAMIC_CLUSTER(Descriptor::Id, descriptorAttrs, ZAP_CLUSTER_MASK(SERVER), nullptr, nullptr),
-<<<<<<< HEAD
     DECLARE_DYNAMIC_CLUSTER(BridgedDeviceBasicInformation::Id, bridgedDeviceBasicAttrs, ZAP_CLUSTER_MASK(SERVER),
                             bridgedDeviceBasicInformationCommands, nullptr),
-=======
-    DECLARE_DYNAMIC_CLUSTER(BridgedDeviceBasicInformation::Id, bridgedDeviceBasicAttrs, ZAP_CLUSTER_MASK(SERVER), nullptr, nullptr),
     DECLARE_DYNAMIC_CLUSTER(EcosystemInformation::Id, ecosystemInformationBasicAttrs, ZAP_CLUSTER_MASK(SERVER), nullptr, nullptr),
->>>>>>> d47c4234
     DECLARE_DYNAMIC_CLUSTER(AdministratorCommissioning::Id, AdministratorCommissioningAttrs, ZAP_CLUSTER_MASK(SERVER),
                             administratorCommissioningCommands, nullptr) DECLARE_DYNAMIC_CLUSTER_LIST_END;
 
