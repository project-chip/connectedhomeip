// This IDL was generated automatically by ZAP.
// It is for view/code review purposes only.

enum AreaTypeTag : enum8 {
  kAisle = 0;
  kAttic = 1;
  kBackDoor = 2;
  kBackYard = 3;
  kBalcony = 4;
  kBallroom = 5;
  kBathroom = 6;
  kBedroom = 7;
  kBorder = 8;
  kBoxroom = 9;
  kBreakfastRoom = 10;
  kCarport = 11;
  kCellar = 12;
  kCloakroom = 13;
  kCloset = 14;
  kConservatory = 15;
  kCorridor = 16;
  kCraftRoom = 17;
  kCupboard = 18;
  kDeck = 19;
  kDen = 20;
  kDining = 21;
  kDrawingRoom = 22;
  kDressingRoom = 23;
  kDriveway = 24;
  kElevator = 25;
  kEnsuite = 26;
  kEntrance = 27;
  kEntryway = 28;
  kFamilyRoom = 29;
  kFoyer = 30;
  kFrontDoor = 31;
  kFrontYard = 32;
  kGameRoom = 33;
  kGarage = 34;
  kGarageDoor = 35;
  kGarden = 36;
  kGardenDoor = 37;
  kGuestBathroom = 38;
  kGuestBedroom = 39;
  kGuestRoom = 41;
  kGym = 42;
  kHallway = 43;
  kHearthRoom = 44;
  kKidsRoom = 45;
  kKidsBedroom = 46;
  kKitchen = 47;
  kLaundryRoom = 49;
  kLawn = 50;
  kLibrary = 51;
  kLivingRoom = 52;
  kLounge = 53;
  kMediaTVRoom = 54 [spec_name = "Media/TV Room"];
  kMudRoom = 55;
  kMusicRoom = 56;
  kNursery = 57;
  kOffice = 58;
  kOutdoorKitchen = 59;
  kOutside = 60;
  kPantry = 61;
  kParkingLot = 62;
  kParlor = 63;
  kPatio = 64;
  kPlayRoom = 65;
  kPoolRoom = 66;
  kPorch = 67;
  kPrimaryBathroom = 68;
  kPrimaryBedroom = 69;
  kRamp = 70;
  kReceptionRoom = 71;
  kRecreationRoom = 72;
  kRoof = 74;
  kSauna = 75;
  kScullery = 76;
  kSewingRoom = 77;
  kShed = 78;
  kSideDoor = 79;
  kSideYard = 80;
  kSittingRoom = 81;
  kSnug = 82;
  kSpa = 83;
  kStaircase = 84;
  kSteamRoom = 85;
  kStorageRoom = 86;
  kStudio = 87;
  kStudy = 88;
  kSunRoom = 89;
  kSwimmingPool = 90;
  kTerrace = 91;
  kUtilityRoom = 92;
  kWard = 93;
  kWorkshop = 94;
  kToilet = 95;
}

enum AtomicRequestTypeEnum : enum8 {
  kBeginWrite = 0;
  kCommitWrite = 1;
  kRollbackWrite = 2;
}

enum LandmarkTag : enum8 {
  kAirConditioner = 0;
  kAirPurifier = 1;
  kBackDoor = 2;
  kBarStool = 3;
  kBathMat = 4;
  kBathtub = 5;
  kBed = 6;
  kBookshelf = 7;
  kChair = 8;
  kChristmasTree = 9;
  kCoatRack = 10;
  kCoffeeTable = 11;
  kCookingRange = 12;
  kCouch = 13;
  kCountertop = 14;
  kCradle = 15;
  kCrib = 16;
  kDesk = 17;
  kDiningTable = 18;
  kDishwasher = 19;
  kDoor = 20;
  kDresser = 21;
  kLaundryDryer = 22;
  kFan = 23;
  kFireplace = 24;
  kFreezer = 25;
  kFrontDoor = 26;
  kHighChair = 27;
  kKitchenIsland = 28;
  kLamp = 29;
  kLitterBox = 30;
  kMirror = 31;
  kNightstand = 32;
  kOven = 33;
  kPetBed = 34;
  kPetBowl = 35;
  kPetCrate = 36;
  kRefrigerator = 37;
  kScratchingPost = 38;
  kShoeRack = 39;
  kShower = 40;
  kSideDoor = 41;
  kSink = 42;
  kSofa = 43;
  kStove = 44;
  kTable = 45;
  kToilet = 46;
  kTrashCan = 47;
  kLaundryWasher = 48;
  kWindow = 49;
  kWineCooler = 50;
}

enum LocationTag : enum8 {
  kIndoor = 0;
  kOutdoor = 1;
  kInside = 2;
  kOutside = 3;
}

enum MeasurementTypeEnum : enum16 {
  kUnspecified = 0;
  kVoltage = 1;
  kActiveCurrent = 2;
  kReactiveCurrent = 3;
  kApparentCurrent = 4;
  kActivePower = 5;
  kReactivePower = 6;
  kApparentPower = 7;
  kRMSVoltage = 8;
  kRMSCurrent = 9;
  kRMSPower = 10;
  kFrequency = 11;
  kPowerFactor = 12;
  kNeutralCurrent = 13;
  kElectricalEnergy = 14;
  kReactiveEnergy = 15;
  kApparentEnergy = 16;
  kSoilMoisture = 17;
}

enum PositionTag : enum8 {
  kLeft = 0;
  kRight = 1;
  kTop = 2;
  kBottom = 3;
  kMiddle = 4;
  kRow = 5;
  kColumn = 6;
}

enum PowerThresholdSourceEnum : enum8 {
  kContract = 0;
  kRegulator = 1;
  kEquipment = 2;
}

enum RelativePositionTag : enum8 {
  kUnder = 0;
  kNextTo = 1;
  kAround = 2;
  kOn = 3;
  kAbove = 4;
  kFrontOf = 5;
  kBehind = 6;
}

enum StreamUsageEnum : enum8 {
  kInternal = 0;
  kRecording = 1;
  kAnalysis = 2;
  kLiveView = 3;
}

enum TariffPriceTypeEnum : enum8 {
  kStandard = 0;
  kCritical = 1;
  kVirtual = 2;
  kIncentive = 3;
  kIncentiveSignal = 4;
}

enum TariffUnitEnum : enum8 {
  kKWh = 0;
  kKVAh = 1;
}

enum TestGlobalEnum : enum8 {
  kSomeValue = 0;
  kSomeOtherValue = 1;
  kFinalValue = 2;
}

enum ThreeLevelAutoEnum : enum8 {
  kAuto = 0;
  kLow = 1;
  kMedium = 2;
  kHigh = 3;
}

enum WebRTCEndReasonEnum : enum8 {
  kICEFailed = 0;
  kICETimeout = 1;
  kUserHangup = 2;
  kUserBusy = 3;
  kReplaced = 4;
  kNoUserMedia = 5;
  kInviteTimeout = 6;
  kAnsweredElsewhere = 7;
  kOutOfResources = 8;
  kMediaTimeout = 9;
  kLowPower = 10;
  kPrivacyMode = 11;
  kUnknownReason = 12;
}

bitmap TestGlobalBitmap : bitmap32 {
  kFirstBit = 0x1;
  kSecondBit = 0x2;
}

struct CurrencyStruct {
  int16u currency = 0;
  int8u decimalPoints = 1;
}

struct PriceStruct {
  money amount = 0;
  CurrencyStruct currency = 1;
}

struct MeasurementAccuracyRangeStruct {
  int64s rangeMin = 0;
  int64s rangeMax = 1;
  optional percent100ths percentMax = 2;
  optional percent100ths percentMin = 3;
  optional percent100ths percentTypical = 4;
  optional int64u fixedMax = 5;
  optional int64u fixedMin = 6;
  optional int64u fixedTypical = 7;
}

struct MeasurementAccuracyStruct {
  MeasurementTypeEnum measurementType = 0;
  boolean measured = 1;
  int64s minMeasuredValue = 2;
  int64s maxMeasuredValue = 3;
  MeasurementAccuracyRangeStruct accuracyRanges[] = 4;
}

struct AtomicAttributeStatusStruct {
  attrib_id attributeID = 0;
  status statusCode = 1;
}

struct ICECandidateStruct {
  char_string candidate = 0;
  nullable char_string SDPMid = 1;
  nullable int16u SDPMLineIndex = 2;
}

struct ICEServerStruct {
  char_string URLs[] = 0;
  optional long_char_string<508> username = 1;
  optional long_char_string<512> credential = 2;
  optional int16u caid = 3;
}

struct LocationDescriptorStruct {
  char_string<128> locationName = 0;
  nullable int16s floorNumber = 1;
  nullable AreaTypeTag areaType = 2;
}

struct PowerThresholdStruct {
  optional power_mw powerThreshold = 0;
  optional power_mva apparentPowerThreshold = 1;
  nullable PowerThresholdSourceEnum powerThresholdSource = 2;
}

struct TestGlobalStruct {
  char_string<128> name = 0;
  nullable TestGlobalBitmap myBitmap = 1;
  optional nullable TestGlobalEnum myEnum = 2;
}

struct ViewportStruct {
  int16u x1 = 0;
  int16u y1 = 1;
  int16u x2 = 2;
  int16u y2 = 3;
}

fabric_scoped struct WebRTCSessionStruct {
  int16u id = 0;
  node_id peerNodeID = 1;
  endpoint_no peerEndpointID = 2;
  StreamUsageEnum streamUsage = 3;
  nullable int16u videoStreamID = 4;
  nullable int16u audioStreamID = 5;
  boolean metadataEnabled = 6;
  fabric_idx fabricIndex = 254;
}

/** Attributes and commands for putting a device into Identification mode (e.g. flashing a light). */
cluster Identify = 3 {
  revision 5;

  enum EffectIdentifierEnum : enum8 {
    kBlink = 0;
    kBreathe = 1;
    kOkay = 2;
    kChannelChange = 11;
    kFinishEffect = 254;
    kStopEffect = 255;
  }

  enum EffectVariantEnum : enum8 {
    kDefault = 0;
  }

  enum IdentifyTypeEnum : enum8 {
    kNone = 0;
    kLightOutput = 1;
    kVisibleIndicator = 2;
    kAudibleBeep = 3;
    kDisplay = 4;
    kActuator = 5;
  }

  attribute int16u identifyTime = 0;
  readonly attribute IdentifyTypeEnum identifyType = 1;
  readonly attribute command_id generatedCommandList[] = 65528;
  readonly attribute command_id acceptedCommandList[] = 65529;
  readonly attribute attrib_id attributeList[] = 65531;
  readonly attribute bitmap32 featureMap = 65532;
  readonly attribute int16u clusterRevision = 65533;

  request struct IdentifyRequest {
    int16u identifyTime = 0;
  }

  request struct TriggerEffectRequest {
    EffectIdentifierEnum effectIdentifier = 0;
    EffectVariantEnum effectVariant = 1;
  }

  /** This command starts or stops the receiving device identifying itself. */
  command access(invoke: manage) Identify(IdentifyRequest): DefaultSuccess = 0;
  /** This command allows the support of feedback to the user, such as a certain light effect. */
  command access(invoke: manage) TriggerEffect(TriggerEffectRequest): DefaultSuccess = 64;
}

/** The Descriptor Cluster is meant to replace the support from the Zigbee Device Object (ZDO) for describing a node, its endpoints and clusters. */
cluster Descriptor = 29 {
  revision 3;

  bitmap Feature : bitmap32 {
    kTagList = 0x1;
  }

  struct DeviceTypeStruct {
    devtype_id deviceType = 0;
    int16u revision = 1;
  }

  struct SemanticTagStruct {
    nullable vendor_id mfgCode = 0;
    enum8 namespaceID = 1;
    enum8 tag = 2;
    optional nullable char_string<64> label = 3;
  }

  readonly attribute DeviceTypeStruct deviceTypeList[] = 0;
  readonly attribute cluster_id serverList[] = 1;
  readonly attribute cluster_id clientList[] = 2;
  readonly attribute endpoint_no partsList[] = 3;
  readonly attribute optional SemanticTagStruct tagList[] = 4;
  readonly attribute optional char_string<32> endpointUniqueID = 5;
  readonly attribute command_id generatedCommandList[] = 65528;
  readonly attribute command_id acceptedCommandList[] = 65529;
  readonly attribute attrib_id attributeList[] = 65531;
  readonly attribute bitmap32 featureMap = 65532;
  readonly attribute int16u clusterRevision = 65533;
}

/** The Binding Cluster is meant to replace the support from the Zigbee Device Object (ZDO) for supporting the binding table. */
cluster Binding = 30 {
  revision 1;

  fabric_scoped struct TargetStruct {
    optional node_id node = 1;
    optional group_id group = 2;
    optional endpoint_no endpoint = 3;
    optional cluster_id cluster = 4;
    fabric_idx fabricIndex = 254;
  }

  attribute access(write: manage) TargetStruct binding[] = 0;
  readonly attribute command_id generatedCommandList[] = 65528;
  readonly attribute command_id acceptedCommandList[] = 65529;
  readonly attribute attrib_id attributeList[] = 65531;
  readonly attribute bitmap32 featureMap = 65532;
  readonly attribute int16u clusterRevision = 65533;
}

/** The Access Control Cluster exposes a data model view of a
      Node's Access Control List (ACL), which codifies the rules used to manage
      and enforce Access Control for the Node's endpoints and their associated
      cluster instances. */
cluster AccessControl = 31 {
  revision 2;

  enum AccessControlEntryAuthModeEnum : enum8 {
    kPASE = 1 [spec_name = "PASE"];
    kCASE = 2 [spec_name = "CASE"];
    kGroup = 3;
  }

  enum AccessControlEntryPrivilegeEnum : enum8 {
    kView = 1;
    kProxyView = 2;
    kOperate = 3;
    kManage = 4;
    kAdminister = 5;
  }

  enum AccessRestrictionTypeEnum : enum8 {
    kAttributeAccessForbidden = 0;
    kAttributeWriteForbidden = 1;
    kCommandForbidden = 2;
    kEventForbidden = 3;
  }

  enum ChangeTypeEnum : enum8 {
    kChanged = 0;
    kAdded = 1;
    kRemoved = 2;
  }

  bitmap Feature : bitmap32 {
    kExtension = 0x1;
    kManagedDevice = 0x2;
  }

  struct AccessRestrictionStruct {
    AccessRestrictionTypeEnum type = 0;
    nullable int32u id = 1;
  }

  struct CommissioningAccessRestrictionEntryStruct {
    endpoint_no endpoint = 0;
    cluster_id cluster = 1;
    AccessRestrictionStruct restrictions[] = 2;
  }

  fabric_scoped struct AccessRestrictionEntryStruct {
    fabric_sensitive endpoint_no endpoint = 0;
    fabric_sensitive cluster_id cluster = 1;
    fabric_sensitive AccessRestrictionStruct restrictions[] = 2;
    fabric_idx fabricIndex = 254;
  }

  struct AccessControlTargetStruct {
    nullable cluster_id cluster = 0;
    nullable endpoint_no endpoint = 1;
    nullable devtype_id deviceType = 2;
  }

  fabric_scoped struct AccessControlEntryStruct {
    fabric_sensitive AccessControlEntryPrivilegeEnum privilege = 1;
    fabric_sensitive AccessControlEntryAuthModeEnum authMode = 2;
    nullable fabric_sensitive int64u subjects[] = 3;
    nullable fabric_sensitive AccessControlTargetStruct targets[] = 4;
    fabric_idx fabricIndex = 254;
  }

  fabric_scoped struct AccessControlExtensionStruct {
    fabric_sensitive octet_string<128> data = 1;
    fabric_idx fabricIndex = 254;
  }

  fabric_sensitive info event access(read: administer) AccessControlEntryChanged = 0 {
    nullable node_id adminNodeID = 1;
    nullable int16u adminPasscodeID = 2;
    ChangeTypeEnum changeType = 3;
    nullable AccessControlEntryStruct latestValue = 4;
    fabric_idx fabricIndex = 254;
  }

  fabric_sensitive info event access(read: administer) AccessControlExtensionChanged = 1 {
    nullable node_id adminNodeID = 1;
    nullable int16u adminPasscodeID = 2;
    ChangeTypeEnum changeType = 3;
    nullable AccessControlExtensionStruct latestValue = 4;
    fabric_idx fabricIndex = 254;
  }

  fabric_sensitive info event access(read: administer) FabricRestrictionReviewUpdate = 2 {
    int64u token = 0;
    optional long_char_string instruction = 1;
    optional long_char_string ARLRequestFlowUrl = 2;
    fabric_idx fabricIndex = 254;
  }

  attribute access(read: administer, write: administer) AccessControlEntryStruct acl[] = 0;
  attribute access(read: administer, write: administer) optional AccessControlExtensionStruct extension[] = 1;
  readonly attribute int16u subjectsPerAccessControlEntry = 2;
  readonly attribute int16u targetsPerAccessControlEntry = 3;
  readonly attribute int16u accessControlEntriesPerFabric = 4;
  readonly attribute optional CommissioningAccessRestrictionEntryStruct commissioningARL[] = 5;
  readonly attribute optional AccessRestrictionEntryStruct arl[] = 6;
  readonly attribute command_id generatedCommandList[] = 65528;
  readonly attribute command_id acceptedCommandList[] = 65529;
  readonly attribute attrib_id attributeList[] = 65531;
  readonly attribute bitmap32 featureMap = 65532;
  readonly attribute int16u clusterRevision = 65533;

  request struct ReviewFabricRestrictionsRequest {
    CommissioningAccessRestrictionEntryStruct arl[] = 0;
  }

  response struct ReviewFabricRestrictionsResponse = 1 {
    int64u token = 0;
  }

  /** This command signals to the service associated with the device vendor that the fabric administrator would like a review of the current restrictions on the accessing fabric. */
  fabric command access(invoke: administer) ReviewFabricRestrictions(ReviewFabricRestrictionsRequest): ReviewFabricRestrictionsResponse = 0;
}

/** This cluster provides attributes and events for determining basic information about Nodes, which supports both
      Commissioning and operational determination of Node characteristics, such as Vendor ID, Product ID and serial number,
      which apply to the whole Node. Also allows setting user device information such as location. */
cluster BasicInformation = 40 {
  revision 5;

  enum ColorEnum : enum8 {
    kBlack = 0;
    kNavy = 1;
    kGreen = 2;
    kTeal = 3;
    kMaroon = 4;
    kPurple = 5;
    kOlive = 6;
    kGray = 7;
    kBlue = 8;
    kLime = 9;
    kAqua = 10;
    kRed = 11;
    kFuchsia = 12;
    kYellow = 13;
    kWhite = 14;
    kNickel = 15;
    kChrome = 16;
    kBrass = 17;
    kCopper = 18;
    kSilver = 19;
    kGold = 20;
  }

  enum ProductFinishEnum : enum8 {
    kOther = 0;
    kMatte = 1;
    kSatin = 2;
    kPolished = 3;
    kRugged = 4;
    kFabric = 5;
  }

  struct CapabilityMinimaStruct {
    int16u caseSessionsPerFabric = 0;
    int16u subscriptionsPerFabric = 1;
  }

  struct ProductAppearanceStruct {
    ProductFinishEnum finish = 0;
    nullable ColorEnum primaryColor = 1;
  }

  critical event StartUp = 0 {
    int32u softwareVersion = 0;
  }

  critical event ShutDown = 1 {
  }

  info event Leave = 2 {
    fabric_idx fabricIndex = 0;
  }

  info event ReachableChanged = 3 {
    boolean reachableNewValue = 0;
  }

  readonly attribute int16u dataModelRevision = 0;
  readonly attribute char_string<32> vendorName = 1;
  readonly attribute vendor_id vendorID = 2;
  readonly attribute char_string<32> productName = 3;
  readonly attribute int16u productID = 4;
  attribute access(write: manage) char_string<32> nodeLabel = 5;
  attribute access(write: administer) char_string<2> location = 6;
  readonly attribute int16u hardwareVersion = 7;
  readonly attribute char_string<64> hardwareVersionString = 8;
  readonly attribute int32u softwareVersion = 9;
  readonly attribute char_string<64> softwareVersionString = 10;
  readonly attribute optional char_string<16> manufacturingDate = 11;
  readonly attribute optional char_string<32> partNumber = 12;
  readonly attribute optional long_char_string<256> productURL = 13;
  readonly attribute optional char_string<64> productLabel = 14;
  readonly attribute optional char_string<32> serialNumber = 15;
  attribute access(write: manage) optional boolean localConfigDisabled = 16;
  readonly attribute optional boolean reachable = 17;
  readonly attribute char_string<32> uniqueID = 18;
  readonly attribute CapabilityMinimaStruct capabilityMinima = 19;
  readonly attribute optional ProductAppearanceStruct productAppearance = 20;
  readonly attribute int32u specificationVersion = 21;
  readonly attribute int16u maxPathsPerInvoke = 22;
  readonly attribute int32u configurationVersion = 24;
  readonly attribute command_id generatedCommandList[] = 65528;
  readonly attribute command_id acceptedCommandList[] = 65529;
  readonly attribute attrib_id attributeList[] = 65531;
  readonly attribute bitmap32 featureMap = 65532;
  readonly attribute int16u clusterRevision = 65533;

  command MfgSpecificPing(): DefaultSuccess = 0;
}

/** Provides an interface for providing OTA software updates */
cluster OtaSoftwareUpdateProvider = 41 {
  revision 1; // NOTE: Default/not specifically set

  enum ApplyUpdateActionEnum : enum8 {
    kProceed = 0;
    kAwaitNextAction = 1;
    kDiscontinue = 2;
  }

  enum DownloadProtocolEnum : enum8 {
    kBDXSynchronous = 0;
    kBDXAsynchronous = 1;
    kHTTPS = 2 [spec_name = "HTTPS"];
    kVendorSpecific = 3;
  }

  enum StatusEnum : enum8 {
    kUpdateAvailable = 0;
    kBusy = 1;
    kNotAvailable = 2;
    kDownloadProtocolNotSupported = 3;
  }

  readonly attribute command_id generatedCommandList[] = 65528;
  readonly attribute command_id acceptedCommandList[] = 65529;
  readonly attribute attrib_id attributeList[] = 65531;
  readonly attribute bitmap32 featureMap = 65532;
  readonly attribute int16u clusterRevision = 65533;

  request struct QueryImageRequest {
    vendor_id vendorID = 0;
    int16u productID = 1;
    int32u softwareVersion = 2;
    DownloadProtocolEnum protocolsSupported[] = 3;
    optional int16u hardwareVersion = 4;
    optional char_string<2> location = 5;
    optional boolean requestorCanConsent = 6;
    optional octet_string<512> metadataForProvider = 7;
  }

  response struct QueryImageResponse = 1 {
    StatusEnum status = 0;
    optional int32u delayedActionTime = 1;
    optional char_string<256> imageURI = 2;
    optional int32u softwareVersion = 3;
    optional char_string<64> softwareVersionString = 4;
    optional octet_string<32> updateToken = 5;
    optional boolean userConsentNeeded = 6;
    optional octet_string<512> metadataForRequestor = 7;
  }

  request struct ApplyUpdateRequestRequest {
    octet_string<32> updateToken = 0;
    int32u newVersion = 1;
  }

  response struct ApplyUpdateResponse = 3 {
    ApplyUpdateActionEnum action = 0;
    int32u delayedActionTime = 1;
  }

  request struct NotifyUpdateAppliedRequest {
    octet_string<32> updateToken = 0;
    int32u softwareVersion = 1;
  }

  /** Determine availability of a new Software Image */
  command QueryImage(QueryImageRequest): QueryImageResponse = 0;
  /** Determine next action to take for a downloaded Software Image */
  command ApplyUpdateRequest(ApplyUpdateRequestRequest): ApplyUpdateResponse = 2;
  /** Notify OTA Provider that an update was applied */
  command NotifyUpdateApplied(NotifyUpdateAppliedRequest): DefaultSuccess = 4;
}

/** Provides an interface for downloading and applying OTA software updates */
cluster OtaSoftwareUpdateRequestor = 42 {
  revision 1; // NOTE: Default/not specifically set

  enum AnnouncementReasonEnum : enum8 {
    kSimpleAnnouncement = 0;
    kUpdateAvailable = 1;
    kUrgentUpdateAvailable = 2;
  }

  enum ChangeReasonEnum : enum8 {
    kUnknown = 0;
    kSuccess = 1;
    kFailure = 2;
    kTimeOut = 3;
    kDelayByProvider = 4;
  }

  enum UpdateStateEnum : enum8 {
    kUnknown = 0;
    kIdle = 1;
    kQuerying = 2;
    kDelayedOnQuery = 3;
    kDownloading = 4;
    kApplying = 5;
    kDelayedOnApply = 6;
    kRollingBack = 7;
    kDelayedOnUserConsent = 8;
  }

  fabric_scoped struct ProviderLocation {
    node_id providerNodeID = 1;
    endpoint_no endpoint = 2;
    fabric_idx fabricIndex = 254;
  }

  info event StateTransition = 0 {
    UpdateStateEnum previousState = 0;
    UpdateStateEnum newState = 1;
    ChangeReasonEnum reason = 2;
    nullable int32u targetSoftwareVersion = 3;
  }

  critical event VersionApplied = 1 {
    int32u softwareVersion = 0;
    int16u productID = 1;
  }

  info event DownloadError = 2 {
    int32u softwareVersion = 0;
    int64u bytesDownloaded = 1;
    nullable int8u progressPercent = 2;
    nullable int64s platformCode = 3;
  }

  attribute access(write: administer) ProviderLocation defaultOTAProviders[] = 0;
  readonly attribute boolean updatePossible = 1;
  readonly attribute UpdateStateEnum updateState = 2;
  readonly attribute nullable int8u updateStateProgress = 3;
  readonly attribute command_id generatedCommandList[] = 65528;
  readonly attribute command_id acceptedCommandList[] = 65529;
  readonly attribute attrib_id attributeList[] = 65531;
  readonly attribute bitmap32 featureMap = 65532;
  readonly attribute int16u clusterRevision = 65533;

  request struct AnnounceOTAProviderRequest {
    node_id providerNodeID = 0;
    vendor_id vendorID = 1;
    AnnouncementReasonEnum announcementReason = 2;
    optional octet_string<512> metadataForNode = 3;
    endpoint_no endpoint = 4;
  }

  /** Announce the presence of an OTA Provider */
  command access(invoke: administer) AnnounceOTAProvider(AnnounceOTAProviderRequest): DefaultSuccess = 0;
}

/** Nodes should be expected to be deployed to any and all regions of the world. These global regions
      may have differing common languages, units of measurements, and numerical formatting
      standards. As such, Nodes that visually or audibly convey information need a mechanism by which
      they can be configured to use a user’s preferred language, units, etc */
cluster LocalizationConfiguration = 43 {
  revision 1;

  attribute access(write: manage) char_string<35> activeLocale = 0;
  readonly attribute char_string supportedLocales[] = 1;
  readonly attribute command_id generatedCommandList[] = 65528;
  readonly attribute command_id acceptedCommandList[] = 65529;
  readonly attribute attrib_id attributeList[] = 65531;
  readonly attribute bitmap32 featureMap = 65532;
  readonly attribute int16u clusterRevision = 65533;
}

/** Nodes should be expected to be deployed to any and all regions of the world. These global regions
      may have differing preferences for the units in which values are conveyed in communication to a
      user. As such, Nodes that visually or audibly convey measurable values to the user need a
      mechanism by which they can be configured to use a user’s preferred unit. */
cluster UnitLocalization = 45 {
  revision 2;

  enum TempUnitEnum : enum8 {
    kFahrenheit = 0;
    kCelsius = 1;
    kKelvin = 2;
  }

  bitmap Feature : bitmap32 {
    kTemperatureUnit = 0x1;
  }

  attribute access(write: manage) optional TempUnitEnum temperatureUnit = 0;
  provisional readonly attribute optional TempUnitEnum supportedTemperatureUnits[] = 1;
  readonly attribute command_id generatedCommandList[] = 65528;
  readonly attribute command_id acceptedCommandList[] = 65529;
  readonly attribute attrib_id attributeList[] = 65531;
  readonly attribute bitmap32 featureMap = 65532;
  readonly attribute int16u clusterRevision = 65533;
}

/** This cluster is used to manage global aspects of the Commissioning flow. */
cluster GeneralCommissioning = 48 {
  revision 2;

  enum CommissioningErrorEnum : enum8 {
    kOK = 0 [spec_name = "OK"];
    kValueOutsideRange = 1;
    kInvalidAuthentication = 2;
    kNoFailSafe = 3;
    kBusyWithOtherAdmin = 4;
    kRequiredTCNotAccepted = 5;
    kTCAcknowledgementsNotReceived = 6;
    kTCMinVersionNotMet = 7;
  }

  enum NetworkRecoveryReasonEnum : enum8 {
    kUnspecified = 0;
    kAuth = 1;
    kVisibility = 2;
  }

  enum RegulatoryLocationTypeEnum : enum8 {
    kIndoor = 0;
    kOutdoor = 1;
    kIndoorOutdoor = 2;
  }

  bitmap Feature : bitmap32 {
    kTermsAndConditions = 0x1;
    kNetworkRecovery = 0x2;
  }

  struct BasicCommissioningInfo {
    int16u failSafeExpiryLengthSeconds = 0;
    int16u maxCumulativeFailsafeSeconds = 1;
  }

  attribute access(write: administer) int64u breadcrumb = 0;
  readonly attribute BasicCommissioningInfo basicCommissioningInfo = 1;
  readonly attribute RegulatoryLocationTypeEnum regulatoryConfig = 2;
  readonly attribute RegulatoryLocationTypeEnum locationCapability = 3;
  readonly attribute boolean supportsConcurrentConnection = 4;
  provisional readonly attribute access(read: administer) optional int16u TCAcceptedVersion = 5;
  provisional readonly attribute access(read: administer) optional int16u TCMinRequiredVersion = 6;
  provisional readonly attribute access(read: administer) optional bitmap16 TCAcknowledgements = 7;
  provisional readonly attribute access(read: administer) optional boolean TCAcknowledgementsRequired = 8;
  provisional readonly attribute access(read: administer) optional nullable int32u TCUpdateDeadline = 9;
  provisional readonly attribute access(read: manage) optional octet_string<8> recoveryIdentifier = 10;
  provisional readonly attribute access(read: manage) optional nullable NetworkRecoveryReasonEnum networkRecoveryReason = 11;
  provisional readonly attribute optional boolean isCommissioningWithoutPower = 12;
  readonly attribute command_id generatedCommandList[] = 65528;
  readonly attribute command_id acceptedCommandList[] = 65529;
  readonly attribute attrib_id attributeList[] = 65531;
  readonly attribute bitmap32 featureMap = 65532;
  readonly attribute int16u clusterRevision = 65533;

  request struct ArmFailSafeRequest {
    int16u expiryLengthSeconds = 0;
    int64u breadcrumb = 1;
  }

  response struct ArmFailSafeResponse = 1 {
    CommissioningErrorEnum errorCode = 0;
    char_string<128> debugText = 1;
  }

  request struct SetRegulatoryConfigRequest {
    RegulatoryLocationTypeEnum newRegulatoryConfig = 0;
    char_string<2> countryCode = 1;
    int64u breadcrumb = 2;
  }

  response struct SetRegulatoryConfigResponse = 3 {
    CommissioningErrorEnum errorCode = 0;
    char_string debugText = 1;
  }

  response struct CommissioningCompleteResponse = 5 {
    CommissioningErrorEnum errorCode = 0;
    char_string debugText = 1;
  }

  request struct SetTCAcknowledgementsRequest {
    int16u TCVersion = 0;
    bitmap16 TCUserResponse = 1;
  }

  response struct SetTCAcknowledgementsResponse = 7 {
    CommissioningErrorEnum errorCode = 0;
  }

  /** This command is used to arm or disarm the fail-safe timer. */
  command access(invoke: administer) ArmFailSafe(ArmFailSafeRequest): ArmFailSafeResponse = 0;
  /** This command is used to set the regulatory configuration for the device. */
  command access(invoke: administer) SetRegulatoryConfig(SetRegulatoryConfigRequest): SetRegulatoryConfigResponse = 2;
  /** This command is used to indicate that the commissioning process is complete. */
  fabric command access(invoke: administer) CommissioningComplete(): CommissioningCompleteResponse = 4;
  /** This command is used to set the user acknowledgements received in the Enhanced Setup Flow Terms & Conditions into the node. */
  command access(invoke: administer) SetTCAcknowledgements(SetTCAcknowledgementsRequest): SetTCAcknowledgementsResponse = 6;
}

/** Functionality to configure, enable, disable network credentials and access on a Matter device. */
cluster NetworkCommissioning = 49 {
  revision 2;

  enum NetworkCommissioningStatusEnum : enum8 {
    kSuccess = 0;
    kOutOfRange = 1;
    kBoundsExceeded = 2;
    kNetworkIDNotFound = 3;
    kDuplicateNetworkID = 4;
    kNetworkNotFound = 5;
    kRegulatoryError = 6;
    kAuthFailure = 7;
    kUnsupportedSecurity = 8;
    kOtherConnectionFailure = 9;
    kIPV6Failed = 10;
    kIPBindFailed = 11;
    kUnknownError = 12;
  }

  enum WiFiBandEnum : enum8 {
    k2G4 = 0 [spec_name = "2G4"];
    k3G65 = 1 [spec_name = "3G65"];
    k5G = 2 [spec_name = "5G"];
    k6G = 3 [spec_name = "6G"];
    k60G = 4 [spec_name = "60G"];
    k1G = 5 [spec_name = "1G"];
  }

  bitmap Feature : bitmap32 {
    kWiFiNetworkInterface = 0x1;
    kThreadNetworkInterface = 0x2;
    kEthernetNetworkInterface = 0x4;
    kPerDeviceCredentials = 0x8;
  }

  bitmap ThreadCapabilitiesBitmap : bitmap16 {
    kIsBorderRouterCapable = 0x1;
    kIsRouterCapable = 0x2;
    kIsSleepyEndDeviceCapable = 0x4;
    kIsFullThreadDevice = 0x8;
    kIsSynchronizedSleepyEndDeviceCapable = 0x10;
  }

  bitmap WiFiSecurityBitmap : bitmap8 {
    kUnencrypted = 0x1;
    kWEP = 0x2 [spec_name = "WEP"];
    kWPAPersonal = 0x4 [spec_name = "WPA-PERSONAL"];
    kWPA2Personal = 0x8 [spec_name = "WPA2-PERSONAL"];
    kWPA3Personal = 0x10 [spec_name = "WPA3-PERSONAL"];
    kWPA3MatterPDC = 0x20 [spec_name = "WPA3-Matter-PDC"];
  }

  struct NetworkInfoStruct {
    octet_string<32> networkID = 0;
    boolean connected = 1;
    optional nullable octet_string<20> networkIdentifier = 2;
    optional nullable octet_string<20> clientIdentifier = 3;
  }

  struct ThreadInterfaceScanResultStruct {
    int16u panId = 0;
    int64u extendedPanId = 1;
    char_string<16> networkName = 2;
    int16u channel = 3;
    int8u version = 4;
    octet_string<8> extendedAddress = 5;
    int8s rssi = 6;
    int8u lqi = 7;
  }

  struct WiFiInterfaceScanResultStruct {
    WiFiSecurityBitmap security = 0;
    octet_string<32> ssid = 1;
    octet_string<6> bssid = 2;
    int16u channel = 3;
    WiFiBandEnum wiFiBand = 4;
    int8s rssi = 5;
  }

  readonly attribute access(read: administer) int8u maxNetworks = 0;
  readonly attribute access(read: administer) NetworkInfoStruct networks[] = 1;
  readonly attribute optional int8u scanMaxTimeSeconds = 2;
  readonly attribute optional int8u connectMaxTimeSeconds = 3;
  attribute access(write: administer) boolean interfaceEnabled = 4;
  readonly attribute access(read: administer) nullable NetworkCommissioningStatusEnum lastNetworkingStatus = 5;
  readonly attribute access(read: administer) nullable octet_string<32> lastNetworkID = 6;
  readonly attribute access(read: administer) nullable int32s lastConnectErrorValue = 7;
  provisional readonly attribute optional WiFiBandEnum supportedWiFiBands[] = 8;
  provisional readonly attribute optional ThreadCapabilitiesBitmap supportedThreadFeatures = 9;
  provisional readonly attribute optional int16u threadVersion = 10;
  readonly attribute command_id generatedCommandList[] = 65528;
  readonly attribute command_id acceptedCommandList[] = 65529;
  readonly attribute attrib_id attributeList[] = 65531;
  readonly attribute bitmap32 featureMap = 65532;
  readonly attribute int16u clusterRevision = 65533;

  request struct ScanNetworksRequest {
    optional nullable octet_string<32> ssid = 0;
    optional int64u breadcrumb = 1;
  }

  response struct ScanNetworksResponse = 1 {
    NetworkCommissioningStatusEnum networkingStatus = 0;
    optional char_string debugText = 1;
    optional WiFiInterfaceScanResultStruct wiFiScanResults[] = 2;
    optional ThreadInterfaceScanResultStruct threadScanResults[] = 3;
  }

  request struct AddOrUpdateWiFiNetworkRequest {
    octet_string<32> ssid = 0;
    octet_string<64> credentials = 1;
    optional int64u breadcrumb = 2;
    optional octet_string<140> networkIdentity = 3;
    optional octet_string<20> clientIdentifier = 4;
    optional octet_string<32> possessionNonce = 5;
  }

  request struct AddOrUpdateThreadNetworkRequest {
    octet_string<254> operationalDataset = 0;
    optional int64u breadcrumb = 1;
  }

  request struct RemoveNetworkRequest {
    octet_string<32> networkID = 0;
    optional int64u breadcrumb = 1;
  }

  response struct NetworkConfigResponse = 5 {
    NetworkCommissioningStatusEnum networkingStatus = 0;
    optional char_string<512> debugText = 1;
    optional int8u networkIndex = 2;
    optional octet_string<140> clientIdentity = 3;
    optional octet_string<64> possessionSignature = 4;
  }

  request struct ConnectNetworkRequest {
    octet_string<32> networkID = 0;
    optional int64u breadcrumb = 1;
  }

  response struct ConnectNetworkResponse = 7 {
    NetworkCommissioningStatusEnum networkingStatus = 0;
    optional char_string debugText = 1;
    nullable int32s errorValue = 2;
  }

  request struct ReorderNetworkRequest {
    octet_string<32> networkID = 0;
    int8u networkIndex = 1;
    optional int64u breadcrumb = 2;
  }

  request struct QueryIdentityRequest {
    octet_string<20> keyIdentifier = 0;
    optional octet_string<32> possessionNonce = 1;
  }

  response struct QueryIdentityResponse = 10 {
    octet_string<140> identity = 0;
    optional octet_string<64> possessionSignature = 1;
  }

  /** Detemine the set of networks the device sees as available. */
  command access(invoke: administer) ScanNetworks(ScanNetworksRequest): ScanNetworksResponse = 0;
  /** Add or update the credentials for a given Wi-Fi network. */
  command access(invoke: administer) AddOrUpdateWiFiNetwork(AddOrUpdateWiFiNetworkRequest): NetworkConfigResponse = 2;
  /** Add or update the credentials for a given Thread network. */
  command access(invoke: administer) AddOrUpdateThreadNetwork(AddOrUpdateThreadNetworkRequest): NetworkConfigResponse = 3;
  /** Remove the definition of a given network (including its credentials). */
  command access(invoke: administer) RemoveNetwork(RemoveNetworkRequest): NetworkConfigResponse = 4;
  /** Connect to the specified network, using previously-defined credentials. */
  command access(invoke: administer) ConnectNetwork(ConnectNetworkRequest): ConnectNetworkResponse = 6;
  /** Modify the order in which networks will be presented in the Networks attribute. */
  command access(invoke: administer) ReorderNetwork(ReorderNetworkRequest): NetworkConfigResponse = 8;
  /** Retrieve details about and optionally proof of possession of a network client identity. */
  command access(invoke: administer) QueryIdentity(QueryIdentityRequest): QueryIdentityResponse = 9;
}

/** The cluster provides commands for retrieving unstructured diagnostic logs from a Node that may be used to aid in diagnostics. */
cluster DiagnosticLogs = 50 {
  revision 1;

  enum IntentEnum : enum8 {
    kEndUserSupport = 0;
    kNetworkDiag = 1;
    kCrashLogs = 2;
  }

  enum StatusEnum : enum8 {
    kSuccess = 0;
    kExhausted = 1;
    kNoLogs = 2;
    kBusy = 3;
    kDenied = 4;
  }

  enum TransferProtocolEnum : enum8 {
    kResponsePayload = 0;
    kBDX = 1 [spec_name = "BDX"];
  }

  readonly attribute command_id generatedCommandList[] = 65528;
  readonly attribute command_id acceptedCommandList[] = 65529;
  readonly attribute attrib_id attributeList[] = 65531;
  readonly attribute bitmap32 featureMap = 65532;
  readonly attribute int16u clusterRevision = 65533;

  request struct RetrieveLogsRequestRequest {
    IntentEnum intent = 0;
    TransferProtocolEnum requestedProtocol = 1;
    optional char_string<32> transferFileDesignator = 2;
  }

  response struct RetrieveLogsResponse = 1 {
    StatusEnum status = 0;
    long_octet_string<1024> logContent = 1;
    optional epoch_us UTCTimeStamp = 2;
    optional systime_us timeSinceBoot = 3;
  }

  /** Reception of this command starts the process of retrieving diagnostic logs from a Node. */
  command RetrieveLogsRequest(RetrieveLogsRequestRequest): RetrieveLogsResponse = 0;
}

/** The General Diagnostics Cluster, along with other diagnostics clusters, provide a means to acquire standardized diagnostics metrics that MAY be used by a Node to assist a user or Administrative Node in diagnosing potential problems. */
cluster GeneralDiagnostics = 51 {
  revision 2;

  enum BootReasonEnum : enum8 {
    kUnspecified = 0;
    kPowerOnReboot = 1;
    kBrownOutReset = 2;
    kSoftwareWatchdogReset = 3;
    kHardwareWatchdogReset = 4;
    kSoftwareUpdateCompleted = 5;
    kSoftwareReset = 6;
  }

  enum HardwareFaultEnum : enum8 {
    kUnspecified = 0;
    kRadio = 1;
    kSensor = 2;
    kResettableOverTemp = 3;
    kNonResettableOverTemp = 4;
    kPowerSource = 5;
    kVisualDisplayFault = 6;
    kAudioOutputFault = 7;
    kUserInterfaceFault = 8;
    kNonVolatileMemoryError = 9;
    kTamperDetected = 10;
  }

  enum InterfaceTypeEnum : enum8 {
    kUnspecified = 0;
    kWiFi = 1;
    kEthernet = 2;
    kCellular = 3;
    kThread = 4;
  }

  enum NetworkFaultEnum : enum8 {
    kUnspecified = 0;
    kHardwareFailure = 1;
    kNetworkJammed = 2;
    kConnectionFailed = 3;
  }

  enum RadioFaultEnum : enum8 {
    kUnspecified = 0;
    kWiFiFault = 1;
    kCellularFault = 2;
    kThreadFault = 3;
    kNFCFault = 4;
    kBLEFault = 5;
    kEthernetFault = 6;
  }

  bitmap Feature : bitmap32 {
    kDataModelTest = 0x1;
  }

  struct NetworkInterface {
    char_string<32> name = 0;
    boolean isOperational = 1;
    nullable boolean offPremiseServicesReachableIPv4 = 2;
    nullable boolean offPremiseServicesReachableIPv6 = 3;
    octet_string<8> hardwareAddress = 4;
    octet_string IPv4Addresses[] = 5;
    octet_string IPv6Addresses[] = 6;
    InterfaceTypeEnum type = 7;
  }

  critical event HardwareFaultChange = 0 {
    HardwareFaultEnum current[] = 0;
    HardwareFaultEnum previous[] = 1;
  }

  critical event RadioFaultChange = 1 {
    RadioFaultEnum current[] = 0;
    RadioFaultEnum previous[] = 1;
  }

  critical event NetworkFaultChange = 2 {
    NetworkFaultEnum current[] = 0;
    NetworkFaultEnum previous[] = 1;
  }

  critical event BootReason = 3 {
    BootReasonEnum bootReason = 0;
  }

  readonly attribute NetworkInterface networkInterfaces[] = 0;
  readonly attribute int16u rebootCount = 1;
  readonly attribute optional int64u upTime = 2;
  readonly attribute optional int32u totalOperationalHours = 3;
  readonly attribute optional BootReasonEnum bootReason = 4;
  readonly attribute optional HardwareFaultEnum activeHardwareFaults[] = 5;
  readonly attribute optional RadioFaultEnum activeRadioFaults[] = 6;
  readonly attribute optional NetworkFaultEnum activeNetworkFaults[] = 7;
  readonly attribute boolean testEventTriggersEnabled = 8;
  readonly attribute command_id generatedCommandList[] = 65528;
  readonly attribute command_id acceptedCommandList[] = 65529;
  readonly attribute attrib_id attributeList[] = 65531;
  readonly attribute bitmap32 featureMap = 65532;
  readonly attribute int16u clusterRevision = 65533;

  request struct TestEventTriggerRequest {
    octet_string<16> enableKey = 0;
    int64u eventTrigger = 1;
  }

  response struct TimeSnapshotResponse = 2 {
    systime_ms systemTimeMs = 0;
    nullable posix_ms posixTimeMs = 1;
  }

  request struct PayloadTestRequestRequest {
    octet_string<16> enableKey = 0;
    int8u value = 1;
    int16u count = 2;
  }

  response struct PayloadTestResponse = 4 {
    octet_string payload = 0;
  }

  /** Provide a means for certification tests to trigger some test-plan-specific events */
  command access(invoke: manage) TestEventTrigger(TestEventTriggerRequest): DefaultSuccess = 0;
  /** Take a snapshot of system time and epoch time. */
  command TimeSnapshot(): TimeSnapshotResponse = 1;
  /** Request a variable length payload response. */
  command access(invoke: manage) PayloadTestRequest(PayloadTestRequestRequest): PayloadTestResponse = 3;
}

/** The Software Diagnostics Cluster provides a means to acquire standardized diagnostics metrics that MAY be used by a Node to assist a user or Administrative Node in diagnosing potential problems. */
cluster SoftwareDiagnostics = 52 {
  revision 1;

  bitmap Feature : bitmap32 {
    kWatermarks = 0x1;
  }

  struct ThreadMetricsStruct {
    int64u id = 0;
    optional char_string<8> name = 1;
    optional int32u stackFreeCurrent = 2;
    optional int32u stackFreeMinimum = 3;
    optional int32u stackSize = 4;
  }

  info event SoftwareFault = 0 {
    int64u id = 0;
    optional char_string name = 1;
    optional long_octet_string faultRecording = 2;
  }

  readonly attribute optional ThreadMetricsStruct threadMetrics[] = 0;
  readonly attribute optional int64u currentHeapFree = 1;
  readonly attribute optional int64u currentHeapUsed = 2;
  readonly attribute optional int64u currentHeapHighWatermark = 3;
  readonly attribute command_id generatedCommandList[] = 65528;
  readonly attribute command_id acceptedCommandList[] = 65529;
  readonly attribute attrib_id attributeList[] = 65531;
  readonly attribute bitmap32 featureMap = 65532;
  readonly attribute int16u clusterRevision = 65533;

  /** This command is used to reset the high watermarks for heap and stack memory. */
  command access(invoke: manage) ResetWatermarks(): DefaultSuccess = 0;
}

/** The Wi-Fi Network Diagnostics Cluster provides a means to acquire standardized diagnostics metrics that MAY be used by a Node to assist a user or Administrative Node in diagnosing potential problems. */
cluster WiFiNetworkDiagnostics = 54 {
  revision 1;

  enum AssociationFailureCauseEnum : enum8 {
    kUnknown = 0;
    kAssociationFailed = 1;
    kAuthenticationFailed = 2;
    kSsidNotFound = 3;
  }

  enum ConnectionStatusEnum : enum8 {
    kConnected = 0;
    kNotConnected = 1;
  }

  enum SecurityTypeEnum : enum8 {
    kUnspecified = 0;
    kNone = 1;
    kWEP = 2 [spec_name = "WEP"];
    kWPA = 3 [spec_name = "WPA"];
    kWPA2 = 4 [spec_name = "WPA2"];
    kWPA3 = 5 [spec_name = "WPA3"];
  }

  enum WiFiVersionEnum : enum8 {
    kA = 0;
    kB = 1;
    kG = 2;
    kN = 3;
    kAc = 4;
    kAx = 5;
    kAh = 6;
  }

  bitmap Feature : bitmap32 {
    kPacketCounts = 0x1;
    kErrorCounts = 0x2;
  }

  info event Disconnection = 0 {
    int16u reasonCode = 0;
  }

  info event AssociationFailure = 1 {
    AssociationFailureCauseEnum associationFailureCause = 0;
    int16u status = 1;
  }

  info event ConnectionStatus = 2 {
    ConnectionStatusEnum connectionStatus = 0;
  }

  readonly attribute nullable octet_string<6> bssid = 0;
  readonly attribute nullable SecurityTypeEnum securityType = 1;
  readonly attribute nullable WiFiVersionEnum wiFiVersion = 2;
  readonly attribute nullable int16u channelNumber = 3;
  readonly attribute nullable int8s rssi = 4;
  readonly attribute optional nullable int32u beaconLostCount = 5;
  readonly attribute optional nullable int32u beaconRxCount = 6;
  readonly attribute optional nullable int32u packetMulticastRxCount = 7;
  readonly attribute optional nullable int32u packetMulticastTxCount = 8;
  readonly attribute optional nullable int32u packetUnicastRxCount = 9;
  readonly attribute optional nullable int32u packetUnicastTxCount = 10;
  readonly attribute optional nullable int64u currentMaxRate = 11;
  readonly attribute optional nullable int64u overrunCount = 12;
  readonly attribute command_id generatedCommandList[] = 65528;
  readonly attribute command_id acceptedCommandList[] = 65529;
  readonly attribute attrib_id attributeList[] = 65531;
  readonly attribute bitmap32 featureMap = 65532;
  readonly attribute int16u clusterRevision = 65533;

  /** This command is used to reset the count attributes. */
  command ResetCounts(): DefaultSuccess = 0;
}

/** Commands to trigger a Node to allow a new Administrator to commission it. */
cluster AdministratorCommissioning = 60 {
  revision 1; // NOTE: Default/not specifically set

  enum CommissioningWindowStatusEnum : enum8 {
    kWindowNotOpen = 0;
    kEnhancedWindowOpen = 1;
    kBasicWindowOpen = 2;
  }

  enum StatusCode : enum8 {
    kBusy = 2;
    kPAKEParameterError = 3;
    kWindowNotOpen = 4;
  }

  bitmap Feature : bitmap32 {
    kBasic = 0x1;
  }

  readonly attribute CommissioningWindowStatusEnum windowStatus = 0;
  readonly attribute nullable fabric_idx adminFabricIndex = 1;
  readonly attribute nullable vendor_id adminVendorId = 2;
  readonly attribute command_id generatedCommandList[] = 65528;
  readonly attribute command_id acceptedCommandList[] = 65529;
  readonly attribute attrib_id attributeList[] = 65531;
  readonly attribute bitmap32 featureMap = 65532;
  readonly attribute int16u clusterRevision = 65533;

  request struct OpenCommissioningWindowRequest {
    int16u commissioningTimeout = 0;
    octet_string PAKEPasscodeVerifier = 1;
    int16u discriminator = 2;
    int32u iterations = 3;
    octet_string<32> salt = 4;
  }

  request struct OpenBasicCommissioningWindowRequest {
    int16u commissioningTimeout = 0;
  }

  /** This command is used by a current Administrator to instruct a Node to go into commissioning mode using enhanced commissioning method. */
  timed command access(invoke: administer) OpenCommissioningWindow(OpenCommissioningWindowRequest): DefaultSuccess = 0;
  /** This command is used by a current Administrator to instruct a Node to go into commissioning mode using basic commissioning method, if the node supports it. */
  timed command access(invoke: administer) OpenBasicCommissioningWindow(OpenBasicCommissioningWindowRequest): DefaultSuccess = 1;
  /** This command is used by a current Administrator to instruct a Node to revoke any active Open Commissioning Window or Open Basic Commissioning Window command. */
  timed command access(invoke: administer) RevokeCommissioning(): DefaultSuccess = 2;
}

/** This cluster is used to add or remove Operational Credentials on a Commissionee or Node, as well as manage the associated Fabrics. */
cluster OperationalCredentials = 62 {
  revision 2;

  enum CertificateChainTypeEnum : enum8 {
    kDACCertificate = 1;
    kPAICertificate = 2;
  }

  enum NodeOperationalCertStatusEnum : enum8 {
    kOK = 0 [spec_name = "OK"];
    kInvalidPublicKey = 1;
    kInvalidNodeOpId = 2;
    kInvalidNOC = 3;
    kMissingCsr = 4;
    kTableFull = 5;
    kInvalidAdminSubject = 6;
    kFabricConflict = 9;
    kLabelConflict = 10;
    kInvalidFabricIndex = 11;
  }

  fabric_scoped struct FabricDescriptorStruct {
    octet_string<65> rootPublicKey = 1;
    vendor_id vendorID = 2;
    fabric_id fabricID = 3;
    node_id nodeID = 4;
    char_string<32> label = 5;
    optional octet_string<85> VIDVerificationStatement = 6;
    fabric_idx fabricIndex = 254;
  }

  fabric_scoped struct NOCStruct {
    octet_string<400> noc = 1;
    nullable octet_string<400> icac = 2;
    optional octet_string<400> vvsc = 3;
    fabric_idx fabricIndex = 254;
  }

  readonly attribute access(read: administer) NOCStruct NOCs[] = 0;
  readonly attribute FabricDescriptorStruct fabrics[] = 1;
  readonly attribute int8u supportedFabrics = 2;
  readonly attribute int8u commissionedFabrics = 3;
  readonly attribute octet_string trustedRootCertificates[] = 4;
  readonly attribute int8u currentFabricIndex = 5;
  readonly attribute command_id generatedCommandList[] = 65528;
  readonly attribute command_id acceptedCommandList[] = 65529;
  readonly attribute attrib_id attributeList[] = 65531;
  readonly attribute bitmap32 featureMap = 65532;
  readonly attribute int16u clusterRevision = 65533;

  request struct AttestationRequestRequest {
    octet_string<32> attestationNonce = 0;
  }

  response struct AttestationResponse = 1 {
    octet_string attestationElements = 0;
    octet_string<64> attestationSignature = 1;
  }

  request struct CertificateChainRequestRequest {
    CertificateChainTypeEnum certificateType = 0;
  }

  response struct CertificateChainResponse = 3 {
    octet_string<600> certificate = 0;
  }

  request struct CSRRequestRequest {
    octet_string<32> CSRNonce = 0;
    optional boolean isForUpdateNOC = 1;
  }

  response struct CSRResponse = 5 {
    octet_string NOCSRElements = 0;
    octet_string<64> attestationSignature = 1;
  }

  request struct AddNOCRequest {
    octet_string<400> NOCValue = 0;
    optional octet_string<400> ICACValue = 1;
    octet_string<16> IPKValue = 2;
    int64u caseAdminSubject = 3;
    vendor_id adminVendorId = 4;
  }

  request struct UpdateNOCRequest {
    octet_string<400> NOCValue = 0;
    optional octet_string<400> ICACValue = 1;
  }

  response struct NOCResponse = 8 {
    NodeOperationalCertStatusEnum statusCode = 0;
    optional fabric_idx fabricIndex = 1;
    optional char_string<128> debugText = 2;
  }

  request struct UpdateFabricLabelRequest {
    char_string<32> label = 0;
  }

  request struct RemoveFabricRequest {
    fabric_idx fabricIndex = 0;
  }

  request struct AddTrustedRootCertificateRequest {
    octet_string<400> rootCACertificate = 0;
  }

  request struct SetVIDVerificationStatementRequest {
    optional vendor_id vendorID = 0;
    optional octet_string<85> VIDVerificationStatement = 1;
    optional octet_string<400> vvsc = 2;
  }

  request struct SignVIDVerificationRequestRequest {
    fabric_idx fabricIndex = 0;
    octet_string<32> clientChallenge = 1;
  }

  response struct SignVIDVerificationResponse = 14 {
    fabric_idx fabricIndex = 0;
    int8u fabricBindingVersion = 1;
    octet_string signature = 2;
  }

  /** Sender is requesting attestation information from the receiver. */
  command access(invoke: administer) AttestationRequest(AttestationRequestRequest): AttestationResponse = 0;
  /** Sender is requesting a device attestation certificate from the receiver. */
  command access(invoke: administer) CertificateChainRequest(CertificateChainRequestRequest): CertificateChainResponse = 2;
  /** Sender is requesting a certificate signing request (CSR) from the receiver. */
  command access(invoke: administer) CSRRequest(CSRRequestRequest): CSRResponse = 4;
  /** Sender is requesting to add the new node operational certificates. */
  command access(invoke: administer) AddNOC(AddNOCRequest): NOCResponse = 6;
  /** This command SHALL replace the NOC and optional associated ICAC (if present) scoped under the accessing fabric upon successful validation of all arguments and preconditions. */
  fabric command access(invoke: administer) UpdateNOC(UpdateNOCRequest): NOCResponse = 7;
  /** This command SHALL be used by an Administrative Node to set the user-visible Label field for a given Fabric, as reflected by entries in the Fabrics attribute. */
  fabric command access(invoke: administer) UpdateFabricLabel(UpdateFabricLabelRequest): NOCResponse = 9;
  /** This command is used by Administrative Nodes to remove a given fabric index and delete all associated fabric-scoped data. */
  command access(invoke: administer) RemoveFabric(RemoveFabricRequest): NOCResponse = 10;
  /** This command SHALL add a Trusted Root CA Certificate, provided as its CHIP Certificate representation. */
  command access(invoke: administer) AddTrustedRootCertificate(AddTrustedRootCertificateRequest): DefaultSuccess = 11;
  /** This command SHALL be used to update any of the accessing fabric's associated VendorID, VidVerificatioNStatement or VVSC (Vendor Verification Signing Certificate). */
  fabric command access(invoke: administer) SetVIDVerificationStatement(SetVIDVerificationStatementRequest): DefaultSuccess = 12;
  /** This command SHALL be used to request that the server authenticate the fabric associated with the FabricIndex given. */
  command access(invoke: administer) SignVIDVerificationRequest(SignVIDVerificationRequestRequest): SignVIDVerificationResponse = 13;
}

/** The Group Key Management Cluster is the mechanism by which group keys are managed. */
cluster GroupKeyManagement = 63 {
  revision 1; // NOTE: Default/not specifically set

  enum GroupKeySecurityPolicyEnum : enum8 {
    kTrustFirst = 0;
    kCacheAndSync = 1;
  }

  bitmap Feature : bitmap32 {
    kCacheAndSync = 0x1;
  }

  fabric_scoped struct GroupInfoMapStruct {
    group_id groupId = 1;
    endpoint_no endpoints[] = 2;
    optional char_string<16> groupName = 3;
    fabric_idx fabricIndex = 254;
  }

  fabric_scoped struct GroupKeyMapStruct {
    group_id groupId = 1;
    int16u groupKeySetID = 2;
    fabric_idx fabricIndex = 254;
  }

  struct GroupKeySetStruct {
    int16u groupKeySetID = 0;
    GroupKeySecurityPolicyEnum groupKeySecurityPolicy = 1;
    nullable octet_string<16> epochKey0 = 2;
    nullable epoch_us epochStartTime0 = 3;
    nullable octet_string<16> epochKey1 = 4;
    nullable epoch_us epochStartTime1 = 5;
    nullable octet_string<16> epochKey2 = 6;
    nullable epoch_us epochStartTime2 = 7;
  }

  attribute access(write: manage) GroupKeyMapStruct groupKeyMap[] = 0;
  readonly attribute GroupInfoMapStruct groupTable[] = 1;
  readonly attribute int16u maxGroupsPerFabric = 2;
  readonly attribute int16u maxGroupKeysPerFabric = 3;
  readonly attribute command_id generatedCommandList[] = 65528;
  readonly attribute command_id acceptedCommandList[] = 65529;
  readonly attribute attrib_id attributeList[] = 65531;
  readonly attribute bitmap32 featureMap = 65532;
  readonly attribute int16u clusterRevision = 65533;

  request struct KeySetWriteRequest {
    GroupKeySetStruct groupKeySet = 0;
  }

  request struct KeySetReadRequest {
    int16u groupKeySetID = 0;
  }

  response struct KeySetReadResponse = 2 {
    GroupKeySetStruct groupKeySet = 0;
  }

  request struct KeySetRemoveRequest {
    int16u groupKeySetID = 0;
  }

  response struct KeySetReadAllIndicesResponse = 5 {
    int16u groupKeySetIDs[] = 0;
  }

  /** Write a new set of keys for the given key set id. */
  fabric command access(invoke: administer) KeySetWrite(KeySetWriteRequest): DefaultSuccess = 0;
  /** Read the keys for a given key set id. */
  fabric command access(invoke: administer) KeySetRead(KeySetReadRequest): KeySetReadResponse = 1;
  /** Revoke a Root Key from a Group */
  fabric command access(invoke: administer) KeySetRemove(KeySetRemoveRequest): DefaultSuccess = 3;
  /** Return the list of Group Key Sets associated with the accessing fabric */
  fabric command access(invoke: administer) KeySetReadAllIndices(): KeySetReadAllIndicesResponse = 4;
}

/** The User Label Cluster provides a feature to tag an endpoint with zero or more labels. */
cluster UserLabel = 65 {
  revision 1; // NOTE: Default/not specifically set

  shared struct LabelStruct {
    char_string<16> label = 0;
    char_string<16> value = 1;
  }

  attribute access(write: manage) LabelStruct labelList[] = 0;
  readonly attribute command_id generatedCommandList[] = 65528;
  readonly attribute command_id acceptedCommandList[] = 65529;
  readonly attribute attrib_id attributeList[] = 65531;
  readonly attribute bitmap32 featureMap = 65532;
  readonly attribute int16u clusterRevision = 65533;
}

/** This cluster supports remotely monitoring and, where supported, changing the operational state of any device where a state machine is a part of the operation. */
cluster OperationalState = 96 {
  revision 1;

  enum ErrorStateEnum : enum8 {
    kNoError = 0;
    kUnableToStartOrResume = 1;
    kUnableToCompleteOperation = 2;
    kCommandInvalidInState = 3;
  }

  enum OperationalStateEnum : enum8 {
    kStopped = 0;
    kRunning = 1;
    kPaused = 2;
    kError = 3;
  }

  shared struct ErrorStateStruct {
    enum8 errorStateID = 0;
    optional char_string<64> errorStateLabel = 1;
    optional char_string<64> errorStateDetails = 2;
  }

  shared struct OperationalStateStruct {
    enum8 operationalStateID = 0;
    optional char_string<64> operationalStateLabel = 1;
  }

  critical event OperationalError = 0 {
    ErrorStateStruct errorState = 0;
  }

  info event OperationCompletion = 1 {
    enum8 completionErrorCode = 0;
    optional nullable elapsed_s totalOperationalTime = 1;
    optional nullable elapsed_s pausedTime = 2;
  }

  readonly attribute nullable char_string phaseList[] = 0;
  readonly attribute nullable int8u currentPhase = 1;
  readonly attribute optional nullable elapsed_s countdownTime = 2;
  readonly attribute OperationalStateStruct operationalStateList[] = 3;
  readonly attribute OperationalStateEnum operationalState = 4;
  readonly attribute ErrorStateStruct operationalError = 5;
  readonly attribute command_id generatedCommandList[] = 65528;
  readonly attribute command_id acceptedCommandList[] = 65529;
  readonly attribute attrib_id attributeList[] = 65531;
  readonly attribute bitmap32 featureMap = 65532;
  readonly attribute int16u clusterRevision = 65533;

  response struct OperationalCommandResponse = 4 {
    ErrorStateStruct commandResponseState = 0;
  }

  /** Upon receipt, the device SHALL pause its operation if it is possible based on the current function of the server. */
  command Pause(): OperationalCommandResponse = 0;
  /** Upon receipt, the device SHALL stop its operation if it is at a position where it is safe to do so and/or permitted. */
  command Stop(): OperationalCommandResponse = 1;
  /** Upon receipt, the device SHALL start its operation if it is safe to do so and the device is in an operational state from which it can be started. */
  command Start(): OperationalCommandResponse = 2;
  /** Upon receipt, the device SHALL resume its operation from the point it was at when it received the Pause command, or from the point when it was paused by means outside of this cluster (for example by manual button press). */
  command Resume(): OperationalCommandResponse = 3;
}

/** This cluster provides a mechanism for querying data about electrical power as measured by the server. */
cluster ElectricalPowerMeasurement = 144 {
  revision 3;

  shared enum MeasurementTypeEnum : enum16 {
    kUnspecified = 0;
    kVoltage = 1;
    kActiveCurrent = 2;
    kReactiveCurrent = 3;
    kApparentCurrent = 4;
    kActivePower = 5;
    kReactivePower = 6;
    kApparentPower = 7;
    kRMSVoltage = 8;
    kRMSCurrent = 9;
    kRMSPower = 10;
    kFrequency = 11;
    kPowerFactor = 12;
    kNeutralCurrent = 13;
    kElectricalEnergy = 14;
    kReactiveEnergy = 15;
    kApparentEnergy = 16;
  }

  enum PowerModeEnum : enum8 {
    kUnknown = 0;
    kDC = 1 [spec_name = "DC"];
    kAC = 2 [spec_name = "AC"];
  }

  bitmap Feature : bitmap32 {
    kDirectCurrent = 0x1;
    kAlternatingCurrent = 0x2;
    kPolyphasePower = 0x4;
    kHarmonics = 0x8;
    kPowerQuality = 0x10;
  }

  shared struct MeasurementAccuracyRangeStruct {
    int64s rangeMin = 0;
    int64s rangeMax = 1;
    optional percent100ths percentMax = 2;
    optional percent100ths percentMin = 3;
    optional percent100ths percentTypical = 4;
    optional int64u fixedMax = 5;
    optional int64u fixedMin = 6;
    optional int64u fixedTypical = 7;
  }

  shared struct MeasurementAccuracyStruct {
    MeasurementTypeEnum measurementType = 0;
    boolean measured = 1;
    int64s minMeasuredValue = 2;
    int64s maxMeasuredValue = 3;
    MeasurementAccuracyRangeStruct accuracyRanges[] = 4;
  }

  struct HarmonicMeasurementStruct {
    int8u order = 0;
    nullable int64s measurement = 1;
  }

  struct MeasurementRangeStruct {
    MeasurementTypeEnum measurementType = 0;
    int64s min = 1;
    int64s max = 2;
    optional epoch_s startTimestamp = 3;
    optional epoch_s endTimestamp = 4;
    optional epoch_s minTimestamp = 5;
    optional epoch_s maxTimestamp = 6;
    optional systime_ms startSystime = 7;
    optional systime_ms endSystime = 8;
    optional systime_ms minSystime = 9;
    optional systime_ms maxSystime = 10;
  }

  info event MeasurementPeriodRanges = 0 {
    MeasurementRangeStruct ranges[] = 0;
  }

  readonly attribute PowerModeEnum powerMode = 0;
  readonly attribute int8u numberOfMeasurementTypes = 1;
  readonly attribute MeasurementAccuracyStruct accuracy[] = 2;
  readonly attribute optional MeasurementRangeStruct ranges[] = 3;
  readonly attribute optional nullable voltage_mv voltage = 4;
  readonly attribute optional nullable amperage_ma activeCurrent = 5;
  readonly attribute optional nullable amperage_ma reactiveCurrent = 6;
  readonly attribute optional nullable amperage_ma apparentCurrent = 7;
  readonly attribute nullable power_mw activePower = 8;
  readonly attribute optional nullable power_mvar reactivePower = 9;
  readonly attribute optional nullable power_mva apparentPower = 10;
  readonly attribute optional nullable voltage_mv RMSVoltage = 11;
  readonly attribute optional nullable amperage_ma RMSCurrent = 12;
  readonly attribute optional nullable power_mw RMSPower = 13;
  readonly attribute optional nullable int64s frequency = 14;
  readonly attribute optional nullable HarmonicMeasurementStruct harmonicCurrents[] = 15;
  readonly attribute optional nullable HarmonicMeasurementStruct harmonicPhases[] = 16;
  readonly attribute optional nullable int64s powerFactor = 17;
  readonly attribute optional nullable amperage_ma neutralCurrent = 18;
  readonly attribute command_id generatedCommandList[] = 65528;
  readonly attribute command_id acceptedCommandList[] = 65529;
  readonly attribute attrib_id attributeList[] = 65531;
  readonly attribute bitmap32 featureMap = 65532;
  readonly attribute int16u clusterRevision = 65533;
}

/** This cluster provides a mechanism for querying data about the electrical energy imported or provided by the server. */
cluster ElectricalEnergyMeasurement = 145 {
  revision 2;

  shared enum MeasurementTypeEnum : enum16 {
    kUnspecified = 0;
    kVoltage = 1;
    kActiveCurrent = 2;
    kReactiveCurrent = 3;
    kApparentCurrent = 4;
    kActivePower = 5;
    kReactivePower = 6;
    kApparentPower = 7;
    kRMSVoltage = 8;
    kRMSCurrent = 9;
    kRMSPower = 10;
    kFrequency = 11;
    kPowerFactor = 12;
    kNeutralCurrent = 13;
    kElectricalEnergy = 14;
    kReactiveEnergy = 15;
    kApparentEnergy = 16;
  }

  bitmap Feature : bitmap32 {
    kImportedEnergy = 0x1;
    kExportedEnergy = 0x2;
    kCumulativeEnergy = 0x4;
    kPeriodicEnergy = 0x8;
    kApparentEnergy = 0x10;
    kReactiveEnergy = 0x20;
  }

  shared struct MeasurementAccuracyRangeStruct {
    int64s rangeMin = 0;
    int64s rangeMax = 1;
    optional percent100ths percentMax = 2;
    optional percent100ths percentMin = 3;
    optional percent100ths percentTypical = 4;
    optional int64u fixedMax = 5;
    optional int64u fixedMin = 6;
    optional int64u fixedTypical = 7;
  }

  shared struct MeasurementAccuracyStruct {
    MeasurementTypeEnum measurementType = 0;
    boolean measured = 1;
    int64s minMeasuredValue = 2;
    int64s maxMeasuredValue = 3;
    MeasurementAccuracyRangeStruct accuracyRanges[] = 4;
  }

  struct CumulativeEnergyResetStruct {
    optional nullable epoch_s importedResetTimestamp = 0;
    optional nullable epoch_s exportedResetTimestamp = 1;
    optional nullable systime_ms importedResetSystime = 2;
    optional nullable systime_ms exportedResetSystime = 3;
  }

  struct EnergyMeasurementStruct {
    energy_mwh energy = 0;
    optional epoch_s startTimestamp = 1;
    optional epoch_s endTimestamp = 2;
    optional systime_ms startSystime = 3;
    optional systime_ms endSystime = 4;
    optional energy_mvah apparentEnergy = 5;
    optional energy_mvarh reactiveEnergy = 6;
  }

  info event CumulativeEnergyMeasured = 0 {
    optional EnergyMeasurementStruct energyImported = 0;
    optional EnergyMeasurementStruct energyExported = 1;
  }

  info event PeriodicEnergyMeasured = 1 {
    optional EnergyMeasurementStruct energyImported = 0;
    optional EnergyMeasurementStruct energyExported = 1;
  }

  readonly attribute MeasurementAccuracyStruct accuracy = 0;
  readonly attribute optional nullable EnergyMeasurementStruct cumulativeEnergyImported = 1;
  readonly attribute optional nullable EnergyMeasurementStruct cumulativeEnergyExported = 2;
  readonly attribute optional nullable EnergyMeasurementStruct periodicEnergyImported = 3;
  readonly attribute optional nullable EnergyMeasurementStruct periodicEnergyExported = 4;
  readonly attribute optional nullable CumulativeEnergyResetStruct cumulativeEnergyReset = 5;
  readonly attribute command_id generatedCommandList[] = 65528;
  readonly attribute command_id acceptedCommandList[] = 65529;
  readonly attribute attrib_id attributeList[] = 65531;
  readonly attribute bitmap32 featureMap = 65532;
  readonly attribute int16u clusterRevision = 65533;
}

/** This cluster allows a client to manage the power draw of a device. An example of such a client could be an Energy Management System (EMS) which controls an Energy Smart Appliance (ESA). */
provisional cluster DeviceEnergyManagement = 152 {
  revision 4;

  enum AdjustmentCauseEnum : enum8 {
    kLocalOptimization = 0;
    kGridOptimization = 1;
  }

  enum CauseEnum : enum8 {
    kNormalCompletion = 0;
    kOffline = 1;
    kFault = 2;
    kUserOptOut = 3;
    kCancelled = 4;
  }

  enum CostTypeEnum : enum8 {
    kFinancial = 0;
    kGHGEmissions = 1;
    kComfort = 2;
    kTemperature = 3;
  }

  enum ESAStateEnum : enum8 {
    kOffline = 0;
    kOnline = 1;
    kFault = 2;
    kPowerAdjustActive = 3;
    kPaused = 4;
  }

  enum ESATypeEnum : enum8 {
    kEVSE = 0 [spec_name = "EVSE"];
    kSpaceHeating = 1;
    kWaterHeating = 2;
    kSpaceCooling = 3;
    kSpaceHeatingCooling = 4;
    kBatteryStorage = 5;
    kSolarPV = 6;
    kFridgeFreezer = 7;
    kWashingMachine = 8;
    kDishwasher = 9;
    kCooking = 10;
    kHomeWaterPump = 11;
    kIrrigationWaterPump = 12;
    kPoolPump = 13;
    kOther = 255;
  }

  enum ForecastUpdateReasonEnum : enum8 {
    kInternalOptimization = 0;
    kLocalOptimization = 1;
    kGridOptimization = 2;
  }

  enum OptOutStateEnum : enum8 {
    kNoOptOut = 0;
    kLocalOptOut = 1;
    kGridOptOut = 2;
    kOptOut = 3;
  }

  enum PowerAdjustReasonEnum : enum8 {
    kNoAdjustment = 0;
    kLocalOptimizationAdjustment = 1;
    kGridOptimizationAdjustment = 2;
  }

  bitmap Feature : bitmap32 {
    kPowerAdjustment = 0x1;
    kPowerForecastReporting = 0x2;
    kStateForecastReporting = 0x4;
    kStartTimeAdjustment = 0x8;
    kPausable = 0x10;
    kForecastAdjustment = 0x20;
    kConstraintBasedAdjustment = 0x40;
  }

  struct CostStruct {
    CostTypeEnum costType = 0;
    int32s value = 1;
    int8u decimalPoints = 2;
    optional int16u currency = 3;
  }

  struct PowerAdjustStruct {
    power_mw minPower = 0;
    power_mw maxPower = 1;
    elapsed_s minDuration = 2;
    elapsed_s maxDuration = 3;
  }

  struct PowerAdjustCapabilityStruct {
    nullable PowerAdjustStruct powerAdjustCapability[] = 0;
    PowerAdjustReasonEnum cause = 1;
  }

  struct SlotStruct {
    elapsed_s minDuration = 0;
    elapsed_s maxDuration = 1;
    elapsed_s defaultDuration = 2;
    elapsed_s elapsedSlotTime = 3;
    elapsed_s remainingSlotTime = 4;
    optional boolean slotIsPausable = 5;
    optional elapsed_s minPauseDuration = 6;
    optional elapsed_s maxPauseDuration = 7;
    optional int16u manufacturerESAState = 8;
    optional power_mw nominalPower = 9;
    optional power_mw minPower = 10;
    optional power_mw maxPower = 11;
    optional energy_mwh nominalEnergy = 12;
    optional CostStruct costs[] = 13;
    optional power_mw minPowerAdjustment = 14;
    optional power_mw maxPowerAdjustment = 15;
    optional elapsed_s minDurationAdjustment = 16;
    optional elapsed_s maxDurationAdjustment = 17;
  }

  struct ForecastStruct {
    int32u forecastID = 0;
    nullable int16u activeSlotNumber = 1;
    epoch_s startTime = 2;
    epoch_s endTime = 3;
    optional nullable epoch_s earliestStartTime = 4;
    optional epoch_s latestEndTime = 5;
    boolean isPausable = 6;
    SlotStruct slots[] = 7;
    ForecastUpdateReasonEnum forecastUpdateReason = 8;
  }

  struct ConstraintsStruct {
    epoch_s startTime = 0;
    elapsed_s duration = 1;
    optional power_mw nominalPower = 2;
    optional energy_mwh maximumEnergy = 3;
    optional int8s loadControl = 4;
  }

  struct SlotAdjustmentStruct {
    int8u slotIndex = 0;
    optional power_mw nominalPower = 1;
    elapsed_s duration = 2;
  }

  info event PowerAdjustStart = 0 {
  }

  info event PowerAdjustEnd = 1 {
    CauseEnum cause = 0;
    elapsed_s duration = 1;
    energy_mwh energyUse = 2;
  }

  info event Paused = 2 {
  }

  info event Resumed = 3 {
    CauseEnum cause = 0;
  }

  readonly attribute ESATypeEnum ESAType = 0;
  readonly attribute boolean ESACanGenerate = 1;
  readonly attribute ESAStateEnum ESAState = 2;
  readonly attribute power_mw absMinPower = 3;
  readonly attribute power_mw absMaxPower = 4;
  readonly attribute optional nullable PowerAdjustCapabilityStruct powerAdjustmentCapability = 5;
  readonly attribute optional nullable ForecastStruct forecast = 6;
  readonly attribute optional OptOutStateEnum optOutState = 7;
  readonly attribute command_id generatedCommandList[] = 65528;
  readonly attribute command_id acceptedCommandList[] = 65529;
  readonly attribute attrib_id attributeList[] = 65531;
  readonly attribute bitmap32 featureMap = 65532;
  readonly attribute int16u clusterRevision = 65533;

  request struct PowerAdjustRequestRequest {
    power_mw power = 0;
    elapsed_s duration = 1;
    AdjustmentCauseEnum cause = 2;
  }

  request struct StartTimeAdjustRequestRequest {
    epoch_s requestedStartTime = 0;
    AdjustmentCauseEnum cause = 1;
  }

  request struct PauseRequestRequest {
    elapsed_s duration = 0;
    AdjustmentCauseEnum cause = 1;
  }

  request struct ModifyForecastRequestRequest {
    int32u forecastID = 0;
    SlotAdjustmentStruct slotAdjustments[] = 1;
    AdjustmentCauseEnum cause = 2;
  }

  request struct RequestConstraintBasedForecastRequest {
    ConstraintsStruct constraints[] = 0;
    AdjustmentCauseEnum cause = 1;
  }

  /** Allows a client to request an adjustment in the power consumption of an ESA for a specified duration. */
  command PowerAdjustRequest(PowerAdjustRequestRequest): DefaultSuccess = 0;
  /** Allows a client to cancel an ongoing PowerAdjustmentRequest operation. */
  command CancelPowerAdjustRequest(): DefaultSuccess = 1;
  /** Allows a client to adjust the start time of a Forecast sequence that has not yet started operation (i.e. where the current Forecast StartTime is in the future). */
  command StartTimeAdjustRequest(StartTimeAdjustRequestRequest): DefaultSuccess = 2;
  /** Allows a client to temporarily pause an operation and reduce the ESAs energy demand. */
  command PauseRequest(PauseRequestRequest): DefaultSuccess = 3;
  /** Allows a client to cancel the PauseRequest command and enable earlier resumption of operation. */
  command ResumeRequest(): DefaultSuccess = 4;
  /** Allows a client to modify a Forecast within the limits allowed by the ESA. */
  command ModifyForecastRequest(ModifyForecastRequestRequest): DefaultSuccess = 5;
  /** Allows a client to ask the ESA to recompute its Forecast based on power and time constraints. */
  command RequestConstraintBasedForecast(RequestConstraintBasedForecastRequest): DefaultSuccess = 6;
  /** Allows a client to request cancellation of a previous adjustment request in a StartTimeAdjustRequest, ModifyForecastRequest or RequestConstraintBasedForecast command. */
  command CancelRequest(): DefaultSuccess = 7;
}

/** The Power Topology Cluster provides a mechanism for expressing how power is flowing between endpoints. */
cluster PowerTopology = 156 {
  revision 1;

  bitmap Feature : bitmap32 {
    kNodeTopology = 0x1;
    kTreeTopology = 0x2;
    kSetTopology = 0x4;
    kDynamicPowerFlow = 0x8;
  }

  readonly attribute optional endpoint_no availableEndpoints[] = 0;
  readonly attribute optional endpoint_no activeEndpoints[] = 1;
  readonly attribute command_id generatedCommandList[] = 65528;
  readonly attribute command_id acceptedCommandList[] = 65529;
  readonly attribute attrib_id attributeList[] = 65531;
  readonly attribute bitmap32 featureMap = 65532;
  readonly attribute int16u clusterRevision = 65533;
}

/** Attributes and commands for selecting a mode from a list of supported options. */
provisional cluster DeviceEnergyManagementMode = 159 {
  revision 2;

  enum ModeTag : enum16 {
    kAuto = 0;
    kQuick = 1;
    kQuiet = 2;
    kLowNoise = 3;
    kLowEnergy = 4;
    kVacation = 5;
    kMin = 6;
    kMax = 7;
    kNight = 8;
    kDay = 9;
    kNoOptimization = 16384;
    kDeviceOptimization = 16385;
    kLocalOptimization = 16386;
    kGridOptimization = 16387;
  }

  bitmap Feature : bitmap32 {
    kOnOff = 0x1;
  }

  shared struct ModeTagStruct {
    optional vendor_id mfgCode = 0;
    enum16 value = 1;
  }

  shared struct ModeOptionStruct {
    char_string<64> label = 0;
    int8u mode = 1;
    ModeTagStruct modeTags[] = 2;
  }

  readonly attribute ModeOptionStruct supportedModes[] = 0;
  readonly attribute int8u currentMode = 1;
  readonly attribute command_id generatedCommandList[] = 65528;
  readonly attribute command_id acceptedCommandList[] = 65529;
  readonly attribute attrib_id attributeList[] = 65531;
  readonly attribute bitmap32 featureMap = 65532;
  readonly attribute int16u clusterRevision = 65533;

  request struct ChangeToModeRequest {
    int8u newMode = 0;
  }

  response struct ChangeToModeResponse = 1 {
    enum8 status = 0;
    optional char_string<64> statusText = 1;
  }

  /** This command is used to change device modes. */
  command ChangeToMode(ChangeToModeRequest): ChangeToModeResponse = 0;
}

endpoint 0 {
  device type ma_rootdevice = 22, version 3;
  device type ma_otarequestor = 18, version 1;

  binding cluster OtaSoftwareUpdateProvider;

  server cluster Descriptor {
    callback attribute deviceTypeList;
    callback attribute serverList;
    callback attribute clientList;
    callback attribute partsList;
    callback attribute generatedCommandList;
    callback attribute acceptedCommandList;
    callback attribute attributeList;
    callback attribute featureMap;
    callback attribute clusterRevision;
  }

  server cluster AccessControl {
    emits event AccessControlEntryChanged;
    emits event AccessControlExtensionChanged;
    callback attribute acl;
    callback attribute subjectsPerAccessControlEntry;
    callback attribute targetsPerAccessControlEntry;
    callback attribute accessControlEntriesPerFabric;
    callback attribute generatedCommandList;
    callback attribute acceptedCommandList;
    callback attribute attributeList;
    callback attribute featureMap;
    callback attribute clusterRevision;
  }

  server cluster BasicInformation {
    callback attribute dataModelRevision;
    callback attribute vendorName;
    callback attribute vendorID;
    callback attribute productName;
    callback attribute productID;
    callback attribute nodeLabel;
    callback attribute location;
    callback attribute hardwareVersion;
    callback attribute hardwareVersionString;
    callback attribute softwareVersion;
    callback attribute softwareVersionString;
    callback attribute manufacturingDate;
    callback attribute partNumber;
    callback attribute productURL;
    callback attribute productLabel;
    callback attribute serialNumber;
    callback attribute localConfigDisabled;
    callback attribute uniqueID;
    callback attribute capabilityMinima;
    callback attribute specificationVersion;
    callback attribute maxPathsPerInvoke;
    callback attribute configurationVersion;
    callback attribute generatedCommandList;
    callback attribute acceptedCommandList;
    callback attribute attributeList;
    callback attribute featureMap;
    callback attribute clusterRevision;
  }

  server cluster OtaSoftwareUpdateRequestor {
    callback attribute defaultOTAProviders;
    ram      attribute updatePossible default = 1;
    ram      attribute updateState default = 0;
    ram      attribute updateStateProgress default = 0;
    callback attribute generatedCommandList;
    callback attribute acceptedCommandList;
    callback attribute attributeList;
    ram      attribute featureMap default = 0;
    ram      attribute clusterRevision default = 1;

    handle command AnnounceOTAProvider;
  }

  server cluster LocalizationConfiguration {
    ram      attribute activeLocale;
    callback attribute supportedLocales;
    callback attribute generatedCommandList;
    callback attribute acceptedCommandList;
    callback attribute attributeList;
    ram      attribute featureMap default = 0;
    ram      attribute clusterRevision default = 1;
  }

  server cluster UnitLocalization {
    callback attribute temperatureUnit;
    ram      attribute featureMap default = 0;
    ram      attribute clusterRevision default = 1;
  }

  server cluster GeneralCommissioning {
    ram      attribute breadcrumb default = 0x0000000000000000;
    callback attribute basicCommissioningInfo;
    callback attribute regulatoryConfig;
    callback attribute locationCapability;
    callback attribute supportsConcurrentConnection;
    callback attribute generatedCommandList;
    callback attribute acceptedCommandList;
    callback attribute attributeList;
    ram      attribute featureMap default = 0;
    callback attribute clusterRevision default = 2;

    handle command ArmFailSafe;
    handle command ArmFailSafeResponse;
    handle command SetRegulatoryConfig;
    handle command SetRegulatoryConfigResponse;
    handle command CommissioningComplete;
    handle command CommissioningCompleteResponse;
  }

  server cluster NetworkCommissioning {
    callback attribute maxNetworks;
    callback attribute networks;
    callback attribute scanMaxTimeSeconds;
    callback attribute connectMaxTimeSeconds;
    callback attribute interfaceEnabled;
    callback attribute lastNetworkingStatus;
    callback attribute lastNetworkID;
    callback attribute lastConnectErrorValue;
    callback attribute supportedWiFiBands;
    callback attribute generatedCommandList;
    callback attribute acceptedCommandList;
    callback attribute attributeList;
    callback attribute featureMap;
    callback attribute clusterRevision;

    handle command ScanNetworks;
    handle command ScanNetworksResponse;
    handle command AddOrUpdateWiFiNetwork;
    handle command AddOrUpdateThreadNetwork;
    handle command RemoveNetwork;
    handle command NetworkConfigResponse;
    handle command ConnectNetwork;
    handle command ConnectNetworkResponse;
    handle command ReorderNetwork;
  }

  server cluster DiagnosticLogs {
    callback attribute featureMap;
    callback attribute clusterRevision;

    handle command RetrieveLogsRequest;
  }

  server cluster GeneralDiagnostics {
    emits event BootReason;
    callback attribute networkInterfaces;
    callback attribute rebootCount;
    callback attribute upTime;
    callback attribute totalOperationalHours;
    callback attribute bootReason;
    callback attribute testEventTriggersEnabled default = false;
    callback attribute generatedCommandList;
    callback attribute acceptedCommandList;
    callback attribute attributeList;
    callback attribute featureMap;
    callback attribute clusterRevision;

    handle command TestEventTrigger;
    handle command TimeSnapshot;
    handle command TimeSnapshotResponse;
  }

  server cluster SoftwareDiagnostics {
    emits event SoftwareFault;
    callback attribute threadMetrics;
    callback attribute currentHeapFree;
    callback attribute currentHeapUsed;
    callback attribute currentHeapHighWatermark;
    callback attribute featureMap;
    callback attribute clusterRevision;

    handle command ResetWatermarks;
  }

  server cluster WiFiNetworkDiagnostics {
    callback attribute bssid;
    callback attribute securityType;
    callback attribute wiFiVersion;
    callback attribute channelNumber;
    callback attribute rssi;
    callback attribute beaconLostCount;
    callback attribute beaconRxCount;
    callback attribute packetMulticastRxCount;
    callback attribute packetMulticastTxCount;
    callback attribute packetUnicastRxCount;
    callback attribute packetUnicastTxCount;
    callback attribute currentMaxRate;
    callback attribute overrunCount;
    ram      attribute featureMap default = 3;
    callback attribute clusterRevision default = 1;

    handle command ResetCounts;
  }

  server cluster AdministratorCommissioning {
    callback attribute windowStatus;
    callback attribute adminFabricIndex;
    callback attribute adminVendorId;
    callback attribute generatedCommandList;
    callback attribute acceptedCommandList;
    callback attribute attributeList;
    ram      attribute featureMap default = 0;
    callback attribute clusterRevision;

    handle command OpenCommissioningWindow;
    handle command OpenBasicCommissioningWindow;
    handle command RevokeCommissioning;
  }

  server cluster OperationalCredentials {
    callback attribute NOCs;
    callback attribute fabrics;
    callback attribute supportedFabrics;
    callback attribute commissionedFabrics;
    callback attribute trustedRootCertificates;
    callback attribute currentFabricIndex;
<<<<<<< HEAD
    callback attribute featureMap;
    callback attribute clusterRevision;
=======
    callback attribute generatedCommandList;
    callback attribute acceptedCommandList;
    callback attribute attributeList;
    ram      attribute featureMap default = 0;
    ram      attribute clusterRevision default = 1;
>>>>>>> 33e249bc

    handle command AttestationRequest;
    handle command AttestationResponse;
    handle command CertificateChainRequest;
    handle command CertificateChainResponse;
    handle command CSRRequest;
    handle command CSRResponse;
    handle command AddNOC;
    handle command UpdateNOC;
    handle command NOCResponse;
    handle command UpdateFabricLabel;
    handle command RemoveFabric;
    handle command AddTrustedRootCertificate;
    handle command SetVIDVerificationStatement;
    handle command SignVIDVerificationRequest;
    handle command SignVIDVerificationResponse;
  }

  server cluster GroupKeyManagement {
    callback attribute groupKeyMap;
    callback attribute groupTable;
    callback attribute maxGroupsPerFabric;
    callback attribute maxGroupKeysPerFabric;
    callback attribute generatedCommandList;
    callback attribute acceptedCommandList;
    callback attribute attributeList;
    callback attribute featureMap;
    callback attribute clusterRevision;

    handle command KeySetWrite;
    handle command KeySetRead;
    handle command KeySetReadResponse;
    handle command KeySetRemove;
    handle command KeySetReadAllIndices;
    handle command KeySetReadAllIndicesResponse;
  }

  server cluster UserLabel {
    callback attribute labelList;
    ram      attribute featureMap default = 0;
    ram      attribute clusterRevision default = 1;
  }
}
endpoint 1 {
  device type ma_dishwasher = 117, version 2;


  server cluster Identify {
    ram      attribute identifyTime default = 0x0;
    ram      attribute identifyType default = 0x00;
    callback attribute generatedCommandList;
    callback attribute acceptedCommandList;
    callback attribute attributeList;
    ram      attribute featureMap default = 0;
    ram      attribute clusterRevision default = 0x0005;

    handle command Identify;
    handle command TriggerEffect;
  }

  server cluster Descriptor {
    callback attribute deviceTypeList;
    callback attribute serverList;
    callback attribute clientList;
    callback attribute partsList;
    callback attribute generatedCommandList;
    callback attribute acceptedCommandList;
    callback attribute attributeList;
    callback attribute featureMap;
    callback attribute clusterRevision;
  }

  server cluster Binding {
    callback attribute binding;
    callback attribute generatedCommandList;
    callback attribute acceptedCommandList;
    callback attribute attributeList;
    callback attribute featureMap;
    callback attribute clusterRevision;
  }

  server cluster OperationalState {
    callback attribute phaseList;
    callback attribute currentPhase;
    callback attribute operationalStateList;
    callback attribute operationalState;
    callback attribute operationalError;
    callback attribute generatedCommandList;
    callback attribute acceptedCommandList;
    callback attribute attributeList;
    ram      attribute featureMap default = 0;
    ram      attribute clusterRevision default = 1;

    handle command Pause;
    handle command Stop;
    handle command Start;
    handle command Resume;
    handle command OperationalCommandResponse;
  }
}
endpoint 2 {
  device type ma_electricalsensor = 1296, version 1;


  server cluster Descriptor {
    callback attribute deviceTypeList;
    callback attribute serverList;
    callback attribute clientList;
    callback attribute partsList;
    callback attribute generatedCommandList;
    callback attribute acceptedCommandList;
    callback attribute attributeList;
    callback attribute featureMap;
    callback attribute clusterRevision;
  }

  server cluster ElectricalPowerMeasurement {
    emits event MeasurementPeriodRanges;
    callback attribute powerMode;
    callback attribute numberOfMeasurementTypes;
    callback attribute accuracy;
    callback attribute ranges;
    callback attribute voltage;
    callback attribute activeCurrent;
    callback attribute reactiveCurrent;
    callback attribute apparentCurrent;
    callback attribute activePower;
    callback attribute reactivePower;
    callback attribute apparentPower;
    callback attribute RMSVoltage;
    callback attribute RMSCurrent;
    callback attribute RMSPower;
    callback attribute frequency;
    callback attribute harmonicCurrents;
    callback attribute harmonicPhases;
    callback attribute powerFactor;
    callback attribute neutralCurrent;
    callback attribute generatedCommandList;
    callback attribute acceptedCommandList;
    callback attribute attributeList;
    callback attribute featureMap;
    ram      attribute clusterRevision default = 1;
  }

  server cluster ElectricalEnergyMeasurement {
    emits event CumulativeEnergyMeasured;
    callback attribute accuracy;
    callback attribute cumulativeEnergyImported;
    callback attribute cumulativeEnergyReset;
    callback attribute generatedCommandList;
    callback attribute acceptedCommandList;
    callback attribute attributeList;
    callback attribute featureMap;
    ram      attribute clusterRevision default = 1;
  }

  server cluster PowerTopology {
    callback attribute availableEndpoints;
    callback attribute activeEndpoints;
    callback attribute generatedCommandList;
    callback attribute acceptedCommandList;
    callback attribute attributeList;
    callback attribute featureMap;
    ram      attribute clusterRevision default = 1;
  }
}
endpoint 3 {
  device type device_energy_management = 1293, version 1;


  server cluster Descriptor {
    callback attribute deviceTypeList;
    callback attribute serverList;
    callback attribute clientList;
    callback attribute partsList;
    callback attribute generatedCommandList;
    callback attribute acceptedCommandList;
    callback attribute attributeList;
    callback attribute featureMap;
    callback attribute clusterRevision;
  }

  server cluster DeviceEnergyManagement {
    emits event PowerAdjustStart;
    emits event PowerAdjustEnd;
    emits event Paused;
    emits event Resumed;
    callback attribute ESAType;
    callback attribute ESACanGenerate;
    callback attribute ESAState;
    callback attribute absMinPower;
    callback attribute absMaxPower;
    callback attribute powerAdjustmentCapability;
    callback attribute forecast;
    callback attribute optOutState;
    callback attribute generatedCommandList;
    callback attribute acceptedCommandList;
    callback attribute attributeList;
    callback attribute featureMap;
    ram      attribute clusterRevision default = 3;

    handle command PowerAdjustRequest;
    handle command CancelPowerAdjustRequest;
    handle command StartTimeAdjustRequest;
    handle command PauseRequest;
    handle command ResumeRequest;
    handle command ModifyForecastRequest;
    handle command RequestConstraintBasedForecast;
    handle command CancelRequest;
  }

  server cluster DeviceEnergyManagementMode {
    callback attribute supportedModes;
    callback attribute currentMode;
    callback attribute generatedCommandList;
    callback attribute acceptedCommandList;
    callback attribute attributeList;
    callback attribute featureMap;
    ram      attribute clusterRevision default = 1;

    handle command ChangeToMode;
    handle command ChangeToModeResponse;
  }
}

<|MERGE_RESOLUTION|>--- conflicted
+++ resolved
@@ -2503,16 +2503,11 @@
     callback attribute commissionedFabrics;
     callback attribute trustedRootCertificates;
     callback attribute currentFabricIndex;
-<<<<<<< HEAD
-    callback attribute featureMap;
-    callback attribute clusterRevision;
-=======
     callback attribute generatedCommandList;
     callback attribute acceptedCommandList;
     callback attribute attributeList;
     ram      attribute featureMap default = 0;
     ram      attribute clusterRevision default = 1;
->>>>>>> 33e249bc
 
     handle command AttestationRequest;
     handle command AttestationResponse;
@@ -2736,5 +2731,4 @@
     handle command ChangeToMode;
     handle command ChangeToModeResponse;
   }
-}
-
+}