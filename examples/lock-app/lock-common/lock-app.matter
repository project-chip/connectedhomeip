--- conflicted
+++ resolved
@@ -68,7 +68,6 @@
   readonly attribute int16u targetsPerAccessControlEntry = 3;
   readonly attribute int16u accessControlEntriesPerFabric = 4;
   readonly attribute attrib_id attributeList[] = 65531;
-  readonly attribute bitmap32 featureMap = 65532;
   readonly attribute int16u clusterRevision = 65533;
 }
 
@@ -88,7 +87,6 @@
   readonly attribute int8u windowStatus = 0;
   readonly attribute fabric_idx adminFabricIndex = 1;
   readonly attribute int16u adminVendorId = 2;
-  readonly attribute bitmap32 featureMap = 65532;
   readonly attribute int16u clusterRevision = 65533;
 
   request struct OpenCommissioningWindowRequest {
@@ -148,7 +146,6 @@
   readonly attribute boolean reachable = 17;
   readonly attribute char_string<32> uniqueID = 18;
   readonly attribute CapabilityMinimaStruct capabilityMinima = 19;
-  readonly attribute bitmap32 featureMap = 65532;
   readonly attribute int16u clusterRevision = 65533;
 }
 
@@ -162,7 +159,6 @@
   readonly attribute CLUSTER_ID serverList[] = 1;
   readonly attribute CLUSTER_ID clientList[] = 2;
   readonly attribute ENDPOINT_NO partsList[] = 3;
-  readonly attribute bitmap32 featureMap = 65532;
   readonly attribute int16u clusterRevision = 65533;
 }
 
@@ -186,8 +182,6 @@
     kBdx = 1;
   }
 
-  readonly attribute bitmap32 featureMap = 65532;
-  readonly attribute int16u clusterRevision = 65533;
 
   request struct RetrieveLogsRequestRequest {
     LogsIntent intent = 0;
@@ -785,7 +779,6 @@
 
 server cluster FixedLabel = 64 {
   readonly attribute LabelStruct labelList[] = 0;
-  readonly attribute bitmap32 featureMap = 65532;
   readonly attribute int16u clusterRevision = 65533;
 }
 
@@ -935,13 +928,11 @@
   readonly attribute ENUM8 activeHardwareFaults[] = 5;
   readonly attribute ENUM8 activeRadioFaults[] = 6;
   readonly attribute ENUM8 activeNetworkFaults[] = 7;
-  readonly attribute bitmap32 featureMap = 65532;
   readonly attribute int16u clusterRevision = 65533;
 }
 
 server cluster Groups = 4 {
   readonly attribute bitmap8 nameSupport = 0;
-  readonly attribute bitmap32 featureMap = 65532;
   readonly attribute int16u clusterRevision = 65533;
 
   request struct AddGroupRequest {
@@ -1019,7 +1010,6 @@
   }
 
   attribute int16u identifyTime = 0;
-  readonly attribute bitmap32 featureMap = 65532;
   readonly attribute int16u clusterRevision = 65533;
 
   request struct IdentifyRequest {
@@ -1035,14 +1025,8 @@
 }
 
 server cluster LocalizationConfiguration = 43 {
-<<<<<<< HEAD
-  attribute char_string<35> activeLocale = 1;
-  readonly attribute CHAR_STRING supportedLocales[] = 2;
-  readonly attribute bitmap32 featureMap = 65532;
-=======
   attribute char_string<35> activeLocale = 0;
   readonly attribute CHAR_STRING supportedLocales[] = 1;
->>>>>>> 6b82aee3
   readonly attribute int16u clusterRevision = 65533;
 }
 
@@ -1301,7 +1285,6 @@
   readonly attribute boolean updatePossible = 1;
   readonly attribute OTAUpdateStateEnum updateState = 2;
   readonly attribute nullable int8u updateStateProgress = 3;
-  readonly attribute bitmap32 featureMap = 65532;
   readonly attribute int16u clusterRevision = 65533;
 
   request struct AnnounceOtaProviderRequest {
@@ -1393,7 +1376,6 @@
   readonly attribute int8u commissionedFabrics = 3;
   readonly attribute OCTET_STRING trustedRootCertificates[] = 4;
   readonly attribute fabric_idx currentFabricIndex = 5;
-  readonly attribute bitmap32 featureMap = 65532;
   readonly attribute int16u clusterRevision = 65533;
 
   request struct AttestationRequestRequest {
@@ -1548,7 +1530,6 @@
 
 server cluster PowerSourceConfiguration = 46 {
   readonly attribute INT8U sources[] = 0;
-  readonly attribute bitmap32 featureMap = 65532;
   readonly attribute int16u clusterRevision = 65533;
 }
 
@@ -1752,13 +1733,11 @@
   attribute HourFormat hourFormat = 0;
   attribute CalendarType activeCalendarType = 1;
   readonly attribute CalendarType supportedCalendarTypes[] = 2;
-  readonly attribute bitmap32 featureMap = 65532;
   readonly attribute int16u clusterRevision = 65533;
 }
 
 server cluster UserLabel = 65 {
   attribute access(write: manage) LabelStruct labelList[] = 0;
-  readonly attribute bitmap32 featureMap = 65532;
   readonly attribute int16u clusterRevision = 65533;
 }
 
@@ -1834,7 +1813,6 @@
     callback attribute serverList;
     callback attribute clientList;
     callback attribute partsList;
-    ram      attribute featureMap;
     callback attribute clusterRevision default = 1;
   }
 
@@ -1845,7 +1823,6 @@
     callback attribute targetsPerAccessControlEntry default = 3;
     callback attribute accessControlEntriesPerFabric default = 3;
     callback attribute attributeList;
-    ram      attribute featureMap;
     ram      attribute clusterRevision default = 1;
   }
 
@@ -1870,7 +1847,6 @@
     ram      attribute reachable default = 1;
     callback attribute uniqueID;
     callback attribute capabilityMinima;
-    ram      attribute featureMap;
     ram      attribute clusterRevision default = 1;
   }
 
@@ -1879,14 +1855,12 @@
     ram      attribute updatePossible default = 1;
     ram      attribute updateState;
     ram      attribute updateStateProgress;
-    ram      attribute featureMap;
     ram      attribute clusterRevision default = 1;
   }
 
   server cluster LocalizationConfiguration {
     persist  attribute activeLocale default = "en-US";
     callback attribute supportedLocales;
-    ram      attribute featureMap;
     ram      attribute clusterRevision default = 1;
   }
 
@@ -1894,13 +1868,11 @@
     persist  attribute hourFormat;
     persist  attribute activeCalendarType;
     callback attribute supportedCalendarTypes;
-    ram      attribute featureMap;
     ram      attribute clusterRevision default = 1;
   }
 
   server cluster PowerSourceConfiguration {
     callback attribute sources;
-    ram      attribute featureMap;
     ram      attribute clusterRevision default = 1;
   }
 
@@ -1937,8 +1909,6 @@
   }
 
   server cluster DiagnosticLogs {
-    ram      attribute featureMap;
-    ram      attribute clusterRevision default = 1;
   }
 
   server cluster GeneralDiagnostics {
@@ -1950,7 +1920,6 @@
     callback attribute activeHardwareFaults;
     callback attribute activeRadioFaults;
     callback attribute activeNetworkFaults;
-    ram      attribute featureMap;
     ram      attribute clusterRevision default = 1;
   }
 
@@ -2067,7 +2036,6 @@
     callback attribute windowStatus;
     callback attribute adminFabricIndex default = 1;
     callback attribute adminVendorId;
-    ram      attribute featureMap;
     ram      attribute clusterRevision default = 1;
   }
 
@@ -2078,19 +2046,16 @@
     callback attribute commissionedFabrics;
     callback attribute trustedRootCertificates;
     callback attribute currentFabricIndex;
-    ram      attribute featureMap;
     ram      attribute clusterRevision default = 1;
   }
 
   server cluster FixedLabel {
     callback attribute labelList;
-    ram      attribute featureMap;
     ram      attribute clusterRevision default = 1;
   }
 
   server cluster UserLabel {
     callback attribute labelList;
-    ram      attribute featureMap;
     ram      attribute clusterRevision default = 1;
   }
 }
@@ -2099,13 +2064,11 @@
 
   server cluster Identify {
     ram      attribute identifyTime;
-    ram      attribute featureMap;
     ram      attribute clusterRevision default = 4;
   }
 
   server cluster Groups {
     ram      attribute nameSupport;
-    ram      attribute featureMap;
     ram      attribute clusterRevision default = 4;
   }
 
@@ -2124,7 +2087,6 @@
     callback attribute serverList;
     callback attribute clientList;
     callback attribute partsList;
-    ram      attribute featureMap;
     callback attribute clusterRevision default = 1;
   }
 
