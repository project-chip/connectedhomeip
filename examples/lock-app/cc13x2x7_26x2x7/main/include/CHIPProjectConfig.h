--- conflicted
+++ resolved
@@ -32,17 +32,6 @@
 
 #else // development build
 
-<<<<<<< HEAD
-=======
-// Security and Authentication disabled for development build.
-// For convenience, enable CHIP Security Test Mode and disable the requirement for
-// authentication in various protocols.
-// WARNING: These options make it possible to circumvent basic CHIP security functionality,
-// including message encryption. Because of this they MUST NEVER BE ENABLED IN PRODUCTION BUILDS.
-#define CHIP_CONFIG_SECURITY_TEST_MODE 0
-#define CHIP_CONFIG_REQUIRE_AUTH 0
-
->>>>>>> 77258f7d
 // Use a default pairing code if one hasn't been provisioned in flash.
 #define CHIP_DEVICE_CONFIG_USE_TEST_SETUP_PIN_CODE 20202021
 #define CHIP_DEVICE_CONFIG_USE_TEST_SETUP_DISCRIMINATOR 0xF00
