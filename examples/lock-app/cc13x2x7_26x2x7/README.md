# Matter Lock Example Application

An example application showing the use of [Matter][matter] on the Texas
Instruments CC13XX_26XX family of Wireless MCUs.

---

-   [Matter Lock Example Application](#matter-lock-example-application)
    -   [Introduction](#introduction)
        -   [Device UI](#device-ui)
    -   [Building](#building)
        -   [Preparation](#preparation)
        -   [Compilation](#compilation)
    -   [Programming](#programming)
        -   [Code Composer Studio](#code-composer-studio)
        -   [UniFlash](#uniflash)
    -   [Viewing Logging Output](#viewing-logging-output)
    -   [Running the Example](#running-the-example)
        -   [Provisioning](#provisioning)
            -   [Bluetooth LE Advertising](#bluetooth-le-advertising)
            -   [Bluetooth LE Rendezvous](#bluetooth-le-rendezvous)
    -   [TI Support](#ti-support)

---

## Introduction

<<<<<<< HEAD
![CC1352R1_LAUNCHXL](../../pump-app/cc13x2x7_26x2x7/doc/images/cc1352r1_launchxl.jpg)

=======
>>>>>>> 8a3ca521
The CC13XX_26XX lock example application provides a working demonstration of a
connected door lock device. This uses the open-source Matter implementation and
the Texas Instruments SimpleLink™ CC13XX and CC26XX software development kit.

This example is enabled to build for CC2652R7 devices.

The lock example is intended to serve both as a means to explore the workings of
Matter, as well as a template for creating real products based on the Texas
Instruments devices.

## Device UI

| Action                                           | Functionality                           |
| ------------------------------------------------ | --------------------------------------  |
| Left Button (`BTN-1`) Press (less than 1000 ms)  | Change state to unlocked                |
| Right Button (`BTN-2`) Press (less than 1000 ms) | Change state to locked                  |
| Left Button (`BTN-1`) Press (more than 1000 ms)  | Factory Reset                           |
| Right Button (`BTN-2`) Press (more than 1000 ms) | BLE Advertisement (Enable/Disable)      |
| Red & Green LED Blinking State                   | Lock state transition to locked/unlocked|
| Red LED On State                                 | Lock state locked                       |
| Red & Green LED Off State                        | Lock state unlocked                     |

## Building

### Preparation

Some initial setup is necessary for preparing the build environment. This
section will need to be done when migrating to new versions of the SDK. This
guide assumes that the environment is linux based, and recommends Ubuntu 20.04.

-   Download and install [SysConfig][sysconfig] ([recommended
    version][sysconfig_recommended]). This can be done simply with the following
    commands.

    ```
    $ cd ~
    $ wget https://dr-download.ti.com/software-development/ide-configuration-compiler-or-debugger/MD-nsUM6f7Vvb/1.15.0.2826/sysconfig-1.15.0_2826-setup.run
    $ chmod +x sysconfig-1.15.0_2826-setup.run
    $ ./sysconfig-1.15.0_2826-setup.run
    ```

-   Run the bootstrap script to setup the build environment.

    ```
    $ cd ~/connectedhomeip
    $ source ./scripts/bootstrap.sh

    ```

### Compilation

It is necessary to activate the environment in every new shell. Then run GN and
Ninja to build the executable.

-   Activate the build environment with the repository activate script.

    ```
    $ cd ~/connectedhomeip
    $ source ./scripts/activate.sh

    ```

-   Run the build to produce a default executable. By default on Linux both the
    TI SimpleLink SDK and Sysconfig are located in a `ti` folder in the user's
    home directory, and you must provide the absolute path to them. For example
    `/home/username/ti/sysconfig_1.15.0`. On Windows the default directory is
    `C:\ti`. Take note of this install path, as it will be used in the next
    step.

    ```
    $ cd ~/connectedhomeip/examples/lock-app/cc13x2x7_26x2x7
    OR
    $ cd ~/connectedhomeip/examples/lock-app/cc13x4_26x4
    $ gn gen out/debug --args="ti_sysconfig_root=\"$HOME/ti/sysconfig_1.15.0\""
    $ ninja -C out/debug

    ```

    If you would like to define arguments on the command line you may add them
    to the GN call.


    ```
    gn gen out/debug --args="ti_sysconfig_root=\"$HOME/ti/sysconfig_1.15.0\" target_defines=[\"CC13X2_26X2_ATTESTATION_CREDENTIALS=1\"]"
    ```

## Programming

Loading the built image onto a LaunchPad is supported through two methods;
Uniflash and Code Composer Studio (CCS). UniFlash can be used to load the image.
Code Composer Studio can be used to load the image and debug the source code.

### Code Composer Studio

Programming with CCS will allow for a full debug environment within the IDE.
This is accomplished by creating a target connection to the XDS110 debugger and
starting a project-less debug session. The CCS IDE will attempt to find the
source files on the local machine based on the debug information embedded within
the ELF. CCS may prompt you to find the source code if the image was built on
another machine or the source code is located in a different location than is
recorded within the ELF.

Download and install [Code Composer Studio][ccs].

First open CCS and create a new workspace.

Create a target connection (sometimes called the CCXML) for your target SoC and
debugger as described in the [Manual Method][ccs_manual_method] section of the
CCS User's Guide.

Next initiate a project-less debug session as described in the [Manual
Launch][ccs_manual_launch] section of the CCS User's Guide.

CCS should switch to the debug view described in the [After
Launch][ccs_after_launch] section of the User's Guide. The SoC core will likely
be disconnected and symbols will not be loaded. Connect to the core as described
in the [Debug View][ccs_debug_view] section of the User's Guide. Once the core
is connected, use the `Load` button on the toolbar to load the ELF image.

Note that the default configuration of the CCXML uses 2-wire cJTAG instead of
the full 4-wire JTAG connection to match the default jumper configuration of the
LaunchPad.

### UniFlash

Uniflash is Texas Instrument's uniform programming tool for embedded processors.
This will allow you to erase, flash, and inspect the SoC without setting up a
debugging environment.

Download and install [UniFlash][uniflash].

First open UniFlash. Debug probes connected to the computer will usually be
displayed under the Detected Devices due to the automatic device detection
feature. If your device does not show up in this view it my be disconnected, or
you may have to create a New Configuration. If you already have a CCXML for your
SoC and debug connection you can use that in the section at the bottom. Once
your device is selected, click the `Start` button within the section to launch
the session.

Select the ELF image to load on the device with the `Browse` button. This file
is placed in the `out/debug` folder by this guide and ends with the `*.out` file
extension.
For OTA enabled applications, the standalone image will instead end with the
`*-bim.hex` file extension. This this is a combined image with application and
and BIM included.
The flag to enable or disable the OTA feature is determined by
"chip_enable_ota_requestor" in the application's args.gni file.

Finally click the `Load Image` button to load the executable image onto the
device. You should be able to see the log output over the XDS110 User UART.

Note that programming the device through JTAG sets the Halt-in-Boot flag and may
cause issues when performing a software reset. This flag can be reset by
power-cycling the LaunchPad.

## Running the Example

By default the log output will be sent to the Application/User UART. Open a
terminal emulator to that port to see the output with the following options:

| Parameter    | Value    |
| ------------ | -------- |
| Speed (baud) | `115200` |
| Data bits    | `8`      |
| Stop bits    | `1`      |
| Parity       | `None`   |
| Flow control | `None`   |

## Running the Example

Once a device has been flashed with this example, it can now join and operate in
an existing Matter network. The following sections assume that a Matter network
is already active, and has at least one [OpenThread Border
Router][ot_border_router_setup].

For insight into what other components are needed to run this example, please
refer to our [Matter Getting Started Guide][matter-e2e-faq].

The steps below should be followed to commission the device onto the
network and control it once it has been commissioned.

**Step 0**

Set up the CHIP tool by following the instructions outlined in our
[Matter Getting Started Guide][matter-e2e-faq].

**Step 1**

Commission the device onto the Matter network. Run the following command
on the CHIP tool:

```

./chip-tool pairing ble-thread <nodeID - e.g. 1> hex:<complete dataset from starting the OTBR> 20202021 3840

```

Interacting with the application begins by enabling BLE advertisements and then
pairing the device into a Thread network. To provision this example onto a Matter
network, the device must be discoverable over Bluetooth LE.

On the LaunchPad, press and hold the right button, labeled `BTN-2`, for more than
1 second. Upon release, the Bluetooth LE advertising will begin. Once the device is
fully provisioned, BLE advertising will stop.


Once the device has been successfully commissioned, you will see the following message on the CHIP tool output:

```

[1677648218.370754][39785:39790] CHIP:CTL: Received CommissioningComplete response, errorCode=0
[1677648218.370821][39785:39790] CHIP:CTL: Successfully finished commissioning step 'SendComplete'

```

An accompanying message will be seen from the device:

```

Commissioning complete, notify platform driver to persist network credentials.

```


**Step 2**
The example Doorlock cluster operations have the following format:

```
./chip-tool doorlock   <attribute-name> <attribute-values> <destination-id> <endpoint-id-ignored-for-group-commands>
./chip-tool doorlock set-user <OperationType> <UserIndex> <UserName> <UserUniqueId> <UserStatus> <UserType> <CredentialRule> <destination-id> <endpoint-id-ignored-for-group-commands>
./chip-tool <doorlock set-credential> <OperationType> <Credential> <CredentialData> <UserIndex> <UserStatus> <UserType> <destination-id> <endpoint-id-ignored-for-group-commands>
```

Send commands to the lock-app. Here are some example commands:

Set a new user "TST" with user index of 1 with a default pin of 123456

```
./chip-tool doorlock set-user 0 1 TST 6452 1 0 0 1 1  --timedInteractionTimeoutMs 1000
./chip-tool doorlock set-credential 0 '{ "credentialType" : 1 , "credentialIndex" : 1 }' 123456 1 null null 1 1 --timedInteractionTimeoutMs 1000
```
Require a pin mode for lock operations:
```
./chip-tool doorlock write require-pinfor-remote-operation 1 1 1
```

Lock the Door
```
./chip-tool doorlock lock-door 1 1 --timedInteractionTimeoutMs 1000 --PinCode 123456
```

Unlock the door
```
./chip-tool doorlock unlock-door 1 1 --timedInteractionTimeoutMs 1000 --PinCode 123456
```

### Provisioning

Interacting with the application begins by enabling BLE advertisements and then
pairing the device into a Thread network.

#### Bluetooth LE Advertising

To provision this example onto a Thread network, the device must be discoverable
over Bluetooth LE. BLE advertising is started by long pressing the right button
(greater than 1000ms), labeled `BTN-2` on the silkscreen. Once the device is
fully provisioned, BLE advertising will stop.

#### Bluetooth LE Rendezvous

Pairing this application with `ble-thread` can be done with any of the enabled
[CHIP Controller](../../../src/controller/README.md) applications. Use the
information printed on the console to aide in pairing the device. The controller
application can also be used to control the example app with the cluster
commands.

## TI Support

For technical support, please consider creating a post on TI's [E2E forum][e2e].
Additionally, we welcome any feedback.

[matter]: https://csa-iot.org/all-solutions/matter/
[ccs]: https://www.ti.com/tool/CCSTUDIO
[ccs_after_launch]:
    https://software-dl.ti.com/ccs/esd/documents/users_guide/ccs_debug-main.html?configuration#after-launch
[ccs_debug_view]:
    https://software-dl.ti.com/ccs/esd/documents/users_guide/ccs_debug-main.html?configuration#debug-view
[ccs_manual_launch]:
    https://software-dl.ti.com/ccs/esd/documents/users_guide/ccs_debug-main.html?configuration#manual-launch
[ccs_manual_method]:
    https://software-dl.ti.com/ccs/esd/documents/users_guide/ccs_debug-main.html?configuration#manual-method
[e2e]: https://e2e.ti.com/support/wireless-connectivity/zigbee-thread-group/zigbee-and-thread/f/zigbee-thread-forum
[matter-e2e-faq]:
    https://e2e.ti.com/support/wireless-connectivity/zigbee-thread-group/zigbee-and-thread/f/zigbee-thread-forum/1082428/faq-cc2652r7-matter----getting-started-guide
[sysconfig]: https://www.ti.com/tool/SYSCONFIG
[sysconfig_recommended]:
    https://dr-download.ti.com/software-development/ide-configuration-compiler-or-debugger/MD-nsUM6f7Vvb/1.15.0.2826/sysconfig-1.15.0_2826-setup.run
[ti_thread_dnd]:
    https://www.ti.com/wireless-connectivity/thread/design-development.html
[ot_border_router_setup]: https://openthread.io/guides/border-router/build
[uniflash]: https://www.ti.com/tool/download/UNIFLASH<|MERGE_RESOLUTION|>--- conflicted
+++ resolved
@@ -25,11 +25,6 @@
 
 ## Introduction
 
-<<<<<<< HEAD
-![CC1352R1_LAUNCHXL](../../pump-app/cc13x2x7_26x2x7/doc/images/cc1352r1_launchxl.jpg)
-
-=======
->>>>>>> 8a3ca521
 The CC13XX_26XX lock example application provides a working demonstration of a
 connected door lock device. This uses the open-source Matter implementation and
 the Texas Instruments SimpleLink™ CC13XX and CC26XX software development kit.
