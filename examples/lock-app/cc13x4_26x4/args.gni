# Copyright (c) 2020 Project CHIP Authors
#
# Licensed under the Apache License, Version 2.0 (the "License");
# you may not use this file except in compliance with the License.
# You may obtain a copy of the License at
#
# http://www.apache.org/licenses/LICENSE-2.0
#
# Unless required by applicable law or agreed to in writing, software
# distributed under the License is distributed on an "AS IS" BASIS,
# WITHOUT WARRANTIES OR CONDITIONS OF ANY KIND, either express or implied.
# See the License for the specific language governing permissions and
# limitations under the License.

import("//build_overrides/chip.gni")
import("${chip_root}/config/standalone/args.gni")
import("${chip_root}/examples/platform/cc13x4_26x4/args.gni")

ti_simplelink_sdk_target = get_label_info(":sdk", "label_no_toolchain")
ti_simplelink_sysconfig_target =
    get_label_info(":sysconfig", "label_no_toolchain")

ti_simplelink_board = "LP_EM_CC1354P10_6"

# Size Optimizations
# use -Os instead of -Og, LWIP release build
optimize_debug_level = "s"
lwip_debug = false

chip_enable_ota_requestor = true

chip_openthread_ftd = true
openthread_external_platform = "${chip_root}/third_party/openthread/platforms/cc13x4_26x4:libopenthread-cc13x4_cc26x4"

# Disable CHIP Logging
chip_progress_logging = true
chip_detail_logging = true
chip_automation_logging = true

# BLE options
chip_config_network_layer_ble = true

# Disable lock tracking, since our FreeRTOS configuration does not set
# INCLUDE_xSemaphoreGetMutexHolder
chip_stack_lock_tracking = "none"

matter_device_vid = "0xFFF1"
matter_device_pid = "0x8006"
matter_software_ver = "0x0001"
<<<<<<< HEAD
matter_software_ver_str = "1.0d1"

custom_factory_data = true
=======
matter_software_ver_str = "1.0.1+1"
# should be maj.min.rev+build with later parts optional for MCUBoot
>>>>>>> b6e465a3
<|MERGE_RESOLUTION|>--- conflicted
+++ resolved
@@ -47,11 +47,8 @@
 matter_device_vid = "0xFFF1"
 matter_device_pid = "0x8006"
 matter_software_ver = "0x0001"
-<<<<<<< HEAD
-matter_software_ver_str = "1.0d1"
+matter_software_ver_str = "1.0.1+1"
 
-custom_factory_data = true
-=======
-matter_software_ver_str = "1.0.1+1"
 # should be maj.min.rev+build with later parts optional for MCUBoot
->>>>>>> b6e465a3
+
+custom_factory_data = true