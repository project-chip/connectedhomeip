--- conflicted
+++ resolved
@@ -58,7 +58,6 @@
 void emberAfDoorLockClusterInitCallback(EndpointId endpoint)
 {
     // TODO: implement any additional Cluster Server init actions
-<<<<<<< HEAD
 }
 
 bool emberAfPluginDoorLockOnDoorLockCommand(chip::EndpointId endpointId, const Optional<ByteSpan> & pinCode, DlOperationError & err)
@@ -135,8 +134,6 @@
                                           DlScheduleStatus status, uint32_t localStartTime, uint32_t localEndTime)
 {
     return DlStatus::kSuccess;
-=======
->>>>>>> d4157b71
 }
 
 bool emberAfPluginDoorLockOnDoorLockCommand(chip::EndpointId endpointId, const Optional<ByteSpan> & pinCode, DlOperationError & err)
