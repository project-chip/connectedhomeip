/*
 *
 *    Copyright (c) 2020 Project CHIP Authors
 *    Copyright (c) 2019 Google LLC.
 *    All rights reserved.
 *
 *    Licensed under the Apache License, Version 2.0 (the "License");
 *    you may not use this file except in compliance with the License.
 *    You may obtain a copy of the License at
 *
 *        http://www.apache.org/licenses/LICENSE-2.0
 *
 *    Unless required by applicable law or agreed to in writing, software
 *    distributed under the License is distributed on an "AS IS" BASIS,
 *    WITHOUT WARRANTIES OR CONDITIONS OF ANY KIND, either express or implied.
 *    See the License for the specific language governing permissions and
 *    limitations under the License.
 */

#include <bsp.h>
#include <stdio.h>
#include <stdlib.h>

#include <stdarg.h>
#include <stdbool.h>
#include <stdint.h>

#include <platform/CHIPDeviceLayer.h>

#include <openthread/platform/entropy.h>

#include <AppTask.h>

#include "AppConfig.h"
#include "DataModelHandler.h"
#include "Server.h"
#include "init_board.h"
#include "init_mcu.h"

#if DISPLAY_ENABLED
#include "init_lcd.h"
#endif

#include <FreeRTOS.h>

using namespace ::chip;
using namespace ::chip::Inet;
using namespace ::chip::DeviceLayer;

#define UNUSED_PARAMETER(a) (a = a)

volatile int apperror_cnt;
// ================================================================================
// App Error
//=================================================================================
void appError(int err)
{
    EFR32_LOG("!!!!!!!!!!!! App Critical Error: %d !!!!!!!!!!!", err);
    portDISABLE_INTERRUPTS();
    while (1)
        ;
}

// ================================================================================
// FreeRTOS Callbacks
// ================================================================================
extern "C" void vApplicationIdleHook(void)
{
    // FreeRTOS Idle callback

    // Check CHIP Config nvm3 and repack flash if necessary.
    Internal::EFR32Config::RepackNvm3Flash();
}

// ================================================================================
// Main Code
// ================================================================================
int main(void)
{
    int ret = CHIP_ERROR_MAX;
    DemoSessionManager sessions;

    initMcu();
    initBoard();
    efr32RandomInit();

#if DISPLAY_ENABLED
    initLCD();
#endif

#if EFR32_LOG_ENABLED
    if (efr32LogInit() != 0)
    {
        appError(ret);
    }
#endif

    EFR32_LOG("==================================================");
    EFR32_LOG("chip-efr32-lock-example starting");
    EFR32_LOG("==================================================");

    EFR32_LOG("Init CHIP Stack");
    ret = PlatformMgr().InitChipStack();
    if (ret != CHIP_NO_ERROR)
    {
        EFR32_LOG("PlatformMgr().InitChipStack() failed");
        appError(ret);
    }

    EFR32_LOG("Starting Platform Manager Event Loop");
    ret = PlatformMgr().StartEventLoopTask();
    if (ret != CHIP_NO_ERROR)
    {
        EFR32_LOG("PlatformMgr().StartEventLoopTask() failed");
        appError(ret);
    }

<<<<<<< HEAD
    // Init ZCL Data Model
    InitDataModelHandler();
    StartServer(&sessions);
=======
    EFR32_LOG("Init OpenThread Stack");
    ret = ThreadStackMgr().InitThreadStack();
    if (ret != CHIP_NO_ERROR)
    {
        EFR32_LOG("ThreadStackMgr().InitThreadStack(); failed");
        appError(ret);
    }
>>>>>>> 504869a7

    EFR32_LOG("Starting App Task");
    ret = GetAppTask().StartAppTask();
    if (ret != CHIP_NO_ERROR)
    {
        EFR32_LOG("GetAppTask().Init() failed");
        appError(ret);
    }

    EFR32_LOG("Starting FreeRTOS scheduler");
    vTaskStartScheduler();

    // Should never get here.
    EFR32_LOG("vTaskStartScheduler() failed");
    appError(ret);
}<|MERGE_RESOLUTION|>--- conflicted
+++ resolved
@@ -115,11 +115,10 @@
         appError(ret);
     }
 
-<<<<<<< HEAD
     // Init ZCL Data Model
     InitDataModelHandler();
     StartServer(&sessions);
-=======
+
     EFR32_LOG("Init OpenThread Stack");
     ret = ThreadStackMgr().InitThreadStack();
     if (ret != CHIP_NO_ERROR)
@@ -127,7 +126,6 @@
         EFR32_LOG("ThreadStackMgr().InitThreadStack(); failed");
         appError(ret);
     }
->>>>>>> 504869a7
 
     EFR32_LOG("Starting App Task");
     ret = GetAppTask().StartAppTask();
