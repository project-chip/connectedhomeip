--- conflicted
+++ resolved
@@ -108,22 +108,12 @@
 unlocked). The LED will flash whenever the simulated bolt is in motion from one
 position to another.
 
-<<<<<<< HEAD
-**Button SW3** can be used to change the state of the simulated bolt. This can
-be used to mimic a user manually operating the lock. The button behaves as a
-toggle, swapping the state every time it is pressed.
-
-**Button SW2** can be used to reset the device to a default state. Press and
-release SW2 to initiate a factory reset. The reset action can be cancelled by
-pressing and releasing the button at any point before the 6 second limit.
-=======
 **Button SW2** can be used to reset the device to a default state. Pressing and
 holding Button SW3 for 6 seconds initiates a factory reset. After an initial
 period of 3 seconds, LED2 D2 and D3 will flash in unison to signal the pending
 reset. Holding the button past 6 seconds will cause the device to reset its
 persistent configuration and initiate a reboot. The reset action can be
 cancelled by releasing the button at any point before the 6 second limit.
->>>>>>> 05b6d6df
 
 **Button SW3** can be used to change the state of the simulated bolt. This can
 be used to mimic a user manually operating the lock. The button behaves as a
