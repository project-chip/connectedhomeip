# Copyright (c) 2021 ARM Limited. All rights reserved.
# SPDX-License-Identifier: Apache-2.0

cmake_minimum_required(VERSION 3.19.0)

get_filename_component(CHIP_ROOT ${CMAKE_CURRENT_SOURCE_DIR}/../../.. REALPATH)
get_filename_component(MBED_COMMON ${CHIP_ROOT}/examples/platform/mbed REALPATH)
get_filename_component(GEN_DIR ${CHIP_ROOT}/zzz_generated/ REALPATH)
get_filename_component(NLIO_ROOT ${CHIP_ROOT}/third_party/nlio/repo/include REALPATH)

configure_file(
    ${CMAKE_CURRENT_SOURCE_DIR}/config.in
    ${CMAKE_CURRENT_BINARY_DIR}/chip_build/config
    @ONLY
)

set(MBED_PATH ${MBED_OS_PATH} CACHE INTERNAL "")
set(MBED_CONFIG_PATH ${CMAKE_CURRENT_BINARY_DIR} CACHE INTERNAL "")
set(APP_TARGET chip-mbed-lock-app-example)

include(${MBED_PATH}/tools/cmake/app.cmake)
include(${CHIP_ROOT}/src/app/chip_data_model.cmake)

project(${APP_TARGET})

add_subdirectory(${MBED_PATH} ./mbed_build)
add_subdirectory(${MBED_OS_POSIX_SOCKET_PATH} ./mbed_os_posix_socket_build)

add_executable(${APP_TARGET})

add_subdirectory(${CHIP_ROOT}/config/mbed ./chip_build)

mbed_configure_app_target(${APP_TARGET})

target_include_directories(${APP_TARGET} PRIVATE
                           main/include/
                           ${GEN_DIR}/app-common
                           ${GEN_DIR}/lock-app
                           ${NLIO_ROOT}
                           ${MBED_COMMON}/util/include                       
)

target_sources(${APP_TARGET} PRIVATE
               main/AppTask.cpp
               main/BoltLockManager.cpp
               main/main.cpp
               main/ZclCallbacks.cpp
               ${GEN_DIR}/lock-app/zap-generated/callback-stub.cpp
               ${GEN_DIR}/lock-app/zap-generated/IMClusterCommandHandler.cpp
               ${MBED_COMMON}/util/LEDWidget.cpp
<<<<<<< HEAD
               ${CHIP_ROOT}/src/app/util/DataModelHandler.cpp
               ${CHIP_ROOT}/zzz_generated/app-common/app-common/zap-generated/attributes/Accessors.cpp
               ${CHIP_ROOT}/zzz_generated/app-common/app-common/zap-generated/cluster-objects.cpp
               ${CHIP_ROOT}/src/app/util/af-event.cpp
               ${CHIP_ROOT}/src/app/util/af-main-common.cpp
               ${CHIP_ROOT}/src/app/util/attribute-size-util.cpp
               ${CHIP_ROOT}/src/app/util/attribute-storage.cpp
               ${CHIP_ROOT}/src/app/util/attribute-table.cpp
               ${CHIP_ROOT}/src/app/util/binding-table.cpp
               ${CHIP_ROOT}/src/app/util/chip-message-send.cpp
               ${CHIP_ROOT}/src/app/util/client-api.cpp
               ${CHIP_ROOT}/src/app/util/ember-compatibility-functions.cpp
               ${CHIP_ROOT}/src/app/util/ember-print.cpp
               ${CHIP_ROOT}/src/app/util/error-mapping.cpp
               ${CHIP_ROOT}/src/app/util/message.cpp
               ${CHIP_ROOT}/src/app/util/util.cpp
               ${CHIP_ROOT}/src/app/server/EchoHandler.cpp
               ${CHIP_ROOT}/src/app/server/Dnssd.cpp
               ${CHIP_ROOT}/src/app/server/OnboardingCodesUtil.cpp
               ${CHIP_ROOT}/src/app/server/Server.cpp
               ${CHIP_ROOT}/src/app/server/CommissioningWindowManager.cpp
               ${CHIP_ROOT}/src/app/clusters/administrator-commissioning-server/administrator-commissioning-server.cpp
               ${CHIP_ROOT}/src/app/clusters/basic/basic.cpp
               ${CHIP_ROOT}/src/app/clusters/bindings/BindingManager.cpp
               ${CHIP_ROOT}/src/app/clusters/bindings/bindings.cpp
               ${CHIP_ROOT}/src/app/clusters/bindings/PendingNotificationMap.cpp
               ${CHIP_ROOT}/src/app/clusters/descriptor/descriptor.cpp
               ${CHIP_ROOT}/src/app/clusters/diagnostic-logs-server/diagnostic-logs-server.cpp
               ${CHIP_ROOT}/src/app/clusters/ethernet-network-diagnostics-server/ethernet-network-diagnostics-server.cpp
               ${CHIP_ROOT}/src/app/clusters/localization-configuration-server/localization-configuration-server.cpp
               ${CHIP_ROOT}/src/app/clusters/time-format-localization-server/time-format-localization-server.cpp
               ${CHIP_ROOT}/src/app/clusters/unit-localization-server/unit-localization-server.cpp
               ${CHIP_ROOT}/src/app/clusters/fixed-label-server/fixed-label-server.cpp
               ${CHIP_ROOT}/src/app/clusters/thread-network-diagnostics-server/thread-network-diagnostics-server.cpp
               ${CHIP_ROOT}/src/app/clusters/wifi-network-diagnostics-server/wifi-network-diagnostics-server.cpp
               ${CHIP_ROOT}/src/app/clusters/software-diagnostics-server/software-diagnostics-server.cpp
               ${CHIP_ROOT}/src/app/clusters/switch-server/switch-server.cpp
               ${CHIP_ROOT}/src/app/clusters/general-diagnostics-server/general-diagnostics-server.cpp
               ${CHIP_ROOT}/src/app/clusters/group-key-mgmt-server/group-key-mgmt-server.cpp
               ${CHIP_ROOT}/src/app/clusters/general-commissioning-server/general-commissioning-server.cpp
               ${CHIP_ROOT}/src/app/clusters/network-commissioning-old/network-commissioning-ember.cpp
               ${CHIP_ROOT}/src/app/clusters/network-commissioning-old/network-commissioning-old.cpp
               ${CHIP_ROOT}/src/app/clusters/operational-credentials-server/operational-credentials-server.cpp
               ${CHIP_ROOT}/src/app/clusters/on-off-server/on-off-server.cpp
               ${CHIP_ROOT}/src/app/clusters/power-source-configuration-server/power-source-configuration-server.cpp
               ${CHIP_ROOT}/src/app/clusters/power-source-server/power-source-server.cpp
               ${CHIP_ROOT}/src/app/clusters/user-label-server/user-label-server.cpp
=======
)

chip_configure_data_model(${APP_TARGET}
    INCLUDE_SERVER
    ZAP_FILE ${CMAKE_CURRENT_SOURCE_DIR}/../lock-common/lock-app.zap
>>>>>>> 0f7be8be
)

target_link_libraries(${APP_TARGET} mbed-os-posix-socket mbed-os mbed-ble mbed-events mbed-netsocket mbed-storage mbed-storage-kv-global-api mbed-mbedtls mbed-emac chip)

if(MBED_TARGET STREQUAL "CY8CPROTO_062_4343W")
    target_link_libraries(${APP_TARGET} mbed-cy-psoc6-common-network)
endif()

mbed_set_post_build(${APP_TARGET})

option(VERBOSE_BUILD "Have a verbose build process")
if(VERBOSE_BUILD)
    set(CMAKE_VERBOSE_MAKEFILE ON)
endif()<|MERGE_RESOLUTION|>--- conflicted
+++ resolved
@@ -48,61 +48,11 @@
                ${GEN_DIR}/lock-app/zap-generated/callback-stub.cpp
                ${GEN_DIR}/lock-app/zap-generated/IMClusterCommandHandler.cpp
                ${MBED_COMMON}/util/LEDWidget.cpp
-<<<<<<< HEAD
-               ${CHIP_ROOT}/src/app/util/DataModelHandler.cpp
-               ${CHIP_ROOT}/zzz_generated/app-common/app-common/zap-generated/attributes/Accessors.cpp
-               ${CHIP_ROOT}/zzz_generated/app-common/app-common/zap-generated/cluster-objects.cpp
-               ${CHIP_ROOT}/src/app/util/af-event.cpp
-               ${CHIP_ROOT}/src/app/util/af-main-common.cpp
-               ${CHIP_ROOT}/src/app/util/attribute-size-util.cpp
-               ${CHIP_ROOT}/src/app/util/attribute-storage.cpp
-               ${CHIP_ROOT}/src/app/util/attribute-table.cpp
-               ${CHIP_ROOT}/src/app/util/binding-table.cpp
-               ${CHIP_ROOT}/src/app/util/chip-message-send.cpp
-               ${CHIP_ROOT}/src/app/util/client-api.cpp
-               ${CHIP_ROOT}/src/app/util/ember-compatibility-functions.cpp
-               ${CHIP_ROOT}/src/app/util/ember-print.cpp
-               ${CHIP_ROOT}/src/app/util/error-mapping.cpp
-               ${CHIP_ROOT}/src/app/util/message.cpp
-               ${CHIP_ROOT}/src/app/util/util.cpp
-               ${CHIP_ROOT}/src/app/server/EchoHandler.cpp
-               ${CHIP_ROOT}/src/app/server/Dnssd.cpp
-               ${CHIP_ROOT}/src/app/server/OnboardingCodesUtil.cpp
-               ${CHIP_ROOT}/src/app/server/Server.cpp
-               ${CHIP_ROOT}/src/app/server/CommissioningWindowManager.cpp
-               ${CHIP_ROOT}/src/app/clusters/administrator-commissioning-server/administrator-commissioning-server.cpp
-               ${CHIP_ROOT}/src/app/clusters/basic/basic.cpp
-               ${CHIP_ROOT}/src/app/clusters/bindings/BindingManager.cpp
-               ${CHIP_ROOT}/src/app/clusters/bindings/bindings.cpp
-               ${CHIP_ROOT}/src/app/clusters/bindings/PendingNotificationMap.cpp
-               ${CHIP_ROOT}/src/app/clusters/descriptor/descriptor.cpp
-               ${CHIP_ROOT}/src/app/clusters/diagnostic-logs-server/diagnostic-logs-server.cpp
-               ${CHIP_ROOT}/src/app/clusters/ethernet-network-diagnostics-server/ethernet-network-diagnostics-server.cpp
-               ${CHIP_ROOT}/src/app/clusters/localization-configuration-server/localization-configuration-server.cpp
-               ${CHIP_ROOT}/src/app/clusters/time-format-localization-server/time-format-localization-server.cpp
-               ${CHIP_ROOT}/src/app/clusters/unit-localization-server/unit-localization-server.cpp
-               ${CHIP_ROOT}/src/app/clusters/fixed-label-server/fixed-label-server.cpp
-               ${CHIP_ROOT}/src/app/clusters/thread-network-diagnostics-server/thread-network-diagnostics-server.cpp
-               ${CHIP_ROOT}/src/app/clusters/wifi-network-diagnostics-server/wifi-network-diagnostics-server.cpp
-               ${CHIP_ROOT}/src/app/clusters/software-diagnostics-server/software-diagnostics-server.cpp
-               ${CHIP_ROOT}/src/app/clusters/switch-server/switch-server.cpp
-               ${CHIP_ROOT}/src/app/clusters/general-diagnostics-server/general-diagnostics-server.cpp
-               ${CHIP_ROOT}/src/app/clusters/group-key-mgmt-server/group-key-mgmt-server.cpp
-               ${CHIP_ROOT}/src/app/clusters/general-commissioning-server/general-commissioning-server.cpp
-               ${CHIP_ROOT}/src/app/clusters/network-commissioning-old/network-commissioning-ember.cpp
-               ${CHIP_ROOT}/src/app/clusters/network-commissioning-old/network-commissioning-old.cpp
-               ${CHIP_ROOT}/src/app/clusters/operational-credentials-server/operational-credentials-server.cpp
-               ${CHIP_ROOT}/src/app/clusters/on-off-server/on-off-server.cpp
-               ${CHIP_ROOT}/src/app/clusters/power-source-configuration-server/power-source-configuration-server.cpp
-               ${CHIP_ROOT}/src/app/clusters/power-source-server/power-source-server.cpp
-               ${CHIP_ROOT}/src/app/clusters/user-label-server/user-label-server.cpp
-=======
 )
 
 chip_configure_data_model(${APP_TARGET}
     INCLUDE_SERVER
     ZAP_FILE ${CMAKE_CURRENT_SOURCE_DIR}/../lock-common/lock-app.zap
->>>>>>> 0f7be8be
 )
 
 target_link_libraries(${APP_TARGET} mbed-os-posix-socket mbed-os mbed-ble mbed-events mbed-netsocket mbed-storage mbed-storage-kv-global-api mbed-mbedtls mbed-emac chip)
