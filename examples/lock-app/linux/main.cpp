--- conflicted
+++ resolved
@@ -73,12 +73,8 @@
         TEMPORARY_RETURN_IGNORED sChipNamedPipeCommands.Stop();
     }
 
-<<<<<<< HEAD
     InitOTARequestor();
-    IdentifyInit();
-=======
     TEMPORARY_RETURN_IGNORED IdentifyInit();
->>>>>>> d83c06e7
 }
 
 void ApplicationShutdown() {}
