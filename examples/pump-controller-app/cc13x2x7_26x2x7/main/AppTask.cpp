--- conflicted
+++ resolved
@@ -366,7 +366,6 @@
     }
 }
 
-<<<<<<< HEAD
 void AppTask::UpdateClusterState()
 {
     EmberStatus status;
@@ -382,7 +381,4 @@
     {
         ChipLogError(NotSpecified, "ERR: Updating On/Off state %" PRIx8, status);
     }
-}
-=======
-void AppTask::UpdateClusterState() {}
->>>>>>> 16d223f7
+}