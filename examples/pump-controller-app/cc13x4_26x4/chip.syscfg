/*
 *
 *    Copyright (c) 2020 Project CHIP Authors
 *    All rights reserved.
 *
 *    Licensed under the Apache License, Version 2.0 (the "License");
 *    you may not use this file except in compliance with the License.
 *    You may obtain a copy of the License at
 *
 *        http://www.apache.org/licenses/LICENSE-2.0
 *
 *    Unless required by applicable law or agreed to in writing, software
 *    distributed under the License is distributed on an "AS IS" BASIS,
 *    WITHOUT WARRANTIES OR CONDITIONS OF ANY KIND, either express or implied.
 *    See the License for the specific language governing permissions and
 *    limitations under the License.
 */


/* Modules */
var AESCCM      = scripting.addModule("/ti/drivers/AESCCM");
var AESECB      = scripting.addModule("/ti/drivers/AESECB");
var Button      = scripting.addModule("/ti/drivers/apps/Button");
var LED         = scripting.addModule("/ti/drivers/apps/LED");
var NVS         = scripting.addModule("/ti/drivers/NVS");
var RF          = scripting.addModule("/ti/drivers/RF");
var RFDesign    = scripting.addModule("ti/devices/radioconfig/rfdesign");
var RFCustom  = scripting.addModule("/ti/devices/radioconfig/custom");
var TRNG        = scripting.addModule("/ti/drivers/TRNG");
var SHA2        = scripting.addModule("/ti/drivers/SHA2");
var UART2       = scripting.addModule("/ti/drivers/UART2");
var ble         = scripting.addModule("/ti/ble5stack/ble");
var dmm         = scripting.addModule("/ti/dmm/dmm");
var AESCTRDRBG  = scripting.addModule("/ti/drivers/AESCTRDRBG");
var ECDH        = scripting.addModule("/ti/drivers/ECDH");

/* Instances */
var AESCCM1     = AESCCM.addInstance();
var AESECB1     = AESECB.addInstance();
var AESECB2     = AESECB.addInstance();
var Button1     = Button.addInstance();
var Button2     = Button.addInstance();
var NVS1        = NVS.addInstance();
var NVS2        = NVS.addInstance();
var SHA21       = SHA2.addInstance();
var LED1        = LED.addInstance();
var LED2        = LED.addInstance();
var TRNG1       = TRNG.addInstance();
var TRNG2       = TRNG.addInstance();
var TRNG3       = TRNG.addInstance();
var UART2      = UART2.addInstance();
var AESCTRDRBG1 = AESCTRDRBG.addInstance();
var ECDH1       = ECDH.addInstance();

AESCTRDRBG1.$name              = "CONFIG_AESCTRDRBG_0";

AESCCM1.$name = "CONFIG_AESCCM0";

AESECB1.$name = "CONFIG_AESECB0";
AESECB2.$name = "CONFIG_AESECB_1";

ECDH1.$name = "CONFIG_ECDH0";

/* Left Button */
Button1.$name                       = "CONFIG_BTN_LEFT";
Button1.$hardware                   = system.deviceData.board.components["BTN-1"];
Button1.gpioPin.$name               = "CONFIG_GPIO_BTN1";
Button1.gpioPin.pull                = "Pull Up";
Button1.gpioPin.interruptTrigger    = "Falling Edge";

/* Left Button */
Button2.$name                       = "CONFIG_BTN_RIGHT";
Button2.$hardware                   = system.deviceData.board.components["BTN-2"];
Button2.gpioPin.$name               = "CONFIG_GPIO_BTN2";
Button2.gpioPin.pull                = "Pull Up";
Button2.gpioPin.interruptTrigger    = "Falling Edge";

/* ======== CCFG ======== */
var CCFG  = scripting.addModule("/ti/devices/CCFG");
const ccfgSettings = system.getScript("/ti/common/lprf_ccfg_settings.js").ccfgSettings;
for(var setting in ccfgSettings)
{
    CCFG[setting] = ccfgSettings[setting];
}

/* disable CCFG for OTA-able application */
CCFG.enableCodeGeneration = false;


/* NVS */
NVS1.$name                      = "CONFIG_NVSINTERNAL";
NVS1.internalFlash.regionBase = 0xFB800;
NVS1.internalFlash.regionSize = 0x2800;


NVS2.$name                                 = "CONFIG_NVSEXTERNAL";
NVS2.nvsType                               = "External"; // NVS Region Type
NVS2.$hardware                             = system.deviceData.board.components.MX25R8035F;

/* RF */
/* if an antenna component exists, assign it to the rf instance */
if (system.deviceData.board && system.deviceData.board.components.RF) {
    RF.$hardware = system.deviceData.board.components.RF;
}

const rfDesignSettings = system.getScript("/ti/common/lprf_rf_design_settings.js").rfDesignSettings;
for(var setting in rfDesignSettings)
{
    RFDesign[setting] = rfDesignSettings[setting];
}



/* Handling for RF frontend characterization */
if(RFDesign.rfDesign.match(/LP_CC2652PSIP/))
{
    RFCustom.ieee = ["ieee154p10"];
    var rfCodeExportConfig = RFCustom.radioConfigieee154p10.codeExportConfig
}
else
{
    RFCustom.ieee = ["ieee154"];
    var rfCodeExportConfig = RFCustom.radioConfigieee154.codeExportConfig
}

var cmdList = [
    "cmdIeeeTx",
    "cmdIeeeRx",
    "cmdIeeeCsma",
    "cmdIeeeEdScan",
    "cmdIeeeRxAck",
    "cmdTxTest"
];

rfCodeExportConfig.useConst     = true;
rfCodeExportConfig.useMulti     = true;
rfCodeExportConfig.symGenMethod = "Custom";

const deviceId = system.deviceData.deviceId;

// Add high PA options if present
if(deviceId.match(/CC(265[12]R|2674R|1352R1|1354R)/))
{
    cmdList.push("cmdRadioSetup");
    rfCodeExportConfig.cmdRadioSetup = "RF_cmdIeeeRadioSetup";
}
else if(deviceId.match(/CC(265[12]P|2674P|1352P)/))
{
    cmdList.push("cmdRadioSetupPa");
    rfCodeExportConfig.cmdRadioSetupPa = "RF_cmdIeeeRadioSetup";
    rfCodeExportConfig.paExport = "combined";
}
else if(deviceId.match(/CC(265[34]|1354)P/))
{
    cmdList.push("cmdRadioSetupPa");
    rfCodeExportConfig.cmdRadioSetupPa = "RF_cmdIeeeRadioSetup";
    // currently not characterized for high PA
}
else
{
    throw new Error("Could not match platform to any known platform types");
}

rfCodeExportConfig.cmdList_ieee_15_4 = cmdList;

/* Red LED */
LED1.$name                      = "CONFIG_LED_RED";
LED1.$hardware                  = system.deviceData.board.components.LED_RED;
LED1.gpioPin.$name              = "CONFIG_GPIO_RLED";
LED1.gpioPin.mode               = "Output";
<<<<<<< HEAD

=======
>>>>>>> c172e302

/* Green LED */
LED2.$name                      = "CONFIG_LED_GREEN";
LED2.$hardware                  = system.deviceData.board.components.LED_GREEN;
LED2.gpioPin.$name              = "CONFIG_GPIO_GLED";
LED2.gpioPin.mode               = "Output";
<<<<<<< HEAD

=======
>>>>>>> c172e302

/* Debug UART  */
UART2.$hardware     = system.deviceData.board.components.XDS110UART;
UART2.$name         = "CONFIG_UART2_DEBUG";

/* TRNG */
TRNG1.$name     = "CONFIG_TRNG_0";
TRNG2.$name     = "CONFIG_TRNG_THREAD";
TRNG3.$name     = "CONFIG_TRNG_APP";

/* BLE */
ble.addressMode                                           = "ADDRMODE_RP_WITH_PUBLIC_ID";
ble.maxConnNum                                            = 1;
ble.numOfAdvSets                                          = 1;
ble.lockProject                                           = true;
ble.oneLibSizeOpt                                         = true;
ble.maxPDUSize                                            = 255;
ble.radioConfig.codeExportConfig.$name                    = "ti_devices_radioconfig_code_export_param1";
ble.connUpdateParamsPeripheral.$name                      = "ti_ble5stack_general_ble_conn_update_params0";
ble.connUpdateParamsPeripheral.reqMinConnInt               = 30;
ble.connUpdateParamsPeripheral.reqMaxConnInt               = 50;

ble.advSet1.$name                                         = "ti_ble5stack_broadcaster_advertisement_set0";
ble.advSet1.advParam1.$name                               = "ti_ble5stack_broadcaster_advertisement_params0";

ble.rfDesign                                 = "LP_EM_CC1354P10_6";

ble.thorPg = 2;
/* DMM */
dmm.project                                          = "ti_thread_thermostat_remote_display";
dmm.stackRoles                                       = ["blePeripheral","threadFTD"];
dmm.lockStackRoles                                   = true;
dmm.numApplicationStates                             = 10;
dmm.applicationState0                                = "ANY";
dmm.applicationState1                                = "DMMPOLICY_BLE_IDLE";
dmm.applicationState2                                = "DMMPOLICY_BLE_ADV";
dmm.applicationState3                                = "DMMPOLICY_BLE_CONNECTING";
dmm.applicationState4                                = "DMMPOLICY_BLE_HIGH_BANDWIDTH";
dmm.applicationState5                                = "DMMPOLICY_BLE_CONNECTED";
dmm.applicationState6                                = "DMMPOLICY_BLE_OAD";
dmm.applicationState7                                = "DMMPOLICY_THREAD_IDLE";
dmm.applicationState8                                = "DMMPOLICY_THREAD_LINK_EST";
dmm.applicationState9                                = "DMMPOLICY_THREAD_DATA";
dmm.policyArray.create(4);
dmm.policyArray[0].$name                             = "ti_dmm_policy_dmm_policy0";
dmm.policyArray[0].blePeripheral.$name               = "ti_dmm_policy_stack_dmm_stack_ble0";
dmm.policyArray[0].blePeripheral.applicationStates   = ["applicationState6"];
dmm.policyArray[0].threadFTD.$name                   = "ti_dmm_policy_stack_dmm_stack_thread0";
dmm.policyArray[0].threadFTD.pause                   = "DMMPOLICY_PAUSED";
dmm.policyArray[1].$name                             = "ti_dmm_policy_dmm_policy1";
dmm.policyArray[1].blePeripheral.$name               = "ti_dmm_policy_stack_dmm_stack_ble1";
dmm.policyArray[1].blePeripheral.applicationStates   = ["applicationState3","applicationState4"];
dmm.policyArray[1].blePeripheral.weight              = 25;
dmm.policyArray[1].blePeripheral.appliedActivity     = ["DMMPOLICY_APPLIED_ACTIVITY_BLE_CONNECTION"];
dmm.policyArray[1].threadFTD.$name                   = "ti_dmm_policy_stack_dmm_stack_thread1";
dmm.policyArray[2].$name                             = "ti_dmm_policy_dmm_policy2";
dmm.policyArray[2].blePeripheral.$name               = "ti_dmm_policy_stack_dmm_stack_ble2";
dmm.policyArray[2].threadFTD.$name                   = "ti_dmm_policy_stack_dmm_stack_thread2";
dmm.policyArray[2].threadFTD.weight                  = 30;
dmm.policyArray[2].threadFTD.applicationStates       = ["applicationState8"];
dmm.policyArray[2].threadFTD.appliedActivity         = ["DMMPOLICY_APPLIED_ACTIVITY_ALL"];
dmm.policyArray[3].$name                             = "ti_dmm_policy_dmm_policy3";
dmm.policyArray[3].blePeripheral.$name               = "ti_dmm_policy_stack_dmm_stack_ble3";
dmm.policyArray[3].threadFTD.$name                   = "ti_dmm_policy_stack_dmm_stack_thread3";
dmm.policyArray[3].threadFTD.weight                  = 1;<|MERGE_RESOLUTION|>--- conflicted
+++ resolved
@@ -168,20 +168,13 @@
 LED1.$hardware                  = system.deviceData.board.components.LED_RED;
 LED1.gpioPin.$name              = "CONFIG_GPIO_RLED";
 LED1.gpioPin.mode               = "Output";
-<<<<<<< HEAD
-
-=======
->>>>>>> c172e302
 
 /* Green LED */
 LED2.$name                      = "CONFIG_LED_GREEN";
 LED2.$hardware                  = system.deviceData.board.components.LED_GREEN;
 LED2.gpioPin.$name              = "CONFIG_GPIO_GLED";
 LED2.gpioPin.mode               = "Output";
-<<<<<<< HEAD
-
-=======
->>>>>>> c172e302
+
 
 /* Debug UART  */
 UART2.$hardware     = system.deviceData.board.components.XDS110UART;
