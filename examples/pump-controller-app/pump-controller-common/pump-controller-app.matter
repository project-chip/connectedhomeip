// This IDL was generated automatically by ZAP.
// It is for view/code review purposes only.

struct ModeTagStruct {
    optional vendor_id mfgCode = 0;
    enum16 value = 1;
}

struct ModeOptionStruct {
    char_string<64> label = 0;
    int8u mode = 1;
    ModeTagStruct modeTags[] = 2;
}

struct ApplicationStruct {
    int16u catalogVendorID = 0;
    char_string applicationID = 1;
}

struct ErrorStateStruct {
    enum8 errorStateID = 0;
    optional char_string<64> errorStateLabel = 1;
    optional char_string<64> errorStateDetails = 2;
}

struct LabelStruct {
    char_string<16> label = 0;
    char_string<16> value = 1;
}

struct OperationalStateStruct {
    enum8 operationalStateID = 0;
    optional char_string<64> operationalStateLabel = 1;
}

/** Attributes and commands for putting a device into Identification mode (e.g. flashing a light). */
server cluster Identify = 3 {
  enum EffectIdentifierEnum : ENUM8 {
    kBlink = 0;
    kBreathe = 1;
    kOkay = 2;
    kChannelChange = 11;
    kFinishEffect = 254;
    kStopEffect = 255;
  }

  enum EffectVariantEnum : ENUM8 {
    kDefault = 0;
  }

  enum IdentifyTypeEnum : ENUM8 {
    kNone = 0;
    kLightOutput = 1;
    kVisibleIndicator = 2;
    kAudibleBeep = 3;
    kDisplay = 4;
    kActuator = 5;
  }

  attribute int16u identifyTime = 0;
  readonly attribute IdentifyTypeEnum identifyType = 1;
  readonly attribute command_id generatedCommandList[] = 65528;
  readonly attribute command_id acceptedCommandList[] = 65529;
  readonly attribute event_id eventList[] = 65530;
  readonly attribute attrib_id attributeList[] = 65531;
  readonly attribute bitmap32 featureMap = 65532;
  readonly attribute int16u clusterRevision = 65533;

  request struct IdentifyRequest {
    INT16U identifyTime = 0;
  }

  command access(invoke: manage) Identify(IdentifyRequest): DefaultSuccess = 0;
}

/** Attributes and commands for switching devices between 'On' and 'Off' states. */
client cluster OnOff = 6 {
  enum OnOffDelayedAllOffEffectVariant : ENUM8 {
    kFadeToOffIn0p8Seconds = 0;
    kNoFade = 1;
    k50PercentDimDownIn0p8SecondsThenFadeToOffIn12Seconds = 2;
  }

  enum OnOffDyingLightEffectVariant : ENUM8 {
    k20PercenterDimUpIn0p5SecondsThenFadeToOffIn1Second = 0;
  }

  enum OnOffEffectIdentifier : ENUM8 {
    kDelayedAllOff = 0;
    kDyingLight = 1;
  }

  enum OnOffStartUpOnOff : ENUM8 {
    kOff = 0;
    kOn = 1;
    kTogglePreviousOnOff = 2;
  }

  bitmap Feature : BITMAP32 {
    kLighting = 0x1;
  }

<<<<<<< HEAD
  bitmap OnOffFeature : BITMAP32 {
    kLighting = 0x1;
    kDeadFront = 0x2;
=======
  bitmap OnOffControl : BITMAP8 {
    kAcceptOnlyWhenOn = 0x1;
>>>>>>> c7d9a11d
  }

  readonly attribute boolean onOff = 0;
  readonly attribute optional boolean globalSceneControl = 16384;
  attribute optional int16u onTime = 16385;
  attribute optional int16u offWaitTime = 16386;
  attribute access(write: manage) optional nullable OnOffStartUpOnOff startUpOnOff = 16387;
  readonly attribute command_id generatedCommandList[] = 65528;
  readonly attribute command_id acceptedCommandList[] = 65529;
  readonly attribute event_id eventList[] = 65530;
  readonly attribute attrib_id attributeList[] = 65531;
  readonly attribute bitmap32 featureMap = 65532;
  readonly attribute int16u clusterRevision = 65533;

  request struct OffWithEffectRequest {
    OnOffEffectIdentifier effectIdentifier = 0;
    int8u effectVariant = 1;
  }

  request struct OnWithTimedOffRequest {
    OnOffControl onOffControl = 0;
    int16u onTime = 1;
    int16u offWaitTime = 2;
  }

  /** On receipt of this command, a device SHALL enter its ‘Off’ state. This state is device dependent, but it is recommended that it is used for power off or similar functions. On receipt of the Off command, the OnTime attribute SHALL be set to 0. */
  command Off(): DefaultSuccess = 0;
  /** On receipt of this command, a device SHALL enter its ‘On’ state. This state is device dependent, but it is recommended that it is used for power on or similar functions. On receipt of the On command, if the value of the OnTime attribute is equal to 0, the device SHALL set the OffWaitTime attribute to 0. */
  command On(): DefaultSuccess = 1;
  /** On receipt of this command, if a device is in its ‘Off’ state it SHALL enter its ‘On’ state. Otherwise, if it is in its ‘On’ state it SHALL enter its ‘Off’ state. On receipt of the Toggle command, if the value of the OnOff attribute is equal to FALSE and if the value of the OnTime attribute is equal to 0, the device SHALL set the OffWaitTime attribute to 0. If the value of the OnOff attribute is equal to TRUE, the OnTime attribute SHALL be set to 0. */
  command Toggle(): DefaultSuccess = 2;
  /** The OffWithEffect command allows devices to be turned off using enhanced ways of fading. */
  command OffWithEffect(OffWithEffectRequest): DefaultSuccess = 64;
  /** The OnWithRecallGlobalScene command allows the recall of the settings when the device was turned off. */
  command OnWithRecallGlobalScene(): DefaultSuccess = 65;
  /** The OnWithTimedOff command allows devices to be turned on for a specific duration with a guarded off duration so that SHOULD the device be subsequently switched off, further OnWithTimedOff commands, received during this time, are prevented from turning the devices back on. */
  command OnWithTimedOff(OnWithTimedOffRequest): DefaultSuccess = 66;
}

/** The Descriptor Cluster is meant to replace the support from the Zigbee Device Object (ZDO) for describing a node, its endpoints and clusters. */
server cluster Descriptor = 29 {
  struct DeviceTypeStruct {
    devtype_id deviceType = 0;
    int16u revision = 1;
  }

  readonly attribute DeviceTypeStruct deviceTypeList[] = 0;
  readonly attribute CLUSTER_ID serverList[] = 1;
  readonly attribute CLUSTER_ID clientList[] = 2;
  readonly attribute ENDPOINT_NO partsList[] = 3;
  readonly attribute command_id generatedCommandList[] = 65528;
  readonly attribute command_id acceptedCommandList[] = 65529;
  readonly attribute event_id eventList[] = 65530;
  readonly attribute attrib_id attributeList[] = 65531;
  readonly attribute bitmap32 featureMap = 65532;
  readonly attribute int16u clusterRevision = 65533;
}

/** The Binding Cluster is meant to replace the support from the Zigbee Device Object (ZDO) for supporting the binding table. */
server cluster Binding = 30 {
  fabric_scoped struct TargetStruct {
    optional node_id node = 1;
    optional group_id group = 2;
    optional endpoint_no endpoint = 3;
    optional cluster_id cluster = 4;
    fabric_idx fabricIndex = 254;
  }

  attribute TargetStruct binding[] = 0;
  readonly attribute command_id generatedCommandList[] = 65528;
  readonly attribute command_id acceptedCommandList[] = 65529;
  readonly attribute event_id eventList[] = 65530;
  readonly attribute attrib_id attributeList[] = 65531;
  readonly attribute bitmap32 featureMap = 65532;
  readonly attribute int16u clusterRevision = 65533;
}

/** The Access Control Cluster exposes a data model view of a
      Node's Access Control List (ACL), which codifies the rules used to manage
      and enforce Access Control for the Node's endpoints and their associated
      cluster instances. */
server cluster AccessControl = 31 {
  enum AccessControlEntryAuthModeEnum : ENUM8 {
    kPASE = 1;
    kCASE = 2;
    kGroup = 3;
  }

  enum AccessControlEntryPrivilegeEnum : ENUM8 {
    kView = 1;
    kProxyView = 2;
    kOperate = 3;
    kManage = 4;
    kAdminister = 5;
  }

  enum ChangeTypeEnum : ENUM8 {
    kChanged = 0;
    kAdded = 1;
    kRemoved = 2;
  }

  struct AccessControlTargetStruct {
    nullable cluster_id cluster = 0;
    nullable endpoint_no endpoint = 1;
    nullable devtype_id deviceType = 2;
  }

  fabric_scoped struct AccessControlEntryStruct {
    fabric_sensitive AccessControlEntryPrivilegeEnum privilege = 1;
    fabric_sensitive AccessControlEntryAuthModeEnum authMode = 2;
    nullable fabric_sensitive int64u subjects[] = 3;
    nullable fabric_sensitive AccessControlTargetStruct targets[] = 4;
    fabric_idx fabricIndex = 254;
  }

  fabric_scoped struct AccessControlExtensionStruct {
    fabric_sensitive octet_string<128> data = 1;
    fabric_idx fabricIndex = 254;
  }

  fabric_sensitive info event access(read: administer) AccessControlEntryChanged = 0 {
    nullable node_id adminNodeID = 1;
    nullable INT16U adminPasscodeID = 2;
    ChangeTypeEnum changeType = 3;
    nullable AccessControlEntryStruct latestValue = 4;
    fabric_idx fabricIndex = 254;
  }

  fabric_sensitive info event access(read: administer) AccessControlExtensionChanged = 1 {
    nullable node_id adminNodeID = 1;
    nullable INT16U adminPasscodeID = 2;
    ChangeTypeEnum changeType = 3;
    nullable AccessControlExtensionStruct latestValue = 4;
    fabric_idx fabricIndex = 254;
  }

  attribute access(read: administer, write: administer) AccessControlEntryStruct acl[] = 0;
  attribute access(read: administer, write: administer) AccessControlExtensionStruct extension[] = 1;
  readonly attribute int16u subjectsPerAccessControlEntry = 2;
  readonly attribute int16u targetsPerAccessControlEntry = 3;
  readonly attribute int16u accessControlEntriesPerFabric = 4;
  readonly attribute command_id generatedCommandList[] = 65528;
  readonly attribute command_id acceptedCommandList[] = 65529;
  readonly attribute event_id eventList[] = 65530;
  readonly attribute attrib_id attributeList[] = 65531;
  readonly attribute bitmap32 featureMap = 65532;
  readonly attribute int16u clusterRevision = 65533;
}

/** This cluster provides attributes and events for determining basic information about Nodes, which supports both
      Commissioning and operational determination of Node characteristics, such as Vendor ID, Product ID and serial number,
      which apply to the whole Node. Also allows setting user device information such as location. */
server cluster BasicInformation = 40 {
  enum ColorEnum : ENUM8 {
    kBlack = 0;
    kNavy = 1;
    kGreen = 2;
    kTeal = 3;
    kMaroon = 4;
    kPurple = 5;
    kOlive = 6;
    kGray = 7;
    kBlue = 8;
    kLime = 9;
    kAqua = 10;
    kRed = 11;
    kFuchsia = 12;
    kYellow = 13;
    kWhite = 14;
    kNickel = 15;
    kChrome = 16;
    kBrass = 17;
    kCopper = 18;
    kSilver = 19;
    kGold = 20;
  }

  enum ProductFinishEnum : ENUM8 {
    kOther = 0;
    kMatte = 1;
    kSatin = 2;
    kPolished = 3;
    kRugged = 4;
    kFabric = 5;
  }

  struct CapabilityMinimaStruct {
    int16u caseSessionsPerFabric = 0;
    int16u subscriptionsPerFabric = 1;
  }

  struct ProductAppearanceStruct {
    ProductFinishEnum finish = 0;
    nullable ColorEnum primaryColor = 1;
  }

  critical event StartUp = 0 {
    INT32U softwareVersion = 0;
  }

  critical event ShutDown = 1 {
  }

  info event Leave = 2 {
    fabric_idx fabricIndex = 0;
  }

  info event ReachableChanged = 3 {
    boolean reachableNewValue = 0;
  }

  readonly attribute int16u dataModelRevision = 0;
  readonly attribute char_string<32> vendorName = 1;
  readonly attribute vendor_id vendorID = 2;
  readonly attribute char_string<32> productName = 3;
  readonly attribute int16u productID = 4;
  attribute access(write: manage) char_string<32> nodeLabel = 5;
  attribute access(write: administer) char_string<2> location = 6;
  readonly attribute int16u hardwareVersion = 7;
  readonly attribute char_string<64> hardwareVersionString = 8;
  readonly attribute int32u softwareVersion = 9;
  readonly attribute char_string<64> softwareVersionString = 10;
  readonly attribute char_string<16> manufacturingDate = 11;
  readonly attribute char_string<32> partNumber = 12;
  readonly attribute long_char_string<256> productURL = 13;
  readonly attribute char_string<64> productLabel = 14;
  readonly attribute char_string<32> serialNumber = 15;
  readonly attribute CapabilityMinimaStruct capabilityMinima = 19;
  readonly attribute command_id generatedCommandList[] = 65528;
  readonly attribute command_id acceptedCommandList[] = 65529;
  readonly attribute event_id eventList[] = 65530;
  readonly attribute attrib_id attributeList[] = 65531;
  readonly attribute bitmap32 featureMap = 65532;
  readonly attribute int16u clusterRevision = 65533;
}

/** Provides an interface for providing OTA software updates */
client cluster OtaSoftwareUpdateProvider = 41 {
  enum OTAApplyUpdateAction : ENUM8 {
    kProceed = 0;
    kAwaitNextAction = 1;
    kDiscontinue = 2;
  }

  enum OTADownloadProtocol : ENUM8 {
    kBDXSynchronous = 0;
    kBDXAsynchronous = 1;
    kHTTPS = 2;
    kVendorSpecific = 3;
  }

  enum OTAQueryStatus : ENUM8 {
    kUpdateAvailable = 0;
    kBusy = 1;
    kNotAvailable = 2;
    kDownloadProtocolNotSupported = 3;
  }

  readonly attribute command_id generatedCommandList[] = 65528;
  readonly attribute command_id acceptedCommandList[] = 65529;
  readonly attribute event_id eventList[] = 65530;
  readonly attribute attrib_id attributeList[] = 65531;
  readonly attribute bitmap32 featureMap = 65532;
  readonly attribute int16u clusterRevision = 65533;

  request struct QueryImageRequest {
    vendor_id vendorID = 0;
    INT16U productID = 1;
    INT32U softwareVersion = 2;
    OTADownloadProtocol protocolsSupported[] = 3;
    optional INT16U hardwareVersion = 4;
    optional CHAR_STRING<2> location = 5;
    optional BOOLEAN requestorCanConsent = 6;
    optional OCTET_STRING<512> metadataForProvider = 7;
  }

  response struct QueryImageResponse = 1 {
    OTAQueryStatus status = 0;
    optional INT32U delayedActionTime = 1;
    optional CHAR_STRING<256> imageURI = 2;
    optional INT32U softwareVersion = 3;
    optional CHAR_STRING<64> softwareVersionString = 4;
    optional OCTET_STRING<32> updateToken = 5;
    optional BOOLEAN userConsentNeeded = 6;
    optional OCTET_STRING<512> metadataForRequestor = 7;
  }

  request struct ApplyUpdateRequestRequest {
    OCTET_STRING<32> updateToken = 0;
    INT32U newVersion = 1;
  }

  response struct ApplyUpdateResponse = 3 {
    OTAApplyUpdateAction action = 0;
    INT32U delayedActionTime = 1;
  }

  request struct NotifyUpdateAppliedRequest {
    OCTET_STRING<32> updateToken = 0;
    INT32U softwareVersion = 1;
  }

  /** Determine availability of a new Software Image */
  command QueryImage(QueryImageRequest): QueryImageResponse = 0;
  /** Determine next action to take for a downloaded Software Image */
  command ApplyUpdateRequest(ApplyUpdateRequestRequest): ApplyUpdateResponse = 2;
  /** Notify OTA Provider that an update was applied */
  command NotifyUpdateApplied(NotifyUpdateAppliedRequest): DefaultSuccess = 4;
}

/** Provides an interface for downloading and applying OTA software updates */
server cluster OtaSoftwareUpdateRequestor = 42 {
  enum OTAAnnouncementReason : ENUM8 {
    kSimpleAnnouncement = 0;
    kUpdateAvailable = 1;
    kUrgentUpdateAvailable = 2;
  }

  enum OTAChangeReasonEnum : ENUM8 {
    kUnknown = 0;
    kSuccess = 1;
    kFailure = 2;
    kTimeOut = 3;
    kDelayByProvider = 4;
  }

  enum OTAUpdateStateEnum : ENUM8 {
    kUnknown = 0;
    kIdle = 1;
    kQuerying = 2;
    kDelayedOnQuery = 3;
    kDownloading = 4;
    kApplying = 5;
    kDelayedOnApply = 6;
    kRollingBack = 7;
    kDelayedOnUserConsent = 8;
  }

  fabric_scoped struct ProviderLocation {
    node_id providerNodeID = 1;
    endpoint_no endpoint = 2;
    fabric_idx fabricIndex = 254;
  }

  info event StateTransition = 0 {
    OTAUpdateStateEnum previousState = 0;
    OTAUpdateStateEnum newState = 1;
    OTAChangeReasonEnum reason = 2;
    nullable INT32U targetSoftwareVersion = 3;
  }

  critical event VersionApplied = 1 {
    INT32U softwareVersion = 0;
    INT16U productID = 1;
  }

  info event DownloadError = 2 {
    INT32U softwareVersion = 0;
    INT64U bytesDownloaded = 1;
    nullable INT8U progressPercent = 2;
    nullable INT64S platformCode = 3;
  }

  attribute ProviderLocation defaultOTAProviders[] = 0;
  readonly attribute boolean updatePossible = 1;
  readonly attribute OTAUpdateStateEnum updateState = 2;
  readonly attribute nullable int8u updateStateProgress = 3;
  readonly attribute command_id generatedCommandList[] = 65528;
  readonly attribute command_id acceptedCommandList[] = 65529;
  readonly attribute event_id eventList[] = 65530;
  readonly attribute attrib_id attributeList[] = 65531;
  readonly attribute bitmap32 featureMap = 65532;
  readonly attribute int16u clusterRevision = 65533;

  request struct AnnounceOTAProviderRequest {
    node_id providerNodeID = 0;
    vendor_id vendorID = 1;
    OTAAnnouncementReason announcementReason = 2;
    optional OCTET_STRING<512> metadataForNode = 3;
    endpoint_no endpoint = 4;
  }

  command AnnounceOTAProvider(AnnounceOTAProviderRequest): DefaultSuccess = 0;
}

/** This cluster is used to manage global aspects of the Commissioning flow. */
server cluster GeneralCommissioning = 48 {
  enum CommissioningErrorEnum : ENUM8 {
    kOK = 0;
    kValueOutsideRange = 1;
    kInvalidAuthentication = 2;
    kNoFailSafe = 3;
    kBusyWithOtherAdmin = 4;
  }

  enum RegulatoryLocationTypeEnum : ENUM8 {
    kIndoor = 0;
    kOutdoor = 1;
    kIndoorOutdoor = 2;
  }

  struct BasicCommissioningInfo {
    int16u failSafeExpiryLengthSeconds = 0;
    int16u maxCumulativeFailsafeSeconds = 1;
  }

  attribute access(write: administer) int64u breadcrumb = 0;
  readonly attribute BasicCommissioningInfo basicCommissioningInfo = 1;
  readonly attribute RegulatoryLocationTypeEnum regulatoryConfig = 2;
  readonly attribute RegulatoryLocationTypeEnum locationCapability = 3;
  readonly attribute boolean supportsConcurrentConnection = 4;
  readonly attribute command_id generatedCommandList[] = 65528;
  readonly attribute command_id acceptedCommandList[] = 65529;
  readonly attribute event_id eventList[] = 65530;
  readonly attribute attrib_id attributeList[] = 65531;
  readonly attribute bitmap32 featureMap = 65532;
  readonly attribute int16u clusterRevision = 65533;

  request struct ArmFailSafeRequest {
    INT16U expiryLengthSeconds = 0;
    INT64U breadcrumb = 1;
  }

  request struct SetRegulatoryConfigRequest {
    RegulatoryLocationTypeEnum newRegulatoryConfig = 0;
    CHAR_STRING countryCode = 1;
    INT64U breadcrumb = 2;
  }

  response struct ArmFailSafeResponse = 1 {
    CommissioningErrorEnum errorCode = 0;
    CHAR_STRING debugText = 1;
  }

  response struct SetRegulatoryConfigResponse = 3 {
    CommissioningErrorEnum errorCode = 0;
    CHAR_STRING debugText = 1;
  }

  response struct CommissioningCompleteResponse = 5 {
    CommissioningErrorEnum errorCode = 0;
    CHAR_STRING debugText = 1;
  }

  command access(invoke: administer) ArmFailSafe(ArmFailSafeRequest): ArmFailSafeResponse = 0;
  command access(invoke: administer) SetRegulatoryConfig(SetRegulatoryConfigRequest): SetRegulatoryConfigResponse = 2;
  fabric command access(invoke: administer) CommissioningComplete(): CommissioningCompleteResponse = 4;
}

/** Functionality to configure, enable, disable network credentials and access on a Matter device. */
server cluster NetworkCommissioning = 49 {
  enum NetworkCommissioningStatusEnum : ENUM8 {
    kSuccess = 0;
    kOutOfRange = 1;
    kBoundsExceeded = 2;
    kNetworkIDNotFound = 3;
    kDuplicateNetworkID = 4;
    kNetworkNotFound = 5;
    kRegulatoryError = 6;
    kAuthFailure = 7;
    kUnsupportedSecurity = 8;
    kOtherConnectionFailure = 9;
    kIPV6Failed = 10;
    kIPBindFailed = 11;
    kUnknownError = 12;
  }

  enum WiFiBandEnum : ENUM8 {
    k2G4 = 0;
    k3G65 = 1;
    k5G = 2;
    k6G = 3;
    k60G = 4;
    k1G = 5;
  }

  bitmap Feature : BITMAP32 {
    kWiFiNetworkInterface = 0x1;
    kThreadNetworkInterface = 0x2;
    kEthernetNetworkInterface = 0x4;
  }

  bitmap WiFiSecurityBitmap : BITMAP8 {
    kUnencrypted = 0x1;
    kWEP = 0x2;
    kWPAPersonal = 0x4;
    kWPA2Personal = 0x8;
    kWPA3Personal = 0x10;
  }

  struct NetworkInfoStruct {
    octet_string<32> networkID = 0;
    boolean connected = 1;
  }

  struct ThreadInterfaceScanResultStruct {
    int16u panId = 0;
    int64u extendedPanId = 1;
    char_string<16> networkName = 2;
    int16u channel = 3;
    int8u version = 4;
    octet_string<8> extendedAddress = 5;
    int8s rssi = 6;
    int8u lqi = 7;
  }

  struct WiFiInterfaceScanResultStruct {
    WiFiSecurityBitmap security = 0;
    octet_string<32> ssid = 1;
    octet_string<6> bssid = 2;
    int16u channel = 3;
    WiFiBandEnum wiFiBand = 4;
    int8s rssi = 5;
  }

  readonly attribute access(read: administer) int8u maxNetworks = 0;
  readonly attribute access(read: administer) NetworkInfoStruct networks[] = 1;
  readonly attribute int8u scanMaxTimeSeconds = 2;
  readonly attribute int8u connectMaxTimeSeconds = 3;
  attribute access(write: administer) boolean interfaceEnabled = 4;
  readonly attribute access(read: administer) nullable NetworkCommissioningStatusEnum lastNetworkingStatus = 5;
  readonly attribute access(read: administer) nullable octet_string<32> lastNetworkID = 6;
  readonly attribute access(read: administer) nullable int32s lastConnectErrorValue = 7;
  readonly attribute command_id generatedCommandList[] = 65528;
  readonly attribute command_id acceptedCommandList[] = 65529;
  readonly attribute event_id eventList[] = 65530;
  readonly attribute attrib_id attributeList[] = 65531;
  readonly attribute bitmap32 featureMap = 65532;
  readonly attribute int16u clusterRevision = 65533;

  request struct ScanNetworksRequest {
    optional nullable OCTET_STRING<32> ssid = 0;
    optional INT64U breadcrumb = 1;
  }

  request struct AddOrUpdateThreadNetworkRequest {
    OCTET_STRING<254> operationalDataset = 0;
    optional INT64U breadcrumb = 1;
  }

  request struct RemoveNetworkRequest {
    OCTET_STRING<32> networkID = 0;
    optional INT64U breadcrumb = 1;
  }

  request struct ConnectNetworkRequest {
    OCTET_STRING<32> networkID = 0;
    optional INT64U breadcrumb = 1;
  }

  request struct ReorderNetworkRequest {
    OCTET_STRING<32> networkID = 0;
    INT8U networkIndex = 1;
    optional INT64U breadcrumb = 2;
  }

  response struct ScanNetworksResponse = 1 {
    NetworkCommissioningStatusEnum networkingStatus = 0;
    optional CHAR_STRING debugText = 1;
    optional WiFiInterfaceScanResultStruct wiFiScanResults[] = 2;
    optional ThreadInterfaceScanResultStruct threadScanResults[] = 3;
  }

  response struct NetworkConfigResponse = 5 {
    NetworkCommissioningStatusEnum networkingStatus = 0;
    optional CHAR_STRING<512> debugText = 1;
    optional INT8U networkIndex = 2;
  }

  response struct ConnectNetworkResponse = 7 {
    NetworkCommissioningStatusEnum networkingStatus = 0;
    optional CHAR_STRING debugText = 1;
    nullable INT32S errorValue = 2;
  }

  command access(invoke: administer) ScanNetworks(ScanNetworksRequest): ScanNetworksResponse = 0;
  command access(invoke: administer) AddOrUpdateThreadNetwork(AddOrUpdateThreadNetworkRequest): NetworkConfigResponse = 3;
  command access(invoke: administer) RemoveNetwork(RemoveNetworkRequest): NetworkConfigResponse = 4;
  command access(invoke: administer) ConnectNetwork(ConnectNetworkRequest): ConnectNetworkResponse = 6;
  command access(invoke: administer) ReorderNetwork(ReorderNetworkRequest): NetworkConfigResponse = 8;
}

/** The General Diagnostics Cluster, along with other diagnostics clusters, provide a means to acquire standardized diagnostics metrics that MAY be used by a Node to assist a user or Administrative Node in diagnosing potential problems. */
server cluster GeneralDiagnostics = 51 {
  enum BootReasonEnum : ENUM8 {
    kUnspecified = 0;
    kPowerOnReboot = 1;
    kBrownOutReset = 2;
    kSoftwareWatchdogReset = 3;
    kHardwareWatchdogReset = 4;
    kSoftwareUpdateCompleted = 5;
    kSoftwareReset = 6;
  }

  enum HardwareFaultEnum : ENUM8 {
    kUnspecified = 0;
    kRadio = 1;
    kSensor = 2;
    kResettableOverTemp = 3;
    kNonResettableOverTemp = 4;
    kPowerSource = 5;
    kVisualDisplayFault = 6;
    kAudioOutputFault = 7;
    kUserInterfaceFault = 8;
    kNonVolatileMemoryError = 9;
    kTamperDetected = 10;
  }

  enum InterfaceTypeEnum : ENUM8 {
    kUnspecified = 0;
    kWiFi = 1;
    kEthernet = 2;
    kCellular = 3;
    kThread = 4;
  }

  enum NetworkFaultEnum : ENUM8 {
    kUnspecified = 0;
    kHardwareFailure = 1;
    kNetworkJammed = 2;
    kConnectionFailed = 3;
  }

  enum RadioFaultEnum : ENUM8 {
    kUnspecified = 0;
    kWiFiFault = 1;
    kCellularFault = 2;
    kThreadFault = 3;
    kNFCFault = 4;
    kBLEFault = 5;
    kEthernetFault = 6;
  }

  struct NetworkInterface {
    char_string<32> name = 0;
    boolean isOperational = 1;
    nullable boolean offPremiseServicesReachableIPv4 = 2;
    nullable boolean offPremiseServicesReachableIPv6 = 3;
    octet_string<8> hardwareAddress = 4;
    octet_string IPv4Addresses[] = 5;
    octet_string IPv6Addresses[] = 6;
    InterfaceTypeEnum type = 7;
  }

  critical event HardwareFaultChange = 0 {
    HardwareFaultEnum current[] = 0;
    HardwareFaultEnum previous[] = 1;
  }

  critical event RadioFaultChange = 1 {
    RadioFaultEnum current[] = 0;
    RadioFaultEnum previous[] = 1;
  }

  critical event NetworkFaultChange = 2 {
    NetworkFaultEnum current[] = 0;
    NetworkFaultEnum previous[] = 1;
  }

  critical event BootReason = 3 {
    BootReasonEnum bootReason = 0;
  }

  readonly attribute NetworkInterface networkInterfaces[] = 0;
  readonly attribute int16u rebootCount = 1;
  readonly attribute boolean testEventTriggersEnabled = 8;
  readonly attribute command_id generatedCommandList[] = 65528;
  readonly attribute command_id acceptedCommandList[] = 65529;
  readonly attribute event_id eventList[] = 65530;
  readonly attribute attrib_id attributeList[] = 65531;
  readonly attribute bitmap32 featureMap = 65532;
  readonly attribute int16u clusterRevision = 65533;

  request struct TestEventTriggerRequest {
    OCTET_STRING<16> enableKey = 0;
    INT64U eventTrigger = 1;
  }

  command access(invoke: manage) TestEventTrigger(TestEventTriggerRequest): DefaultSuccess = 0;
}

/** The Thread Network Diagnostics Cluster provides a means to acquire standardized diagnostics metrics that MAY be used by a Node to assist a user or Administrative Node in diagnosing potential problems */
server cluster ThreadNetworkDiagnostics = 53 {
  enum ConnectionStatusEnum : ENUM8 {
    kConnected = 0;
    kNotConnected = 1;
  }

  enum NetworkFaultEnum : ENUM8 {
    kUnspecified = 0;
    kLinkDown = 1;
    kHardwareFailure = 2;
    kNetworkJammed = 3;
  }

  enum RoutingRoleEnum : ENUM8 {
    kUnspecified = 0;
    kUnassigned = 1;
    kSleepyEndDevice = 2;
    kEndDevice = 3;
    kREED = 4;
    kRouter = 5;
    kLeader = 6;
  }

  bitmap Feature : BITMAP32 {
    kPacketCounts = 0x1;
    kErrorCounts = 0x2;
    kMLECounts = 0x4;
    kMACCounts = 0x8;
  }

  struct NeighborTableStruct {
    int64u extAddress = 0;
    int32u age = 1;
    int16u rloc16 = 2;
    int32u linkFrameCounter = 3;
    int32u mleFrameCounter = 4;
    int8u lqi = 5;
    nullable int8s averageRssi = 6;
    nullable int8s lastRssi = 7;
    int8u frameErrorRate = 8;
    int8u messageErrorRate = 9;
    boolean rxOnWhenIdle = 10;
    boolean fullThreadDevice = 11;
    boolean fullNetworkData = 12;
    boolean isChild = 13;
  }

  struct OperationalDatasetComponents {
    boolean activeTimestampPresent = 0;
    boolean pendingTimestampPresent = 1;
    boolean masterKeyPresent = 2;
    boolean networkNamePresent = 3;
    boolean extendedPanIdPresent = 4;
    boolean meshLocalPrefixPresent = 5;
    boolean delayPresent = 6;
    boolean panIdPresent = 7;
    boolean channelPresent = 8;
    boolean pskcPresent = 9;
    boolean securityPolicyPresent = 10;
    boolean channelMaskPresent = 11;
  }

  struct RouteTableStruct {
    int64u extAddress = 0;
    int16u rloc16 = 1;
    int8u routerId = 2;
    int8u nextHop = 3;
    int8u pathCost = 4;
    int8u LQIIn = 5;
    int8u LQIOut = 6;
    int8u age = 7;
    boolean allocated = 8;
    boolean linkEstablished = 9;
  }

  struct SecurityPolicy {
    int16u rotationTime = 0;
    int16u flags = 1;
  }

  info event ConnectionStatus = 0 {
    ConnectionStatusEnum connectionStatus = 0;
  }

  info event NetworkFaultChange = 1 {
    NetworkFaultEnum current[] = 0;
    NetworkFaultEnum previous[] = 1;
  }

  readonly attribute nullable int16u channel = 0;
  readonly attribute nullable RoutingRoleEnum routingRole = 1;
  readonly attribute nullable char_string<16> networkName = 2;
  readonly attribute nullable int16u panId = 3;
  readonly attribute nullable int64u extendedPanId = 4;
  readonly attribute nullable octet_string<17> meshLocalPrefix = 5;
  readonly attribute NeighborTableStruct neighborTable[] = 7;
  readonly attribute RouteTableStruct routeTable[] = 8;
  readonly attribute nullable int32u partitionId = 9;
  readonly attribute nullable int8u weighting = 10;
  readonly attribute nullable int8u dataVersion = 11;
  readonly attribute nullable int8u stableDataVersion = 12;
  readonly attribute nullable int8u leaderRouterId = 13;
  readonly attribute nullable SecurityPolicy securityPolicy = 59;
  readonly attribute nullable octet_string<4> channelPage0Mask = 60;
  readonly attribute nullable OperationalDatasetComponents operationalDatasetComponents = 61;
  readonly attribute NetworkFaultEnum activeNetworkFaultsList[] = 62;
  readonly attribute command_id generatedCommandList[] = 65528;
  readonly attribute command_id acceptedCommandList[] = 65529;
  readonly attribute event_id eventList[] = 65530;
  readonly attribute attrib_id attributeList[] = 65531;
  readonly attribute bitmap32 featureMap = 65532;
  readonly attribute int16u clusterRevision = 65533;

  command ResetCounts(): DefaultSuccess = 0;
}

/** Commands to trigger a Node to allow a new Administrator to commission it. */
server cluster AdministratorCommissioning = 60 {
  enum CommissioningWindowStatusEnum : ENUM8 {
    kWindowNotOpen = 0;
    kEnhancedWindowOpen = 1;
    kBasicWindowOpen = 2;
  }

  enum StatusCode : ENUM8 {
    kBusy = 2;
    kPAKEParameterError = 3;
    kWindowNotOpen = 4;
  }

  readonly attribute CommissioningWindowStatusEnum windowStatus = 0;
  readonly attribute nullable fabric_idx adminFabricIndex = 1;
  readonly attribute nullable int16u adminVendorId = 2;
  readonly attribute command_id generatedCommandList[] = 65528;
  readonly attribute command_id acceptedCommandList[] = 65529;
  readonly attribute event_id eventList[] = 65530;
  readonly attribute attrib_id attributeList[] = 65531;
  readonly attribute bitmap32 featureMap = 65532;
  readonly attribute int16u clusterRevision = 65533;

  request struct OpenCommissioningWindowRequest {
    INT16U commissioningTimeout = 0;
    OCTET_STRING PAKEPasscodeVerifier = 1;
    INT16U discriminator = 2;
    INT32U iterations = 3;
    OCTET_STRING salt = 4;
  }

  request struct OpenBasicCommissioningWindowRequest {
    INT16U commissioningTimeout = 0;
  }

  timed command access(invoke: administer) OpenCommissioningWindow(OpenCommissioningWindowRequest): DefaultSuccess = 0;
  timed command access(invoke: administer) OpenBasicCommissioningWindow(OpenBasicCommissioningWindowRequest): DefaultSuccess = 1;
  timed command access(invoke: administer) RevokeCommissioning(): DefaultSuccess = 2;
}

/** This cluster is used to add or remove Operational Credentials on a Commissionee or Node, as well as manage the associated Fabrics. */
server cluster OperationalCredentials = 62 {
  enum CertificateChainTypeEnum : ENUM8 {
    kDACCertificate = 1;
    kPAICertificate = 2;
  }

  enum NodeOperationalCertStatusEnum : ENUM8 {
    kOK = 0;
    kInvalidPublicKey = 1;
    kInvalidNodeOpId = 2;
    kInvalidNOC = 3;
    kMissingCsr = 4;
    kTableFull = 5;
    kInvalidAdminSubject = 6;
    kFabricConflict = 9;
    kLabelConflict = 10;
    kInvalidFabricIndex = 11;
  }

  fabric_scoped struct FabricDescriptorStruct {
    octet_string<65> rootPublicKey = 1;
    vendor_id vendorID = 2;
    fabric_id fabricID = 3;
    node_id nodeID = 4;
    char_string<32> label = 5;
    fabric_idx fabricIndex = 254;
  }

  fabric_scoped struct NOCStruct {
    fabric_sensitive octet_string noc = 1;
    nullable fabric_sensitive octet_string icac = 2;
    fabric_idx fabricIndex = 254;
  }

  readonly attribute access(read: administer) NOCStruct NOCs[] = 0;
  readonly attribute FabricDescriptorStruct fabrics[] = 1;
  readonly attribute int8u supportedFabrics = 2;
  readonly attribute int8u commissionedFabrics = 3;
  readonly attribute OCTET_STRING trustedRootCertificates[] = 4;
  readonly attribute int8u currentFabricIndex = 5;
  readonly attribute command_id generatedCommandList[] = 65528;
  readonly attribute command_id acceptedCommandList[] = 65529;
  readonly attribute event_id eventList[] = 65530;
  readonly attribute attrib_id attributeList[] = 65531;
  readonly attribute bitmap32 featureMap = 65532;
  readonly attribute int16u clusterRevision = 65533;

  request struct AttestationRequestRequest {
    OCTET_STRING attestationNonce = 0;
  }

  request struct CertificateChainRequestRequest {
    CertificateChainTypeEnum certificateType = 0;
  }

  request struct CSRRequestRequest {
    OCTET_STRING CSRNonce = 0;
    optional boolean isForUpdateNOC = 1;
  }

  request struct AddNOCRequest {
    OCTET_STRING NOCValue = 0;
    optional OCTET_STRING ICACValue = 1;
    OCTET_STRING IPKValue = 2;
    Int64u caseAdminSubject = 3;
    VENDOR_ID adminVendorId = 4;
  }

  request struct UpdateNOCRequest {
    OCTET_STRING NOCValue = 0;
    optional OCTET_STRING ICACValue = 1;
  }

  request struct UpdateFabricLabelRequest {
    CHAR_STRING<32> label = 0;
  }

  request struct RemoveFabricRequest {
    fabric_idx fabricIndex = 0;
  }

  request struct AddTrustedRootCertificateRequest {
    OCTET_STRING rootCACertificate = 0;
  }

  response struct AttestationResponse = 1 {
    OCTET_STRING attestationElements = 0;
    OCTET_STRING attestationSignature = 1;
  }

  response struct CertificateChainResponse = 3 {
    OCTET_STRING certificate = 0;
  }

  response struct CSRResponse = 5 {
    OCTET_STRING NOCSRElements = 0;
    OCTET_STRING attestationSignature = 1;
  }

  response struct NOCResponse = 8 {
    NodeOperationalCertStatusEnum statusCode = 0;
    optional fabric_idx fabricIndex = 1;
    optional CHAR_STRING debugText = 2;
  }

  command access(invoke: administer) AttestationRequest(AttestationRequestRequest): AttestationResponse = 0;
  command access(invoke: administer) CertificateChainRequest(CertificateChainRequestRequest): CertificateChainResponse = 2;
  command access(invoke: administer) CSRRequest(CSRRequestRequest): CSRResponse = 4;
  command access(invoke: administer) AddNOC(AddNOCRequest): NOCResponse = 6;
  fabric command access(invoke: administer) UpdateNOC(UpdateNOCRequest): NOCResponse = 7;
  fabric command access(invoke: administer) UpdateFabricLabel(UpdateFabricLabelRequest): NOCResponse = 9;
  command access(invoke: administer) RemoveFabric(RemoveFabricRequest): NOCResponse = 10;
  command access(invoke: administer) AddTrustedRootCertificate(AddTrustedRootCertificateRequest): DefaultSuccess = 11;
}

/** The Group Key Management Cluster is the mechanism by which group keys are managed. */
server cluster GroupKeyManagement = 63 {
  enum GroupKeySecurityPolicyEnum : ENUM8 {
    kTrustFirst = 0;
    kCacheAndSync = 1;
  }

  fabric_scoped struct GroupInfoMapStruct {
    group_id groupId = 1;
    endpoint_no endpoints[] = 2;
    optional char_string<16> groupName = 3;
    fabric_idx fabricIndex = 254;
  }

  fabric_scoped struct GroupKeyMapStruct {
    group_id groupId = 1;
    int16u groupKeySetID = 2;
    fabric_idx fabricIndex = 254;
  }

  struct GroupKeySetStruct {
    int16u groupKeySetID = 0;
    GroupKeySecurityPolicyEnum groupKeySecurityPolicy = 1;
    nullable octet_string<16> epochKey0 = 2;
    nullable epoch_us epochStartTime0 = 3;
    nullable octet_string<16> epochKey1 = 4;
    nullable epoch_us epochStartTime1 = 5;
    nullable octet_string<16> epochKey2 = 6;
    nullable epoch_us epochStartTime2 = 7;
  }

  attribute access(write: manage) GroupKeyMapStruct groupKeyMap[] = 0;
  readonly attribute GroupInfoMapStruct groupTable[] = 1;
  readonly attribute int16u maxGroupsPerFabric = 2;
  readonly attribute int16u maxGroupKeysPerFabric = 3;
  readonly attribute command_id generatedCommandList[] = 65528;
  readonly attribute command_id acceptedCommandList[] = 65529;
  readonly attribute event_id eventList[] = 65530;
  readonly attribute attrib_id attributeList[] = 65531;
  readonly attribute bitmap32 featureMap = 65532;
  readonly attribute int16u clusterRevision = 65533;

  request struct KeySetWriteRequest {
    GroupKeySetStruct groupKeySet = 0;
  }

  request struct KeySetReadRequest {
    INT16U groupKeySetID = 0;
  }

  request struct KeySetRemoveRequest {
    INT16U groupKeySetID = 0;
  }

  response struct KeySetReadResponse = 2 {
    GroupKeySetStruct groupKeySet = 0;
  }

  response struct KeySetReadAllIndicesResponse = 5 {
    INT16U groupKeySetIDs[] = 0;
  }

  fabric command access(invoke: administer) KeySetWrite(KeySetWriteRequest): DefaultSuccess = 0;
  fabric command access(invoke: administer) KeySetRead(KeySetReadRequest): KeySetReadResponse = 1;
  fabric command access(invoke: administer) KeySetRemove(KeySetRemoveRequest): DefaultSuccess = 3;
  fabric command access(invoke: administer) KeySetReadAllIndices(): KeySetReadAllIndicesResponse = 4;
}

/** An interface for configuring and controlling pumps. */
client cluster PumpConfigurationAndControl = 512 {
  enum ControlModeEnum : ENUM8 {
    kConstantSpeed = 0;
    kConstantPressure = 1;
    kProportionalPressure = 2;
    kConstantFlow = 3;
    kConstantTemperature = 5;
    kAutomatic = 7;
  }

  enum OperationModeEnum : ENUM8 {
    kNormal = 0;
    kMinimum = 1;
    kMaximum = 2;
    kLocal = 3;
  }

  bitmap Feature : BITMAP32 {
    kConstantPressure = 0x1;
    kCompensatedPressure = 0x2;
    kConstantFlow = 0x4;
    kConstantSpeed = 0x8;
    kConstantTemperature = 0x10;
    kAutomatic = 0x20;
    kLocalOperation = 0x40;
  }

  bitmap PumpStatusBitmap : BITMAP16 {
    kDeviceFault = 0x1;
    kSupplyfault = 0x2;
    kSpeedLow = 0x4;
    kSpeedHigh = 0x8;
    kLocalOverride = 0x10;
    kRunning = 0x20;
    kRemotePressure = 0x40;
    kRemoteFlow = 0x80;
    kRemoteTemperature = 0x100;
  }

  info event SupplyVoltageLow = 0 {
  }

  info event SupplyVoltageHigh = 1 {
  }

  info event PowerMissingPhase = 2 {
  }

  info event SystemPressureLow = 3 {
  }

  info event SystemPressureHigh = 4 {
  }

  critical event DryRunning = 5 {
  }

  info event MotorTemperatureHigh = 6 {
  }

  critical event PumpMotorFatalFailure = 7 {
  }

  info event ElectronicTemperatureHigh = 8 {
  }

  critical event PumpBlocked = 9 {
  }

  info event SensorFailure = 10 {
  }

  info event ElectronicNonFatalFailure = 11 {
  }

  critical event ElectronicFatalFailure = 12 {
  }

  info event GeneralFault = 13 {
  }

  info event Leakage = 14 {
  }

  info event AirDetection = 15 {
  }

  info event TurbineOperation = 16 {
  }

  readonly attribute nullable int16s maxPressure = 0;
  readonly attribute nullable int16u maxSpeed = 1;
  readonly attribute nullable int16u maxFlow = 2;
  readonly attribute optional nullable int16s minConstPressure = 3;
  readonly attribute optional nullable int16s maxConstPressure = 4;
  readonly attribute optional nullable int16s minCompPressure = 5;
  readonly attribute optional nullable int16s maxCompPressure = 6;
  readonly attribute optional nullable int16u minConstSpeed = 7;
  readonly attribute optional nullable int16u maxConstSpeed = 8;
  readonly attribute optional nullable int16u minConstFlow = 9;
  readonly attribute optional nullable int16u maxConstFlow = 10;
  readonly attribute optional nullable int16s minConstTemp = 11;
  readonly attribute optional nullable int16s maxConstTemp = 12;
  readonly attribute optional PumpStatusBitmap pumpStatus = 16;
  readonly attribute OperationModeEnum effectiveOperationMode = 17;
  readonly attribute ControlModeEnum effectiveControlMode = 18;
  readonly attribute nullable int16s capacity = 19;
  readonly attribute optional nullable int16u speed = 20;
  attribute access(write: manage) optional nullable int24u lifetimeRunningHours = 21;
  readonly attribute optional nullable int24u power = 22;
  attribute access(write: manage) optional nullable int32u lifetimeEnergyConsumed = 23;
  attribute access(write: manage) OperationModeEnum operationMode = 32;
  attribute access(write: manage) optional ControlModeEnum controlMode = 33;
  readonly attribute command_id generatedCommandList[] = 65528;
  readonly attribute command_id acceptedCommandList[] = 65529;
  readonly attribute event_id eventList[] = 65530;
  readonly attribute attrib_id attributeList[] = 65531;
  readonly attribute bitmap32 featureMap = 65532;
  readonly attribute int16u clusterRevision = 65533;
}

/** Attributes and commands for configuring the measurement of temperature, and reporting temperature measurements. */
client cluster TemperatureMeasurement = 1026 {
  readonly attribute nullable int16s measuredValue = 0;
  readonly attribute nullable int16s minMeasuredValue = 1;
  readonly attribute nullable int16s maxMeasuredValue = 2;
  readonly attribute optional int16u tolerance = 3;
  readonly attribute command_id generatedCommandList[] = 65528;
  readonly attribute command_id acceptedCommandList[] = 65529;
  readonly attribute event_id eventList[] = 65530;
  readonly attribute attrib_id attributeList[] = 65531;
  readonly attribute bitmap32 featureMap = 65532;
  readonly attribute int16u clusterRevision = 65533;
}

/** Attributes and commands for configuring the measurement of pressure, and reporting pressure measurements. */
client cluster PressureMeasurement = 1027 {
  bitmap Feature : BITMAP32 {
    kExtended = 0x1;
  }

  readonly attribute nullable int16s measuredValue = 0;
  readonly attribute nullable int16s minMeasuredValue = 1;
  readonly attribute nullable int16s maxMeasuredValue = 2;
  readonly attribute optional int16u tolerance = 3;
  readonly attribute optional nullable int16s scaledValue = 16;
  readonly attribute optional nullable int16s minScaledValue = 17;
  readonly attribute optional nullable int16s maxScaledValue = 18;
  readonly attribute optional int16u scaledTolerance = 19;
  readonly attribute optional int8s scale = 20;
  readonly attribute command_id generatedCommandList[] = 65528;
  readonly attribute command_id acceptedCommandList[] = 65529;
  readonly attribute event_id eventList[] = 65530;
  readonly attribute attrib_id attributeList[] = 65531;
  readonly attribute bitmap32 featureMap = 65532;
  readonly attribute int16u clusterRevision = 65533;
}

/** Attributes and commands for configuring the measurement of flow, and reporting flow measurements. */
client cluster FlowMeasurement = 1028 {
  readonly attribute nullable int16u measuredValue = 0;
  readonly attribute nullable int16u minMeasuredValue = 1;
  readonly attribute nullable int16u maxMeasuredValue = 2;
  readonly attribute optional int16u tolerance = 3;
  readonly attribute command_id generatedCommandList[] = 65528;
  readonly attribute command_id acceptedCommandList[] = 65529;
  readonly attribute event_id eventList[] = 65530;
  readonly attribute attrib_id attributeList[] = 65531;
  readonly attribute bitmap32 featureMap = 65532;
  readonly attribute int16u clusterRevision = 65533;
}

endpoint 0 {
  device type rootdevice = 22, version 1;
  binding cluster OtaSoftwareUpdateProvider;

  server cluster Descriptor {
    callback attribute deviceTypeList;
    callback attribute serverList;
    callback attribute clientList;
    callback attribute partsList;
    callback attribute generatedCommandList;
    callback attribute acceptedCommandList;
    callback attribute attributeList;
    ram      attribute featureMap default = 0;
    callback attribute clusterRevision default = 1;
  }

  server cluster AccessControl {
    emits event AccessControlEntryChanged;
    emits event AccessControlExtensionChanged;
    callback attribute acl;
    callback attribute extension;
    callback attribute subjectsPerAccessControlEntry default = 4;
    callback attribute targetsPerAccessControlEntry default = 3;
    callback attribute accessControlEntriesPerFabric default = 4;
    callback attribute generatedCommandList;
    callback attribute acceptedCommandList;
    callback attribute attributeList;
    ram      attribute featureMap default = 0;
    ram      attribute clusterRevision default = 1;
  }

  server cluster BasicInformation {
    emits event StartUp;
    emits event ShutDown;
    emits event Leave;
    callback attribute dataModelRevision default = 10;
    callback attribute vendorName;
    callback attribute vendorID;
    callback attribute productName;
    callback attribute productID;
    persist  attribute nodeLabel;
    callback attribute location default = "XX";
    callback attribute hardwareVersion default = 0;
    callback attribute hardwareVersionString;
    callback attribute softwareVersion default = 0;
    callback attribute softwareVersionString;
    callback attribute manufacturingDate default = "20210614123456ZZ";
    callback attribute partNumber;
    callback attribute productURL;
    callback attribute productLabel;
    callback attribute serialNumber;
    callback attribute capabilityMinima;
    callback attribute generatedCommandList;
    callback attribute acceptedCommandList;
    callback attribute attributeList;
    ram      attribute featureMap default = 0;
    ram      attribute clusterRevision default = 1;
  }

  server cluster OtaSoftwareUpdateRequestor {
    emits event StateTransition;
    emits event VersionApplied;
    emits event DownloadError;
    callback attribute defaultOTAProviders;
    ram      attribute updatePossible default = true;
    ram      attribute updateState default = 0;
    ram      attribute updateStateProgress;
    callback attribute generatedCommandList;
    callback attribute acceptedCommandList;
    callback attribute attributeList;
    ram      attribute featureMap default = 0;
    ram      attribute clusterRevision default = 1;
  }

  server cluster GeneralCommissioning {
    ram      attribute breadcrumb default = 0x0000000000000000;
    callback attribute basicCommissioningInfo;
    callback attribute regulatoryConfig default = 0;
    callback attribute locationCapability default = 0;
    callback attribute supportsConcurrentConnection default = 1;
    callback attribute generatedCommandList;
    callback attribute acceptedCommandList;
    callback attribute attributeList;
    ram      attribute featureMap default = 0;
    ram      attribute clusterRevision default = 1;
  }

  server cluster NetworkCommissioning {
    ram      attribute maxNetworks;
    callback attribute networks;
    ram      attribute scanMaxTimeSeconds;
    ram      attribute connectMaxTimeSeconds;
    ram      attribute interfaceEnabled;
    ram      attribute lastNetworkingStatus;
    ram      attribute lastNetworkID;
    ram      attribute lastConnectErrorValue;
    callback attribute generatedCommandList;
    callback attribute acceptedCommandList;
    callback attribute attributeList;
    ram      attribute featureMap default = 2;
    ram      attribute clusterRevision default = 1;
  }

  server cluster GeneralDiagnostics {
    emits event BootReason;
    callback attribute networkInterfaces;
    callback attribute rebootCount default = 0x0000;
    callback attribute testEventTriggersEnabled default = false;
    callback attribute generatedCommandList;
    callback attribute acceptedCommandList;
    callback attribute attributeList;
    ram      attribute featureMap default = 0;
    ram      attribute clusterRevision default = 1;
  }

  server cluster ThreadNetworkDiagnostics {
    callback attribute channel;
    callback attribute routingRole;
    callback attribute networkName default = "0";
    callback attribute panId default = 0x0000;
    callback attribute extendedPanId default = 0x0000000000000000;
    callback attribute meshLocalPrefix;
    callback attribute neighborTable;
    callback attribute routeTable;
    callback attribute partitionId;
    callback attribute weighting;
    callback attribute dataVersion;
    callback attribute stableDataVersion;
    callback attribute leaderRouterId;
    callback attribute securityPolicy;
    callback attribute channelPage0Mask default = "0x0000";
    callback attribute operationalDatasetComponents;
    callback attribute activeNetworkFaultsList;
    callback attribute generatedCommandList;
    callback attribute acceptedCommandList;
    callback attribute attributeList;
    ram      attribute featureMap default = 0x0000;
    ram      attribute clusterRevision default = 1;
  }

  server cluster AdministratorCommissioning {
    callback attribute windowStatus default = 0;
    callback attribute adminFabricIndex default = 1;
    callback attribute adminVendorId default = 0;
    callback attribute generatedCommandList;
    callback attribute acceptedCommandList;
    callback attribute attributeList;
    ram      attribute featureMap default = 1;
    ram      attribute clusterRevision default = 1;
  }

  server cluster OperationalCredentials {
    callback attribute NOCs;
    callback attribute fabrics;
    callback attribute supportedFabrics;
    callback attribute commissionedFabrics;
    callback attribute trustedRootCertificates;
    callback attribute currentFabricIndex;
    callback attribute generatedCommandList;
    callback attribute acceptedCommandList;
    callback attribute attributeList;
    ram      attribute featureMap default = 0;
    ram      attribute clusterRevision default = 1;
  }

  server cluster GroupKeyManagement {
    callback attribute groupKeyMap;
    callback attribute groupTable;
    callback attribute maxGroupsPerFabric;
    callback attribute maxGroupKeysPerFabric;
    callback attribute generatedCommandList;
    callback attribute acceptedCommandList;
    callback attribute attributeList;
    ram      attribute featureMap default = 0;
    ram      attribute clusterRevision default = 1;
  }
}
endpoint 1 {
  device type pumpcontroller = 772, version 1;
  binding cluster OnOff;
  binding cluster PumpConfigurationAndControl;
  binding cluster TemperatureMeasurement;
  binding cluster PressureMeasurement;
  binding cluster FlowMeasurement;

  server cluster Identify {
    ram      attribute identifyTime default = 0x0;
    ram      attribute identifyType default = 0x2;
    callback attribute generatedCommandList;
    callback attribute acceptedCommandList;
    callback attribute attributeList;
    ram      attribute featureMap default = 0;
    ram      attribute clusterRevision default = 2;
  }

  server cluster Descriptor {
    callback attribute deviceTypeList;
    callback attribute serverList;
    callback attribute clientList;
    callback attribute partsList;
    callback attribute generatedCommandList;
    callback attribute acceptedCommandList;
    callback attribute attributeList;
    ram      attribute featureMap default = 0;
    callback attribute clusterRevision default = 1;
  }

  server cluster Binding {
    callback attribute binding;
    callback attribute generatedCommandList;
    callback attribute acceptedCommandList;
    callback attribute attributeList;
    ram      attribute featureMap default = 0;
    ram      attribute clusterRevision default = 1;
  }
}

<|MERGE_RESOLUTION|>--- conflicted
+++ resolved
@@ -98,16 +98,11 @@
 
   bitmap Feature : BITMAP32 {
     kLighting = 0x1;
-  }
-
-<<<<<<< HEAD
-  bitmap OnOffFeature : BITMAP32 {
-    kLighting = 0x1;
     kDeadFront = 0x2;
-=======
+  }
+
   bitmap OnOffControl : BITMAP8 {
     kAcceptOnlyWhenOn = 0x1;
->>>>>>> c7d9a11d
   }
 
   readonly attribute boolean onOff = 0;
@@ -1520,5 +1515,4 @@
     ram      attribute featureMap default = 0;
     ram      attribute clusterRevision default = 1;
   }
-}
-
+}