# Copyright (c) 2020 Project CHIP Authors
#
# Licensed under the Apache License, Version 2.0 (the "License");
# you may not use this file except in compliance with the License.
# You may obtain a copy of the License at
#
# http://www.apache.org/licenses/LICENSE-2.0
#
# Unless required by applicable law or agreed to in writing, software
# distributed under the License is distributed on an "AS IS" BASIS,
# WITHOUT WARRANTIES OR CONDITIONS OF ANY KIND, either express or implied.
# See the License for the specific language governing permissions and
# limitations under the License.

import("//build_overrides/build.gni")
import("//build_overrides/chip.gni")

import("${chip_root}/build/chip/tools.gni")
import("${chip_root}/examples/chip-tool/chip-tool.gni")
import("${chip_root}/src/lib/core/core.gni")

if (config_use_interactive_mode) {
  import("//build_overrides/editline.gni")
}

assert(chip_build_tools)

config("config") {
  include_dirs = [
    ".",
    "${chip_root}/zzz_generated/app-common/app-common",
    "${chip_root}/zzz_generated/chip-tool",
    "${chip_root}/src/lib",
  ]

  defines = [
    "CONFIG_USE_LOCAL_STORAGE=${config_use_local_storage}",
    "CONFIG_USE_SEPARATE_EVENTLOOP=${config_use_separate_eventloop}",
    "CONFIG_USE_INTERACTIVE_MODE=${config_use_interactive_mode}",
    "CONFIG_ENABLE_YAML_TESTS=${config_enable_yaml_tests}",
  ]

  cflags = [ "-Wconversion" ]
}

static_library("chip-tool-utils") {
  sources = [
    "${chip_root}/src/app/tests/suites/include/ConstraintsChecker.h",
    "${chip_root}/src/app/tests/suites/include/ValueChecker.h",
    "${chip_root}/zzz_generated/chip-tool/zap-generated/cluster/ComplexArgumentParser.cpp",
    "${chip_root}/zzz_generated/chip-tool/zap-generated/cluster/logging/DataModelLogger.cpp",
    "commands/clusters/ModelCommand.cpp",
    "commands/clusters/ModelCommand.h",
    "commands/common/CHIPCommand.cpp",
    "commands/common/CHIPCommand.h",
    "commands/common/Command.cpp",
    "commands/common/Command.h",
    "commands/common/Commands.cpp",
    "commands/common/Commands.h",
    "commands/common/CredentialIssuerCommands.h",
<<<<<<< HEAD
    "commands/delay/SleepCommand.cpp",
=======
    "commands/common/HexConversion.h",
>>>>>>> 0f3039ff
    "commands/discover/DiscoverCommand.cpp",
    "commands/discover/DiscoverCommissionablesCommand.cpp",
    "commands/discover/DiscoverCommissionersCommand.cpp",
    "commands/pairing/PairingCommand.cpp",

    # TODO - enable CommissionedListCommand once DNS Cache is implemented
    #    "commands/pairing/CommissionedListCommand.cpp",
    #    "commands/pairing/CommissionedListCommand.h",
    "${chip_root}/src/controller/ExamplePersistentStorage.cpp",
    "${chip_root}/src/controller/ExamplePersistentStorage.h",
    "commands/pairing/CloseSessionCommand.cpp",
    "commands/pairing/CloseSessionCommand.h",
    "commands/pairing/OpenCommissioningWindowCommand.cpp",
    "commands/pairing/OpenCommissioningWindowCommand.h",
    "commands/payload/AdditionalDataParseCommand.cpp",
    "commands/payload/SetupPayloadGenerateCommand.cpp",
    "commands/payload/SetupPayloadParseCommand.cpp",
    "commands/payload/SetupPayloadVerhoeff.cpp",
    "commands/storage/StorageManagementCommand.cpp",
  ]

  deps = []

  if (config_use_interactive_mode) {
    sources += [ "commands/interactive/InteractiveCommands.cpp" ]
    deps += [ "${editline_root}:editline" ]
  }

  if (config_enable_yaml_tests) {
    sources += [ "commands/tests/TestCommand.cpp" ]
  }

  public_deps = [
    "${chip_root}/src/app/server",
    "${chip_root}/src/app/tests/suites/commands/commissioner",
    "${chip_root}/src/app/tests/suites/commands/delay",
    "${chip_root}/src/app/tests/suites/commands/discovery",
    "${chip_root}/src/app/tests/suites/commands/interaction_model",
    "${chip_root}/src/app/tests/suites/commands/log",
    "${chip_root}/src/app/tests/suites/commands/system",
    "${chip_root}/src/app/tests/suites/pics",
    "${chip_root}/src/controller/data_model",
    "${chip_root}/src/credentials:file_attestation_trust_store",
    "${chip_root}/src/lib",
    "${chip_root}/src/platform",
    "${chip_root}/third_party/inipp",
    "${chip_root}/third_party/jsoncpp",
  ]

  public_configs = [ ":config" ]

  if (chip_enable_transport_trace) {
    public_deps +=
        [ "${chip_root}/examples/common/tracing:trace_handlers_decoder" ]
  }

  output_dir = root_out_dir
}

executable("chip-tool") {
  sources = [ "main.cpp" ]

  deps = [
    ":chip-tool-utils",
    "${chip_root}/src/platform/logging:force_stdio",
  ]

  output_dir = root_out_dir
}

group("default") {
  deps = [ ":chip-tool" ]
}<|MERGE_RESOLUTION|>--- conflicted
+++ resolved
@@ -58,11 +58,8 @@
     "commands/common/Commands.cpp",
     "commands/common/Commands.h",
     "commands/common/CredentialIssuerCommands.h",
-<<<<<<< HEAD
+    "commands/common/HexConversion.h",
     "commands/delay/SleepCommand.cpp",
-=======
-    "commands/common/HexConversion.h",
->>>>>>> 0f3039ff
     "commands/discover/DiscoverCommand.cpp",
     "commands/discover/DiscoverCommissionablesCommand.cpp",
     "commands/discover/DiscoverCommissionersCommand.cpp",
