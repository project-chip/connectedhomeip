--- conflicted
+++ resolved
@@ -25,13 +25,10 @@
     "commands/common/Commands.cpp",
     "commands/common/Logging.cpp",
     "commands/common/NetworkCommand.cpp",
-<<<<<<< HEAD
     "commands/payload/ParseCommand.cpp",
-=======
     "commands/echo/EchoCommand.cpp",
     "commands/pairing/PairingCommand.cpp",
     "config/PersistentStorage.cpp",
->>>>>>> 9550af28
     "main.cpp",
   ]
 
