# Copyright (c) 2020 Project CHIP Authors
#
# Licensed under the Apache License, Version 2.0 (the "License");
# you may not use this file except in compliance with the License.
# You may obtain a copy of the License at
#
# http://www.apache.org/licenses/LICENSE-2.0
#
# Unless required by applicable law or agreed to in writing, software
# distributed under the License is distributed on an "AS IS" BASIS,
# WITHOUT WARRANTIES OR CONDITIONS OF ANY KIND, either express or implied.
# See the License for the specific language governing permissions and
# limitations under the License.

import("//build_overrides/build.gni")
import("//build_overrides/chip.gni")

import("${chip_root}/build/chip/tools.gni")
import("${chip_root}/examples/chip-tool/chip-tool.gni")
import("${chip_root}/src/lib/core/core.gni")

if (config_use_interactive_mode) {
  import("//build_overrides/editline.gni")
}

assert(chip_build_tools)

config("config") {
  include_dirs = [
    ".",
    "${chip_root}/zzz_generated/app-common/app-common",
    "${chip_root}/zzz_generated/chip-tool",
    "${chip_root}/src/lib",
  ]

  defines = [
    "CONFIG_USE_LOCAL_STORAGE=${config_use_local_storage}",
    "CONFIG_USE_SEPARATE_EVENTLOOP=${config_use_separate_eventloop}",
    "CONFIG_USE_INTERACTIVE_MODE=${config_use_interactive_mode}",
    "CONFIG_ENABLE_YAML_TESTS=${config_enable_yaml_tests}",
  ]

  cflags = [ "-Wconversion" ]
}

static_library("chip-tool-utils") {
  sources = [
    "${chip_root}/src/app/tests/suites/include/ConstraintsChecker.h",
    "${chip_root}/src/app/tests/suites/include/ValueChecker.h",
    "${chip_root}/zzz_generated/chip-tool/zap-generated/cluster/ComplexArgumentParser.cpp",
    "${chip_root}/zzz_generated/chip-tool/zap-generated/cluster/logging/DataModelLogger.cpp",
    "commands/clusters/ModelCommand.cpp",
    "commands/clusters/ModelCommand.h",
    "commands/common/CHIPCommand.cpp",
    "commands/common/CHIPCommand.h",
    "commands/common/Command.cpp",
    "commands/common/Command.h",
    "commands/common/Commands.cpp",
    "commands/common/Commands.h",
    "commands/common/CredentialIssuerCommands.h",
    "commands/discover/DiscoverCommand.cpp",
    "commands/discover/DiscoverCommissionablesCommand.cpp",
    "commands/discover/DiscoverCommissionersCommand.cpp",
    "commands/pairing/PairingCommand.cpp",

    # TODO - enable CommissionedListCommand once DNS Cache is implemented
    #    "commands/pairing/CommissionedListCommand.cpp",
    #    "commands/pairing/CommissionedListCommand.h",
    "commands/pairing/CloseSessionCommand.cpp",
    "commands/pairing/CloseSessionCommand.h",
    "commands/pairing/OpenCommissioningWindowCommand.cpp",
    "commands/pairing/OpenCommissioningWindowCommand.h",
    "commands/payload/AdditionalDataParseCommand.cpp",
    "commands/payload/SetupPayloadGenerateCommand.cpp",
    "commands/payload/SetupPayloadParseCommand.cpp",
    "commands/payload/SetupPayloadVerhoeff.cpp",
    "commands/storage/StorageManagementCommand.cpp",
    "config/PersistentStorage.cpp",
  ]

  deps = []

  if (config_use_interactive_mode) {
    sources += [ "commands/interactive/InteractiveCommands.cpp" ]
    deps += [ "${editline_root}:editline" ]
  }

  if (config_enable_yaml_tests) {
    sources += [ "commands/tests/TestCommand.cpp" ]
  }

  public_deps = [
    "${chip_root}/src/app/server",
    "${chip_root}/src/app/tests/suites/commands/commissioner",
    "${chip_root}/src/app/tests/suites/commands/delay",
    "${chip_root}/src/app/tests/suites/commands/discovery",
    "${chip_root}/src/app/tests/suites/commands/interaction_model",
    "${chip_root}/src/app/tests/suites/commands/log",
    "${chip_root}/src/app/tests/suites/commands/system",
    "${chip_root}/src/app/tests/suites/pics",
<<<<<<< HEAD
    "${chip_root}/src/app/tests/suites/pixit",
=======
    "${chip_root}/src/controller/data_model",
>>>>>>> 19390193
    "${chip_root}/src/credentials:file_attestation_trust_store",
    "${chip_root}/src/lib",
    "${chip_root}/src/platform",
    "${chip_root}/third_party/inipp",
    "${chip_root}/third_party/jsoncpp",
  ]

  public_configs = [ ":config" ]

  if (chip_enable_transport_trace) {
    public_deps +=
        [ "${chip_root}/examples/common/tracing:trace_handlers_decoder" ]
  }

  output_dir = root_out_dir
}

executable("chip-tool") {
  sources = [ "main.cpp" ]

  deps = [ ":chip-tool-utils" ]

  output_dir = root_out_dir
}

group("default") {
  deps = [ ":chip-tool" ]
}<|MERGE_RESOLUTION|>--- conflicted
+++ resolved
@@ -98,11 +98,8 @@
     "${chip_root}/src/app/tests/suites/commands/log",
     "${chip_root}/src/app/tests/suites/commands/system",
     "${chip_root}/src/app/tests/suites/pics",
-<<<<<<< HEAD
     "${chip_root}/src/app/tests/suites/pixit",
-=======
     "${chip_root}/src/controller/data_model",
->>>>>>> 19390193
     "${chip_root}/src/credentials:file_attestation_trust_store",
     "${chip_root}/src/lib",
     "${chip_root}/src/platform",
