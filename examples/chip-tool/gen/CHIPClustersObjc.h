/*
 *
 *    Copyright (c) 2021 Project CHIP Authors
 *
 *    Licensed under the Apache License, Version 2.0 (the "License");
 *    you may not use this file except in compliance with the License.
 *    You may obtain a copy of the License at
 *
 *        http://www.apache.org/licenses/LICENSE-2.0
 *
 *    Unless required by applicable law or agreed to in writing, software
 *    distributed under the License is distributed on an "AS IS" BASIS,
 *    WITHOUT WARRANTIES OR CONDITIONS OF ANY KIND, either express or implied.
 *    See the License for the specific language governing permissions and
 *    limitations under the License.
 */

// THIS FILE IS GENERATED BY ZAP

#ifndef CHIP_CLUSTERS_H
#define CHIP_CLUSTERS_H

#import <Foundation/Foundation.h>

@class CHIPDevice;

typedef void (^ResponseHandler)(NSError * _Nullable error, NSDictionary * _Nullable values);

NS_ASSUME_NONNULL_BEGIN

/**
 * CHIPCluster
 *    This is the base class for clusters.
 */
@interface CHIPCluster : NSObject

- (nullable instancetype)initWithDevice:(CHIPDevice *)device
                               endpoint:(uint8_t)endpoint
                                  queue:(dispatch_queue_t)queue NS_DESIGNATED_INITIALIZER;
- (instancetype)init NS_UNAVAILABLE;
+ (instancetype)new NS_UNAVAILABLE;

@end

/**
 * Cluster Account Login
 *
 */
@interface CHIPAccountLogin : CHIPCluster

- (void)getSetupPIN:(NSString *)tempAccountIdentifier completionHandler:(ResponseHandler)completionHandler;
- (void)login:(NSString *)tempAccountIdentifier setupPIN:(NSString *)setupPIN completionHandler:(ResponseHandler)completionHandler;

- (void)readAttributeClusterRevision:(ResponseHandler)completionHandler;

@end

/**
 * Cluster Application Basic
 *
 */
@interface CHIPApplicationBasic : CHIPCluster

- (void)readAttributeVendorName:(ResponseHandler)completionHandler;
- (void)readAttributeVendorId:(ResponseHandler)completionHandler;
- (void)readAttributeApplicationName:(ResponseHandler)completionHandler;
- (void)readAttributeProductId:(ResponseHandler)completionHandler;
- (void)readAttributeApplicationId:(ResponseHandler)completionHandler;
- (void)readAttributeCatalogVendorId:(ResponseHandler)completionHandler;
- (void)readAttributeApplicationSatus:(ResponseHandler)completionHandler;
- (void)readAttributeClusterRevision:(ResponseHandler)completionHandler;

@end

/**
 * Cluster Application Launcher
 *
 */
@interface CHIPApplicationLauncher : CHIPCluster

- (void)launchApp:(NSString *)data
      catalogVendorId:(uint16_t)catalogVendorId
        applicationId:(NSString *)applicationId
    completionHandler:(ResponseHandler)completionHandler;

- (void)readAttributeApplicationLauncherList:(ResponseHandler)completionHandler;
- (void)readAttributeClusterRevision:(ResponseHandler)completionHandler;

@end

/**
 * Cluster Audio Output
 *
 */
@interface CHIPAudioOutput : CHIPCluster

- (void)renameOutput:(uint8_t)index name:(NSString *)name completionHandler:(ResponseHandler)completionHandler;
- (void)selectOutput:(uint8_t)index completionHandler:(ResponseHandler)completionHandler;

- (void)readAttributeAudioOutputList:(ResponseHandler)completionHandler;
- (void)readAttributeClusterRevision:(ResponseHandler)completionHandler;

@end

/**
 * Cluster Barrier Control
 *
 */
@interface CHIPBarrierControl : CHIPCluster

- (void)barrierControlGoToPercent:(uint8_t)percentOpen completionHandler:(ResponseHandler)completionHandler;
- (void)barrierControlStop:(ResponseHandler)completionHandler;

- (void)readAttributeBarrierMovingState:(ResponseHandler)completionHandler;
- (void)readAttributeBarrierSafetyStatus:(ResponseHandler)completionHandler;
- (void)readAttributeBarrierCapabilities:(ResponseHandler)completionHandler;
- (void)readAttributeBarrierPosition:(ResponseHandler)completionHandler;
- (void)readAttributeClusterRevision:(ResponseHandler)completionHandler;

@end

/**
 * Cluster Basic
 *
 */
@interface CHIPBasic : CHIPCluster

- (void)mfgSpecificPing:(ResponseHandler)completionHandler;

- (void)readAttributeInteractionModelVersion:(ResponseHandler)completionHandler;
- (void)readAttributeVendorName:(ResponseHandler)completionHandler;
- (void)readAttributeVendorID:(ResponseHandler)completionHandler;
- (void)readAttributeProductName:(ResponseHandler)completionHandler;
- (void)readAttributeProductID:(ResponseHandler)completionHandler;
- (void)readAttributeUserLabel:(ResponseHandler)completionHandler;
- (void)writeAttributeUserLabel:(NSString *)value completionHandler:(ResponseHandler)completionHandler;
- (void)readAttributeLocation:(ResponseHandler)completionHandler;
- (void)writeAttributeLocation:(NSString *)value completionHandler:(ResponseHandler)completionHandler;
- (void)readAttributeHardwareVersion:(ResponseHandler)completionHandler;
- (void)readAttributeHardwareVersionString:(ResponseHandler)completionHandler;
- (void)readAttributeSoftwareVersion:(ResponseHandler)completionHandler;
- (void)readAttributeSoftwareVersionString:(ResponseHandler)completionHandler;
- (void)readAttributeManufacturingDate:(ResponseHandler)completionHandler;
- (void)readAttributePartNumber:(ResponseHandler)completionHandler;
- (void)readAttributeProductURL:(ResponseHandler)completionHandler;
- (void)readAttributeProductLabel:(ResponseHandler)completionHandler;
- (void)readAttributeSerialNumber:(ResponseHandler)completionHandler;
- (void)readAttributeLocalConfigDisabled:(ResponseHandler)completionHandler;
- (void)writeAttributeLocalConfigDisabled:(uint8_t)value completionHandler:(ResponseHandler)completionHandler;
- (void)readAttributeClusterRevision:(ResponseHandler)completionHandler;

@end

/**
 * Cluster Binding
 *
 */
@interface CHIPBinding : CHIPCluster

- (void)bind:(uint64_t)nodeId
              groupId:(uint16_t)groupId
           endpointId:(uint8_t)endpointId
            clusterId:(uint16_t)clusterId
    completionHandler:(ResponseHandler)completionHandler;
- (void)unbind:(uint64_t)nodeId
              groupId:(uint16_t)groupId
           endpointId:(uint8_t)endpointId
            clusterId:(uint16_t)clusterId
    completionHandler:(ResponseHandler)completionHandler;

- (void)readAttributeClusterRevision:(ResponseHandler)completionHandler;

@end

/**
 * Cluster Color Control
 *
 */
@interface CHIPColorControl : CHIPCluster

- (void)moveColor:(int16_t)rateX
                rateY:(int16_t)rateY
          optionsMask:(uint8_t)optionsMask
      optionsOverride:(uint8_t)optionsOverride
    completionHandler:(ResponseHandler)completionHandler;
- (void)moveColorTemperature:(uint8_t)moveMode
                        rate:(uint16_t)rate
     colorTemperatureMinimum:(uint16_t)colorTemperatureMinimum
     colorTemperatureMaximum:(uint16_t)colorTemperatureMaximum
                 optionsMask:(uint8_t)optionsMask
             optionsOverride:(uint8_t)optionsOverride
           completionHandler:(ResponseHandler)completionHandler;
- (void)moveHue:(uint8_t)moveMode
                 rate:(uint8_t)rate
          optionsMask:(uint8_t)optionsMask
      optionsOverride:(uint8_t)optionsOverride
    completionHandler:(ResponseHandler)completionHandler;
- (void)moveSaturation:(uint8_t)moveMode
                  rate:(uint8_t)rate
           optionsMask:(uint8_t)optionsMask
       optionsOverride:(uint8_t)optionsOverride
     completionHandler:(ResponseHandler)completionHandler;
- (void)moveToColor:(uint16_t)colorX
               colorY:(uint16_t)colorY
       transitionTime:(uint16_t)transitionTime
          optionsMask:(uint8_t)optionsMask
      optionsOverride:(uint8_t)optionsOverride
    completionHandler:(ResponseHandler)completionHandler;
- (void)moveToColorTemperature:(uint16_t)colorTemperature
                transitionTime:(uint16_t)transitionTime
                   optionsMask:(uint8_t)optionsMask
               optionsOverride:(uint8_t)optionsOverride
             completionHandler:(ResponseHandler)completionHandler;
- (void)moveToHue:(uint8_t)hue
            direction:(uint8_t)direction
       transitionTime:(uint16_t)transitionTime
          optionsMask:(uint8_t)optionsMask
      optionsOverride:(uint8_t)optionsOverride
    completionHandler:(ResponseHandler)completionHandler;
- (void)moveToHueAndSaturation:(uint8_t)hue
                    saturation:(uint8_t)saturation
                transitionTime:(uint16_t)transitionTime
                   optionsMask:(uint8_t)optionsMask
               optionsOverride:(uint8_t)optionsOverride
             completionHandler:(ResponseHandler)completionHandler;
- (void)moveToSaturation:(uint8_t)saturation
          transitionTime:(uint16_t)transitionTime
             optionsMask:(uint8_t)optionsMask
         optionsOverride:(uint8_t)optionsOverride
       completionHandler:(ResponseHandler)completionHandler;
- (void)stepColor:(int16_t)stepX
                stepY:(int16_t)stepY
       transitionTime:(uint16_t)transitionTime
          optionsMask:(uint8_t)optionsMask
      optionsOverride:(uint8_t)optionsOverride
    completionHandler:(ResponseHandler)completionHandler;
- (void)stepColorTemperature:(uint8_t)stepMode
                    stepSize:(uint16_t)stepSize
              transitionTime:(uint16_t)transitionTime
     colorTemperatureMinimum:(uint16_t)colorTemperatureMinimum
     colorTemperatureMaximum:(uint16_t)colorTemperatureMaximum
                 optionsMask:(uint8_t)optionsMask
             optionsOverride:(uint8_t)optionsOverride
           completionHandler:(ResponseHandler)completionHandler;
- (void)stepHue:(uint8_t)stepMode
             stepSize:(uint8_t)stepSize
       transitionTime:(uint8_t)transitionTime
          optionsMask:(uint8_t)optionsMask
      optionsOverride:(uint8_t)optionsOverride
    completionHandler:(ResponseHandler)completionHandler;
- (void)stepSaturation:(uint8_t)stepMode
              stepSize:(uint8_t)stepSize
        transitionTime:(uint8_t)transitionTime
           optionsMask:(uint8_t)optionsMask
       optionsOverride:(uint8_t)optionsOverride
     completionHandler:(ResponseHandler)completionHandler;
- (void)stopMoveStep:(uint8_t)optionsMask
      optionsOverride:(uint8_t)optionsOverride
    completionHandler:(ResponseHandler)completionHandler;

- (void)readAttributeCurrentHue:(ResponseHandler)completionHandler;
- (void)configureAttributeCurrentHue:(uint16_t)minInterval
                         maxInterval:(uint16_t)maxInterval
                              change:(uint8_t)change
                   completionHandler:(ResponseHandler)completionHandler;
- (void)reportAttributeCurrentHue:(ResponseHandler)reportHandler;
- (void)readAttributeCurrentSaturation:(ResponseHandler)completionHandler;
- (void)configureAttributeCurrentSaturation:(uint16_t)minInterval
                                maxInterval:(uint16_t)maxInterval
                                     change:(uint8_t)change
                          completionHandler:(ResponseHandler)completionHandler;
- (void)reportAttributeCurrentSaturation:(ResponseHandler)reportHandler;
- (void)readAttributeRemainingTime:(ResponseHandler)completionHandler;
- (void)readAttributeCurrentX:(ResponseHandler)completionHandler;
- (void)configureAttributeCurrentX:(uint16_t)minInterval
                       maxInterval:(uint16_t)maxInterval
                            change:(uint16_t)change
                 completionHandler:(ResponseHandler)completionHandler;
- (void)reportAttributeCurrentX:(ResponseHandler)reportHandler;
- (void)readAttributeCurrentY:(ResponseHandler)completionHandler;
- (void)configureAttributeCurrentY:(uint16_t)minInterval
                       maxInterval:(uint16_t)maxInterval
                            change:(uint16_t)change
                 completionHandler:(ResponseHandler)completionHandler;
- (void)reportAttributeCurrentY:(ResponseHandler)reportHandler;
- (void)readAttributeDriftCompensation:(ResponseHandler)completionHandler;
- (void)readAttributeCompensationText:(ResponseHandler)completionHandler;
- (void)readAttributeColorTemperature:(ResponseHandler)completionHandler;
- (void)configureAttributeColorTemperature:(uint16_t)minInterval
                               maxInterval:(uint16_t)maxInterval
                                    change:(uint16_t)change
                         completionHandler:(ResponseHandler)completionHandler;
- (void)reportAttributeColorTemperature:(ResponseHandler)reportHandler;
- (void)readAttributeColorMode:(ResponseHandler)completionHandler;
- (void)readAttributeColorControlOptions:(ResponseHandler)completionHandler;
- (void)writeAttributeColorControlOptions:(uint8_t)value completionHandler:(ResponseHandler)completionHandler;
- (void)readAttributeNumberOfPrimaries:(ResponseHandler)completionHandler;
- (void)readAttributePrimary1X:(ResponseHandler)completionHandler;
- (void)readAttributePrimary1Y:(ResponseHandler)completionHandler;
- (void)readAttributePrimary1Intensity:(ResponseHandler)completionHandler;
- (void)readAttributePrimary2X:(ResponseHandler)completionHandler;
- (void)readAttributePrimary2Y:(ResponseHandler)completionHandler;
- (void)readAttributePrimary2Intensity:(ResponseHandler)completionHandler;
- (void)readAttributePrimary3X:(ResponseHandler)completionHandler;
- (void)readAttributePrimary3Y:(ResponseHandler)completionHandler;
- (void)readAttributePrimary3Intensity:(ResponseHandler)completionHandler;
- (void)readAttributePrimary4X:(ResponseHandler)completionHandler;
- (void)readAttributePrimary4Y:(ResponseHandler)completionHandler;
- (void)readAttributePrimary4Intensity:(ResponseHandler)completionHandler;
- (void)readAttributePrimary5X:(ResponseHandler)completionHandler;
- (void)readAttributePrimary5Y:(ResponseHandler)completionHandler;
- (void)readAttributePrimary5Intensity:(ResponseHandler)completionHandler;
- (void)readAttributePrimary6X:(ResponseHandler)completionHandler;
- (void)readAttributePrimary6Y:(ResponseHandler)completionHandler;
- (void)readAttributePrimary6Intensity:(ResponseHandler)completionHandler;
- (void)readAttributeWhitePointX:(ResponseHandler)completionHandler;
- (void)writeAttributeWhitePointX:(uint16_t)value completionHandler:(ResponseHandler)completionHandler;
- (void)readAttributeWhitePointY:(ResponseHandler)completionHandler;
- (void)writeAttributeWhitePointY:(uint16_t)value completionHandler:(ResponseHandler)completionHandler;
- (void)readAttributeColorPointRX:(ResponseHandler)completionHandler;
- (void)writeAttributeColorPointRX:(uint16_t)value completionHandler:(ResponseHandler)completionHandler;
- (void)readAttributeColorPointRY:(ResponseHandler)completionHandler;
- (void)writeAttributeColorPointRY:(uint16_t)value completionHandler:(ResponseHandler)completionHandler;
- (void)readAttributeColorPointRIntensity:(ResponseHandler)completionHandler;
- (void)writeAttributeColorPointRIntensity:(uint8_t)value completionHandler:(ResponseHandler)completionHandler;
- (void)readAttributeColorPointGX:(ResponseHandler)completionHandler;
- (void)writeAttributeColorPointGX:(uint16_t)value completionHandler:(ResponseHandler)completionHandler;
- (void)readAttributeColorPointGY:(ResponseHandler)completionHandler;
- (void)writeAttributeColorPointGY:(uint16_t)value completionHandler:(ResponseHandler)completionHandler;
- (void)readAttributeColorPointGIntensity:(ResponseHandler)completionHandler;
- (void)writeAttributeColorPointGIntensity:(uint8_t)value completionHandler:(ResponseHandler)completionHandler;
- (void)readAttributeColorPointBX:(ResponseHandler)completionHandler;
- (void)writeAttributeColorPointBX:(uint16_t)value completionHandler:(ResponseHandler)completionHandler;
- (void)readAttributeColorPointBY:(ResponseHandler)completionHandler;
- (void)writeAttributeColorPointBY:(uint16_t)value completionHandler:(ResponseHandler)completionHandler;
- (void)readAttributeColorPointBIntensity:(ResponseHandler)completionHandler;
- (void)writeAttributeColorPointBIntensity:(uint8_t)value completionHandler:(ResponseHandler)completionHandler;
- (void)readAttributeEnhancedCurrentHue:(ResponseHandler)completionHandler;
- (void)readAttributeEnhancedColorMode:(ResponseHandler)completionHandler;
- (void)readAttributeColorLoopActive:(ResponseHandler)completionHandler;
- (void)readAttributeColorLoopDirection:(ResponseHandler)completionHandler;
- (void)readAttributeColorLoopTime:(ResponseHandler)completionHandler;
- (void)readAttributeColorCapabilities:(ResponseHandler)completionHandler;
- (void)readAttributeColorTempPhysicalMin:(ResponseHandler)completionHandler;
- (void)readAttributeColorTempPhysicalMax:(ResponseHandler)completionHandler;
- (void)readAttributeCoupleColorTempToLevelMinMireds:(ResponseHandler)completionHandler;
- (void)readAttributeStartUpColorTemperatureMireds:(ResponseHandler)completionHandler;
- (void)writeAttributeStartUpColorTemperatureMireds:(uint16_t)value completionHandler:(ResponseHandler)completionHandler;
- (void)readAttributeClusterRevision:(ResponseHandler)completionHandler;

@end

/**
 * Cluster Content Launch
 *
 */
@interface CHIPContentLaunch : CHIPCluster

- (void)launchContent:(uint8_t)autoPlay data:(NSString *)data completionHandler:(ResponseHandler)completionHandler;
- (void)launchURL:(NSString *)contentURL
        displayString:(NSString *)displayString
    completionHandler:(ResponseHandler)completionHandler;

- (void)readAttributeAcceptsHeaderList:(ResponseHandler)completionHandler;
- (void)readAttributeSupportedStreamingTypes:(ResponseHandler)completionHandler;
- (void)readAttributeClusterRevision:(ResponseHandler)completionHandler;

@end

/**
 * Cluster Descriptor
 *
 */
@interface CHIPDescriptor : CHIPCluster

- (void)readAttributeDeviceList:(ResponseHandler)completionHandler;
- (void)readAttributeServerList:(ResponseHandler)completionHandler;
- (void)readAttributeClientList:(ResponseHandler)completionHandler;
- (void)readAttributePartsList:(ResponseHandler)completionHandler;
- (void)readAttributeClusterRevision:(ResponseHandler)completionHandler;

@end

/**
 * Cluster Door Lock
 *
 */
@interface CHIPDoorLock : CHIPCluster

- (void)clearAllPins:(ResponseHandler)completionHandler;
- (void)clearAllRfids:(ResponseHandler)completionHandler;
- (void)clearHolidaySchedule:(uint8_t)scheduleId completionHandler:(ResponseHandler)completionHandler;
- (void)clearPin:(uint16_t)userId completionHandler:(ResponseHandler)completionHandler;
- (void)clearRfid:(uint16_t)userId completionHandler:(ResponseHandler)completionHandler;
- (void)clearWeekdaySchedule:(uint8_t)scheduleId userId:(uint16_t)userId completionHandler:(ResponseHandler)completionHandler;
- (void)clearYeardaySchedule:(uint8_t)scheduleId userId:(uint16_t)userId completionHandler:(ResponseHandler)completionHandler;
- (void)getHolidaySchedule:(uint8_t)scheduleId completionHandler:(ResponseHandler)completionHandler;
- (void)getLogRecord:(uint16_t)logIndex completionHandler:(ResponseHandler)completionHandler;
- (void)getPin:(uint16_t)userId completionHandler:(ResponseHandler)completionHandler;
- (void)getRfid:(uint16_t)userId completionHandler:(ResponseHandler)completionHandler;
- (void)getUserType:(uint16_t)userId completionHandler:(ResponseHandler)completionHandler;
- (void)getWeekdaySchedule:(uint8_t)scheduleId userId:(uint16_t)userId completionHandler:(ResponseHandler)completionHandler;
- (void)getYeardaySchedule:(uint8_t)scheduleId userId:(uint16_t)userId completionHandler:(ResponseHandler)completionHandler;
- (void)lockDoor:(NSString *)pin completionHandler:(ResponseHandler)completionHandler;
- (void)setHolidaySchedule:(uint8_t)scheduleId
                localStartTime:(uint32_t)localStartTime
                  localEndTime:(uint32_t)localEndTime
    operatingModeDuringHoliday:(uint8_t)operatingModeDuringHoliday
             completionHandler:(ResponseHandler)completionHandler;
- (void)setPin:(uint16_t)userId
           userStatus:(uint8_t)userStatus
             userType:(uint8_t)userType
                  pin:(NSString *)pin
    completionHandler:(ResponseHandler)completionHandler;
- (void)setRfid:(uint16_t)userId
           userStatus:(uint8_t)userStatus
             userType:(uint8_t)userType
                   id:(NSString *)id
    completionHandler:(ResponseHandler)completionHandler;
- (void)setUserType:(uint16_t)userId userType:(uint8_t)userType completionHandler:(ResponseHandler)completionHandler;
- (void)setWeekdaySchedule:(uint8_t)scheduleId
                    userId:(uint16_t)userId
                  daysMask:(uint8_t)daysMask
                 startHour:(uint8_t)startHour
               startMinute:(uint8_t)startMinute
                   endHour:(uint8_t)endHour
                 endMinute:(uint8_t)endMinute
         completionHandler:(ResponseHandler)completionHandler;
- (void)setYeardaySchedule:(uint8_t)scheduleId
                    userId:(uint16_t)userId
            localStartTime:(uint32_t)localStartTime
              localEndTime:(uint32_t)localEndTime
         completionHandler:(ResponseHandler)completionHandler;
- (void)unlockDoor:(NSString *)pin completionHandler:(ResponseHandler)completionHandler;
- (void)unlockWithTimeout:(uint16_t)timeoutInSeconds pin:(NSString *)pin completionHandler:(ResponseHandler)completionHandler;

- (void)readAttributeLockState:(ResponseHandler)completionHandler;
- (void)configureAttributeLockState:(uint16_t)minInterval
                        maxInterval:(uint16_t)maxInterval
                  completionHandler:(ResponseHandler)completionHandler;
- (void)reportAttributeLockState:(ResponseHandler)reportHandler;
- (void)readAttributeLockType:(ResponseHandler)completionHandler;
- (void)readAttributeActuatorEnabled:(ResponseHandler)completionHandler;
- (void)readAttributeClusterRevision:(ResponseHandler)completionHandler;

@end

/**
 * Cluster General Commissioning
 *
 */
@interface CHIPGeneralCommissioning : CHIPCluster

- (void)armFailSafe:(uint16_t)expiryLengthSeconds
           breadcrumb:(uint64_t)breadcrumb
            timeoutMs:(uint32_t)timeoutMs
    completionHandler:(ResponseHandler)completionHandler;
- (void)commissioningComplete:(ResponseHandler)completionHandler;
- (void)setRegulatoryConfig:(uint8_t)location
                countryCode:(NSString *)countryCode
                 breadcrumb:(uint64_t)breadcrumb
                  timeoutMs:(uint32_t)timeoutMs
          completionHandler:(ResponseHandler)completionHandler;

- (void)readAttributeFabricId:(ResponseHandler)completionHandler;
- (void)readAttributeBreadcrumb:(ResponseHandler)completionHandler;
- (void)writeAttributeBreadcrumb:(uint64_t)value completionHandler:(ResponseHandler)completionHandler;
- (void)readAttributeClusterRevision:(ResponseHandler)completionHandler;

@end

/**
 * Cluster Group Key Management
 *
 */
@interface CHIPGroupKeyManagement : CHIPCluster

- (void)readAttributeGroups:(ResponseHandler)completionHandler;
- (void)readAttributeGroupKeys:(ResponseHandler)completionHandler;
- (void)readAttributeClusterRevision:(ResponseHandler)completionHandler;

@end

/**
 * Cluster Groups
 *
 */
@interface CHIPGroups : CHIPCluster

- (void)addGroup:(uint16_t)groupId groupName:(NSString *)groupName completionHandler:(ResponseHandler)completionHandler;
- (void)addGroupIfIdentifying:(uint16_t)groupId
                    groupName:(NSString *)groupName
            completionHandler:(ResponseHandler)completionHandler;
- (void)getGroupMembership:(uint8_t)groupCount groupList:(uint16_t)groupList completionHandler:(ResponseHandler)completionHandler;
- (void)removeAllGroups:(ResponseHandler)completionHandler;
- (void)removeGroup:(uint16_t)groupId completionHandler:(ResponseHandler)completionHandler;
- (void)viewGroup:(uint16_t)groupId completionHandler:(ResponseHandler)completionHandler;

- (void)readAttributeNameSupport:(ResponseHandler)completionHandler;
- (void)readAttributeClusterRevision:(ResponseHandler)completionHandler;

@end

/**
 * Cluster Identify
 *
 */
@interface CHIPIdentify : CHIPCluster

- (void)identify:(uint16_t)identifyTime completionHandler:(ResponseHandler)completionHandler;
- (void)identifyQuery:(ResponseHandler)completionHandler;

- (void)readAttributeIdentifyTime:(ResponseHandler)completionHandler;
- (void)writeAttributeIdentifyTime:(uint16_t)value completionHandler:(ResponseHandler)completionHandler;
- (void)readAttributeClusterRevision:(ResponseHandler)completionHandler;

@end

/**
 * Cluster Keypad Input
 *
 */
@interface CHIPKeypadInput : CHIPCluster

- (void)sendKey:(uint8_t)keyCode completionHandler:(ResponseHandler)completionHandler;

- (void)readAttributeClusterRevision:(ResponseHandler)completionHandler;

@end

/**
 * Cluster Level Control
 *
 */
@interface CHIPLevelControl : CHIPCluster

- (void)move:(uint8_t)moveMode
                 rate:(uint8_t)rate
           optionMask:(uint8_t)optionMask
       optionOverride:(uint8_t)optionOverride
    completionHandler:(ResponseHandler)completionHandler;
- (void)moveToLevel:(uint8_t)level
       transitionTime:(uint16_t)transitionTime
           optionMask:(uint8_t)optionMask
       optionOverride:(uint8_t)optionOverride
    completionHandler:(ResponseHandler)completionHandler;
- (void)moveToLevelWithOnOff:(uint8_t)level
              transitionTime:(uint16_t)transitionTime
           completionHandler:(ResponseHandler)completionHandler;
- (void)moveWithOnOff:(uint8_t)moveMode rate:(uint8_t)rate completionHandler:(ResponseHandler)completionHandler;
- (void)step:(uint8_t)stepMode
             stepSize:(uint8_t)stepSize
       transitionTime:(uint16_t)transitionTime
           optionMask:(uint8_t)optionMask
       optionOverride:(uint8_t)optionOverride
    completionHandler:(ResponseHandler)completionHandler;
- (void)stepWithOnOff:(uint8_t)stepMode
             stepSize:(uint8_t)stepSize
       transitionTime:(uint16_t)transitionTime
    completionHandler:(ResponseHandler)completionHandler;
- (void)stop:(uint8_t)optionMask optionOverride:(uint8_t)optionOverride completionHandler:(ResponseHandler)completionHandler;
- (void)stopWithOnOff:(ResponseHandler)completionHandler;

- (void)readAttributeCurrentLevel:(ResponseHandler)completionHandler;
- (void)configureAttributeCurrentLevel:(uint16_t)minInterval
                           maxInterval:(uint16_t)maxInterval
                                change:(uint8_t)change
                     completionHandler:(ResponseHandler)completionHandler;
- (void)reportAttributeCurrentLevel:(ResponseHandler)reportHandler;
- (void)readAttributeClusterRevision:(ResponseHandler)completionHandler;

@end

/**
 * Cluster Low Power
 *
 */
@interface CHIPLowPower : CHIPCluster

- (void)sleep:(ResponseHandler)completionHandler;

- (void)readAttributeClusterRevision:(ResponseHandler)completionHandler;

@end

/**
 * Cluster Media Input
 *
 */
@interface CHIPMediaInput : CHIPCluster

- (void)hideInputStatus:(ResponseHandler)completionHandler;
- (void)renameInput:(uint8_t)index name:(NSString *)name completionHandler:(ResponseHandler)completionHandler;
- (void)selectInput:(uint8_t)index completionHandler:(ResponseHandler)completionHandler;
- (void)showInputStatus:(ResponseHandler)completionHandler;

- (void)readAttributeMediaInputList:(ResponseHandler)completionHandler;
- (void)readAttributeClusterRevision:(ResponseHandler)completionHandler;

@end

/**
 * Cluster Media Playback
 *
 */
@interface CHIPMediaPlayback : CHIPCluster

- (void)mediaFastForward:(ResponseHandler)completionHandler;
- (void)mediaNext:(ResponseHandler)completionHandler;
- (void)mediaPause:(ResponseHandler)completionHandler;
- (void)mediaPlay:(ResponseHandler)completionHandler;
- (void)mediaPrevious:(ResponseHandler)completionHandler;
- (void)mediaRewind:(ResponseHandler)completionHandler;
- (void)mediaSkipBackward:(uint64_t)deltaPositionMilliseconds completionHandler:(ResponseHandler)completionHandler;
- (void)mediaSkipForward:(uint64_t)deltaPositionMilliseconds completionHandler:(ResponseHandler)completionHandler;
- (void)mediaSkipSeek:(uint64_t)position completionHandler:(ResponseHandler)completionHandler;
- (void)mediaStartOver:(ResponseHandler)completionHandler;
- (void)mediaStop:(ResponseHandler)completionHandler;

- (void)readAttributeClusterRevision:(ResponseHandler)completionHandler;

@end

/**
 * Cluster Network Commissioning
 *
 */
@interface CHIPNetworkCommissioning : CHIPCluster

- (void)addThreadNetwork:(NSData *)operationalDataset
              breadcrumb:(uint64_t)breadcrumb
               timeoutMs:(uint32_t)timeoutMs
       completionHandler:(ResponseHandler)completionHandler;
- (void)addWiFiNetwork:(NSData *)ssid
           credentials:(NSData *)credentials
            breadcrumb:(uint64_t)breadcrumb
             timeoutMs:(uint32_t)timeoutMs
     completionHandler:(ResponseHandler)completionHandler;
- (void)disableNetwork:(NSData *)networkID
            breadcrumb:(uint64_t)breadcrumb
             timeoutMs:(uint32_t)timeoutMs
     completionHandler:(ResponseHandler)completionHandler;
- (void)enableNetwork:(NSData *)networkID
           breadcrumb:(uint64_t)breadcrumb
            timeoutMs:(uint32_t)timeoutMs
    completionHandler:(ResponseHandler)completionHandler;
- (void)getLastNetworkCommissioningResult:(uint32_t)timeoutMs completionHandler:(ResponseHandler)completionHandler;
- (void)removeNetwork:(NSData *)networkID
           breadcrumb:(uint64_t)breadcrumb
            timeoutMs:(uint32_t)timeoutMs
    completionHandler:(ResponseHandler)completionHandler;
- (void)scanNetworks:(NSData *)ssid
           breadcrumb:(uint64_t)breadcrumb
            timeoutMs:(uint32_t)timeoutMs
    completionHandler:(ResponseHandler)completionHandler;
- (void)updateThreadNetwork:(NSData *)operationalDataset
                 breadcrumb:(uint64_t)breadcrumb
                  timeoutMs:(uint32_t)timeoutMs
          completionHandler:(ResponseHandler)completionHandler;
- (void)updateWiFiNetwork:(NSData *)ssid
              credentials:(NSData *)credentials
               breadcrumb:(uint64_t)breadcrumb
                timeoutMs:(uint32_t)timeoutMs
        completionHandler:(ResponseHandler)completionHandler;

- (void)readAttributeClusterRevision:(ResponseHandler)completionHandler;

@end

/**
 * Cluster On/off
 *
 */
@interface CHIPOnOff : CHIPCluster

- (void)off:(ResponseHandler)completionHandler;
- (void)on:(ResponseHandler)completionHandler;
- (void)toggle:(ResponseHandler)completionHandler;

- (void)readAttributeOnOff:(ResponseHandler)completionHandler;
- (void)configureAttributeOnOff:(uint16_t)minInterval
                    maxInterval:(uint16_t)maxInterval
              completionHandler:(ResponseHandler)completionHandler;
- (void)reportAttributeOnOff:(ResponseHandler)reportHandler;
- (void)readAttributeClusterRevision:(ResponseHandler)completionHandler;

@end

/**
<<<<<<< HEAD
=======
 * Cluster Operational Credentials
 *
 */
@interface CHIPOperationalCredentials : CHIPCluster

- (void)getFabricId:(ResponseHandler)completionHandler;
- (void)removeFabric:(uint64_t)fabricId
               nodeId:(uint64_t)nodeId
             vendorId:(uint16_t)vendorId
    completionHandler:(ResponseHandler)completionHandler;
- (void)updateFabricLabel:(NSString *)label completionHandler:(ResponseHandler)completionHandler;

- (void)readAttributeFabricsList:(ResponseHandler)completionHandler;
- (void)readAttributeClusterRevision:(ResponseHandler)completionHandler;

@end

/**
>>>>>>> aa208e83
 * Cluster Pump Configuration and Control
 *
 */
@interface CHIPPumpConfigurationAndControl : CHIPCluster

- (void)readAttributeMaxPressure:(ResponseHandler)completionHandler;
- (void)readAttributeMaxSpeed:(ResponseHandler)completionHandler;
- (void)readAttributeMaxFlow:(ResponseHandler)completionHandler;
- (void)readAttributeEffectiveOperationMode:(ResponseHandler)completionHandler;
- (void)readAttributeEffectiveControlMode:(ResponseHandler)completionHandler;
- (void)readAttributeCapacity:(ResponseHandler)completionHandler;
- (void)configureAttributeCapacity:(uint16_t)minInterval
                       maxInterval:(uint16_t)maxInterval
                            change:(int16_t)change
                 completionHandler:(ResponseHandler)completionHandler;
- (void)reportAttributeCapacity:(ResponseHandler)reportHandler;
- (void)readAttributeOperationMode:(ResponseHandler)completionHandler;
- (void)writeAttributeOperationMode:(uint8_t)value completionHandler:(ResponseHandler)completionHandler;
- (void)readAttributeClusterRevision:(ResponseHandler)completionHandler;

@end

/**
 * Cluster Scenes
 *
 */
@interface CHIPScenes : CHIPCluster

- (void)addScene:(uint16_t)groupId
              sceneId:(uint8_t)sceneId
       transitionTime:(uint16_t)transitionTime
            sceneName:(NSString *)sceneName
            clusterId:(uint16_t)clusterId
               length:(uint8_t)length
                value:(uint8_t)value
    completionHandler:(ResponseHandler)completionHandler;
- (void)getSceneMembership:(uint16_t)groupId completionHandler:(ResponseHandler)completionHandler;
- (void)recallScene:(uint16_t)groupId
              sceneId:(uint8_t)sceneId
       transitionTime:(uint16_t)transitionTime
    completionHandler:(ResponseHandler)completionHandler;
- (void)removeAllScenes:(uint16_t)groupId completionHandler:(ResponseHandler)completionHandler;
- (void)removeScene:(uint16_t)groupId sceneId:(uint8_t)sceneId completionHandler:(ResponseHandler)completionHandler;
- (void)storeScene:(uint16_t)groupId sceneId:(uint8_t)sceneId completionHandler:(ResponseHandler)completionHandler;
- (void)viewScene:(uint16_t)groupId sceneId:(uint8_t)sceneId completionHandler:(ResponseHandler)completionHandler;

- (void)readAttributeSceneCount:(ResponseHandler)completionHandler;
- (void)readAttributeCurrentScene:(ResponseHandler)completionHandler;
- (void)readAttributeCurrentGroup:(ResponseHandler)completionHandler;
- (void)readAttributeSceneValid:(ResponseHandler)completionHandler;
- (void)readAttributeNameSupport:(ResponseHandler)completionHandler;
- (void)readAttributeClusterRevision:(ResponseHandler)completionHandler;

@end

/**
 * Cluster Switch
 *
 */
@interface CHIPSwitch : CHIPCluster

- (void)readAttributeNumberOfPositions:(ResponseHandler)completionHandler;
- (void)readAttributeCurrentPosition:(ResponseHandler)completionHandler;
- (void)configureAttributeCurrentPosition:(uint16_t)minInterval
                              maxInterval:(uint16_t)maxInterval
                                   change:(uint8_t)change
                        completionHandler:(ResponseHandler)completionHandler;
- (void)reportAttributeCurrentPosition:(ResponseHandler)reportHandler;
- (void)readAttributeClusterRevision:(ResponseHandler)completionHandler;

@end

/**
 * Cluster TV Channel
 *
 */
@interface CHIPTvChannel : CHIPCluster

- (void)changeChannel:(NSString *)match completionHandler:(ResponseHandler)completionHandler;
- (void)changeChannelByNumber:(uint16_t)majorNumber
                  minorNumber:(uint16_t)minorNumber
            completionHandler:(ResponseHandler)completionHandler;
- (void)skipChannel:(uint16_t)count completionHandler:(ResponseHandler)completionHandler;

- (void)readAttributeTvChannelList:(ResponseHandler)completionHandler;
- (void)readAttributeTvChannelLineup:(ResponseHandler)completionHandler;
- (void)readAttributeCurrentTvChannel:(ResponseHandler)completionHandler;
- (void)readAttributeClusterRevision:(ResponseHandler)completionHandler;

@end

/**
 * Cluster Target Navigator
 *
 */
@interface CHIPTargetNavigator : CHIPCluster

- (void)navigateTarget:(uint8_t)target data:(NSString *)data completionHandler:(ResponseHandler)completionHandler;

- (void)readAttributeTargetNavigatorList:(ResponseHandler)completionHandler;
- (void)readAttributeClusterRevision:(ResponseHandler)completionHandler;

@end

/**
 * Cluster Temperature Measurement
 *
 */
@interface CHIPTemperatureMeasurement : CHIPCluster

- (void)readAttributeMeasuredValue:(ResponseHandler)completionHandler;
- (void)configureAttributeMeasuredValue:(uint16_t)minInterval
                            maxInterval:(uint16_t)maxInterval
                                 change:(int16_t)change
                      completionHandler:(ResponseHandler)completionHandler;
- (void)reportAttributeMeasuredValue:(ResponseHandler)reportHandler;
- (void)readAttributeMinMeasuredValue:(ResponseHandler)completionHandler;
- (void)readAttributeMaxMeasuredValue:(ResponseHandler)completionHandler;
- (void)readAttributeClusterRevision:(ResponseHandler)completionHandler;

@end

/**
 * Cluster Thermostat
 *
 */
@interface CHIPThermostat : CHIPCluster

- (void)clearWeeklySchedule:(ResponseHandler)completionHandler;
- (void)getRelayStatusLog:(ResponseHandler)completionHandler;
- (void)getWeeklySchedule:(uint8_t)daysToReturn
             modeToReturn:(uint8_t)modeToReturn
        completionHandler:(ResponseHandler)completionHandler;
- (void)setWeeklySchedule:(uint8_t)numberOfTransitionsForSequence
     dayOfWeekForSequence:(uint8_t)dayOfWeekForSequence
          modeForSequence:(uint8_t)modeForSequence
                  payload:(uint8_t)payload
        completionHandler:(ResponseHandler)completionHandler;
- (void)setpointRaiseLower:(uint8_t)mode amount:(int8_t)amount completionHandler:(ResponseHandler)completionHandler;

- (void)readAttributeLocalTemperature:(ResponseHandler)completionHandler;
- (void)configureAttributeLocalTemperature:(uint16_t)minInterval
                               maxInterval:(uint16_t)maxInterval
                                    change:(int16_t)change
                         completionHandler:(ResponseHandler)completionHandler;
- (void)reportAttributeLocalTemperature:(ResponseHandler)reportHandler;
- (void)readAttributeOccupiedCoolingSetpoint:(ResponseHandler)completionHandler;
- (void)writeAttributeOccupiedCoolingSetpoint:(int16_t)value completionHandler:(ResponseHandler)completionHandler;
- (void)readAttributeOccupiedHeatingSetpoint:(ResponseHandler)completionHandler;
- (void)writeAttributeOccupiedHeatingSetpoint:(int16_t)value completionHandler:(ResponseHandler)completionHandler;
- (void)readAttributeControlSequenceOfOperation:(ResponseHandler)completionHandler;
- (void)writeAttributeControlSequenceOfOperation:(uint8_t)value completionHandler:(ResponseHandler)completionHandler;
- (void)readAttributeSystemMode:(ResponseHandler)completionHandler;
- (void)writeAttributeSystemMode:(uint8_t)value completionHandler:(ResponseHandler)completionHandler;
- (void)readAttributeClusterRevision:(ResponseHandler)completionHandler;

@end

/**
 * Cluster Wake on LAN
 *
 */
@interface CHIPWakeOnLan : CHIPCluster

- (void)readAttributeWakeOnLanMacAddress:(ResponseHandler)completionHandler;
- (void)readAttributeClusterRevision:(ResponseHandler)completionHandler;

@end

NS_ASSUME_NONNULL_END

#endif /* CHIP_CLUSTERS_H */<|MERGE_RESOLUTION|>--- conflicted
+++ resolved
@@ -687,8 +687,6 @@
 @end
 
 /**
-<<<<<<< HEAD
-=======
  * Cluster Operational Credentials
  *
  */
@@ -707,7 +705,6 @@
 @end
 
 /**
->>>>>>> aa208e83
  * Cluster Pump Configuration and Control
  *
  */
