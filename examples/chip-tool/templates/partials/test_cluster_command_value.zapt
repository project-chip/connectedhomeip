--- conflicted
+++ resolved
@@ -14,15 +14,6 @@
       Similarly, forceNotOptional=true and forceNotNullable=true because we
       have accounted for those already. }}
   {{#if definedValue.length}}
-<<<<<<< HEAD
-  {{! This should really do heap-allocation with a function-scope-wide
-      auto-free setup, so we could guarantee no name collisions. }}
-  {{zapTypeToEncodableClusterObjectType type ns=ns forceNotList=true forceNotNullable=true forceNotOptional=true}} {{asLowerCamelCase label}}List_{{depth}}[{{definedValue.length}}];
-  {{#each definedValue}}
-  {{>commandValue ns=../ns container=(concat (asLowerCamelCase ../label) "List_" ../depth "[" @index "]") definedValue=. type=../type depth=(incrementDepth ../depth) parent=../parent}}
-  {{/each}}
-  {{container}} = {{asLowerCamelCase label}}List_{{depth}};
-=======
   {
     auto * listHolder_{{depth}} = new ListHolder<{{zapTypeToEncodableClusterObjectType type ns=ns forceNotList=true forceNotNullable=true forceNotOptional=true}}>({{definedValue.length}});
     listFreer.add(listHolder_{{depth}});
@@ -31,7 +22,6 @@
     {{/each}}
     {{container}} = chip::app::DataModel::List<{{zapTypeToEncodableClusterObjectType type ns=ns forceNotList=true forceNotNullable=true forceNotOptional=true}}>(listHolder_{{depth}}->mList, {{definedValue.length}});
   }
->>>>>>> a4e5edc4
   {{else}}
   {{container}} = chip::app::DataModel::List<{{zapTypeToEncodableClusterObjectType type ns=ns forceNotList=true forceNotNullable=true forceNotOptional=true}}>();
   {{/if}}
