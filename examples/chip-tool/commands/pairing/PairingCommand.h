/*
 *   Copyright (c) 2020 Project CHIP Authors
 *   All rights reserved.
 *
 *   Licensed under the Apache License, Version 2.0 (the "License");
 *   you may not use this file except in compliance with the License.
 *   You may obtain a copy of the License at
 *
 *       http://www.apache.org/licenses/LICENSE-2.0
 *
 *   Unless required by applicable law or agreed to in writing, software
 *   distributed under the License is distributed on an "AS IS" BASIS,
 *   WITHOUT WARRANTIES OR CONDITIONS OF ANY KIND, either express or implied.
 *   See the License for the specific language governing permissions and
 *   limitations under the License.
 *
 */

#pragma once

#include "../../config/PersistentStorage.h"
#include "../common/Command.h"

enum class PairingMode
{
    None,
    Bypass,
    Ble,
    SoftAP,
};

class PairingCommand : public Command, public chip::Controller::DevicePairingDelegate
{
public:
    PairingCommand(const char * commandName, PairingMode mode) :
        Command(commandName), mPairingMode(mode), mRemoteAddr{ IPAddress::Any, INET_NULL_INTERFACEID }
    {
        mThrdKey = "00112233445566778899aabbccddeeff";
        switch (mode)
        {
        case PairingMode::None:
            break;
        case PairingMode::Bypass:
            AddArgument("device-remote-ip", &mRemoteAddr);
            AddArgument("device-remote-port", 0, UINT16_MAX, &mRemotePort);
            break;
        case PairingMode::Ble:
            AddArgument("ssid", &mSSID);
            AddArgument("password", &mPassword);            
            AddArgument("setup-pin-code", 0, 134217727, &mSetupPINCode);
            AddArgument("discriminator", 0, 4096, &mDiscriminator);
<<<<<<< HEAD
            AddArgument("thrdChnl", 0, 15, &mThreadInfo.ThreadChannel);
            AddArgument("thrdPanId", 0, 0x1234, &mThreadInfo.ThreadPANId);
            //AddArgument("thrdMkey", (char*)&mThrdKey);
=======
            AddArgument("thread-channel", 11, 25, &mThreadInfo.ThreadChannel);
            AddArgument("thread-panId", 0, 0xFFFE, &mThreadInfo.ThreadPANId);            
            AddArgument("thread-masterKey", (char**)&mThrdKey);
>>>>>>> 2501f07e
            break;
        case PairingMode::SoftAP:
            AddArgument("setup-pin-code", 0, 134217727, &mSetupPINCode);
            AddArgument("discriminator", 0, 4096, &mDiscriminator);
            AddArgument("device-remote-ip", &mRemoteAddr);
            AddArgument("device-remote-port", 0, UINT16_MAX, &mRemotePort);
            break;
        }
    }

    /////////// Command Interface /////////
    CHIP_ERROR Run(PersistentStorage & storage, NodeId localId, NodeId remoteId) override;

    /////////// DevicePairingDelegate Interface /////////
    void OnStatusUpdate(chip::RendezvousSessionDelegate::Status status) override;
    void OnNetworkCredentialsRequested(chip::RendezvousDeviceCredentialsDelegate * callback) override;
    void OnOperationalCredentialsRequested(const char * csr, size_t csr_length,
                                           chip::RendezvousDeviceCredentialsDelegate * callback) override;
    void OnPairingComplete(CHIP_ERROR error) override;
    void OnPairingDeleted(CHIP_ERROR error) override;

private:
    CHIP_ERROR RunInternal(NodeId remoteId);
    CHIP_ERROR Pair(NodeId remoteId, PeerAddress address);
    CHIP_ERROR PairWithoutSecurity(NodeId remoteId, PeerAddress address);
    CHIP_ERROR Unpair(NodeId remoteId);

    const PairingMode mPairingMode;
    Command::AddressWithInterface mRemoteAddr;
    uint16_t mRemotePort;
    uint16_t mDiscriminator;
    uint32_t mSetupPINCode;
    char * mSSID;
    char * mPassword;
<<<<<<< HEAD
    const char * mThrdKey;
=======
    char * mThrdKey;
>>>>>>> 2501f07e
    // Thread Provisioning Data
    chip::DeviceLayer::Internal::DeviceNetworkInfo mThreadInfo = {};

    ChipDeviceCommissioner mCommissioner;
};<|MERGE_RESOLUTION|>--- conflicted
+++ resolved
@@ -35,7 +35,6 @@
     PairingCommand(const char * commandName, PairingMode mode) :
         Command(commandName), mPairingMode(mode), mRemoteAddr{ IPAddress::Any, INET_NULL_INTERFACEID }
     {
-        mThrdKey = "00112233445566778899aabbccddeeff";
         switch (mode)
         {
         case PairingMode::None:
@@ -49,15 +48,9 @@
             AddArgument("password", &mPassword);            
             AddArgument("setup-pin-code", 0, 134217727, &mSetupPINCode);
             AddArgument("discriminator", 0, 4096, &mDiscriminator);
-<<<<<<< HEAD
-            AddArgument("thrdChnl", 0, 15, &mThreadInfo.ThreadChannel);
-            AddArgument("thrdPanId", 0, 0x1234, &mThreadInfo.ThreadPANId);
-            //AddArgument("thrdMkey", (char*)&mThrdKey);
-=======
             AddArgument("thread-channel", 11, 25, &mThreadInfo.ThreadChannel);
             AddArgument("thread-panId", 0, 0xFFFE, &mThreadInfo.ThreadPANId);            
             AddArgument("thread-masterKey", (char**)&mThrdKey);
->>>>>>> 2501f07e
             break;
         case PairingMode::SoftAP:
             AddArgument("setup-pin-code", 0, 134217727, &mSetupPINCode);
@@ -92,11 +85,7 @@
     uint32_t mSetupPINCode;
     char * mSSID;
     char * mPassword;
-<<<<<<< HEAD
-    const char * mThrdKey;
-=======
     char * mThrdKey;
->>>>>>> 2501f07e
     // Thread Provisioning Data
     chip::DeviceLayer::Internal::DeviceNetworkInfo mThreadInfo = {};
 
