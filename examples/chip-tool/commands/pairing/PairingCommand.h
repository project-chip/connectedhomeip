--- conflicted
+++ resolved
@@ -71,12 +71,7 @@
             AddArgument("device-remote-port", 0, UINT16_MAX, &mRemotePort);
             break;
         case PairingMode::Ble:
-<<<<<<< HEAD
-            AddArgument("ssid", &mSSID);
-            AddArgument("password", &mPassword);            
-=======
             AddArgument("fabric-id", 0, UINT64_MAX, &mFabricId);
->>>>>>> 1e9f1a00
             AddArgument("setup-pin-code", 0, 134217727, &mSetupPINCode);
             AddArgument("discriminator", 0, 4096, &mDiscriminator);
             AddArgument("thread-channel", 11, 25, &mThreadInfo.ThreadChannel);
