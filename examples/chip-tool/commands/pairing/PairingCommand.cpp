--- conflicted
+++ resolved
@@ -269,7 +269,6 @@
     }
 }
 
-<<<<<<< HEAD
 void PairingCommand::OnCurrentFabricRemove(void * context, NodeId nodeId, CHIP_ERROR err)
 {
     PairingCommand * command = reinterpret_cast<PairingCommand *>(context);
@@ -285,7 +284,8 @@
     }
 
     command->SetCommandExitStatus(err);
-=======
+}
+
 chip::Optional<uint16_t> PairingCommand::FailSafeExpiryTimeoutSecs() const
 {
     // We don't need to set additional failsafe timeout as we don't ask the final user if he wants to continue
@@ -300,5 +300,4 @@
     // Bypass attestation verification, continue with success
     deviceCommissioner->ContinueCommissioningAfterDeviceAttestation(device,
                                                                     chip::Credentials::AttestationVerificationResult::kSuccess);
->>>>>>> bebd9daa
 }