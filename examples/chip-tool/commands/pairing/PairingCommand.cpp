/*
 *   Copyright (c) 2020 Project CHIP Authors
 *   All rights reserved.
 *
 *   Licensed under the Apache License, Version 2.0 (the "License");
 *   you may not use this file except in compliance with the License.
 *   You may obtain a copy of the License at
 *
 *       http://www.apache.org/licenses/LICENSE-2.0
 *
 *   Unless required by applicable law or agreed to in writing, software
 *   distributed under the License is distributed on an "AS IS" BASIS,
 *   WITHOUT WARRANTIES OR CONDITIONS OF ANY KIND, either express or implied.
 *   See the License for the specific language governing permissions and
 *   limitations under the License.
 *
 */

#include "PairingCommand.h"
#include "gen/enums.h"
#include <lib/core/CHIPSafeCasts.h>

using namespace ::chip;

constexpr uint16_t kWaitDurationInSeconds     = 120;
constexpr uint64_t kBreadcrumb                = 0;
constexpr uint32_t kTimeoutMs                 = 6000;
constexpr uint8_t kTemporaryThreadNetworkId[] = { 0x01, 0x23, 0x45, 0x67, 0x89, 0xab, 0xcd, 0xef };

CHIP_ERROR PairingCommand::Run(PersistentStorage & storage, NodeId localId, NodeId remoteId)
{
    CHIP_ERROR err = CHIP_NO_ERROR;

    chip::Controller::CommissionerInitParams params;

    params.storageDelegate              = &storage;
    params.mDeviceAddressUpdateDelegate = this;
    params.pairingDelegate              = this;

    err = mCommissioner.SetUdpListenPort(storage.GetListenPort());
    VerifyOrExit(err == CHIP_NO_ERROR, ChipLogError(Controller, "Init failure! Commissioner: %s", ErrorStr(err)));

    err = mCommissioner.Init(localId, params);
    VerifyOrExit(err == CHIP_NO_ERROR, ChipLogError(Controller, "Init failure! Commissioner: %s", ErrorStr(err)));

    err = mCommissioner.ServiceEvents();
    VerifyOrExit(err == CHIP_NO_ERROR, ChipLogError(Controller, "Init failure! Run Loop: %s", ErrorStr(err)));

    err = RunInternal(remoteId);
    VerifyOrExit(err == CHIP_NO_ERROR, ChipLogError(chipTool, "Init Failure! PairDevice: %s", ErrorStr(err)));

exit:
    mCommissioner.ServiceEventSignal();
    mCommissioner.Shutdown();
    return err;
}

CHIP_ERROR PairingCommand::RunInternal(NodeId remoteId)
{
    CHIP_ERROR err = CHIP_NO_ERROR;

    mRemoteId = remoteId;

    InitCallbacks();
    UpdateWaitForResponse(true);
    switch (mPairingMode)
    {
    case PairingMode::None:
        err = Unpair(remoteId);
        break;
    case PairingMode::Bypass:
        err = PairWithoutSecurity(remoteId, PeerAddress::UDP(mRemoteAddr.address, mRemotePort));
        break;
    case PairingMode::Ble:
        err = Pair(remoteId, PeerAddress::BLE());
        break;
    case PairingMode::OnNetwork:
    case PairingMode::SoftAP:
        err = Pair(remoteId, PeerAddress::UDP(mRemoteAddr.address, mRemotePort));
        break;
    case PairingMode::Ethernet:
        err = Pair(remoteId, PeerAddress::UDP(mRemoteAddr.address, mRemotePort));
        break;
    }
    WaitForResponse(kWaitDurationInSeconds);
    ReleaseCallbacks();

    return err;
}

CHIP_ERROR PairingCommand::Pair(NodeId remoteId, PeerAddress address)
{
    RendezvousParameters params =
        RendezvousParameters().SetSetupPINCode(mSetupPINCode).SetDiscriminator(mDiscriminator).SetPeerAddress(address);

    return mCommissioner.PairDevice(remoteId, params);
}

CHIP_ERROR PairingCommand::PairWithoutSecurity(NodeId remoteId, PeerAddress address)
{
    ChipSerializedDevice serializedTestDevice;
    return mCommissioner.PairTestDeviceWithoutSecurity(remoteId, address, serializedTestDevice);
}

CHIP_ERROR PairingCommand::Unpair(NodeId remoteId)
{
    SetCommandExitStatus(true);
    return mCommissioner.UnpairDevice(remoteId);
}

void PairingCommand::OnStatusUpdate(RendezvousSessionDelegate::Status status)
{
    switch (status)
    {
    case RendezvousSessionDelegate::Status::SecurePairingSuccess:
        ChipLogProgress(chipTool, "Secure Pairing Success");
        break;
    case RendezvousSessionDelegate::Status::SecurePairingFailed:
        ChipLogError(chipTool, "Secure Pairing Failed");
        break;
    }
}

<<<<<<< HEAD
void PairingCommand::OnNetworkCredentialsRequested(RendezvousDeviceCredentialsDelegate * callback)
{
    ChipLogProgress(chipTool, "OnNetworkCredentialsRequested");
    callback->SendNetworkCredentials(mSSID, mPassword);                                                                                                                                                                                                   
}

void PairingCommand::OnOperationalCredentialsRequested(const char * csr, size_t csr_length,
                                                       RendezvousDeviceCredentialsDelegate * callback)
{
    // TODO Implement this
    ChipLogProgress(chipTool, "OnOperationalCredentialsRequested");
}

=======
>>>>>>> aa208e83
void PairingCommand::OnPairingComplete(CHIP_ERROR err)
{
    if (err == CHIP_NO_ERROR)
    {
        ChipLogProgress(chipTool, "Pairing Success");
        SetupNetwork();
    }
    else
    {
        ChipLogProgress(chipTool, "Pairing Failure: %s", ErrorStr(err));
        SetCommandExitStatus(false);
    }
}

void PairingCommand::OnPairingDeleted(CHIP_ERROR err)
{
    if (err == CHIP_NO_ERROR)
    {
        ChipLogProgress(chipTool, "Pairing Deleted Success");
    }
    else
    {
        ChipLogProgress(chipTool, "Pairing Deleted Failure: %s", ErrorStr(err));
    }

    SetCommandExitStatus(err == CHIP_NO_ERROR);
}

CHIP_ERROR PairingCommand::SetupNetwork()
{

    CHIP_ERROR err = CHIP_NO_ERROR;

    switch (mNetworkType)
    {
    case PairingNetworkType::None:
        // Nothing to do
        SetCommandExitStatus(err == CHIP_NO_ERROR);
        break;
    case PairingNetworkType::WiFi:
    case PairingNetworkType::Ethernet:
    case PairingNetworkType::Thread:
        err = mCommissioner.GetDevice(mRemoteId, &mDevice);
        VerifyOrExit(err == CHIP_NO_ERROR, ChipLogError(chipTool, "Setup failure! No pairing for device: %" PRIu64, mRemoteId));

        mCluster.Associate(mDevice, mEndpointId);

        err = AddNetwork(mNetworkType);
        VerifyOrExit(err == CHIP_NO_ERROR,
                     ChipLogError(chipTool, "Setup failure! Error calling AddWiFiNetwork: %s", ErrorStr(err)));
        break;
    }

exit:
    return err;
}

void PairingCommand::InitCallbacks()
{
    mOnAddThreadNetworkCallback =
        new Callback::Callback<NetworkCommissioningClusterAddThreadNetworkResponseCallback>(OnAddNetworkResponse, this);
    mOnAddWiFiNetworkCallback =
        new Callback::Callback<NetworkCommissioningClusterAddWiFiNetworkResponseCallback>(OnAddNetworkResponse, this);
    mOnEnableNetworkCallback =
        new Callback::Callback<NetworkCommissioningClusterEnableNetworkResponseCallback>(OnEnableNetworkResponse, this);
    mOnFailureCallback = new Callback::Callback<DefaultFailureCallback>(OnDefaultFailureResponse, this);
}

void PairingCommand::ReleaseCallbacks()
{
    delete mOnAddThreadNetworkCallback;
    delete mOnAddWiFiNetworkCallback;
    delete mOnEnableNetworkCallback;
    delete mOnFailureCallback;
}

CHIP_ERROR PairingCommand::AddNetwork(PairingNetworkType networkType)
{
    return (networkType == PairingNetworkType::WiFi) ? AddWiFiNetwork() : AddThreadNetwork();
}

CHIP_ERROR PairingCommand::AddThreadNetwork()
{
    Callback::Cancelable * successCallback = mOnAddThreadNetworkCallback->Cancel();
    Callback::Cancelable * failureCallback = mOnFailureCallback->Cancel();
    ByteSpan operationalDataset            = ByteSpan(Uint8::from_char(mOperationalDataset), strlen(mOperationalDataset));

    return mCluster.AddThreadNetwork(successCallback, failureCallback, operationalDataset, kBreadcrumb, kTimeoutMs);
}

CHIP_ERROR PairingCommand::AddWiFiNetwork()
{
    Callback::Cancelable * successCallback = mOnAddWiFiNetworkCallback->Cancel();
    Callback::Cancelable * failureCallback = mOnFailureCallback->Cancel();
    ByteSpan ssid                          = ByteSpan(Uint8::from_char(mSSID), strlen(mSSID));
    ByteSpan credentials                   = ByteSpan(Uint8::from_char(mPassword), strlen(mPassword));

    return mCluster.AddWiFiNetwork(successCallback, failureCallback, ssid, credentials, kBreadcrumb, kTimeoutMs);
}

CHIP_ERROR PairingCommand::EnableNetwork()
{
    Callback::Cancelable * successCallback = mOnEnableNetworkCallback->Cancel();
    Callback::Cancelable * failureCallback = mOnFailureCallback->Cancel();

    ByteSpan networkId;
    if (mNetworkType == PairingNetworkType::WiFi)
    {
        networkId = ByteSpan(Uint8::from_char(mSSID), strlen(mSSID));
    }
    else
    {
        networkId = ByteSpan(kTemporaryThreadNetworkId, sizeof(kTemporaryThreadNetworkId));
    }

    return mCluster.EnableNetwork(successCallback, failureCallback, networkId, kBreadcrumb, kTimeoutMs);
}

void PairingCommand::OnDefaultFailureResponse(void * context, uint8_t status)
{
    ChipLogProgress(chipTool, "Default Failure Response: 0x%02x", status);

    PairingCommand * command = reinterpret_cast<PairingCommand *>(context);
    command->SetCommandExitStatus(false);
}

void PairingCommand::OnAddNetworkResponse(void * context, uint8_t errorCode, uint8_t * debugText)
{
    ChipLogProgress(chipTool, "AddNetworkResponse");

    PairingCommand * command = reinterpret_cast<PairingCommand *>(context);

    // Normally, the errorCode should be checked, but the current codebase send a default response
    // instead of the command specific response. So errorCode is not set correctly.
    // if (EMBER_ZCL_NETWORK_COMMISSIONING_ERROR_SUCCESS != errorCode)
    // {
    //    ChipLogError(chipTool, "Setup failure. Error calling EnableNetwork: %d", errorCode);
    //    command->SetCommandExitStatus(false);
    //    return;
    // }

    CHIP_ERROR err = command->EnableNetwork();
    if (CHIP_NO_ERROR != err)
    {
        ChipLogError(chipTool, "Setup failure. Internal error calling EnableNetwork: %s", ErrorStr(err));
        command->SetCommandExitStatus(false);
        return;
    }

    // When the accessory is configured as a SoftAP and WiFi is configured to an other network
    // there won't be any response since the WiFi network is changing.
    // So returns early, assuming everything goes well
    // and the device address will be updated once a command is issued.
    if (command->mPairingMode == PairingMode::SoftAP && command->mNetworkType == PairingNetworkType::WiFi)
    {
        command->SetCommandExitStatus(true);
    }
}

void PairingCommand::OnEnableNetworkResponse(void * context, uint8_t errorCode, uint8_t * debugText)
{
    ChipLogProgress(chipTool, "EnableNetworkResponse");

    PairingCommand * command = reinterpret_cast<PairingCommand *>(context);

    // Normally, the errorCode should be checked, but the current codebase send a default response
    // instead of the command specific response. So errorCode is not set correctly.
    // if (EMBER_ZCL_NETWORK_COMMISSIONING_ERROR_SUCCESS != errorCode)
    // {
    //    ChipLogError(chipTool, "Setup failure. Error calling EnableNetwork: %d", errorCode);
    //    command->SetCommandExitStatus(false);
    //    return;
    // }

    CHIP_ERROR err = command->UpdateNetworkAddress();
    if (CHIP_NO_ERROR != err)
    {
        ChipLogError(chipTool, "Setup failure. Internal error calling UpdateNetworkAddress: %s", ErrorStr(err));
        command->SetCommandExitStatus(false);
        return;
    }
}

CHIP_ERROR PairingCommand::UpdateNetworkAddress()
{
    ReturnErrorOnFailure(mCommissioner.GetDevice(mRemoteId, &mDevice));
    ChipLogProgress(chipTool, "Mdns: Updating NodeId: %" PRIx64 " FabricId: %" PRIx64 " ...", mRemoteId, mFabricId);
    return mCommissioner.UpdateDevice(mDevice, mFabricId);
}

void PairingCommand::OnAddressUpdateComplete(NodeId nodeId, CHIP_ERROR err)
{
    ChipLogProgress(chipTool, "OnAddressUpdateComplete: %s", ErrorStr(err));
    SetCommandExitStatus(CHIP_NO_ERROR == err);
}<|MERGE_RESOLUTION|>--- conflicted
+++ resolved
@@ -121,22 +121,6 @@
     }
 }
 
-<<<<<<< HEAD
-void PairingCommand::OnNetworkCredentialsRequested(RendezvousDeviceCredentialsDelegate * callback)
-{
-    ChipLogProgress(chipTool, "OnNetworkCredentialsRequested");
-    callback->SendNetworkCredentials(mSSID, mPassword);                                                                                                                                                                                                   
-}
-
-void PairingCommand::OnOperationalCredentialsRequested(const char * csr, size_t csr_length,
-                                                       RendezvousDeviceCredentialsDelegate * callback)
-{
-    // TODO Implement this
-    ChipLogProgress(chipTool, "OnOperationalCredentialsRequested");
-}
-
-=======
->>>>>>> aa208e83
 void PairingCommand::OnPairingComplete(CHIP_ERROR err)
 {
     if (err == CHIP_NO_ERROR)
