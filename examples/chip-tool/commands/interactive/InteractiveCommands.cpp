--- conflicted
+++ resolved
@@ -22,21 +22,12 @@
 
 #include <editline.h>
 
-<<<<<<< HEAD
-constexpr const char * kInteractiveModePrompt          = ">>> ";
-constexpr const char * kInteractiveModeHistoryFileName = "chip_tool_history";
-constexpr const char * kInteractiveModeStopCommand     = "quit()";
-constexpr const char * kCategoryError                  = "Error";
-constexpr const char * kCategoryProgress               = "Info";
-constexpr const char * kCategoryDetail                 = "Debug";
-=======
 constexpr char kInteractiveModePrompt[]          = ">>> ";
-constexpr char kInteractiveModeHistoryFilePath[] = "/tmp/chip_tool_history";
+constexpr char kInteractiveModeHistoryFileName[] = "chip_tool_history";
 constexpr char kInteractiveModeStopCommand[]     = "quit()";
 constexpr char kCategoryError[]                  = "Error";
 constexpr char kCategoryProgress[]               = "Info";
 constexpr char kCategoryDetail[]                 = "Debug";
->>>>>>> 547b5875
 
 namespace {
 
