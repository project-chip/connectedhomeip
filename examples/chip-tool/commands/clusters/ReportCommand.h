/*
 *   Copyright (c) 2020 Project CHIP Authors
 *   All rights reserved.
 *
 *   Licensed under the Apache License, Version 2.0 (the "License");
 *   you may not use this file except in compliance with the License.
 *   You may obtain a copy of the License at
 *
 *       http://www.apache.org/licenses/LICENSE-2.0
 *
 *   Unless required by applicable law or agreed to in writing, software
 *   distributed under the License is distributed on an "AS IS" BASIS,
 *   WITHOUT WARRANTIES OR CONDITIONS OF ANY KIND, either express or implied.
 *   See the License for the specific language governing permissions and
 *   limitations under the License.
 *
 */

#pragma once

#include <app/ReadClient.h>

#include "DataModelLogger.h"
#include "ModelCommand.h"

constexpr uint8_t kMaxAllowedPaths = 10;

class ReportCommand : public ModelCommand, public chip::app::ReadClient::Callback
{
public:
    ReportCommand(const char * commandName, CredentialIssuerCommands * credsIssuerConfig) :
        ModelCommand(commandName, credsIssuerConfig), mBufferedReadAdapter(*this)
    {}

    virtual void OnAttributeSubscription(){};
    virtual void OnEventSubscription(){};

    /////////// ReadClient Callback Interface /////////
    void OnAttributeData(const chip::app::ConcreteDataAttributePath & path, chip::TLV::TLVReader * data,
                         const chip::app::StatusIB & status) override
    {
        CHIP_ERROR error = status.ToChipError();
        if (CHIP_NO_ERROR != error)
        {
            ChipLogError(chipTool, "Response Failure: %s", chip::ErrorStr(error));
            mError = error;
            return;
        }

        if (data == nullptr)
        {
            ChipLogError(chipTool, "Response Failure: No Data");
            mError = CHIP_ERROR_INTERNAL;
            return;
        }

        error = DataModelLogger::LogAttribute(path, data);
        if (CHIP_NO_ERROR != error)
        {
            ChipLogError(chipTool, "Response Failure: Can not decode Data");
            mError = error;
            return;
        }
    }

    void OnEventData(const chip::app::EventHeader & eventHeader, chip::TLV::TLVReader * data,
                     const chip::app::StatusIB * status) override
    {
        if (status != nullptr)
        {
            CHIP_ERROR error = status->ToChipError();
            if (CHIP_NO_ERROR != error)
            {
                ChipLogError(chipTool, "Response Failure: %s", chip::ErrorStr(error));
                mError = error;
                return;
            }
        }

        if (data == nullptr)
        {
            ChipLogError(chipTool, "Response Failure: No Data");
            mError = CHIP_ERROR_INTERNAL;
            return;
        }

        CHIP_ERROR error = DataModelLogger::LogEvent(eventHeader, data);
        if (CHIP_NO_ERROR != error)
        {
            ChipLogError(chipTool, "Response Failure: Can not decode Data");
            mError = error;
            return;
        }
    }

    void OnError(CHIP_ERROR error) override
    {
        ChipLogProgress(chipTool, "Error: %s", chip::ErrorStr(error));
        mError = error;
    }

    void OnDone() override
    {
        mReadClient.reset();
        SetCommandExitStatus(mError);
    }

    void OnSubscriptionEstablished(uint64_t subscriptionId) override { OnAttributeSubscription(); }

protected:
    CHIP_ERROR ReportAttribute(ChipDevice * device, std::vector<chip::EndpointId> endpointIds,
                               std::vector<chip::ClusterId> clusterIds, std::vector<chip::AttributeId> attributeIds,
                               chip::app::ReadClient::InteractionType interactionType, uint16_t minInterval = 0,
                               uint16_t maxInterval                                                = 0,
                               const chip::Optional<std::vector<chip::DataVersion>> & dataVersions = chip::NullOptional)
    {
        const size_t clusterCount      = clusterIds.size();
        const size_t attributeCount    = attributeIds.size();
        const size_t endpointCount     = endpointIds.size();
        const size_t dataVersionsCount = dataVersions.HasValue() ? dataVersions.Value().size() : 0;

        VerifyOrReturnError(clusterCount > 0 && clusterCount <= kMaxAllowedPaths, CHIP_ERROR_INVALID_ARGUMENT);
        VerifyOrReturnError(attributeCount > 0 && attributeCount <= kMaxAllowedPaths, CHIP_ERROR_INVALID_ARGUMENT);
        VerifyOrReturnError(endpointCount > 0 && endpointCount <= kMaxAllowedPaths, CHIP_ERROR_INVALID_ARGUMENT);
        VerifyOrReturnError(dataVersionsCount <= kMaxAllowedPaths, CHIP_ERROR_INVALID_ARGUMENT);

        const bool hasSameIdsCount = (clusterCount == attributeCount) && (clusterCount == endpointCount) &&
            (dataVersionsCount == 0 || clusterCount == dataVersionsCount);
        const bool multipleClusters =
            clusterCount > 1 && attributeCount == 1 && endpointCount == 1 && (dataVersionsCount == 0 || dataVersionsCount == 1);
        const bool multipleAttributes =
            attributeCount > 1 && clusterCount == 1 && endpointCount == 1 && (dataVersionsCount == 0 || dataVersionsCount == 1);
        const bool multipleEndpoints =
            endpointCount > 1 && clusterCount == 1 && attributeCount == 1 && (dataVersionsCount == 0 || dataVersionsCount == 1);
        const bool multipleDataVersions = dataVersionsCount > 1 && clusterCount == 1 && attributeCount == 1 && endpointCount == 1;

        size_t pathsCount = 0;
        if (hasSameIdsCount)
        {
            pathsCount = clusterCount;
        }
        else if (multipleClusters)
        {
            pathsCount = clusterCount;
        }
        else if (multipleAttributes)
        {
            pathsCount = attributeCount;
        }
        else if (multipleEndpoints)
        {
            pathsCount = endpointCount;
        }
        else if (multipleDataVersions)
        {
            pathsCount = dataVersionsCount;
        }
        else
        {
            ChipLogError(
                chipTool,
                "\n%sAttribute commands targetting multiple paths needs to have: \n \t * One element with multiple ids (for "
                "example 1 cluster id, 1 attribute id, 2 endpoint ids)\n\t * Or the same "
                "number of ids (for examples 2 cluster ids, 2 attribute ids and 2 endpoint ids).\n The current command has %zu "
                "cluster ids, %zu attribute ids, %zu endpoint ids.",
                interactionType == chip::app::ReadClient::InteractionType::Subscribe ? "Subscribe" : "Read", clusterCount,
                attributeCount, endpointCount);
            return CHIP_ERROR_INVALID_ARGUMENT;
        }

        ChipLogProgress(chipTool, "Sending %sAttribute to:",
                        interactionType == chip::app::ReadClient::InteractionType::Subscribe ? "Subscribe" : "Read");

        chip::app::AttributePathParams attributePathParams[kMaxAllowedPaths];
        chip::app::DataVersionFilter dataVersionFilter[kMaxAllowedPaths];
        for (size_t i = 0; i < pathsCount; i++)
        {
            chip::ClusterId clusterId     = clusterIds.at((hasSameIdsCount || multipleClusters) ? i : 0);
            chip::AttributeId attributeId = attributeIds.at((hasSameIdsCount || multipleAttributes) ? i : 0);
            chip::EndpointId endpointId   = endpointIds.at((hasSameIdsCount || multipleEndpoints) ? i : 0);

            ChipLogProgress(chipTool, "\tcluster " ChipLogFormatMEI ", attribute: " ChipLogFormatMEI ", endpoint %" PRIu16,
                            ChipLogValueMEI(clusterId), ChipLogValueMEI(attributeId), endpointId);
            attributePathParams[i].mClusterId   = clusterId;
            attributePathParams[i].mAttributeId = attributeId;
            attributePathParams[i].mEndpointId  = endpointId;

            if (dataVersions.HasValue())
            {
                chip::DataVersion dataVersion    = dataVersions.Value().at((hasSameIdsCount || multipleDataVersions) ? i : 0);
                dataVersionFilter[i].mEndpointId = endpointId;
                dataVersionFilter[i].mClusterId  = clusterId;
                dataVersionFilter[i].mDataVersion.SetValue(dataVersion);
            }
        }

        chip::app::ReadPrepareParams params(device->GetSecureSession().Value());
        params.mpEventPathParamsList        = nullptr;
        params.mEventPathParamsListSize     = 0;
        params.mpAttributePathParamsList    = attributePathParams;
        params.mAttributePathParamsListSize = pathsCount;

        if (mFabricFiltered.HasValue())
        {
            params.mIsFabricFiltered = mFabricFiltered.Value();
        }

        if (dataVersions.HasValue())
        {
            params.mpDataVersionFilterList    = dataVersionFilter;
            params.mDataVersionFilterListSize = pathsCount;
        }

        if (interactionType == chip::app::ReadClient::InteractionType::Subscribe)
        {
            params.mMinIntervalFloorSeconds   = minInterval;
            params.mMaxIntervalCeilingSeconds = maxInterval;
            if (mKeepSubscriptions.HasValue())
            {
                params.mKeepSubscriptions = mKeepSubscriptions.Value();
            }
        }

        mReadClient = std::make_unique<chip::app::ReadClient>(chip::app::InteractionModelEngine::GetInstance(),
                                                              device->GetExchangeManager(), mBufferedReadAdapter, interactionType);
        return mReadClient->SendRequest(params);
    }

    CHIP_ERROR ReportEvent(ChipDevice * device, std::vector<chip::EndpointId> endpointIds, std::vector<chip::ClusterId> clusterIds,
                           std::vector<chip::EventId> eventIds, chip::app::ReadClient::InteractionType interactionType,
                           uint16_t minInterval = 0, uint16_t maxInterval = 0)
    {
        const size_t clusterCount  = clusterIds.size();
        const size_t eventCount    = eventIds.size();
        const size_t endpointCount = endpointIds.size();

        VerifyOrReturnError(clusterCount > 0 && clusterCount <= kMaxAllowedPaths, CHIP_ERROR_INVALID_ARGUMENT);
        VerifyOrReturnError(eventCount > 0 && eventCount <= kMaxAllowedPaths, CHIP_ERROR_INVALID_ARGUMENT);
        VerifyOrReturnError(endpointCount > 0 && endpointCount <= kMaxAllowedPaths, CHIP_ERROR_INVALID_ARGUMENT);

        const bool hasSameIdsCount   = (clusterCount == eventCount) && (clusterCount == endpointCount);
        const bool multipleClusters  = clusterCount > 1 && eventCount == 1 && endpointCount == 1;
        const bool multipleEvents    = eventCount > 1 && clusterCount == 1 && endpointCount == 1;
        const bool multipleEndpoints = endpointCount > 1 && clusterCount == 1 && eventCount == 1;

        size_t pathsCount = 0;
        if (hasSameIdsCount)
        {
            pathsCount = clusterCount;
        }
        else if (multipleClusters)
        {
            pathsCount = clusterCount;
        }
        else if (multipleEvents)
        {
            pathsCount = eventCount;
        }
        else if (multipleEndpoints)
        {
            pathsCount = endpointCount;
        }
        else
        {
            ChipLogError(
                chipTool,
                "\n%sEvent command targetting multiple paths needs to have: \n \t * One element with multiple ids (for "
                "example 1 cluster id, 1 event id, 2 endpoint ids)\n\t * Or the same "
                "number of ids (for examples 2 cluster ids, 2 event ids and 2 endpoint ids).\n The current command has %zu "
                "cluster ids, %zu event ids, %zu endpoint ids.",
                interactionType == chip::app::ReadClient::InteractionType::Subscribe ? "Subscribe" : "Read", clusterCount,
                eventCount, endpointCount);
            return CHIP_ERROR_INVALID_ARGUMENT;
        }

        chip::app::EventPathParams eventPathParams[kMaxAllowedPaths];

        ChipLogProgress(chipTool, "Sending %sEvent to:",
                        interactionType == chip::app::ReadClient::InteractionType::Subscribe ? "Subscribe" : "Read");
        for (size_t i = 0; i < pathsCount; i++)
        {
            chip::ClusterId clusterId   = clusterIds.at((hasSameIdsCount || multipleClusters) ? i : 0);
            chip::EventId eventId       = eventIds.at((hasSameIdsCount || multipleEvents) ? i : 0);
            chip::EndpointId endpointId = endpointIds.at((hasSameIdsCount || multipleEndpoints) ? i : 0);

            ChipLogProgress(chipTool, "\tcluster " ChipLogFormatMEI ", event: " ChipLogFormatMEI ", endpoint %" PRIu16,
                            ChipLogValueMEI(clusterId), ChipLogValueMEI(eventId), endpointId);
            eventPathParams[i].mClusterId  = clusterId;
            eventPathParams[i].mEventId    = eventId;
            eventPathParams[i].mEndpointId = endpointId;
        }

        chip::app::ReadPrepareParams params(device->GetSecureSession().Value());
        params.mpEventPathParamsList        = eventPathParams;
        params.mEventPathParamsListSize     = pathsCount;
        params.mEventNumber                 = mEventNumber.ValueOr(0);
        params.mpAttributePathParamsList    = nullptr;
        params.mAttributePathParamsListSize = 0;

        if (interactionType == chip::app::ReadClient::InteractionType::Subscribe)
        {
            params.mMinIntervalFloorSeconds   = minInterval;
            params.mMaxIntervalCeilingSeconds = maxInterval;
            if (mKeepSubscriptions.HasValue())
            {
                params.mKeepSubscriptions = mKeepSubscriptions.Value();
            }
        }

        mReadClient = std::make_unique<chip::app::ReadClient>(chip::app::InteractionModelEngine::GetInstance(),
                                                              device->GetExchangeManager(), mBufferedReadAdapter, interactionType);
        return mReadClient->SendRequest(params);
    }

    // Use a 3x-longer-than-default timeout because wildcard reads can take a
    // while.
    chip::System::Clock::Timeout GetWaitDuration() const override
    {
        return mTimeout.HasValue() ? chip::System::Clock::Seconds16(mTimeout.Value()) : (ModelCommand::GetWaitDuration() * 3);
    }

    std::unique_ptr<chip::app::ReadClient> mReadClient;
    chip::app::BufferedReadCallback mBufferedReadAdapter;

    // mFabricFiltered is really only used by the attribute commands, but we end
    // up needing it in our class's shared code.
    chip::Optional<bool> mFabricFiltered;

<<<<<<< HEAD
    // mKeepSubscriptions is really only used by the subscribe commands, but we end
    // up needing it in our class's shared code.
    chip::Optional<bool> mKeepSubscriptions;
=======
    chip::Optional<chip::EventNumber> mEventNumber;
>>>>>>> 5aa87377

    CHIP_ERROR mError = CHIP_NO_ERROR;
};

class ReadAttribute : public ReportCommand
{
public:
    ReadAttribute(CredentialIssuerCommands * credsIssuerConfig) : ReportCommand("read-by-id", credsIssuerConfig)
    {
        AddArgument("cluster-id", 0, UINT32_MAX, &mClusterIds);
        AddArgument("attribute-id", 0, UINT32_MAX, &mAttributeIds);
        AddArgument("data-version", 0, UINT32_MAX, &mDataVersion);
        AddArgument("fabric-filtered", 0, 1, &mFabricFiltered);
        ReportCommand::AddArguments();
    }

    ReadAttribute(chip::ClusterId clusterId, CredentialIssuerCommands * credsIssuerConfig) :
        ReportCommand("read-by-id", credsIssuerConfig), mClusterIds(1, clusterId)
    {
        AddArgument("attribute-id", 0, UINT32_MAX, &mAttributeIds);
        AddArgument("data-version", 0, UINT32_MAX, &mDataVersion);
        AddArgument("fabric-filtered", 0, 1, &mFabricFiltered);
        ReportCommand::AddArguments();
    }

    ReadAttribute(chip::ClusterId clusterId, const char * attributeName, chip::AttributeId attributeId,
                  CredentialIssuerCommands * credsIssuerConfig) :
        ReportCommand("read", credsIssuerConfig),
        mClusterIds(1, clusterId), mAttributeIds(1, attributeId)
    {
        AddArgument("attr-name", attributeName);
        AddArgument("data-version", 0, UINT32_MAX, &mDataVersion);
        AddArgument("fabric-filtered", 0, 1, &mFabricFiltered);
        ReportCommand::AddArguments();
    }

    ~ReadAttribute() {}

    CHIP_ERROR SendCommand(ChipDevice * device, std::vector<chip::EndpointId> endpointIds) override
    {
        return ReportCommand::ReportAttribute(device, endpointIds, mClusterIds, mAttributeIds,
                                              chip::app::ReadClient::InteractionType::Read, 0, 0, mDataVersion);
    }

private:
    std::vector<chip::ClusterId> mClusterIds;
    std::vector<chip::AttributeId> mAttributeIds;
    chip::Optional<std::vector<chip::DataVersion>> mDataVersion;
};

class SubscribeAttribute : public ReportCommand
{
public:
    SubscribeAttribute(CredentialIssuerCommands * credsIssuerConfig) : ReportCommand("subscribe-by-id", credsIssuerConfig)
    {
        AddArgument("cluster-id", 0, UINT32_MAX, &mClusterIds);
        AddArgument("attribute-id", 0, UINT32_MAX, &mAttributeIds);
        AddArgument("min-interval", 0, UINT16_MAX, &mMinInterval);
        AddArgument("max-interval", 0, UINT16_MAX, &mMaxInterval);
        AddArgument("data-version", 0, UINT32_MAX, &mDataVersion);
        AddArgument("fabric-filtered", 0, 1, &mFabricFiltered);
        AddArgument("keepSubscriptions", 0, 1, &mKeepSubscriptions);
        ReportCommand::AddArguments();
    }

    SubscribeAttribute(chip::ClusterId clusterId, CredentialIssuerCommands * credsIssuerConfig) :
        ReportCommand("subscribe-by-id", credsIssuerConfig), mClusterIds(1, clusterId)
    {
        AddArgument("attribute-id", 0, UINT32_MAX, &mAttributeIds);
        AddArgument("min-interval", 0, UINT16_MAX, &mMinInterval);
        AddArgument("max-interval", 0, UINT16_MAX, &mMaxInterval);
        AddArgument("data-version", 0, UINT32_MAX, &mDataVersion);
        AddArgument("fabric-filtered", 0, 1, &mFabricFiltered);
        AddArgument("keepSubscriptions", 0, 1, &mKeepSubscriptions);
        ReportCommand::AddArguments();
    }

    SubscribeAttribute(chip::ClusterId clusterId, const char * attributeName, chip::AttributeId attributeId,
                       CredentialIssuerCommands * credsIssuerConfig) :
        ReportCommand("subscribe", credsIssuerConfig),
        mClusterIds(1, clusterId), mAttributeIds(1, attributeId)
    {
        AddArgument("attr-name", attributeName);
        AddArgument("min-interval", 0, UINT16_MAX, &mMinInterval);
        AddArgument("max-interval", 0, UINT16_MAX, &mMaxInterval);
        AddArgument("data-version", 0, UINT32_MAX, &mDataVersion);
        AddArgument("fabric-filtered", 0, 1, &mFabricFiltered);
        AddArgument("keepSubscriptions", 0, 1, &mKeepSubscriptions);
        ReportCommand::AddArguments();
    }

    ~SubscribeAttribute() {}

    CHIP_ERROR SendCommand(ChipDevice * device, std::vector<chip::EndpointId> endpointIds) override
    {
        return ReportCommand::ReportAttribute(device, endpointIds, mClusterIds, mAttributeIds,
                                              chip::app::ReadClient::InteractionType::Subscribe, mMinInterval, mMaxInterval,
                                              mDataVersion);
    }

    chip::System::Clock::Timeout GetWaitDuration() const override { return ReportCommand::GetWaitDuration(); }

    void OnAttributeSubscription() override
    {
        // The ReadClient instance can not be released directly into the OnAttributeSubscription
        // callback since it happens to be called by ReadClient itself which is doing additional
        // work after that.
        chip::DeviceLayer::PlatformMgr().ScheduleWork(
            [](intptr_t arg) {
                auto * command = reinterpret_cast<SubscribeAttribute *>(arg);
                if (!command->IsInteractive())
                {
                    command->mReadClient.reset();
                }
                command->SetCommandExitStatus(CHIP_NO_ERROR);
            },
            reinterpret_cast<intptr_t>(this));
    }

private:
    std::vector<chip::ClusterId> mClusterIds;
    std::vector<chip::AttributeId> mAttributeIds;

    uint16_t mMinInterval;
    uint16_t mMaxInterval;
    chip::Optional<std::vector<chip::DataVersion>> mDataVersion;
};

class ReadEvent : public ReportCommand
{
public:
    ReadEvent(CredentialIssuerCommands * credsIssuerConfig) : ReportCommand("read-event-by-id", credsIssuerConfig)
    {
        AddArgument("cluster-id", 0, UINT32_MAX, &mClusterIds);
        AddArgument("event-id", 0, UINT32_MAX, &mEventIds);
        AddArgument("event-min", 0, UINT64_MAX, &mEventNumber);
        ReportCommand::AddArguments();
    }

    ReadEvent(chip::ClusterId clusterId, CredentialIssuerCommands * credsIssuerConfig) :
        ReportCommand("read-event-by-id", credsIssuerConfig), mClusterIds(1, clusterId)
    {
        AddArgument("event-id", 0, UINT32_MAX, &mEventIds);
        AddArgument("event-min", 0, UINT64_MAX, &mEventNumber);
        ReportCommand::AddArguments();
    }

    ReadEvent(chip::ClusterId clusterId, const char * eventName, chip::EventId eventId,
              CredentialIssuerCommands * credsIssuerConfig) :
        ReportCommand("read-event", credsIssuerConfig),
        mClusterIds(1, clusterId), mEventIds(1, eventId)
    {
        AddArgument("event-name", eventName);
        AddArgument("event-min", 0, UINT64_MAX, &mEventNumber);
        ReportCommand::AddArguments();
    }

    ~ReadEvent() {}

    CHIP_ERROR SendCommand(ChipDevice * device, std::vector<chip::EndpointId> endpointIds) override
    {
        return ReportCommand::ReportEvent(device, endpointIds, mClusterIds, mEventIds,
                                          chip::app::ReadClient::InteractionType::Read);
    }

private:
    std::vector<chip::ClusterId> mClusterIds;
    std::vector<chip::EventId> mEventIds;
};

class SubscribeEvent : public ReportCommand
{
public:
    SubscribeEvent(CredentialIssuerCommands * credsIssuerConfig) : ReportCommand("subscribe-event-by-id", credsIssuerConfig)
    {
        AddArgument("cluster-id", 0, UINT32_MAX, &mClusterIds);
        AddArgument("event-id", 0, UINT32_MAX, &mEventIds);
        AddArgument("min-interval", 0, UINT16_MAX, &mMinInterval);
        AddArgument("max-interval", 0, UINT16_MAX, &mMaxInterval);
<<<<<<< HEAD
        AddArgument("keepSubscriptions", 0, 1, &mKeepSubscriptions);
=======
        AddArgument("event-min", 0, UINT64_MAX, &mEventNumber);
>>>>>>> 5aa87377
        ReportCommand::AddArguments();
    }

    SubscribeEvent(chip::ClusterId clusterId, CredentialIssuerCommands * credsIssuerConfig) :
        ReportCommand("subscribe-event-by-id", credsIssuerConfig), mClusterIds(1, clusterId)
    {
        AddArgument("event-id", 0, UINT32_MAX, &mEventIds);
        AddArgument("min-interval", 0, UINT16_MAX, &mMinInterval);
        AddArgument("max-interval", 0, UINT16_MAX, &mMaxInterval);
<<<<<<< HEAD
        AddArgument("keepSubscriptions", 0, 1, &mKeepSubscriptions);
=======
        AddArgument("event-min", 0, UINT64_MAX, &mEventNumber);
>>>>>>> 5aa87377
        ReportCommand::AddArguments();
    }

    SubscribeEvent(chip::ClusterId clusterId, const char * eventName, chip::EventId eventId,
                   CredentialIssuerCommands * credsIssuerConfig) :
        ReportCommand("subscribe-event", credsIssuerConfig),
        mClusterIds(1, clusterId), mEventIds(1, eventId)
    {
        AddArgument("attr-name", eventName);
        AddArgument("min-interval", 0, UINT16_MAX, &mMinInterval);
        AddArgument("max-interval", 0, UINT16_MAX, &mMaxInterval);
<<<<<<< HEAD
        AddArgument("keepSubscriptions", 0, 1, &mKeepSubscriptions);
=======
        AddArgument("event-min", 0, UINT64_MAX, &mEventNumber);
>>>>>>> 5aa87377
        ReportCommand::AddArguments();
    }

    ~SubscribeEvent() {}

    CHIP_ERROR SendCommand(ChipDevice * device, std::vector<chip::EndpointId> endpointIds) override
    {
        return ReportCommand::ReportEvent(device, endpointIds, mClusterIds, mEventIds,
                                          chip::app::ReadClient::InteractionType::Subscribe, mMinInterval, mMaxInterval);
    }

    chip::System::Clock::Timeout GetWaitDuration() const override { return ReportCommand::GetWaitDuration(); }

    void OnEventSubscription() override
    {
        // The ReadClient instance can not be released directly into the OnEventSubscription
        // callback since it happens to be called by ReadClient itself which is doing additional
        // work after that.
        chip::DeviceLayer::PlatformMgr().ScheduleWork(
            [](intptr_t arg) {
                auto * command = reinterpret_cast<SubscribeEvent *>(arg);
                if (!command->IsInteractive())
                {
                    command->mReadClient.reset();
                }
                command->SetCommandExitStatus(CHIP_NO_ERROR);
            },
            reinterpret_cast<intptr_t>(this));
    }

private:
    std::vector<chip::ClusterId> mClusterIds;
    std::vector<chip::EventId> mEventIds;

    uint16_t mMinInterval;
    uint16_t mMaxInterval;
};<|MERGE_RESOLUTION|>--- conflicted
+++ resolved
@@ -326,13 +326,10 @@
     // up needing it in our class's shared code.
     chip::Optional<bool> mFabricFiltered;
 
-<<<<<<< HEAD
     // mKeepSubscriptions is really only used by the subscribe commands, but we end
     // up needing it in our class's shared code.
     chip::Optional<bool> mKeepSubscriptions;
-=======
     chip::Optional<chip::EventNumber> mEventNumber;
->>>>>>> 5aa87377
 
     CHIP_ERROR mError = CHIP_NO_ERROR;
 };
@@ -512,11 +509,8 @@
         AddArgument("event-id", 0, UINT32_MAX, &mEventIds);
         AddArgument("min-interval", 0, UINT16_MAX, &mMinInterval);
         AddArgument("max-interval", 0, UINT16_MAX, &mMaxInterval);
-<<<<<<< HEAD
         AddArgument("keepSubscriptions", 0, 1, &mKeepSubscriptions);
-=======
         AddArgument("event-min", 0, UINT64_MAX, &mEventNumber);
->>>>>>> 5aa87377
         ReportCommand::AddArguments();
     }
 
@@ -526,11 +520,8 @@
         AddArgument("event-id", 0, UINT32_MAX, &mEventIds);
         AddArgument("min-interval", 0, UINT16_MAX, &mMinInterval);
         AddArgument("max-interval", 0, UINT16_MAX, &mMaxInterval);
-<<<<<<< HEAD
         AddArgument("keepSubscriptions", 0, 1, &mKeepSubscriptions);
-=======
         AddArgument("event-min", 0, UINT64_MAX, &mEventNumber);
->>>>>>> 5aa87377
         ReportCommand::AddArguments();
     }
 
@@ -542,11 +533,8 @@
         AddArgument("attr-name", eventName);
         AddArgument("min-interval", 0, UINT16_MAX, &mMinInterval);
         AddArgument("max-interval", 0, UINT16_MAX, &mMaxInterval);
-<<<<<<< HEAD
         AddArgument("keepSubscriptions", 0, 1, &mKeepSubscriptions);
-=======
         AddArgument("event-min", 0, UINT64_MAX, &mEventNumber);
->>>>>>> 5aa87377
         ReportCommand::AddArguments();
     }
 
