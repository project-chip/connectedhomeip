--- conflicted
+++ resolved
@@ -15,13 +15,7 @@
  *    limitations under the License.
  */
 
-<<<<<<< HEAD
-#include <platform/CHIPDeviceConfig.h>
-
-#include <shell/shell.h>
-=======
 #include <lib/shell/shell.h>
->>>>>>> 82b48c4d
 
 #include <lib/core/CHIPCore.h>
 #include <lib/support/Base64.h>
@@ -30,6 +24,7 @@
 #include <lib/support/RandUtils.h>
 #include <support/logging/CHIPLogging.h>
 
+#if CHIP_DEVICE_LAYER_TARGET_NRF5
 #ifdef SOFTDEVICE_PRESENT
 #include "nrf_sdh.h"
 #include "nrf_sdh_ble.h"
@@ -41,6 +36,7 @@
 #include <openthread/platform/platform-softdevice.h>
 }
 #endif // CHIP_ENABLE_OPENTHREAD
+#endif
 
 using namespace chip;
 using namespace chip::Shell;
@@ -51,7 +47,7 @@
 void cmd_device_init();
 void cmd_otcli_init();
 
-#if defined(SOFTDEVICE_PRESENT)
+#if defined(CHIP_DEVICE_LAYER_TARGET_NRF5)
 static void OnSoCEvent(uint32_t sys_evt, void * p_context)
 {
 #if CHIP_ENABLE_OPENTHREAD
@@ -59,13 +55,10 @@
 #endif
     UNUSED_PARAMETER(p_context);
 }
-#endif // defined(SOFTDEVICE_PRESENT)
 
 CHIP_ERROR soft_device_init()
 {
     CHIP_ERROR err = CHIP_NO_ERROR;
-
-#if defined(SOFTDEVICE_PRESENT)
 
     err = nrf_sdh_enable_request();
     SuccessOrExit(err);
@@ -89,17 +82,18 @@
         err = nrf_sdh_ble_enable(&appRAMStart);
         SuccessOrExit(err);
     }
-#endif // defined(SOFTDEVICE_PRESENT)
 
 exit:
     return err;
 }
+#endif // defined(CHIP_DEVICE_LAYER_TARGET_NRF5)
 
 int main(void)
 {
-<<<<<<< HEAD
+#if defined(CHIP_DEVICE_LAYER_TARGET_NRF5)
     soft_device_init();
-=======
+#endif
+
     // Initialize the default streamer that was linked.
     const int rc = streamer_init(streamer_get());
 
@@ -108,7 +102,6 @@
         ChipLogError(Shell, "Streamer initialization failed: %d", rc);
         return rc;
     }
->>>>>>> 82b48c4d
 
     cmd_misc_init();
     cmd_base64_init();
