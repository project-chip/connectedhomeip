--- conflicted
+++ resolved
@@ -6,21 +6,13 @@
         "*": {
             "lwip.ipv6-enabled": true,
             "lwip.raw-socket-enabled": true,
-<<<<<<< HEAD
             "nsapi.default-wifi-security": "WPA_WPA2",
             "nsapi.default-wifi-ssid": "\"YOUR_SSID\"",
-            "nsapi.default-wifi-password": "\"YOUR_PASSWORD\""
-        },
-        "DISCO_L475VG_IOT01A": {
-            "target.components_add": ["wifi_ism43362"],
-=======
+            "nsapi.default-wifi-password": "\"YOUR_PASSWORD\"",
             "platform.stdio-baud-rate": 115200
         },
         "DISCO_L475VG_IOT01A": {
-            "lwip.ipv6-enabled": true,
-            "lwip.raw-socket-enabled": true,
             "target.components_add": ["wifi_ism43362", "BlueNRG_MS"],
->>>>>>> 063a6976
             "ism43362.provide-default": true,
             "target.network-default-interface-type": "WIFI",
             "target.macros_add" : ["MBEDTLS_SHA1_C"],
