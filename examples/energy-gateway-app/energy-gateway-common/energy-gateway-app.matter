--- conflicted
+++ resolved
@@ -1791,19 +1791,14 @@
 
   server cluster CommodityPrice {
     emits event PriceChange;
-<<<<<<< HEAD
-    emits event ForecastChange;
-    callback attribute tariffUnit;
-=======
     ram      attribute tariffUnit;
->>>>>>> bc7f2a42
     callback attribute currency;
     callback attribute currentPrice;
     callback attribute priceForecast;
     callback attribute generatedCommandList;
     callback attribute acceptedCommandList;
     callback attribute attributeList;
-    callback attribute featureMap;
+    ram      attribute featureMap default = 0;
     ram      attribute clusterRevision default = 4;
 
     handle command GetDetailedPriceRequest;
