--- conflicted
+++ resolved
@@ -1622,7 +1622,6 @@
   readonly attribute int16u clusterRevision = 65533;
 }
 
-<<<<<<< HEAD
 /** The CommodityTariffCluster provides the mechanism for communicating Commodity Tariff information within the premises. */
 cluster CommodityTariff = 1792 {
   revision 1;
@@ -1765,7 +1764,36 @@
   readonly attribute nullable TariffComponentStruct nextTariffComponents[] = 16;
   readonly attribute optional nullable int16s defaultRandomizationOffset = 17;
   readonly attribute optional nullable DayEntryRandomizationTypeEnum defaultRandomizationType = 18;
-=======
+  readonly attribute command_id generatedCommandList[] = 65528;
+  readonly attribute command_id acceptedCommandList[] = 65529;
+  readonly attribute attrib_id attributeList[] = 65531;
+  readonly attribute bitmap32 featureMap = 65532;
+  readonly attribute int16u clusterRevision = 65533;
+
+  request struct GetTariffComponentRequest {
+    int32u tariffComponentID = 0;
+  }
+
+  response struct GetTariffComponentResponse = 0 {
+    nullable char_string<128> label = 0;
+    int32u dayEntryIDs[] = 1;
+    TariffComponentStruct tariffComponent = 2;
+  }
+
+  request struct GetDayEntryRequest {
+    int32u dayEntryID = 0;
+  }
+
+  response struct GetDayEntryResponse = 1 {
+    DayEntryStruct dayEntry = 0;
+  }
+
+  /** The GetTariffComponent command allows a client to request information for a tariff component identifier that may no longer be available in the TariffPeriods attributes. */
+  command GetTariffComponent(GetTariffComponentRequest): GetTariffComponentResponse = 0;
+  /** The GetDayEntry command allows a client to request information for a calendar day entry identifier that may no longer be available in the CalendarPeriods or IndividualDays attributes. */
+  command GetDayEntry(GetDayEntryRequest): GetDayEntryResponse = 1;
+}
+
 /** This Meter Identification Cluster provides attributes for determining advanced information about utility metering device. */
 provisional cluster MeterIdentification = 2822 {
   revision 1;
@@ -1785,38 +1813,11 @@
   readonly attribute nullable char_string<64> meterSerialNumber = 2;
   readonly attribute optional nullable char_string<64> protocolVersion = 3;
   readonly attribute optional nullable PowerThresholdStruct powerThreshold = 4;
->>>>>>> b2bdeb65
   readonly attribute command_id generatedCommandList[] = 65528;
   readonly attribute command_id acceptedCommandList[] = 65529;
   readonly attribute attrib_id attributeList[] = 65531;
   readonly attribute bitmap32 featureMap = 65532;
   readonly attribute int16u clusterRevision = 65533;
-<<<<<<< HEAD
-
-  request struct GetTariffComponentRequest {
-    int32u tariffComponentID = 0;
-  }
-
-  response struct GetTariffComponentResponse = 0 {
-    nullable char_string<128> label = 0;
-    int32u dayEntryIDs[] = 1;
-    TariffComponentStruct tariffComponent = 2;
-  }
-
-  request struct GetDayEntryRequest {
-    int32u dayEntryID = 0;
-  }
-
-  response struct GetDayEntryResponse = 1 {
-    DayEntryStruct dayEntry = 0;
-  }
-
-  /** The GetTariffComponent command allows a client to request information for a tariff component identifier that may no longer be available in the TariffPeriods attributes. */
-  command GetTariffComponent(GetTariffComponentRequest): GetTariffComponentResponse = 0;
-  /** The GetDayEntry command allows a client to request information for a calendar day entry identifier that may no longer be available in the CalendarPeriods or IndividualDays attributes. */
-  command GetDayEntry(GetDayEntryRequest): GetDayEntryResponse = 1;
-=======
->>>>>>> b2bdeb65
 }
 
 endpoint 0 {
@@ -2084,7 +2085,6 @@
     ram      attribute clusterRevision default = 1;
   }
 
-<<<<<<< HEAD
   server cluster CommodityTariff {
     callback attribute tariffInfo;
     ram      attribute tariffUnit;
@@ -2115,7 +2115,8 @@
     handle command GetTariffComponent;
     handle command GetDayEntry;
     handle command GetDayEntryResponse;
-=======
+  }
+
   server cluster MeterIdentification {
     callback attribute meterType;
     callback attribute pointOfDelivery;
@@ -2127,7 +2128,6 @@
     callback attribute attributeList;
     callback attribute featureMap;
     ram      attribute clusterRevision default = 1;
->>>>>>> b2bdeb65
-  }
-}
-
+  }
+}
+
