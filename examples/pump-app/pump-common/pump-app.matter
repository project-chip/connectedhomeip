--- conflicted
+++ resolved
@@ -1031,15 +1031,6 @@
 }
 
 client cluster PressureMeasurement = 1027 {
-<<<<<<< HEAD
-  bitmap PressureFeature : BITMAP32 {
-    kExt = 0x1;
-  }
-
-  readonly attribute int16s measuredValue = 0;
-  readonly attribute int16s minMeasuredValue = 1;
-  readonly attribute int16s maxMeasuredValue = 2;
-=======
   readonly attribute nullable int16s measuredValue = 0;
   readonly attribute nullable int16s minMeasuredValue = 1;
   readonly attribute nullable int16s maxMeasuredValue = 2;
@@ -1049,20 +1040,10 @@
   readonly attribute nullable int16s maxScaledValue = 18;
   readonly attribute int16u scaledTolerance = 19;
   readonly attribute int8s scale = 20;
->>>>>>> 235a4ac3
   readonly global attribute int16u clusterRevision = 65533;
 }
 
 server cluster PressureMeasurement = 1027 {
-<<<<<<< HEAD
-  bitmap PressureFeature : BITMAP32 {
-    kExt = 0x1;
-  }
-
-  readonly attribute int16s measuredValue = 0;
-  readonly attribute int16s minMeasuredValue = 1;
-  readonly attribute int16s maxMeasuredValue = 2;
-=======
   readonly attribute nullable int16s measuredValue = 0;
   readonly attribute nullable int16s minMeasuredValue = 1;
   readonly attribute nullable int16s maxMeasuredValue = 2;
@@ -1072,7 +1053,6 @@
   readonly attribute nullable int16s maxScaledValue = 18;
   readonly attribute int16u scaledTolerance = 19;
   readonly attribute int8s scale = 20;
->>>>>>> 235a4ac3
   readonly global attribute int16u clusterRevision = 65533;
 }
 
@@ -1566,4 +1546,4 @@
   server  cluster PumpConfigurationAndControl;
   binding cluster TemperatureMeasurement;
   server  cluster TemperatureMeasurement;
-}
+}