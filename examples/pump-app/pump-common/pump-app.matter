// This IDL was generated automatically by ZAP.
// It is for view/code review purposes only.

struct LabelStruct {
    CHAR_STRING<16> label = 0;
    CHAR_STRING<16> value = 1;
}

server cluster AdministratorCommissioning = 60 {
  enum CommissioningWindowStatus : ENUM8 {
    kWindowNotOpen = 0;
    kEnhancedWindowOpen = 1;
    kBasicWindowOpen = 2;
  }

  enum StatusCode : ENUM8 {
    kBusy = 1;
    kPAKEParameterError = 2;
    kWindowNotOpen = 3;
  }

  readonly attribute int8u windowStatus = 0;
  readonly attribute fabric_idx adminFabricIndex = 1;
  readonly attribute int16u adminVendorId = 2;
  readonly global attribute int16u clusterRevision = 65533;

  request struct OpenBasicCommissioningWindowRequest {
    INT16U commissioningTimeout = 0;
  }

  request struct OpenCommissioningWindowRequest {
    INT16U commissioningTimeout = 0;
    OCTET_STRING PAKEVerifier = 1;
    INT16U discriminator = 2;
    INT32U iterations = 3;
    OCTET_STRING salt = 4;
    INT16U passcodeID = 5;
  }

  command OpenBasicCommissioningWindow(OpenBasicCommissioningWindowRequest): DefaultSuccess = 1;
  command OpenCommissioningWindow(OpenCommissioningWindowRequest): DefaultSuccess = 0;
  command RevokeCommissioning(): DefaultSuccess = 2;
}

server cluster Basic = 40 {
  critical event StartUp = 0 {
    INT32U softwareVersion = 0;
  }

  critical event ShutDown = 1 {
  }

  info event Leave = 2 {
  }

  info event ReachableChanged = 3 {
    boolean reachableNewValue = 0;
  }

  readonly attribute int16u interactionModelVersion = 0;
  readonly attribute char_string<32> vendorName = 1;
  readonly attribute vendor_id vendorID = 2;
  readonly attribute char_string<32> productName = 3;
  readonly attribute int16u productID = 4;
  attribute char_string<32> nodeLabel = 5;
  attribute char_string<2> location = 6;
  readonly attribute int16u hardwareVersion = 7;
  readonly attribute char_string<64> hardwareVersionString = 8;
  readonly attribute int32u softwareVersion = 9;
<<<<<<< HEAD
  readonly attribute char_string<64> softwareVersionString = 10;
  readonly attribute int16u clusterRevision = 65533;
=======
  readonly attribute char_string softwareVersionString = 10;
  readonly global attribute int16u clusterRevision = 65533;
>>>>>>> cf1b2547

  command MfgSpecificPing(): DefaultSuccess = 0;
}

server cluster Descriptor = 29 {
  struct DeviceType {
    DEVTYPE_ID type = 0;
    INT16U revision = 1;
  }

  readonly attribute DeviceType deviceList[] = 0;
  readonly attribute CLUSTER_ID serverList[] = 1;
  readonly attribute CLUSTER_ID clientList[] = 2;
  readonly attribute ENDPOINT_NO partsList[] = 3;
  readonly global attribute int16u clusterRevision = 65533;
}

server cluster DiagnosticLogs = 50 {
  enum LogsIntent : ENUM8 {
    kEndUserSupport = 0;
    kNetworkDiag = 1;
    kCrashLogs = 2;
  }

  enum LogsStatus : ENUM8 {
    kSuccess = 0;
    kExhausted = 1;
    kNoLogs = 2;
    kBusy = 3;
    kDenied = 4;
  }

  enum LogsTransferProtocol : ENUM8 {
    kResponsePayload = 0;
    kBdx = 1;
  }


  request struct RetrieveLogsRequestRequest {
    LogsIntent intent = 0;
    LogsTransferProtocol requestedProtocol = 1;
    OCTET_STRING transferFileDesignator = 2;
  }

  command RetrieveLogsRequest(RetrieveLogsRequestRequest): RetrieveLogsResponse = 0;
}

server cluster FixedLabel = 64 {
  readonly attribute LabelStruct labelList[] = 0;
  readonly global attribute int16u clusterRevision = 65533;
}

client cluster FlowMeasurement = 1028 {
  readonly attribute int16s measuredValue = 0;
  readonly attribute int16s minMeasuredValue = 1;
  readonly attribute int16s maxMeasuredValue = 2;
  readonly global attribute int16u clusterRevision = 65533;
}

server cluster FlowMeasurement = 1028 {
  readonly attribute int16s measuredValue = 0;
  readonly attribute int16s minMeasuredValue = 1;
  readonly attribute int16s maxMeasuredValue = 2;
  readonly global attribute int16u clusterRevision = 65533;
}

server cluster GeneralCommissioning = 48 {
  enum GeneralCommissioningError : ENUM8 {
    kOk = 0;
    kValueOutsideRange = 1;
    kInvalidAuthentication = 2;
    kNotCommissioning = 3;
  }

  enum RegulatoryLocationType : ENUM8 {
    kIndoor = 0;
    kOutdoor = 1;
    kIndoorOutdoor = 2;
  }

  struct BasicCommissioningInfoType {
    INT32U failSafeExpiryLengthMs = 0;
  }

  attribute int64u breadcrumb = 0;
  readonly attribute BasicCommissioningInfoType basicCommissioningInfoList[] = 1;
  readonly attribute enum8 regulatoryConfig = 2;
  readonly attribute enum8 locationCapability = 3;
  readonly global attribute bitmap32 featureMap = 65532;
  readonly global attribute int16u clusterRevision = 65533;

  request struct ArmFailSafeRequest {
    INT16U expiryLengthSeconds = 0;
    INT64U breadcrumb = 1;
    INT32U timeoutMs = 2;
  }

  request struct SetRegulatoryConfigRequest {
    RegulatoryLocationType location = 0;
    CHAR_STRING countryCode = 1;
    INT64U breadcrumb = 2;
    INT32U timeoutMs = 3;
  }

  response struct ArmFailSafeResponse {
    GeneralCommissioningError errorCode = 0;
    CHAR_STRING debugText = 1;
  }

  response struct CommissioningCompleteResponse {
    GeneralCommissioningError errorCode = 0;
    CHAR_STRING debugText = 1;
  }

  response struct SetRegulatoryConfigResponse {
    GeneralCommissioningError errorCode = 0;
    CHAR_STRING debugText = 1;
  }

  command ArmFailSafe(ArmFailSafeRequest): ArmFailSafeResponse = 0;
  command CommissioningComplete(): CommissioningCompleteResponse = 4;
  command SetRegulatoryConfig(SetRegulatoryConfigRequest): SetRegulatoryConfigResponse = 2;
}

server cluster GeneralDiagnostics = 51 {
  enum BootReasonType : ENUM8 {
    kUnspecified = 0;
    kPowerOnReboot = 1;
    kBrownOutReset = 2;
    kSoftwareWatchdogReset = 3;
    kHardwareWatchdogReset = 4;
    kSoftwareUpdateCompleted = 5;
    kSoftwareReset = 6;
  }

  enum HardwareFaultType : ENUM8 {
    kUnspecified = 0;
    kRadio = 1;
    kSensor = 2;
    kResettableOverTemp = 3;
    kNonResettableOverTemp = 4;
    kPowerSource = 5;
    kVisualDisplayFault = 6;
    kAudioOutputFault = 7;
    kUserInterfaceFault = 8;
    kNonVolatileMemoryError = 9;
    kTamperDetected = 10;
  }

  enum InterfaceType : ENUM8 {
    kUnspecified = 0;
    kWiFi = 1;
    kEthernet = 2;
    kCellular = 3;
    kThread = 4;
  }

  enum NetworkFaultType : ENUM8 {
    kUnspecified = 0;
    kHardwareFailure = 1;
    kNetworkJammed = 2;
    kConnectionFailed = 3;
  }

  enum RadioFaultType : ENUM8 {
    kUnspecified = 0;
    kWiFiFault = 1;
    kCellularFault = 2;
    kThreadFault = 3;
    kNFCFault = 4;
    kBLEFault = 5;
    kEthernetFault = 6;
  }

  struct NetworkInterfaceType {
    CHAR_STRING<32> name = 0;
    BOOLEAN fabricConnected = 1;
    BOOLEAN offPremiseServicesReachableIPv4 = 2;
    BOOLEAN offPremiseServicesReachableIPv6 = 3;
    OCTET_STRING<8> hardwareAddress = 4;
    InterfaceType type = 5;
  }

  critical event HardwareFaultChange = 0 {
    HardwareFaultType current[] = 0;
    HardwareFaultType previous[] = 1;
  }

  critical event RadioFaultChange = 1 {
    RadioFaultType current[] = 0;
    RadioFaultType previous[] = 1;
  }

  critical event NetworkFaultChange = 2 {
    NetworkFaultType current[] = 0;
    NetworkFaultType previous[] = 1;
  }

  critical event BootReason = 3 {
    BootReasonType bootReason = 0;
  }

  readonly attribute NetworkInterfaceType networkInterfaces[] = 0;
  readonly attribute int16u rebootCount = 1;
  readonly attribute int64u upTime = 2;
  readonly attribute int32u totalOperationalHours = 3;
  readonly attribute enum8 bootReasons = 4;
  readonly attribute ENUM8 activeHardwareFaults[] = 5;
  readonly attribute ENUM8 activeRadioFaults[] = 6;
  readonly attribute ENUM8 activeNetworkFaults[] = 7;
  readonly global attribute int16u clusterRevision = 65533;
}

server cluster LevelControl = 8 {
  enum MoveMode : ENUM8 {
    kUp = 0;
    kDown = 1;
  }

  enum StepMode : ENUM8 {
    kUp = 0;
    kDown = 1;
  }

  readonly attribute int8u currentLevel = 0;
  readonly global attribute int16u clusterRevision = 65533;

  request struct MoveRequest {
    MoveMode moveMode = 0;
    INT8U rate = 1;
    BITMAP8 optionMask = 2;
    BITMAP8 optionOverride = 3;
  }

  request struct MoveToLevelRequest {
    INT8U level = 0;
    INT16U transitionTime = 1;
    BITMAP8 optionMask = 2;
    BITMAP8 optionOverride = 3;
  }

  request struct MoveToLevelWithOnOffRequest {
    INT8U level = 0;
    INT16U transitionTime = 1;
  }

  request struct MoveWithOnOffRequest {
    MoveMode moveMode = 0;
    INT8U rate = 1;
  }

  request struct StepRequest {
    StepMode stepMode = 0;
    INT8U stepSize = 1;
    INT16U transitionTime = 2;
    BITMAP8 optionMask = 3;
    BITMAP8 optionOverride = 4;
  }

  request struct StepWithOnOffRequest {
    StepMode stepMode = 0;
    INT8U stepSize = 1;
    INT16U transitionTime = 2;
  }

  request struct StopRequest {
    BITMAP8 optionMask = 0;
    BITMAP8 optionOverride = 1;
  }

  command Move(MoveRequest): DefaultSuccess = 1;
  command MoveToLevel(MoveToLevelRequest): DefaultSuccess = 0;
  command MoveToLevelWithOnOff(MoveToLevelWithOnOffRequest): DefaultSuccess = 4;
  command MoveWithOnOff(MoveWithOnOffRequest): DefaultSuccess = 5;
  command Step(StepRequest): DefaultSuccess = 2;
  command StepWithOnOff(StepWithOnOffRequest): DefaultSuccess = 6;
  command Stop(StopRequest): DefaultSuccess = 3;
  command StopWithOnOff(): DefaultSuccess = 7;
}

server cluster LocalizationConfiguration = 43 {
  attribute char_string<35> activeLocale = 1;
  readonly attribute CHAR_STRING supportedLocales[] = 2;
}

server cluster NetworkCommissioning = 49 {
  enum NetworkCommissioningStatus : ENUM8 {
    kSuccess = 0;
    kOutOfRange = 1;
    kBoundsExceeded = 2;
    kNetworkIDNotFound = 3;
    kDuplicateNetworkID = 4;
    kNetworkNotFound = 5;
    kRegulatoryError = 6;
    kAuthFailure = 7;
    kUnsupportedSecurity = 8;
    kOtherConnectionFailure = 9;
    kIPV6Failed = 10;
    kIPBindFailed = 11;
    kUnknownError = 12;
  }

  enum WiFiBand : ENUM8 {
    k2g4 = 0;
    k3g65 = 1;
    k5g = 2;
    k6g = 3;
    k60g = 4;
  }

  struct NetworkInfo {
    OCTET_STRING networkID = 0;
    BOOLEAN connected = 1;
  }

  struct WiFiInterfaceScanResult {
    BITMAP8 security = 0;
    OCTET_STRING ssid = 1;
    OCTET_STRING bssid = 2;
    INT16U channel = 3;
    WiFiBand wiFiBand = 4;
    INT8S rssi = 5;
  }

  struct ThreadInterfaceScanResult {
    INT64U panId = 0;
    INT64U extendedPanId = 1;
    CHAR_STRING networkName = 2;
    INT16U channel = 3;
    INT8U version = 4;
    INT64U extendedAddress = 5;
    INT8S rssi = 6;
    INT8U lqi = 7;
  }

  readonly attribute int8u maxNetworks = 0;
  readonly attribute NetworkInfo networks[] = 1;
  readonly attribute int8u scanMaxTimeSeconds = 2;
  readonly attribute int8u connectMaxTimeSeconds = 3;
  attribute boolean interfaceEnabled = 4;
  readonly attribute NetworkCommissioningStatus lastNetworkingStatus = 5;
  readonly attribute octet_string<32> lastNetworkID = 6;
  readonly attribute int32u lastConnectErrorValue = 7;
  readonly global attribute bitmap32 featureMap = 65532;
  readonly global attribute int16u clusterRevision = 65533;

  request struct AddOrUpdateThreadNetworkRequest {
    OCTET_STRING operationalDataset = 0;
    INT64U breadcrumb = 1;
  }

  request struct AddOrUpdateWiFiNetworkRequest {
    OCTET_STRING ssid = 0;
    OCTET_STRING credentials = 1;
    INT64U breadcrumb = 2;
  }

  request struct ConnectNetworkRequest {
    OCTET_STRING networkID = 0;
    INT64U breadcrumb = 1;
  }

  request struct RemoveNetworkRequest {
    OCTET_STRING networkID = 0;
    INT64U breadcrumb = 1;
  }

  request struct ReorderNetworkRequest {
    OCTET_STRING networkID = 0;
    INT8U networkIndex = 1;
    INT64U breadcrumb = 2;
  }

  request struct ScanNetworksRequest {
    OCTET_STRING ssid = 0;
    INT64U breadcrumb = 1;
  }

  response struct ConnectNetworkResponse {
    NetworkCommissioningStatus networkingStatus = 0;
    CHAR_STRING debugText = 1;
    INT32S errorValue = 2;
  }

  response struct NetworkConfigResponse {
    NetworkCommissioningStatus networkingStatus = 0;
    CHAR_STRING debugText = 1;
  }

  response struct ScanNetworksResponse {
    NetworkCommissioningStatus networkingStatus = 0;
    CHAR_STRING debugText = 1;
    optional WiFiInterfaceScanResult wiFiScanResults[] = 2;
    optional ThreadInterfaceScanResult threadScanResults[] = 3;
  }

  command AddOrUpdateThreadNetwork(AddOrUpdateThreadNetworkRequest): NetworkConfigResponse = 3;
  command AddOrUpdateWiFiNetwork(AddOrUpdateWiFiNetworkRequest): NetworkConfigResponse = 2;
  command ConnectNetwork(ConnectNetworkRequest): ConnectNetworkResponse = 6;
  command RemoveNetwork(RemoveNetworkRequest): NetworkConfigResponse = 4;
  command ReorderNetwork(ReorderNetworkRequest): NetworkConfigResponse = 8;
  command ScanNetworks(ScanNetworksRequest): ScanNetworksResponse = 0;
}

server cluster OnOff = 6 {
  enum OnOffDelayedAllOffEffectVariant : enum8 {
    kFadeToOffIn0p8Seconds = 0;
    kNoFade = 1;
    k50PercentDimDownIn0p8SecondsThenFadeToOffIn12Seconds = 2;
  }

  enum OnOffDyingLightEffectVariant : enum8 {
    k20PercenterDimUpIn0p5SecondsThenFadeToOffIn1Second = 0;
  }

  enum OnOffEffectIdentifier : enum8 {
    kDelayedAllOff = 0;
    kDyingLight = 1;
  }

  readonly attribute boolean onOff = 0;
  readonly global attribute int16u clusterRevision = 65533;

  command Off(): DefaultSuccess = 0;
  command On(): DefaultSuccess = 1;
  command Toggle(): DefaultSuccess = 2;
}

server cluster OperationalCredentials = 62 {
  enum NodeOperationalCertStatus : ENUM8 {
    kSuccess = 0;
    kInvalidPublicKey = 1;
    kInvalidNodeOpId = 2;
    kInvalidNOC = 3;
    kMissingCsr = 4;
    kTableFull = 5;
    kInsufficientPrivilege = 8;
    kFabricConflict = 9;
    kLabelConflict = 10;
    kInvalidFabricIndex = 11;
  }

  struct NOCStruct {
    fabric_idx fabricIndex = 0;
    OCTET_STRING noc = 1;
    OCTET_STRING icac = 2;
  }

  struct FabricDescriptor {
    fabric_idx fabricIndex = 0;
    OCTET_STRING<65> rootPublicKey = 1;
    INT16U vendorId = 2;
    FABRIC_ID fabricId = 3;
    NODE_ID nodeId = 4;
    CHAR_STRING<32> label = 5;
  }

  readonly attribute NOCStruct NOCs[] = 0;
  readonly attribute FabricDescriptor fabricsList[] = 1;
  readonly attribute int8u supportedFabrics = 2;
  readonly attribute int8u commissionedFabrics = 3;
  readonly attribute OCTET_STRING trustedRootCertificates[] = 4;
  readonly attribute fabric_idx currentFabricIndex = 5;
  readonly global attribute int16u clusterRevision = 65533;

  request struct AddNOCRequest {
    OCTET_STRING NOCValue = 0;
    optional OCTET_STRING ICACValue = 1;
    OCTET_STRING IPKValue = 2;
    NODE_ID caseAdminNode = 3;
    INT16U adminVendorId = 4;
  }

  request struct AddTrustedRootCertificateRequest {
    OCTET_STRING rootCertificate = 0;
  }

  request struct AttestationRequestRequest {
    OCTET_STRING attestationNonce = 0;
  }

  request struct CertificateChainRequestRequest {
    INT8U certificateType = 0;
  }

  request struct OpCSRRequestRequest {
    OCTET_STRING CSRNonce = 0;
  }

  request struct RemoveFabricRequest {
    INT8U fabricIndex = 0;
  }

  request struct RemoveTrustedRootCertificateRequest {
    OCTET_STRING trustedRootIdentifier = 0;
  }

  request struct UpdateFabricLabelRequest {
    CHAR_STRING label = 0;
  }

  request struct UpdateNOCRequest {
    OCTET_STRING NOCValue = 0;
    optional OCTET_STRING ICACValue = 1;
  }

  response struct AttestationResponse {
    OCTET_STRING attestationElements = 0;
    OCTET_STRING signature = 1;
  }

  response struct CertificateChainResponse {
    OCTET_STRING certificate = 0;
  }

  response struct NOCResponse {
    INT8U statusCode = 0;
    INT8U fabricIndex = 1;
    CHAR_STRING debugText = 2;
  }

  response struct OpCSRResponse {
    OCTET_STRING NOCSRElements = 0;
    OCTET_STRING attestationSignature = 1;
  }

  command AddNOC(AddNOCRequest): NOCResponse = 6;
  command AddTrustedRootCertificate(AddTrustedRootCertificateRequest): DefaultSuccess = 11;
  command AttestationRequest(AttestationRequestRequest): AttestationResponse = 0;
  command CertificateChainRequest(CertificateChainRequestRequest): CertificateChainResponse = 2;
  command OpCSRRequest(OpCSRRequestRequest): OpCSRResponse = 4;
  command RemoveFabric(RemoveFabricRequest): NOCResponse = 10;
  command RemoveTrustedRootCertificate(RemoveTrustedRootCertificateRequest): DefaultSuccess = 12;
  command UpdateFabricLabel(UpdateFabricLabelRequest): NOCResponse = 9;
  command UpdateNOC(UpdateNOCRequest): NOCResponse = 7;
}

client cluster PressureMeasurement = 1027 {
  readonly attribute int16s measuredValue = 0;
  readonly attribute int16s minMeasuredValue = 1;
  readonly attribute int16s maxMeasuredValue = 2;
  readonly global attribute int16u clusterRevision = 65533;
}

server cluster PressureMeasurement = 1027 {
  readonly attribute int16s measuredValue = 0;
  readonly attribute int16s minMeasuredValue = 1;
  readonly attribute int16s maxMeasuredValue = 2;
  readonly global attribute int16u clusterRevision = 65533;
}

server cluster PumpConfigurationAndControl = 512 {
  enum PumpControlMode : ENUM8 {
    kConstantSpeed = 0;
    kConstantPressure = 1;
    kProportionalPressure = 2;
    kConstantFlow = 3;
    kConstantTemperature = 5;
    kAutomatic = 7;
  }

  enum PumpOperationMode : ENUM8 {
    kNormal = 0;
    kMinimum = 1;
    kMaximum = 2;
    kLocal = 3;
  }

  info event SupplyVoltageLow = 0 {
  }

  info event SupplyVoltageHigh = 1 {
  }

  info event PowerMissingPhase = 2 {
  }

  info event SystemPressureLow = 3 {
  }

  info event SystemPressureHigh = 4 {
  }

  critical event DryRunning = 5 {
  }

  info event MotorTemperatureHigh = 6 {
  }

  critical event PumpMotorFatalFailure = 7 {
  }

  info event ElectronicTemperatureHigh = 8 {
  }

  critical event PumpBlocked = 9 {
  }

  info event SensorFailure = 10 {
  }

  info event ElectronicNonFatalFailure = 11 {
  }

  critical event ElectronicFatalFailure = 12 {
  }

  info event GeneralFault = 13 {
  }

  info event Leakage = 14 {
  }

  info event AirDetection = 15 {
  }

  info event TurbineOperation = 16 {
  }

  readonly attribute int16s maxPressure = 0;
  readonly attribute int16u maxSpeed = 1;
  readonly attribute int16u maxFlow = 2;
  readonly attribute int16s minConstPressure = 3;
  readonly attribute int16s maxConstPressure = 4;
  readonly attribute int16s minCompPressure = 5;
  readonly attribute int16s maxCompPressure = 6;
  readonly attribute int16u minConstSpeed = 7;
  readonly attribute int16u maxConstSpeed = 8;
  readonly attribute int16u minConstFlow = 9;
  readonly attribute int16u maxConstFlow = 10;
  readonly attribute int16s minConstTemp = 11;
  readonly attribute int16s maxConstTemp = 12;
  readonly attribute bitmap16 pumpStatus = 16;
  readonly attribute enum8 effectiveOperationMode = 17;
  readonly attribute enum8 effectiveControlMode = 18;
  readonly attribute int16s capacity = 19;
  readonly attribute int16u speed = 20;
  attribute int24u lifetimeRunningHours = 21;
  readonly attribute int24u power = 22;
  attribute int32u lifetimeEnergyConsumed = 23;
  attribute enum8 operationMode = 32;
  attribute enum8 controlMode = 33;
  readonly attribute bitmap16 alarmMask = 34;
  readonly global attribute bitmap32 featureMap = 65532;
  readonly global attribute int16u clusterRevision = 65533;
}

server cluster SoftwareDiagnostics = 52 {
  struct ThreadMetrics {
    INT64U id = 0;
    CHAR_STRING<8> name = 1;
    INT32U stackFreeCurrent = 2;
    INT32U stackFreeMinimum = 3;
    INT32U stackSize = 4;
  }

  info event SoftwareFault = 0 {
    SoftwareFault softwareFault = 0;
  }

  readonly attribute ThreadMetrics threadMetrics[] = 0;
  readonly attribute int64u currentHeapFree = 1;
  readonly attribute int64u currentHeapUsed = 2;
  readonly attribute int64u currentHeapHighWatermark = 3;
  readonly global attribute bitmap32 featureMap = 65532;
  readonly global attribute int16u clusterRevision = 65533;
}

client cluster TemperatureMeasurement = 1026 {
  readonly attribute int16s measuredValue = 0;
  readonly attribute int16s minMeasuredValue = 1;
  readonly attribute int16s maxMeasuredValue = 2;
  readonly global attribute int16u clusterRevision = 65533;
}

server cluster TemperatureMeasurement = 1026 {
  readonly attribute int16s measuredValue = 0;
  readonly attribute int16s minMeasuredValue = 1;
  readonly attribute int16s maxMeasuredValue = 2;
  readonly global attribute int16u clusterRevision = 65533;
}

server cluster ThreadNetworkDiagnostics = 53 {
  enum NetworkFault : ENUM8 {
    kUnspecified = 0;
    kLinkDown = 1;
    kHardwareFailure = 2;
    kNetworkJammed = 3;
  }

  enum RoutingRole : ENUM8 {
    kUnspecified = 0;
    kUnassigned = 1;
    kSleepyEndDevice = 2;
    kEndDevice = 3;
    kReed = 4;
    kRouter = 5;
    kLeader = 6;
  }

  enum ThreadConnectionStatus : ENUM8 {
    kConnected = 0;
    kNotConnected = 1;
  }

  struct NeighborTable {
    INT64U extAddress = 0;
    INT32U age = 1;
    INT16U rloc16 = 2;
    INT32U linkFrameCounter = 3;
    INT32U mleFrameCounter = 4;
    INT8U lqi = 5;
    INT8S averageRssi = 6;
    INT8S lastRssi = 7;
    INT8U frameErrorRate = 8;
    INT8U messageErrorRate = 9;
    BOOLEAN rxOnWhenIdle = 10;
    BOOLEAN fullThreadDevice = 11;
    BOOLEAN fullNetworkData = 12;
    BOOLEAN isChild = 13;
  }

  struct RouteTable {
    INT64U extAddress = 0;
    INT16U rloc16 = 1;
    INT8U routerId = 2;
    INT8U nextHop = 3;
    INT8U pathCost = 4;
    INT8U LQIIn = 5;
    INT8U LQIOut = 6;
    INT8U age = 7;
    BOOLEAN allocated = 8;
    BOOLEAN linkEstablished = 9;
  }

  struct SecurityPolicy {
    INT16U rotationTime = 0;
    BITMAP16 flags = 1;
  }

  struct OperationalDatasetComponents {
    BOOLEAN activeTimestampPresent = 0;
    BOOLEAN pendingTimestampPresent = 1;
    BOOLEAN masterKeyPresent = 2;
    BOOLEAN networkNamePresent = 3;
    BOOLEAN extendedPanIdPresent = 4;
    BOOLEAN meshLocalPrefixPresent = 5;
    BOOLEAN delayPresent = 6;
    BOOLEAN panIdPresent = 7;
    BOOLEAN channelPresent = 8;
    BOOLEAN pskcPresent = 9;
    BOOLEAN securityPolicyPresent = 10;
    BOOLEAN channelMaskPresent = 11;
  }

  info event ConnectionStatus = 0 {
    ThreadConnectionStatus connectionStatus = 0;
  }

  readonly attribute int16u channel = 0;
  readonly attribute enum8 routingRole = 1;
  readonly attribute octet_string<16> networkName = 2;
  readonly attribute int16u panId = 3;
  readonly attribute int64u extendedPanId = 4;
  readonly attribute octet_string<17> meshLocalPrefix = 5;
  readonly attribute int64u overrunCount = 6;
  readonly attribute NeighborTable neighborTableList[] = 7;
  readonly attribute RouteTable routeTableList[] = 8;
  readonly attribute int32u partitionId = 9;
  readonly attribute int8u weighting = 10;
  readonly attribute int8u dataVersion = 11;
  readonly attribute int8u stableDataVersion = 12;
  readonly attribute int8u leaderRouterId = 13;
  readonly attribute int16u detachedRoleCount = 14;
  readonly attribute int16u childRoleCount = 15;
  readonly attribute int16u routerRoleCount = 16;
  readonly attribute int16u leaderRoleCount = 17;
  readonly attribute int16u attachAttemptCount = 18;
  readonly attribute int16u partitionIdChangeCount = 19;
  readonly attribute int16u betterPartitionAttachAttemptCount = 20;
  readonly attribute int16u parentChangeCount = 21;
  readonly attribute int32u txTotalCount = 22;
  readonly attribute int32u txUnicastCount = 23;
  readonly attribute int32u txBroadcastCount = 24;
  readonly attribute int32u txAckRequestedCount = 25;
  readonly attribute int32u txAckedCount = 26;
  readonly attribute int32u txNoAckRequestedCount = 27;
  readonly attribute int32u txDataCount = 28;
  readonly attribute int32u txDataPollCount = 29;
  readonly attribute int32u txBeaconCount = 30;
  readonly attribute int32u txBeaconRequestCount = 31;
  readonly attribute int32u txOtherCount = 32;
  readonly attribute int32u txRetryCount = 33;
  readonly attribute int32u txDirectMaxRetryExpiryCount = 34;
  readonly attribute int32u txIndirectMaxRetryExpiryCount = 35;
  readonly attribute int32u txErrCcaCount = 36;
  readonly attribute int32u txErrAbortCount = 37;
  readonly attribute int32u txErrBusyChannelCount = 38;
  readonly attribute int32u rxTotalCount = 39;
  readonly attribute int32u rxUnicastCount = 40;
  readonly attribute int32u rxBroadcastCount = 41;
  readonly attribute int32u rxDataCount = 42;
  readonly attribute int32u rxDataPollCount = 43;
  readonly attribute int32u rxBeaconCount = 44;
  readonly attribute int32u rxBeaconRequestCount = 45;
  readonly attribute int32u rxOtherCount = 46;
  readonly attribute int32u rxAddressFilteredCount = 47;
  readonly attribute int32u rxDestAddrFilteredCount = 48;
  readonly attribute int32u rxDuplicatedCount = 49;
  readonly attribute int32u rxErrNoFrameCount = 50;
  readonly attribute int32u rxErrUnknownNeighborCount = 51;
  readonly attribute int32u rxErrInvalidSrcAddrCount = 52;
  readonly attribute int32u rxErrSecCount = 53;
  readonly attribute int32u rxErrFcsCount = 54;
  readonly attribute int32u rxErrOtherCount = 55;
  readonly attribute int64u activeTimestamp = 56;
  readonly attribute int64u pendingTimestamp = 57;
  readonly attribute int32u delay = 58;
  readonly attribute SecurityPolicy securityPolicy[] = 59;
  readonly attribute octet_string<4> channelMask = 60;
  readonly attribute OperationalDatasetComponents operationalDatasetComponents[] = 61;
  readonly attribute NetworkFault activeNetworkFaultsList[] = 62;
  readonly global attribute bitmap32 featureMap = 65532;
  readonly global attribute int16u clusterRevision = 65533;
}

server cluster UserLabel = 65 {
  attribute LabelStruct labelList[] = 0;
  readonly global attribute int16u clusterRevision = 65533;
}


endpoint 0 {
  server  cluster AdministratorCommissioning;
  server  cluster Basic;
  server  cluster Descriptor;
  server  cluster DiagnosticLogs;
  server  cluster FixedLabel;
  server  cluster GeneralCommissioning;
  server  cluster GeneralDiagnostics;
  server  cluster LocalizationConfiguration;
  server  cluster NetworkCommissioning;
  server  cluster OperationalCredentials;
  server  cluster SoftwareDiagnostics;
  server  cluster ThreadNetworkDiagnostics;
  server  cluster UserLabel;
}

endpoint 1 {
  server  cluster Descriptor;
  binding cluster FlowMeasurement;
  server  cluster FlowMeasurement;
  server  cluster LevelControl;
  server  cluster OnOff;
  binding cluster PressureMeasurement;
  server  cluster PressureMeasurement;
  server  cluster PumpConfigurationAndControl;
  binding cluster TemperatureMeasurement;
  server  cluster TemperatureMeasurement;
}
<|MERGE_RESOLUTION|>--- conflicted
+++ resolved
@@ -67,13 +67,8 @@
   readonly attribute int16u hardwareVersion = 7;
   readonly attribute char_string<64> hardwareVersionString = 8;
   readonly attribute int32u softwareVersion = 9;
-<<<<<<< HEAD
   readonly attribute char_string<64> softwareVersionString = 10;
-  readonly attribute int16u clusterRevision = 65533;
-=======
-  readonly attribute char_string softwareVersionString = 10;
-  readonly global attribute int16u clusterRevision = 65533;
->>>>>>> cf1b2547
+  readonly global attribute int16u clusterRevision = 65533;
 
   command MfgSpecificPing(): DefaultSuccess = 0;
 }
