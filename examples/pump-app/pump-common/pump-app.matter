--- conflicted
+++ resolved
@@ -64,14 +64,8 @@
 
   attribute AccessControlEntry acl[] = 0;
   attribute ExtensionEntry extension[] = 1;
-<<<<<<< HEAD
-  readonly global attribute attrib_id attributeList[] = 65531;
-  readonly global attribute bitmap32 featureMap = 65532;
-  readonly global attribute int16u clusterRevision = 65533;
-=======
   readonly attribute attrib_id attributeList[] = 65531;
   readonly attribute int16u clusterRevision = 65533;
->>>>>>> 3992a17b
 }
 
 server cluster AdministratorCommissioning = 60 {
@@ -90,12 +84,7 @@
   readonly attribute int8u windowStatus = 0;
   readonly attribute fabric_idx adminFabricIndex = 1;
   readonly attribute int16u adminVendorId = 2;
-<<<<<<< HEAD
-  readonly global attribute bitmap32 featureMap = 65532;
-  readonly global attribute int16u clusterRevision = 65533;
-=======
-  readonly attribute int16u clusterRevision = 65533;
->>>>>>> 3992a17b
+  readonly attribute int16u clusterRevision = 65533;
 
   request struct OpenCommissioningWindowRequest {
     INT16U commissioningTimeout = 0;
@@ -148,12 +137,7 @@
   attribute boolean localConfigDisabled = 16;
   readonly attribute boolean reachable = 17;
   readonly attribute char_string<32> uniqueID = 18;
-<<<<<<< HEAD
-  readonly global attribute bitmap32 featureMap = 65532;
-  readonly global attribute int16u clusterRevision = 65533;
-=======
-  readonly attribute int16u clusterRevision = 65533;
->>>>>>> 3992a17b
+  readonly attribute int16u clusterRevision = 65533;
 }
 
 server cluster Descriptor = 29 {
@@ -166,12 +150,7 @@
   readonly attribute CLUSTER_ID serverList[] = 1;
   readonly attribute CLUSTER_ID clientList[] = 2;
   readonly attribute ENDPOINT_NO partsList[] = 3;
-<<<<<<< HEAD
-  readonly global attribute bitmap32 featureMap = 65532;
-  readonly global attribute int16u clusterRevision = 65533;
-=======
-  readonly attribute int16u clusterRevision = 65533;
->>>>>>> 3992a17b
+  readonly attribute int16u clusterRevision = 65533;
 }
 
 server cluster DiagnosticLogs = 50 {
@@ -194,12 +173,7 @@
     kBdx = 1;
   }
 
-<<<<<<< HEAD
-  readonly global attribute bitmap32 featureMap = 65532;
-  readonly global attribute int16u clusterRevision = 65533;
-=======
-  readonly attribute int16u clusterRevision = 65533;
->>>>>>> 3992a17b
+  readonly attribute int16u clusterRevision = 65533;
 
   request struct RetrieveLogsRequestRequest {
     LogsIntent intent = 0;
@@ -219,12 +193,7 @@
 
 server cluster FixedLabel = 64 {
   readonly attribute LabelStruct labelList[] = 0;
-<<<<<<< HEAD
-  readonly global attribute bitmap32 featureMap = 65532;
-  readonly global attribute int16u clusterRevision = 65533;
-=======
-  readonly attribute int16u clusterRevision = 65533;
->>>>>>> 3992a17b
+  readonly attribute int16u clusterRevision = 65533;
 }
 
 client cluster FlowMeasurement = 1028 {
@@ -232,12 +201,7 @@
   readonly attribute nullable int16u minMeasuredValue = 1;
   readonly attribute nullable int16u maxMeasuredValue = 2;
   readonly attribute int16u tolerance = 3;
-<<<<<<< HEAD
-  readonly global attribute bitmap32 featureMap = 65532;
-  readonly global attribute int16u clusterRevision = 65533;
-=======
-  readonly attribute int16u clusterRevision = 65533;
->>>>>>> 3992a17b
+  readonly attribute int16u clusterRevision = 65533;
 }
 
 server cluster FlowMeasurement = 1028 {
@@ -245,12 +209,7 @@
   readonly attribute nullable int16u minMeasuredValue = 1;
   readonly attribute nullable int16u maxMeasuredValue = 2;
   readonly attribute int16u tolerance = 3;
-<<<<<<< HEAD
-  readonly global attribute bitmap32 featureMap = 65532;
-  readonly global attribute int16u clusterRevision = 65533;
-=======
-  readonly attribute int16u clusterRevision = 65533;
->>>>>>> 3992a17b
+  readonly attribute int16u clusterRevision = 65533;
 }
 
 server cluster GeneralCommissioning = 48 {
@@ -399,12 +358,7 @@
   readonly attribute ENUM8 activeHardwareFaults[] = 5;
   readonly attribute ENUM8 activeRadioFaults[] = 6;
   readonly attribute ENUM8 activeNetworkFaults[] = 7;
-<<<<<<< HEAD
-  readonly global attribute bitmap32 featureMap = 65532;
-  readonly global attribute int16u clusterRevision = 65533;
-=======
-  readonly attribute int16u clusterRevision = 65533;
->>>>>>> 3992a17b
+  readonly attribute int16u clusterRevision = 65533;
 }
 
 server cluster GroupKeyManagement = 63 {
@@ -441,12 +395,7 @@
   readonly attribute GroupInfoMapStruct groupTable[] = 1;
   readonly attribute int16u maxGroupsPerFabric = 2;
   readonly attribute int16u maxGroupKeysPerFabric = 3;
-<<<<<<< HEAD
-  readonly global attribute bitmap32 featureMap = 65532;
-  readonly global attribute int16u clusterRevision = 65533;
-=======
-  readonly attribute int16u clusterRevision = 65533;
->>>>>>> 3992a17b
+  readonly attribute int16u clusterRevision = 65533;
 
   request struct KeySetWriteRequest {
     GroupKeySetStruct groupKeySet = 0;
@@ -480,12 +429,7 @@
 
 server cluster Groups = 4 {
   readonly attribute bitmap8 nameSupport = 0;
-<<<<<<< HEAD
-  readonly global attribute bitmap32 featureMap = 65532;
-  readonly global attribute int16u clusterRevision = 65533;
-=======
-  readonly attribute int16u clusterRevision = 65533;
->>>>>>> 3992a17b
+  readonly attribute int16u clusterRevision = 65533;
 
   request struct AddGroupRequest {
     group_id groupId = 0;
@@ -563,12 +507,7 @@
 
   attribute int16u identifyTime = 0;
   readonly attribute enum8 identifyType = 1;
-<<<<<<< HEAD
-  readonly global attribute bitmap32 featureMap = 65532;
-  readonly global attribute int16u clusterRevision = 65533;
-=======
-  readonly attribute int16u clusterRevision = 65533;
->>>>>>> 3992a17b
+  readonly attribute int16u clusterRevision = 65533;
 
   request struct IdentifyRequest {
     INT16U identifyTime = 0;
@@ -619,12 +558,7 @@
   attribute nullable int16u offTransitionTime = 19;
   attribute nullable int8u defaultMoveRate = 20;
   attribute nullable int8u startUpCurrentLevel = 16384;
-<<<<<<< HEAD
-  readonly global attribute bitmap32 featureMap = 65532;
-  readonly global attribute int16u clusterRevision = 65533;
-=======
-  readonly attribute int16u clusterRevision = 65533;
->>>>>>> 3992a17b
+  readonly attribute int16u clusterRevision = 65533;
 
   request struct MoveToLevelRequest {
     INT8U level = 0;
@@ -682,12 +616,7 @@
 server cluster LocalizationConfiguration = 43 {
   attribute char_string<35> activeLocale = 1;
   readonly attribute CHAR_STRING supportedLocales[] = 2;
-<<<<<<< HEAD
-  readonly global attribute bitmap32 featureMap = 65532;
-  readonly global attribute int16u clusterRevision = 65533;
-=======
-  readonly attribute int16u clusterRevision = 65533;
->>>>>>> 3992a17b
+  readonly attribute int16u clusterRevision = 65533;
 }
 
 server cluster NetworkCommissioning = 49 {
@@ -937,12 +866,7 @@
   readonly attribute boolean updatePossible = 1;
   readonly attribute OTAUpdateStateEnum updateState = 2;
   readonly attribute nullable int8u updateStateProgress = 3;
-<<<<<<< HEAD
-  readonly global attribute bitmap32 featureMap = 65532;
-  readonly global attribute int16u clusterRevision = 65533;
-=======
-  readonly attribute int16u clusterRevision = 65533;
->>>>>>> 3992a17b
+  readonly attribute int16u clusterRevision = 65533;
 
   request struct AnnounceOtaProviderRequest {
     node_id providerNodeId = 0;
@@ -993,12 +917,7 @@
   attribute int16u onTime = 16385;
   attribute int16u offWaitTime = 16386;
   attribute nullable OnOffStartUpOnOff startUpOnOff = 16387;
-<<<<<<< HEAD
-  readonly global attribute bitmap32 featureMap = 65532;
-  readonly global attribute int16u clusterRevision = 65533;
-=======
-  readonly attribute int16u clusterRevision = 65533;
->>>>>>> 3992a17b
+  readonly attribute int16u clusterRevision = 65533;
 
   request struct OffWithEffectRequest {
     OnOffEffectIdentifier effectId = 0;
@@ -1054,12 +973,7 @@
   readonly attribute int8u commissionedFabrics = 3;
   readonly attribute OCTET_STRING trustedRootCertificates[] = 4;
   readonly attribute fabric_idx currentFabricIndex = 5;
-<<<<<<< HEAD
-  readonly global attribute bitmap32 featureMap = 65532;
-  readonly global attribute int16u clusterRevision = 65533;
-=======
-  readonly attribute int16u clusterRevision = 65533;
->>>>>>> 3992a17b
+  readonly attribute int16u clusterRevision = 65533;
 
   request struct AttestationRequestRequest {
     OCTET_STRING attestationNonce = 0;
@@ -1147,12 +1061,7 @@
   readonly attribute nullable int16s maxScaledValue = 18;
   readonly attribute int16u scaledTolerance = 19;
   readonly attribute int8s scale = 20;
-<<<<<<< HEAD
-  readonly global attribute bitmap32 featureMap = 65532;
-  readonly global attribute int16u clusterRevision = 65533;
-=======
-  readonly attribute int16u clusterRevision = 65533;
->>>>>>> 3992a17b
+  readonly attribute int16u clusterRevision = 65533;
 }
 
 server cluster PressureMeasurement = 1027 {
@@ -1169,12 +1078,7 @@
   readonly attribute nullable int16s maxScaledValue = 18;
   readonly attribute int16u scaledTolerance = 19;
   readonly attribute int8s scale = 20;
-<<<<<<< HEAD
-  readonly global attribute bitmap32 featureMap = 65532;
-  readonly global attribute int16u clusterRevision = 65533;
-=======
-  readonly attribute int16u clusterRevision = 65533;
->>>>>>> 3992a17b
+  readonly attribute int16u clusterRevision = 65533;
 }
 
 server cluster PumpConfigurationAndControl = 512 {
@@ -1301,12 +1205,7 @@
   readonly attribute int16u currentGroup = 2;
   readonly attribute boolean sceneValid = 3;
   readonly attribute bitmap8 nameSupport = 4;
-<<<<<<< HEAD
-  readonly global attribute bitmap32 featureMap = 65532;
-  readonly global attribute int16u clusterRevision = 65533;
-=======
-  readonly attribute int16u clusterRevision = 65533;
->>>>>>> 3992a17b
+  readonly attribute int16u clusterRevision = 65533;
 
   request struct AddSceneRequest {
     INT16U groupId = 0;
@@ -1422,12 +1321,7 @@
   readonly attribute nullable int16s minMeasuredValue = 1;
   readonly attribute nullable int16s maxMeasuredValue = 2;
   readonly attribute int16u tolerance = 3;
-<<<<<<< HEAD
-  readonly global attribute bitmap32 featureMap = 65532;
-  readonly global attribute int16u clusterRevision = 65533;
-=======
-  readonly attribute int16u clusterRevision = 65533;
->>>>>>> 3992a17b
+  readonly attribute int16u clusterRevision = 65533;
 }
 
 server cluster TemperatureMeasurement = 1026 {
@@ -1435,12 +1329,7 @@
   readonly attribute nullable int16s minMeasuredValue = 1;
   readonly attribute nullable int16s maxMeasuredValue = 2;
   readonly attribute int16u tolerance = 3;
-<<<<<<< HEAD
-  readonly global attribute bitmap32 featureMap = 65532;
-  readonly global attribute int16u clusterRevision = 65533;
-=======
-  readonly attribute int16u clusterRevision = 65533;
->>>>>>> 3992a17b
+  readonly attribute int16u clusterRevision = 65533;
 }
 
 server cluster ThreadNetworkDiagnostics = 53 {
@@ -1620,12 +1509,7 @@
   attribute HourFormat hourFormat = 0;
   attribute CalendarType activeCalendarType = 1;
   readonly attribute CalendarType supportedCalendarTypes[] = 2;
-<<<<<<< HEAD
-  readonly global attribute bitmap32 featureMap = 65532;
-  readonly global attribute int16u clusterRevision = 65533;
-=======
-  readonly attribute int16u clusterRevision = 65533;
->>>>>>> 3992a17b
+  readonly attribute int16u clusterRevision = 65533;
 }
 
 server cluster UnitLocalization = 45 {
@@ -1646,12 +1530,7 @@
 
 server cluster UserLabel = 65 {
   attribute LabelStruct labelList[] = 0;
-<<<<<<< HEAD
-  readonly global attribute bitmap32 featureMap = 65532;
-  readonly global attribute int16u clusterRevision = 65533;
-=======
-  readonly attribute int16u clusterRevision = 65533;
->>>>>>> 3992a17b
+  readonly attribute int16u clusterRevision = 65533;
 }
 
 
@@ -1692,4 +1571,4 @@
   server  cluster PumpConfigurationAndControl;
   binding cluster TemperatureMeasurement;
   server  cluster TemperatureMeasurement;
-}
+}