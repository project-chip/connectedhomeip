--- conflicted
+++ resolved
@@ -128,7 +128,6 @@
             }
         },
         {
-<<<<<<< HEAD
             "label": "Build Minimal MDNS Example",
             "type": "shell",
             "command": "scripts/examples/gn_build_example.sh examples/minimal-mdns out/minimal_mdns",
@@ -142,10 +141,7 @@
             }
         },
         {
-            "label": "Build ESP32 Echo Example",
-=======
             "label": "Build ESP32 all-clusters-app Example",
->>>>>>> 4128ef39
             "type": "shell",
             "command": "scripts/examples/build-all-clusters-app.py",
             "group": "build",
