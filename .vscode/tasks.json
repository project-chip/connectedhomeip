--- conflicted
+++ resolved
@@ -251,20 +251,6 @@
             }
         },
         {
-<<<<<<< HEAD
-            "label": "Build DISCO mbed shell Example",
-            "type": "shell",
-            "command": "scripts/examples/mbed_example.sh",
-            "args": ["-a=shell", "-b=DISCO_L475VG_IOT01A", "-p=debug"],
-            "group": "build",
-            "problemMatcher": {
-                "base": "$gcc",
-                "fileLocation": [
-                    "relative",
-                    "${workspaceFolder}/examples/shell/mbed/build"
-                ]
-            }
-=======
             "label": "Flash Mbed Shell Example",
             "type": "shell",
             "command": "scripts/examples/mbed_example_utils.sh",
@@ -291,7 +277,6 @@
             "description": "What mbed profile do you want to use?",
             "options": ["release", "debug", "develop"],
             "default": "develop"
->>>>>>> 3928de00
         }
     ]
 }