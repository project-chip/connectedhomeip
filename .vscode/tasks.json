--- conflicted
+++ resolved
@@ -133,22 +133,12 @@
         {
             "label": "Run Crypto Tests",
             "type": "shell",
-<<<<<<< HEAD
-            "command": "make -C build/x86_64-unknown-linux-gnu/src/crypto/ check",
-=======
             "command": "make -C build/default/src/crypto check",
->>>>>>> a3c07d0f
             "group": "none",
             "dependsOn": "Bootstrap",
             "problemMatcher": [
                 "$gcc"
             ]
-<<<<<<< HEAD
-        }
-        
-    ]
-=======
         },
     ],
->>>>>>> a3c07d0f
 }