{
    "version": "2.0.0",
    "tasks": [
        {
            "label": "Main Build",
            "type": "shell",
            "command": "scripts/build/default.sh",
            "group": {
                "kind": "build",
                "isDefault": true
            },
            "dependsOn": "Bootstrap",
            "isBackground": false,
            "presentation": {
                "reveal": "always",
                "panel": "shared"
            },
            "problemMatcher": [
                "$gcc"
            ]
        },
        {
            "label": "Auto-enforce coding style",
            "type": "shell",
            "command": "scripts/helpers/auto_enforce_code_style.sh",
            "group": "none",
            "dependsOn": "Bootstrap",
            "isBackground": false,
            "presentation": {
                "reveal": "always",
                "panel": "shared"
            },
            "problemMatcher": [
                "$gcc"
            ]
        },
        {
            "label": "Verify coding style conformance",
            "type": "shell",
            "command": "scripts/helpers/code_style_check.sh",
            "group": "none",
            "dependsOn": "Bootstrap",
            "problemMatcher": [
                "$gcc"
            ]
        },
        {
            "label": "Run Unit and Functional Tests",
            "type": "shell",
            "command": "scripts/tests/all_tests.sh",
            "group": "none",
            "dependsOn": "Bootstrap",
            "problemMatcher": [
                "$gcc"
            ]
        },
        {
            "label": "Run Distribution Generation",
            "type": "shell",
            "command": "scripts/build/distribution_check.sh",
            "group": "none",
            "dependsOn": "Bootstrap",
            "problemMatcher": [
                "$gcc"
            ]
        },
        {
            "label": "Run Code Coverage",
            "type": "shell",
            "command": "scripts/tools/codecoverage.sh; code -r build/default/src/chip.info/index.html",
            "group": "none",
            "dependsOn": "Bootstrap",
            "problemMatcher": [
                "$gcc"
            ]
        },
        {
            "label": "Clean",
            "type": "shell",
            "command": "scripts/helpers/clean.sh",
            "group": "none",
            "dependsOn": "Bootstrap",
            "problemMatcher": [
                "$gcc"
            ]
        },
        {
            "label": "Bootstrap",
            "type": "shell",
            "command": "scripts/build/bootstrap.sh",
            "group": "none",
            "problemMatcher": [
                "$gcc"
            ]
        },
        {
            "label": "Clean Tree",
            "type": "shell",
            "command": "scripts/helpers/clean_tree.sh",
            "group": "none",
            "problemMatcher": [
                "$gcc"
            ]
        },
        {
            "label": "Run Setup Payload Tests",
            "type": "shell",
            "command": "scripts/tests/setup_payload_tests.sh",
            "group": "none",
            "dependsOn": "Bootstrap",
            "problemMatcher": [
                "$gcc"
            ]
        },
        {
            "label": "Build QRCode Payload Tests",
            "type": "shell",
            "command": "scripts/tests/qrcode_payload_tests.sh",
            "group": "none",
            "dependsOn": "Bootstrap",
            "problemMatcher": [
                "$gcc"
            ]
        },
        {
            "label": "Build & Run Crypto Tests",
            "type": "shell",
            "command": "scripts/tests/crypt_tests.sh",
            "group": "none",
            "problemMatcher": [
                "$gcc"
            ]
        },
        {
            "label": "Build nRF5 Lock App",
            "type": "shell",
            "command": "scripts/examples/nrf_lock_app.sh",
            "group": "none",
            "dependsOn": "Clean Tree",
            "problemMatcher": [
                "$gcc"
            ]
        },
        {
            "label": "Build openSSL crypto Tests",
            "type": "shell",
            "command": "scripts/tests/openssl_tests.sh",
            "group": "none",
            "problemMatcher": [
                "$gcc"
            ]
        },
        {
            "label": "Build ESP32 Echo Example",
            "type": "shell",
            "command": "scripts/examples/esp_echo_app.sh",
            "group": "none",
            "dependsOn": "Clean Tree",
<<<<<<< HEAD
            "problemMatcher": [
                "$gcc"
            ]
=======
            "problemMatcher": ["$gcc"]
        },
        {
            "label": "Build Standalone Echo Client",
            "type": "shell",
            "command": "scripts/examples/standalone_echo_client.sh",
            "group": "none",
            "dependsOn": "Clean Tree",
            "problemMatcher": ["$gcc"]
>>>>>>> 6ba33ddc
        }
    ]
}<|MERGE_RESOLUTION|>--- conflicted
+++ resolved
@@ -156,11 +156,6 @@
             "command": "scripts/examples/esp_echo_app.sh",
             "group": "none",
             "dependsOn": "Clean Tree",
-<<<<<<< HEAD
-            "problemMatcher": [
-                "$gcc"
-            ]
-=======
             "problemMatcher": ["$gcc"]
         },
         {
@@ -170,7 +165,6 @@
             "group": "none",
             "dependsOn": "Clean Tree",
             "problemMatcher": ["$gcc"]
->>>>>>> 6ba33ddc
         }
     ]
 }