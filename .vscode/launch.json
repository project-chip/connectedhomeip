{
    // Use IntelliSense to learn about possible attributes.
    // Hover to view descriptions of existing attributes.
    // For more information, visit: https://go.microsoft.com/fwlink/?linkid=830387
    "version": "0.2.0",
    "configurations": [
        {
            "name": "Python Debugger: Current File with Arguments",
            "type": "debugpy",
            "request": "launch",
            "program": "${file}",
            "console": "integratedTerminal",
            "args": []
        },
        {
            "name": "Python: Mock Server Tests",
            "type": "debugpy",
            "request": "launch",
            "module": "unittest",
            "args": [
                "${workspaceFolder}/integrations/mock_server/tests/test_mock_server.py"
            ],
            "env": {
                "PYTHONPATH": "${workspaceFolder}/integrations/mock_server/src:${PYTHONPATH}"
            },
            "console": "integratedTerminal",
            "cwd": "${workspaceFolder}"
        },
        {
            "name": "Python Debugger: test_dcl_server",
            "type": "debugpy",
            "request": "launch",
            "program": "${workspaceFolder}/integrations/mock_server/src/main.py",
            "args": [
                "--port",
                "8443",
                "--config",
                "${workspaceFolder}/integrations/mock_server/configurations/server_config.json",
                "--routing-config-dir",
                "${workspaceFolder}/integrations/mock_server/configurations/fake_distributed_compliance_ledger",
                "--cert",
                "${workspaceFolder}/server.crt",
                "--key",
                "${workspaceFolder}/server.key"
            ],
            "console": "integratedTerminal"
        },
        {
            "name": "Attach to running process",
            "type": "lldb",
            "request": "attach",
            "pid": "${command:pickProcess}"
        },
        {
            "name": "Run application (Darwin x64)",
            "type": "lldb",
            "request": "launch",
            "program": "${workspaceFolder}/out/${input:outAppDarwin}",
            "args": [],
            "cwd": "${workspaceFolder}"
        },
        {
            "name": "Run application Energy-Gtw-Sample (Darwin arm64)",
            "type": "lldb",
            "request": "launch",
            "program": "${workspaceFolder}/out/darwin-arm64-energy-gateway/chip-energy-gateway-app",
<<<<<<< HEAD
            "args": [
                "--enable-key",
                "00112233445566778899aabbccddeeff",
                "--tariff-file",
                "./tariff_sample_1.json"
            ],
            "cwd": "${workspaceFolder}/examples/energy-gateway-app/commodity-tariff"
=======
            "args": ["--enable-key", "00112233445566778899aabbccddeeff"],
            "cwd": "${workspaceFolder}/examples/energy-gateway-app"
>>>>>>> 03d72ba1
        },
        {
            "name": "Run application (Linux x64)",
            "type": "cppdbg",
            "request": "launch",
            "program": "${workspaceFolder}/out/${input:outAppLinux}",
            "args": [],
            "cwd": "${workspaceFolder}"
        },
        {
            "name": "Run test (Linux x64)",
            "type": "cppdbg",
            "request": "launch",
            "program": "${workspaceFolder}/out/${input:outTestLinux}",
            "args": [],
            "cwd": "${workspaceFolder}"
        },

        {
            "name": "Run pw FuzzTest (Linux x64) UnitTest Mode",
            "type": "cppdbg",
            "request": "launch",
            "program": "${workspaceFolder}/out/${input:outPWFuzzTestLinux}",
            "cwd": "${workspaceFolder}"
        },

        {
            "name": "Run pw FuzzTest (Linux x64) Continuous Fuzzing Mode",
            "type": "cppdbg",
            "request": "launch",
            "program": "${workspaceFolder}/out/${input:outPWFuzzTestLinux}",
            "args": ["-fuzz=${input:fuzzTestName}"],
            "cwd": "${workspaceFolder}",
            "preLaunchTask": ""
        },

        {
            "name": "QRCode Tests",
            "type": "cppdbg",
            "request": "launch",
            "program": "${workspaceFolder}/build/default/src/setup_payload/tests/TestQRCode",
            "args": [],
            "stopAtEntry": false,
            "cwd": "${workspaceFolder}",
            "environment": [],
            "externalConsole": false,
            "MIMode": "gdb",
            "preLaunchTask": "Build QRCode Payload Tests",
            "setupCommands": [
                {
                    "description": "Enable pretty-printing for gdb",
                    "text": "-enable-pretty-printing",
                    "ignoreFailures": true
                }
            ]
        },
        {
            "name": "CHIP crypto Tests",
            "type": "cppdbg",
            "request": "launch",
            "program": "${workspaceFolder}/build/default/src/crypto/tests/TestCrypto",
            "args": [],
            "stopAtEntry": false,
            "cwd": "${workspaceFolder}",
            "environment": [],
            "externalConsole": false,
            "MIMode": "gdb",
            "preLaunchTask": "Build & Run Crypto Tests",
            "setupCommands": [
                {
                    "description": "Enable pretty-printing for gdb",
                    "text": "-enable-pretty-printing",
                    "ignoreFailures": true
                }
            ]
        },
        {
            "name": "CHIP openSSL Tests",
            "type": "cppdbg",
            "request": "launch",
            "program": "${workspaceFolder}/build/default/src/crypto/tests/TestCryptoPAL",
            "args": [],
            "stopAtEntry": false,
            "cwd": "${workspaceFolder}",
            "environment": [],
            "externalConsole": false,
            "MIMode": "gdb",
            "preLaunchTask": "Build openSSL crypto Tests",
            "setupCommands": [
                {
                    "description": "Enable pretty-printing for gdb",
                    "text": "-enable-pretty-printing",
                    "ignoreFailures": true
                }
            ]
        },
        {
            "name": "LightingApp (Tizen) [remote]",
            "type": "cppdbg",
            "request": "launch",
            "cwd": "${workspaceFolder}/out/tizen-arm-light",
            "program": "${workspaceFolder}/out/tizen-arm-light/chip-lighting-app",
            "miDebuggerPath": "${env:TIZEN_SDK_ROOT}/tools/arm-linux-gnueabi-gcc-9.2/bin/arm-linux-gnueabi-gdb",
            "additionalSOLibSearchPath": "${env:TIZEN_ROOTFS}",
            "preLaunchTask": "Launch LightingApp with gdbserver attached (Tizen)",
            "miDebuggerServerAddress": "localhost:9999",
            "linux": {
                "MIMode": "gdb"
            },
            "setupCommands": [
                {
                    "description": "Enable pretty-printing for gdb",
                    "text": "-enable-pretty-printing",
                    "ignoreFailures": true
                },
                {
                    "text": "set solib-absolute-prefix ${env:TIZEN_ROOTFS}"
                },
                {
                    "text": "set sysroot ${env:TIZEN_SDK_SYSROOT}"
                },
                {
                    "text": "set debug-file-directory {env:TIZEN_SDK_SYSROOT}/usr/lib/debug"
                },
                {
                    "text": "set solib-search-path ${workspaceFolder}/out/tizen-arm-light"
                }
            ]
        },

        {
            "name": "Debug Mbed examples",
            "type": "cortex-debug",
            "request": "launch",
            "cwd": "${workspaceRoot}/examples/${input:mbedApp}/mbed",
            "executable": "./build-${input:mbedTarget}/${input:mbedDebugProfile}/chip-mbed-${input:mbedApp}-example.elf",
            "armToolchainPath": "${env:PW_ENVIRONMENT_ROOT}/cipd/packages/arm/bin/", // Pigweed environment bootstraping required
            "serverpath": "${env:OPENOCD_PATH}/bin/openocd",
            "servertype": "openocd",
            "searchDir": [
                "${workspaceRoot}/config/mbed/scripts",
                "${env:OPENOCD_PATH}/scripts"
            ],
            "configFiles": ["${input:mbedTarget}.tcl"],
            "overrideLaunchCommands": [
                "-enable-pretty-printing",
                "monitor program {./build-${input:mbedTarget}/${input:mbedDebugProfile}/chip-mbed-${input:mbedApp}-example.hex}",
                "monitor reset run",
                "monitor sleep 200",
                "monitor psoc6 reset_halt sysresetreq"
            ],
            "numberOfProcessors": 2,
            "targetProcessor": 1, // Set to 0 for the CM0+, set to 1 for the CM4
            "overrideRestartCommands": [
                "monitor reset init",
                "monitor reset run",
                "monitor sleep 200",
                "monitor psoc6 reset_halt sysresetreq"
            ],
            "runToMain": true, // if true, program will halt at main. Not used for a restart
            "showDevDebugOutput": false // When set to true, displays output of GDB.
        },

        {
            "name": "Debug Mbed examples [remote]",
            "type": "cortex-debug",
            "request": "launch",
            "cwd": "${workspaceRoot}/examples/${input:mbedApp}/mbed",
            "executable": "./build-${input:mbedTarget}/${input:mbedDebugProfile}/chip-mbed-${input:mbedApp}-example.elf",
            "armToolchainPath": "${env:PW_ENVIRONMENT_ROOT}/cipd/packages/arm/bin/", // Pigweed environment bootstraping required
            "servertype": "external",
            "gdbTarget": "host.docker.internal:3334", //port 3333 for the CM0+, 3334 for the CM4
            "overrideLaunchCommands": [
                "-enable-pretty-printing",
                "monitor reset halt",
                "load ./build-${input:mbedTarget}/${input:mbedDebugProfile}/chip-mbed-${input:mbedApp}-example.hex",
                "monitor reset run",
                "monitor sleep 200",
                "monitor psoc6 reset_halt sysresetreq"
            ],
            "overrideRestartCommands": [
                "monitor reset init",
                "monitor reset run",
                "monitor sleep 200",
                "monitor psoc6 reset_halt sysresetreq"
            ],
            "runToMain": true, // if true, program will halt at main. Not used for a restart
            "showDevDebugOutput": false // When set to true, displays output of GDB.
        },

        {
            "name": "Flash Mbed examples",
            "type": "cortex-debug",
            "request": "launch",
            "cwd": "${workspaceRoot}/examples/${input:mbedApp}/mbed",
            "executable": "./build-${input:mbedTarget}/${input:mbedFlashProfile}/chip-mbed-${input:mbedApp}-example.elf",
            "armToolchainPath": "${env:PW_ENVIRONMENT_ROOT}/cipd/packages/arm/bin/", // Pigweed environment bootstraping required
            "serverpath": "${env:OPENOCD_PATH}/bin/openocd",
            "servertype": "openocd",
            "searchDir": [
                "${workspaceRoot}/config/mbed/scripts",
                "${env:OPENOCD_PATH}/scripts"
            ],
            "configFiles": ["${input:mbedTarget}.tcl"],
            "overrideLaunchCommands": [
                "monitor reset halt",
                "monitor program {./build-${input:mbedTarget}/${input:mbedFlashProfile}/chip-mbed-${input:mbedApp}-example.hex}",
                "monitor reset run",
                "quit"
            ],
            "numberOfProcessors": 2,
            "targetProcessor": 1, // Set to 0 for the CM0+, set to 1 for the CM4
            "showDevDebugOutput": false // When set to true, displays output of GDB.
        },

        {
            "name": "Flash Mbed examples [remote]",
            "type": "cortex-debug",
            "request": "launch",
            "cwd": "${workspaceRoot}/examples/${input:mbedApp}/mbed",
            "executable": "./build-${input:mbedTarget}/${input:mbedFlashProfile}/chip-mbed-${input:mbedApp}-example.elf",
            "armToolchainPath": "${env:PW_ENVIRONMENT_ROOT}/cipd/packages/arm/bin/", // Pigweed environment bootstraping required
            "servertype": "external",
            "gdbTarget": "host.docker.internal:3334", //port 3333 for the CM0+, 3334 for the CM4
            "overrideLaunchCommands": [
                "monitor reset halt",
                "load ./build-${input:mbedTarget}/${input:mbedFlashProfile}/chip-mbed-${input:mbedApp}-example.hex",
                "monitor reset run",
                "quit"
            ],
            "showDevDebugOutput": false // When set to true, displays output of GDB.
        },

        {
            "name": "Debug Mbed unit tests",
            "type": "cortex-debug",
            "request": "launch",
            "cwd": "${workspaceRoot}/src/test_driver/mbed/unit_tests",
            "executable": "./build-${input:mbedTarget}/${input:mbedDebugProfile}/chip-mbed-unit-tests.elf",
            "armToolchainPath": "${env:PW_ENVIRONMENT_ROOT}/cipd/packages/arm/bin/", // Pigweed environment bootstraping required
            "servertype": "openocd",
            "serverpath": "${env:OPENOCD_PATH}/bin/openocd",
            "searchDir": [
                "${workspaceRoot}/config/mbed/scripts",
                "${env:OPENOCD_PATH}/scripts"
            ],
            "configFiles": ["${input:mbedTarget}.tcl"],
            "overrideLaunchCommands": [
                "-enable-pretty-printing",
                "monitor program {./build-${input:mbedTarget}/${input:mbedDebugProfile}/chip-mbed-unit-tests.hex}",
                "monitor reset run",
                "monitor sleep 200",
                "monitor psoc6 reset_halt sysresetreq"
            ],
            "numberOfProcessors": 2,
            "targetProcessor": 1, // Set to 0 for the CM0+, set to 1 for the CM4
            "overrideRestartCommands": [
                "monitor reset init",
                "monitor reset run",
                "monitor sleep 200",
                "monitor psoc6 reset_halt sysresetreq"
            ],
            "runToMain": true, // if true, program will halt at main. Not used for a restart
            "showDevDebugOutput": false // When set to true, displays output of GDB.
        },

        {
            "name": "Debug Mbed unit tests [remote]",
            "type": "cortex-debug",
            "request": "launch",
            "cwd": "${workspaceRoot}/src/test_driver/mbed/unit_tests",
            "executable": "./build-${input:mbedTarget}/${input:mbedDebugProfile}/chip-mbed-unit-tests.elf",
            "armToolchainPath": "${env:PW_ENVIRONMENT_ROOT}/cipd/packages/arm/bin/", // Pigweed environment bootstraping required
            "servertype": "external",
            "gdbTarget": "host.docker.internal:3334", //port 3333 for the CM0+, 3334 for the CM4
            "overrideLaunchCommands": [
                "-enable-pretty-printing",
                "monitor reset halt",
                "load ./build-${input:mbedTarget}/${input:mbedDebugProfile}/chip-mbed-unit-tests.hex",
                "monitor reset run",
                "monitor sleep 200",
                "monitor psoc6 reset_halt sysresetreq"
            ],
            "overrideRestartCommands": [
                "monitor reset init",
                "monitor reset run",
                "monitor sleep 200",
                "monitor psoc6 reset_halt sysresetreq"
            ],
            "runToMain": true, // if true, program will halt at main. Not used for a restart
            "showDevDebugOutput": false // When set to true, displays output of GDB.
        },

        {
            "name": "Flash Mbed unit tests",
            "type": "cortex-debug",
            "request": "launch",
            "cwd": "${workspaceRoot}/src/test_driver/mbed//unit_tests",
            "executable": "./build-${input:mbedTarget}/${input:mbedFlashProfile}/chip-mbed-unit-tests.elf",
            "armToolchainPath": "${env:PW_ENVIRONMENT_ROOT}/cipd/packages/arm/bin/", // Pigweed environment bootstraping required
            "servertype": "openocd",
            "serverpath": "${env:OPENOCD_PATH}/bin/openocd",
            "searchDir": [
                "${workspaceRoot}/config/mbed/scripts",
                "${env:OPENOCD_PATH/scripts}"
            ],
            "configFiles": ["${input:mbedTarget}.tcl"],
            "overrideLaunchCommands": [
                "monitor reset halt",
                "monitor program {./build-${input:mbedTarget}/${input:mbedFlashProfile}/chip-mbed-unit-tests.hex}",
                "monitor reset run",
                "quit"
            ],
            "numberOfProcessors": 2,
            "targetProcessor": 1, // Set to 0 for the CM0+, set to 1 for the CM4
            "showDevDebugOutput": false // When set to true, displays output of GDB.
        },

        {
            "name": "Flash Mbed unit tests [remote]",
            "type": "cortex-debug",
            "request": "launch",
            "cwd": "${workspaceRoot}/src/test_driver/mbed/unit_tests",
            "executable": "./build-${input:mbedTarget}/${input:mbedFlashProfile}/chip-mbed-unit-tests.elf",
            "armToolchainPath": "${env:PW_ENVIRONMENT_ROOT}/cipd/packages/arm/bin/", // Pigweed environment bootstraping required
            "servertype": "external",
            "gdbTarget": "host.docker.internal:3334", //port 3333 for the CM0+, 3334 for the CM4
            "overrideLaunchCommands": [
                "monitor reset halt",
                "load ./build-${input:mbedTarget}/${input:mbedFlashProfile}/chip-mbed-unit-tests.hex",
                "monitor reset run",
                "quit"
            ],
            "showDevDebugOutput": false // When set to true, displays output of GDB.
        },

        {
            "name": "Debug Mbed bootloader",
            "type": "cortex-debug",
            "request": "launch",
            "cwd": "${workspaceRoot}/examples/platform/mbed/bootloader",
            "executable": "./build-${input:mbedTarget}/${input:mbedDebugProfile}/chip-mbed-bootloader.elf",
            "armToolchainPath": "${env:PW_ENVIRONMENT_ROOT}/cipd/packages/arm/bin/", // Pigweed environment bootstraping required
            "servertype": "openocd",
            "serverpath": "${env:OPENOCD_PATH}/bin/openocd",
            "searchDir": [
                "${workspaceRoot}/config/mbed/scripts",
                "${env:OPENOCD_PATH}/scripts"
            ],
            "configFiles": ["${input:mbedTarget}.tcl"],
            "overrideLaunchCommands": [
                "-enable-pretty-printing",
                "monitor program {./build-${input:mbedTarget}/${input:mbedDebugProfile}/chip-mbed-bootloader.hex}",
                "monitor reset run",
                "monitor sleep 200",
                "monitor psoc6 reset_halt sysresetreq"
            ],
            "numberOfProcessors": 2,
            "targetProcessor": 1, // Set to 0 for the CM0+, set to 1 for the CM4
            "overrideRestartCommands": [
                "monitor reset init",
                "monitor reset run",
                "monitor sleep 200",
                "monitor psoc6 reset_halt sysresetreq"
            ],
            "runToMain": true, // if true, program will halt at main. Not used for a restart
            "showDevDebugOutput": false // When set to true, displays output of GDB.
        },

        {
            "name": "Debug Mbed bootloader [remote]",
            "type": "cortex-debug",
            "request": "launch",
            "cwd": "${workspaceRoot}/examples/platform/mbed/bootloader",
            "executable": "./build-${input:mbedTarget}/${input:mbedDebugProfile}/chip-mbed-bootloader.elf",
            "armToolchainPath": "${env:PW_ENVIRONMENT_ROOT}/cipd/packages/arm/bin/", // Pigweed environment bootstraping required
            "servertype": "external",
            "gdbTarget": "host.docker.internal:3334", //port 3333 for the CM0+, 3334 for the CM4
            "overrideLaunchCommands": [
                "-enable-pretty-printing",
                "monitor reset halt",
                "load ./build-${input:mbedTarget}/${input:mbedDebugProfile}/chip-mbed-bootloader.hex",
                "monitor reset run",
                "monitor sleep 200",
                "monitor psoc6 reset_halt sysresetreq"
            ],
            "overrideRestartCommands": [
                "monitor reset init",
                "monitor reset run",
                "monitor sleep 200",
                "monitor psoc6 reset_halt sysresetreq"
            ],
            "runToMain": true, // if true, program will halt at main. Not used for a restart
            "showDevDebugOutput": false // When set to true, displays output of GDB.
        },

        {
            "name": "CHIP All Clusters App (Linux)",
            "type": "lldb",
            "request": "launch",
            "program": "${workspaceFolder}/out/debug/standalone/chip-all-clusters-app",
            "cwd": "${workspaceFolder}"
        },

        {
            "name": "Fabric Admin (Linux)",
            "type": "lldb",
            "request": "launch",
            "program": "${workspaceFolder}/out/debug/standalone/fabric-admin",
            "args": ["--log-file-path", "/tmp/fabric_admin.log"],
            "cwd": "${workspaceFolder}"
        },

        {
            "name": "Fabric Bridge App (Linux)",
            "type": "lldb",
            "request": "launch",
            "program": "${workspaceFolder}/out/debug/standalone/fabric-bridge-app",
            "cwd": "${workspaceFolder}"
        },

        {
            "name": "Fabric Sync (Linux)",
            "type": "lldb",
            "request": "launch",
            "program": "${workspaceFolder}/out/debug/standalone/fabric-sync",
            "cwd": "${workspaceFolder}"
        },

        {
            "name": "OTA Requestor App (Linux)",
            "type": "lldb",
            "request": "launch",
            "program": "${workspaceFolder}/out/ota-requestor/chip-ota-requestor-app",
            "args": [
                "--discriminator",
                "18",
                "--secured-device-port",
                "5560",
                "--KVS",
                "/tmp/chip_kvs_requestor"
            ],
            "cwd": "${workspaceFolder}"
        },

        {
            "name": "OTA Provider App (Linux)",
            "type": "lldb",
            "request": "launch",
            "program": "${workspaceFolder}/out/ota-provider/chip-ota-provider-app",
            "args": [
                "--discriminator",
                "22",
                "--KVS",
                "/tmp/chip_kvs_provider",
                "--filepath",
                "/tmp/ota-image.bin"
            ],
            "cwd": "${workspaceFolder}"
        },

        {
            "name": "Debug Open IoT SDK example application",
            "type": "cortex-debug",
            "request": "launch",
            "cwd": "${workspaceRoot}/examples/${input:openiotsdkExample}/openiotsdk",
            "executable": "./build/chip-openiotsdk-${input:openiotsdkExample}-example.elf",
            "armToolchainPath": "${env:PW_ENVIRONMENT_ROOT}/cipd/packages/arm/bin/",
            "servertype": "external",
            "gdbTarget": "${input:openiotsdkRemoteHost}:31627", //GDBserver port on FVP
            "overrideLaunchCommands": [
                "-enable-pretty-printing",
                "add-symbol-file ./build/bl2.elf 0x10000000",
                "add-symbol-file ./build/tfm_s.elf 0x38000400",
                "add-symbol-file ./build/chip-openiotsdk-${input:openiotsdkExample}-example_ns.elf 0x28060400",
                "break main_ns.cpp:main"
            ],
            "runToEntryPoint": "main",
            "preLaunchTask": "Debug Open IoT SDK example",
            "showDevDebugOutput": "parsed"
        },
        {
            "name": "Debug Open IoT SDK unit-tests application",
            "type": "cortex-debug",
            "request": "launch",
            "cwd": "${workspaceRoot}/src/test_driver/openiotsdk/unit-tests",
            "executable": "./build/${input:openiotsdkUnitTest}.elf",
            "armToolchainPath": "${env:PW_ENVIRONMENT_ROOT}/cipd/packages/arm/bin/",
            "servertype": "external",
            "gdbTarget": ":31627", //GDBserver port on FVP
            "overrideLaunchCommands": [
                "-enable-pretty-printing",
                "add-symbol-file ./build/bl2.elf 0x10000000",
                "add-symbol-file ./build/tfm_s.elf 0x38000400",
                "add-symbol-file ./build/${input:openiotsdkUnitTest}_ns.elf 0x28060400",
                "break main_ns.cpp:main"
            ],
            "runToEntryPoint": "main",
            "preLaunchTask": "Debug Open IoT SDK unit-tests",
            "showDevDebugOutput": "parsed"
        },
        {
            "name": "Zephyr native tests",
            "type": "cppdbg",
            "request": "launch",
            "program": "${workspaceFolder}/out/nrf-native-sim-tests/nrfconnect/zephyr/zephyr.exe",
            "args": ["-testargs"],
            "stopAtEntry": false,
            "cwd": "${workspaceFolder}/out/nrf-native-sim-tests/nrfconnect",
            "environment": [],
            "externalConsole": false,
            "MIMode": "gdb",
            "setupCommands": [
                {
                    "description": "Enable pretty-printing for gdb",
                    "text": "-enable-pretty-printing",
                    "ignoreFailures": true
                }
            ]
        }
    ],
    "inputs": [
        {
            "type": "command",
            "id": "outAppDarwin",
            "command": "shellCommand.execute",
            "args": {
                "command": "find ${workspaceFolder}/out/darwin-x64-* -maxdepth 2 -perm +111 -name 'chip-*' |sort |sed 's$${workspaceFolder}/out/$$'",
                "description": "Select the application to run"
            }
        },
        {
            "type": "command",
            "id": "outAppLinux",
            "command": "shellCommand.execute",
            "args": {
                "command": "find ${workspaceFolder}/out/linux-x64-* -maxdepth 2 -executable -name 'chip-*' |sort |sed 's$${workspaceFolder}/out/$$'",
                "description": "Select the application to run"
            }
        },
        {
            "type": "command",
            "id": "outTestLinux",
            "command": "shellCommand.execute",
            "args": {
                "command": "find ${workspaceFolder}/out/linux-x64-*/tests -type f -executable |sort |sed 's$${workspaceFolder}/out/$$'",
                "description": "Select the test to run"
            }
        },
        {
            "type": "command",
            "id": "outPWFuzzTestLinux",
            "command": "shellCommand.execute",
            "args": {
                "command": "find ${workspaceFolder}/out/linux-x64-*/chip_pw_fuzztest/tests -type f -executable |sort |sed 's$${workspaceFolder}/out/$$'",
                "description": "Select the FuzzTest to run"
            }
        },
        {
            "id": "fuzzTestName",
            "type": "command",
            "command": "shellCommand.execute",
            "args": {
                "command": "./out/${input:outPWFuzzTestLinux} --list_fuzz_tests | grep 'Fuzz test:' | awk -F ': ' '{print $2}'",
                "description": "Select the specific FuzzTest to fuzz continuously"
            }
        },
        {
            "type": "pickString",
            "id": "mbedDebugProfile",
            "description": "What mbed profile do you want to debug?",
            "options": ["debug", "develop"],
            "default": "debug"
        },
        {
            "type": "pickString",
            "id": "mbedFlashProfile",
            "description": "What mbed profile do you want to flash?",
            "options": ["release", "debug", "develop"],
            "default": "release"
        },
        {
            "type": "pickString",
            "id": "mbedApp",
            "description": "What mbed application do you want to use?",
            "options": [
                "lock-app",
                "lighting-app",
                "pigweed-app",
                "all-clusters-app",
                "shell",
                "ota-requestor-app"
            ],
            "default": "lock-app"
        },
        {
            "type": "pickString",
            "id": "mbedTarget",
            "description": "What mbed target do you want to use?",
            "options": ["CY8CPROTO_062_4343W"],
            "default": "CY8CPROTO_062_4343W"
        },
        {
            "type": "command",
            "id": "openiotsdkExample",
            "command": "shellCommand.execute",
            "args": {
                "command": "cat examples/platform/openiotsdk/supported_examples.txt",
                "description": "What Open IoT SDK example application do you want to use?"
            }
        },
        {
            "type": "promptString",
            "id": "openiotsdkRemoteHost",
            "description": "Type the hostname/IP address of external GDB target that you want to connect to. Leave blank for internal GDB server",
            "default": ""
        },
        {
            "type": "command",
            "id": "openiotsdkUnitTest",
            "command": "shellCommand.execute",
            "args": {
                "command": "cat src/test_driver/openiotsdk/unit-tests/test_components.txt",
                "description": "What Open IoT SDK unit test application do you want to use?"
            }
        }
    ]
}<|MERGE_RESOLUTION|>--- conflicted
+++ resolved
@@ -64,7 +64,6 @@
             "type": "lldb",
             "request": "launch",
             "program": "${workspaceFolder}/out/darwin-arm64-energy-gateway/chip-energy-gateway-app",
-<<<<<<< HEAD
             "args": [
                 "--enable-key",
                 "00112233445566778899aabbccddeeff",
@@ -72,10 +71,6 @@
                 "./tariff_sample_1.json"
             ],
             "cwd": "${workspaceFolder}/examples/energy-gateway-app/commodity-tariff"
-=======
-            "args": ["--enable-key", "00112233445566778899aabbccddeeff"],
-            "cwd": "${workspaceFolder}/examples/energy-gateway-app"
->>>>>>> 03d72ba1
         },
         {
             "name": "Run application (Linux x64)",
